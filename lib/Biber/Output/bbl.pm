--- conflicted
+++ resolved
@@ -311,7 +311,6 @@
       foreach my $lang ($be->get_field_form_lang_names($namefield, $form)) {
         if ( my $nf = $be->get_field($namefield, $form, $lang) ) {
 
-<<<<<<< HEAD
           my $total = $nf->count_names;
           # Copy per-list options to the actual labelname too
           $plo = '' unless (defined($lni) and $namefield eq $lni->{field});
@@ -327,14 +326,6 @@
           }
           $acc .= "      }\n";
         }
-=======
-      my $total = $nf->count_names;
-      # Copy per-list options to the actual labelname too
-      $plo = '' unless (defined($lni) and $namefield eq $lni);
-      $acc .= "      \\name{$namefield}{$total}{$plo}{%\n";
-      foreach my $n (@{$nf->names}) {
-        $acc .= $n->name_to_bbl;
->>>>>>> 457c62d3
       }
     }
   }
