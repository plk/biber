--- conflicted
+++ resolved
@@ -80,11 +80,7 @@
       \field{extraname}{1}
       \field{labelalpha}{DA95}
       \field{sortinit}{D}
-<<<<<<< HEAD
-      \strng{sortinithash}{c438b3d5d027251ba63f5ed538d98af5}
-=======
-      \field{sortinithash}{6f385f66841fb5e82009dc833c761848}
->>>>>>> d5cdbe1f
+      \strng{sortinithash}{6f385f66841fb5e82009dc833c761848}
       \field{extradate}{1}
       \field{extradatescope}{labelyear}
       \field{labeldatesource}{year}
@@ -136,11 +132,7 @@
       \field{extraname}{2}
       \field{labelalpha}{DA95}
       \field{sortinit}{D}
-<<<<<<< HEAD
-      \strng{sortinithash}{c438b3d5d027251ba63f5ed538d98af5}
-=======
-      \field{sortinithash}{6f385f66841fb5e82009dc833c761848}
->>>>>>> d5cdbe1f
+      \strng{sortinithash}{6f385f66841fb5e82009dc833c761848}
       \field{extradate}{2}
       \field{extradatescope}{labelyear}
       \field{labeldatesource}{year}
@@ -190,11 +182,7 @@
       \strng{authordefaulten-usnamehash}{8c77336299b25bdada7bf8038f46722f}
       \strng{authordefaulten-usfullhash}{8c77336299b25bdada7bf8038f46722f}
       \field{sortinit}{D}
-<<<<<<< HEAD
-      \strng{sortinithash}{c438b3d5d027251ba63f5ed538d98af5}
-=======
-      \field{sortinithash}{6f385f66841fb5e82009dc833c761848}
->>>>>>> d5cdbe1f
+      \strng{sortinithash}{6f385f66841fb5e82009dc833c761848}
       \field{labeldatesource}{year}
       \fieldmssource{labelname}{author}{default}{en-us}
       \fieldmssource{labeltitle}{title}{default}{en-us}
