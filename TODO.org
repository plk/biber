* DONE biblatex firstinits option to giveninits
* DONE useprefix per names/name?
* DONE More flexible sorting allowing arbitrary name part order?
* DONE name taxonomy (first, middle, last) needs to be generalised. Internally in Biber too
** firstname -> given
** lastname -> family
** middlename -> middle
** prefix -> prefix
** suffix -> suffix
* DONE lastname mandatory relaxed? How about just mandatory that some part is defined since sorting isn't always on lastname first?
* DONE name parts and gender types in data model as constants
* DONE \keypart round \namepart
* DONE make namepart specs
** DONE named
** DONE selectable per sortlist
*** DONE abx@aux@sortscheme etc. probably this needs to be generalised to mentioned refcontexts
** DONE per-entry
** DONE per-namelist, per name
* DONE hashes use static construction from DM name constants - problem with uniquelist
* DONE tool mode bltx output should write schema but controlled by option (normal output uses same option)
* DONE per-names/name options are not in .bcf - matters?
* DONE per-namelists/per-name options
** DONE needs per names/name support in biblatex and in bbl
** DONE sortnamekeyscheme needs per entry/names/name in bbl
** DONE biblatex macro support in formats for sortnamekeyscheme
** DONE What to do with gender attribute on name?
* DONE Document example in biblatex manual of compound keypart
* DONE implement patronymic namepart example
* DONE Document year/month (datepart fields) are not allowed in bltxml
* DONE Sorting
** OM/GRT enhancememts?
** Some integer tests with <=>?
* DONE Transliteration interface
** Waiting for L::T release then make this a dep.
* DONE Year is missing for knuth:ct in sorting.t?
* DONE biblatexml.pm date parsing
* DONE BCE, circa etc.
** In bbl/bblxml output
*** year should be yearabs
*** new *dateera={beforecommonera/commonera} and these should be localisation strings
** datezeros needs to force zeros, not just assume, then testoutput again
* DONE biblatex output for date metadata
* DONE biblatex input for date metadata
* DONE enforce date field naming - where?
* DONE datezeros needs to force zeros
* DONE biblatex new test doc
* DONE docs - negs, explicit era versions, bce bool, locale strings, circa/uncertain format and bools
* DONE Test negative date sorting
* DONE Volume and ? to ints and remove padding?
* DONE Enforce year/month format as ints - sortyear should be int only and documented so. Enforce in biber (not datamodel as it's not part of that)
* DONE final sort elements copy string into all further fields which dies on int schema
* DONE Tune ...
* DONE Remove/convert fastsort?
* DONE Decomm RIS
* DONE Eras/circa/uncertain in cites
* DONE uniquename and initstrings etc. for xname should use DM and no explicit nameparts.
  ** Config.pm read for unt
  ** Document \DeclareUniquenameTemplate, add to release notes, add to XSLT
* DONE useprefix namelist and name scope with bibtex
* DONE LabelalphaNameTemplate implementation
** DONE .bcf read
** DONE config.pm opt read
** DONE compound, strwidth replace pstrwidth, pcompound and compound
** DONE xsl update
** DONE Doc - move pstrwidth (remove) -> strwidth, pcompound (remove) -> compound, strwidth on lant overrides on lat
* DONE sortgiveninits
** DONE Should be moved to option of \namepart in SNKS
** DONE Remove biber option and make biblatex deprecated
** DONE Fix in Internals, Remove from Constants.pm and Config.pm
** DONE Change schema, .bcfs, xsl, doc
* DONE giveninits should be autogen and <name>inits
** DONE Doc (including scope)
* DONE 'given' in _getnamehash_u in Internals - can be abstracted?
* DONE nullable_check in Biber.pm - needed? It's a deep loop
* DONE donames stuff is messy
* DONE hash/fullhash for all names
* DONE Implement EDTF Date/Times
** DONE circa/uncertain/era should apply to individual dates, not the range.
** DONE 5.2.5 - seasons - new field (not in DM, only from date parsing), containing localisation string
** DONE iso8601 -> EDTF in biblatex with fallback 
** DONE < year for CE/AD
** DONE Document *season and all label* new fields
** DONE cite in 96 is circa xxxx-yyyy instead of circa xxxx-circa yyyy
*** DONE Document mkday,month,yearzeros, changes
** DONE 5.2.2 - expand to ranges in biber and put in \Xdateuncertain{}
*** DONE biblatex unspec
*** DONE Document, remove 5.2.2 exclusion 96-test
** DONE Default for era
*** DONE edtf toggle can be removed (not tests - see below)
*** DONE Make a 'simple' option for dateera, default
*** DONE make a value for dateera that can be tested, perhaps usermode too
*** DONE convert edtf toggle tests to check for 'simple'
*** DONE This will need to be added to mkranges like labelname but for edtf, no choice as now
*** Doc, 96
** DONE Putting all date meta things into labeldate resolution breaks the ability to treat labeldate parts as normal datepart fields. They shouldn't be applied there really - when they hit forcezeros etc. they cause an error. When they are simpler, forcezeros etc. can have \IfInteger to skip "nodate" etc. labeldate part values. However, labelyear printing in authoryear cites is already processed into a range etc. This probably shouldn't be the case any more so that labelyear is more easily processing like other years.
** DONE times
*** DONE Option to decide TZ format (none, "EST", num). Get rid of "floating" in bbl
*** DONE timezeros option?
*** DONE \mktimezeros - needs options like mkdatezeros? probably not as each component is 2 digits
*** DONE option labeldate makes time fields available
*** DONE \bibtimesep, \bibtimezonesep AM PM strings
*** DONE TZ display option
*** DONE formats - 24hour (normal and compressed), 12 hour am/pm (localised)
*** DONE Document *time={HH,HHcomp,hh} opts and formats, timelabel, alltimes, Expand bib:use:dat to include times. Format docs in aut:fmt:ich
* DONE EDTF should set dateera=simple and use \dateeraprintpre/\enddateeraprintpre
* DONE dateera=simple should -1 all bce years on output
** DONE Remove yearabs from biber, biblatex needs to +1 all bce abs values on output when dateera is not "astronomical"
** DONE fix biber tests
** DONE Fix spaces in cites, run tests, upload, reply
* DONE bibtex output only works on bibtex input data as it uses ->rawfields - should be able to base it on biblatexml output
** DONE name to bib and name to xnamebib in Name.pm
** DONE Name lists "and others"
** DONE name list output should use namesep option value
** DONE name list output needs to care about x vs normal for per-namelist options.
** DONE error could be raw fields which are found by get_field?
** DONE *seps should have separate output versions, same as input ones
** DONE Output annotations
** DONE Order of fields needs to be determined
** DONE Document all in biber manual, add output_xname, output_*sep to the table there
** DONE Remove raw and references to raw
** DONE Check idiosyncratic fields in input bibtex.pm like keywords etc.
** DONE Tool tests with --output-xname
* DONE Julian cutoff
** DONE cutoff option *must* be YYYY-MM-DD. Can be true or custom date. Document. Examples.
** DONE Passed in .bcf, probably no need to update schema if simple option. Must be in .bcf data model as global option.
** DONE Biber needs to put a *(end)datejulian boolean in the .bbl
** DONE Define \if*(end)datejulian and \if(end)datejulian tests
* DONE datelabel has to become labeldate somehow, for consistency
* DONE Times - more work
** DONE Add to EDTF
** DONE Add time output to standard formats (don't forget ranges in .lbx)
*** DONE bibdatetimesp should be space by default for non EDTF output
** DONE Document \print*time are stand-alone time prints and \printdate will print times if *dateusetime is set
** DONE Document *dateusetime, labeldateusetime, alldatesusetime and \bibdatetimesep
** DONE Add *dateusetime, labeldateusetime, alldatesusetime to scope table in doc
** DONE Document that the *usetime options do nothing with compact date range formats as this would be confusing.
** DONE New output format like EDTF but options
* DONE extrayear, (namestring, namestrings, namedisschema)->uniquelist, uniquename
* DONE biblatexml.pm needs uniquenametemplate processing removing
* DONE sorting scheme names are not used. Create multiple and refer by name as with other dlist
* DONE presort, exclude and include should not be inside a sorting spec
* DONE ISO8601:2016
** DONE Refer to biblatex date format in docs as ISO8601-201? Part 2, Clause 4 Extended Format
** DONE Replace all EDTF refs in comments with ISO8601-2:2016
** DONE Need to define the profile and conformance to the various level 1 and level 2 features (see 4.1.2)
** DONE Uncertain+approximate ('?~') is now '%'
** DONE Unspecified 'u' is now 'X'
** DONE unknown, * -> missing, open -> ..
** DONE 'circa' should become 'approximate' to align with ISO8601
* DONE Look into variable length look/behinds in decode: http://www.drregex.com/2019/02/variable-length-lookbehinds-actually.html
* DONE New sourcemap verb fieldsource=cited/nocited?
* DONE XDATA generalisation
** DONE DOT output?
** DONE tool output
*** DONE tests with resolve/non resolve and output seps change
*** DONE output_xdatasep in tool mode
** DONE Document
*** DONE Default position when omitted for list sources is 1
*** DONE granular xdata doesn't work for dates
*** DONE granular xdata at field level and below must be between same field and datatypes
* DONE sortcites changes
** DONE <bcf:sortingnamekeytemplate visibility_type="cite">
** DONE create APA template, set as default, switch refcontext for \printbibliography to normal
** DONE Doc new \visibility option, bump .bcf version
** DONE doc \AtBeginRefsection, just after refsection number setting
* TODO bibjson
** TODO Add validate-bibjson option
** TODO Generate bibjson schema option and add --no_bibjson_schema option
** TODO CSL-JSON? https://github.com/citation-style-language/schema/blob/master/schemas/input/csl-data.json
<<<<<<< HEAD
* TODO Multiscript
** TODO default mslang for field selection is global->refcontext->entry, what about field items?
** TODO LANGIDOPTS and how they interact with LANGID->mslang
** DONE Documentation
*** DONE \fieldmsforms{fieldname} \fieldmslangs{fieldname} (only in formats)
*** DONE \currentmsforms and  \curentmslangs (only in formats)
*** DONE Annotation macros + MS args
*** DONE NAMEnamehash, NAMEbibnamehash NAMEfullhas etc. are now NAMEFORMLANGnamehash and NAMEFORMLANGbibnamehash (also doc in changes as incompat change)
*** DONE CHANGES - breaking get/has/if*annotation have opt args as #1 and #2 and so need defaulting if not present [][]
*** DONE \printfield
*** DONE \printlist*
*** DONE \printname
*** DONE \iffieldundef (doc that tests for any alternates with no ms args)
*** DONE \ifmsentryfield
*** DONE \currentmsform \currentmslang only defined for MS fields
*** DONE langtags annotation overrides entry/field language
*** DONE \DeclareDatamodelMultiscriptEntryfields and \ResetDatamodelMultiscriptEntryfields
*** DONE multiscriptforms constant
*** DONE 'langtags' special annotation name.
*** DONE msform/mslang biblatex global options. The options control which alternates are selected in various templates by biber and which alternates are selected by \cites/\print* in refcontexts.
*** DONE msform/mslang refcontext options to select the defaults for \printfield and cites etc. Don't need to be passed to biber via .bcf as the biber needs for mslang/msform are already addressed as they indirectly change the current refcontext templates which in turn changes data. These options are there to influence the biblatex side of things. Default to globals.
*** DONE biber mslang option and that this is checked after biblatex global/entry(LANGID) (for tool mode use)
*** DONE \field in \DeclareLabelalphaTemplate to say that non-name list fields apply the template to each list member
*** DONE Inheritance is of all alternates
*** DONE msstrict and LANGID->mslang
*** DONE where to put name:langswitchon/off in custom name formats (after name:delim, see .def)
*** DONE Add to general docs
**** TODO general citation/print*/if*
*** DONE Default global mslang to main document language BCP47 tag equivalent

** TODO biblatex
*** DONE Datamodel
**** DONE Add valid multiscript fields to datamodel
**** DONE Add new datamodel constant list of default forms (original, transliteration, transcription, translation)
*** DONE msform and mslang biblatex global options
*** DONE msform and mslang biblatex refcontext options (but not passed to biber), inherit from global
*** DONE around 4560 in biblatex.sty - add mslang name option and set some macro, expose to user
*** DONE sorting templates
*** DONE labelalphatemplate
*** DONE labelnamespec/labeltitlespec
*** DONE Xsource fields need to be \fieldsource and have two optional args. #1source calls audit
*** DONE \blx@bbl@msformsdef and  \blx@bbl@mslangsdef are csvs of all forms/langs used for loading langs
*** DONE Save list of forms and langs per entry@field and make user macros
*** DONE plain lists per-item - move switching like names to formats
*** DONE multiscript fields/lists/names
**** DONE blx@bbl@msdef@i
**** DONE \printfield
**** DONE \printlist
**** DONE \printname
**** DONE \iffieldundef
**** DONE langtags annotation override for print*
**** DONE indexfield
**** DONE indexlist
**** DONE indexname
**** DONE \blx@imc@thefield
**** DONE \blx@imc@strfield
**** DONE \blx@imc@usefield
**** DONE \blx@imc@thelist
**** DONE \blx@imc@strlist
**** DONE \blx@imc@thefirstlistitem
**** DONE \blx@imc@strfirstlistitem
**** DONE \blx@imc@usefirstlistitem
**** DONE \blx@imc@thename
**** DONE \blx@imc@strname
**** DONE \blx@imc@clearfield (must provide both form/lang or neither)
**** DONE \blx@imc@clearlist (must provide both form/lang or neither)
**** DONE \blx@imc@clearname (must provide both form/lang or neither)
**** DONE \blx@savename
**** DONE \blx@savelist
**** DONE \blx@savefield
**** DONE blx@imc@savefield
**** DONE blx@imc@savelist
**** DONE blx@imc@savename
**** DONE blx@imc@savefieldcs
**** DONE blx@imc@savelistcs
**** DONE blx@imc@savenamecs
**** DONE \blx@imc@restorefield
**** DONE \blx@imc@restorelist
**** DONE \blx@imc@restorename
**** DONE \blx@imc@iffieldsequal
**** DONE \blx@imc@iflistssequal
**** DONE \blx@imc@ifnamesequal
**** DONE \blx@imc@iffieldequals
**** DONE \blx@imc@iflistequals
**** DONE \blx@imc@ifnameequals
**** DONE \blx@imc@iffieldequalcs
**** DONE \blx@imc@iflistequalcs
**** DONE \blx@imc@ifnameequalcs
**** DONE \blx@imc@iffieldequalstr
**** DONE \blx@iffieldxref
**** DONE \blx@iflistxref
**** DONE \blx@ifnamexref
**** DONE \citefield
**** DONE \citelist
**** DONE \citename
**** DONE \blx@imc@docsvfield
**** DONE \blx@imc@forcsvfield
**** DONE \blx@imc@iffieldint
**** DONE \blx@imc@iffieldnum
**** DONE \blx@imc@iffieldnums
**** DONE \blx@imc@iffieldpages
**** DONE \blx@imc@iffieldbibstring
**** DONE \blx@imc@iffieldplusstringbibstring
**** DONE \blx@imc@iflistequals
**** DONE \blx@imc@iffieldxref
**** DONE \blx@imc@iflistxref
**** DONE \blx@imc@ifnamexref
**** DONE \DeprecateField
**** DONE \DeprecateList
**** DONE \DeprecateName
**** DONE \blx@bbl@titles
**** DONE \DeprecateFieldWithReplacement
**** DONE \DeprecateListWithReplacement
**** DONE \DeprecateNameWithReplacement
**** DONE Add namepart alternates to name and list formats
*** DONE Default global mslang to main document language BCP47 tag equivalent
*** DONE blx@TE@hook definitions for modified macros
*** TODO output sortlocale in .bcf as BCP-47 when possible (polyglossia 1.47+/babel?)
*** DONE \blx@indextitle needs to be put somewhere else and made c/lmslang aware
*** TODO lang switch for overrides (not working for shorthands for bblend macros still)

*** DONE port \ifmsselect to lists/names. Does it need a general replacement everywhere?
*** DONE doc in general - "root"alternate - uniqueness etc. info only generated for root, all other alternates are just alternative to be printed, not processed. Hashed are generated for comparisons.
*** DONE User interface to \blx@msselect and doc; shoudl allow langs and bcp47 as first arg
** DONE biber
*** DONE inserted related fields should inherit the parent default mslang and if different mslang to parent, insert a langtags annotation for switching.
*** DONE remove LOCALE_MAP_R in biber, move to biblatex and provide override for BCP47->babel until comprehensive package for this (or babel/polyglossia support BCP47). Remove msmaplangs output in biber and reading in biblatex, replace use of this in biblatex with new interface, change doc which uses BCP47 in langid
*** DONE cleardata/resetdata - fieldsources, annotations and msnameparts
*** DONE grouping around nested \dos
*** DONE form= and lang= in maps
**** DONE fix error in multiscript test when _fr is changed to _es
**** DONE Put in map in multiscript.bcf to change _es to _fr
**** DONE Add map_field_source/target_form/lang to biblatex output and document
*** DONE Decomm DOT output
*** DONE Parsing BCP47 function https://tools.ietf.org/html/bcp47
*** DONE Names and lists
**** DONE Need new List object
**** DONE Namelists need msform and mslang accessor for items
**** DONE Lists need msform and mslang accessor for items
**** DONE Both need these populating on data read with inherit/override of FieldValue default by annotations
*** DONE FieldValue object
*** DONE xdata needs forms and langs
*** DONE Check for valid forms on first parsing
*** DONE What to do for invalid langtags?
*** DONE biblatexml input
*** DONE bibtex output
*** DONE biblatexml output
*** DONE labelnamespec/labeltitlespec
**** DONE form/lang in labelnamespec is not working - lots of errors
**** DONE .bcf schema
**** DONE XSL
*** DONE labelnamesource/labeltitlesource
*** DONE Xnamehash, Xbibnamehash need generalising for alternates (~2695 in Biber.pm) and in bbl/bblxml output. Then these macros need different parsing in biblatex
*** DONE bblxml output
**** DONE labelnamesource/labeltitlesource need form/lang outputting and schema changing for bblxml
*** DONE bbl output
**** DONE langtags annotations for names go into mslang option in the name and .bbl (as well as annotions) (->nth_mslang)
**** DONE DataList.pm needs alternates loops (instantiate_entry())
*** DONE inheritance templates
*** DONE sorting templates
*** DONE labelalphatemplate
*** DONE audit of field subs
**** DONE set_field()
**** DONE set_datafield()
**** DONE get_field()
**** DONE get_datafield()
**** DONE field_exists()
*** DONE Add inheritance test to multiscript.t
*** DONE xsl for sorting/labelalpha templates
*** DONE elide form/lang on output when default? No.
*** DONE fix all test outputs

        
  
=======
* DONE name hash template
** DONE doc \ifnamehashtemplatename \DeclareNamehashTemplate, nametemplates refcontext option, refcontext option
>>>>>>> 282decfe
<|MERGE_RESOLUTION|>--- conflicted
+++ resolved
@@ -167,7 +167,9 @@
 ** TODO Add validate-bibjson option
 ** TODO Generate bibjson schema option and add --no_bibjson_schema option
 ** TODO CSL-JSON? https://github.com/citation-style-language/schema/blob/master/schemas/input/csl-data.json
-<<<<<<< HEAD
+* DONE name hash template
+** DONE doc \ifnamehashtemplatename \DeclareNamehashTemplate, nametemplates refcontext option, refcontext option
+
 * TODO Multiscript
 ** TODO default mslang for field selection is global->refcontext->entry, what about field items?
 ** TODO LANGIDOPTS and how they interact with LANGID->mslang
@@ -341,8 +343,4 @@
 *** DONE fix all test outputs
 
         
-  
-=======
-* DONE name hash template
-** DONE doc \ifnamehashtemplatename \DeclareNamehashTemplate, nametemplates refcontext option, refcontext option
->>>>>>> 282decfe
+  