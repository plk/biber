package Biber::DataList;
use v5.24;
use strict;
use warnings;

use Biber::Utils;
use Biber::Constants;
use Data::Compare;
use Digest::MD5 qw( md5_hex );
use List::Util qw( first );

=encoding utf-8

=head1 NAME

Biber::DataList - Biber::DataLists objects

=head2 new

    Initialize a Biber::DataList object

=cut

sub new {
  my ($class, %params) = @_;
  my $self = bless {%params}, $class;
  return $self;
}


=head2 set_section

    Sets the section of a data list

=cut

sub set_section {
  my $self = shift;
  my $section = shift;
  $self->{section} = lc($section);
  return;
}

=head2 get_section

    Gets the section of a data list

=cut

sub get_section {
  my $self = shift;
  return $self->{section};
}

=head2 reset_state

    Resets all state data. Used mainly in tests which call Biber::prepare()
    multiple times without re-creating datalists

=cut

sub reset_state {
  shift->{state} = {};
  return;
}


=head2 incr_seenpa

    Increment the count of occurrences of a primary author base name
    if it has a different non-base part. How many variants of the basename
    are there in the dlist?

=cut

sub incr_seenpa {
  my ($self, $base, $hash) = @_;
  $self->{state}{seenpa}{$base}{$hash} = 1; # increment the number of base variants
  return;
}


=head2 get_seenpa

    Get the count of unique (i.e. with different hash) occurrences of a primary
    author base name

=cut

sub get_seenpa {
  my ($self, $base) = @_;
  return scalar keys %{$self->{state}{seenpa}{$base}};
}

=head2 reset_entryfields

    Resets all entryfield data in a list

=cut

sub reset_entryfields {
  my $self = shift;
  $self->{state}{fields} = {};
  return;
}


=head2 get_entryfield

    Retrieves per-list datafield information for an entry

=cut

sub get_entryfield {
  my ($self, $citekey, $f) = @_;
  return $self->{state}{fields}{$citekey}{$f};
}

=head2 set_entryfield

    Records per-list datafield information for an entry

=cut

sub set_entryfield {
  my ($self, $citekey, $f, $v) = @_;
  $self->{state}{fields}{$citekey}{$f} = $v;
  return;
}

=head2 add_uniquenamecount

    Add a name to the list of name contexts which have the name in it
    (only called for visible names)

=cut

sub add_uniquenamecount {
  my ($self, $name, $namecontext, $key) = @_;
  $self->{state}{uniquenamecount}{$name}{$namecontext}{$key}++;
  return;
}

=head2 add_uniquenamecount_all

    Add a name to the list of name contexts which have the name in it
    (called for all names)

=cut

sub add_uniquenamecount_all {
  my ($self, $name, $namecontext, $key) = @_;
  $self->{state}{uniquenamecount_all}{$name}{$namecontext}{$key}++;
  return;
}


=head2 get_uniquelistcount

    Get the number of uniquelist entries for a (possibly partial) list

=cut

sub get_uniquelistcount {
  my ($self, $namelist) = @_;
  return $self->{state}{uniquelistcount}{global}{join("\x{10FFFD}", $namelist->@*)};
}

=head2 add_uniquelistcount

    Increment the count for a list part to the data for a name

=cut

sub add_uniquelistcount {
  my ($self, $namelist) = @_;
  $self->{state}{uniquelistcount}{global}{join("\x{10FFFD}", $namelist->@*)}++;
  return;
}


=head2 add_uniquelistcount_final

    Increment the count for a complete list to the data for a name

=cut

sub add_uniquelistcount_final {
  my ($self, $namelist, $labelyear) = @_;
  $self->{state}{uniquelistcount}{global}{final}{join("\x{10FFFD}", $namelist->@*)}++;
  if ($labelyear) { # uniquelist=minyear
    $self->{state}{uniquelistcount}{global}{final}{$labelyear}{join("\x{10FFFD}", $namelist->@*)}++;
  }
  return;
}


=head2 add_uniquelistcount_minyear

    Increment the count for a list and year for a name
    Used to track uniquelist = minyear

=cut

sub add_uniquelistcount_minyear {
  my ($self, $minyearnamelist, $year, $namelist) = @_;
  # Allow year a default in case labelyear is undef
  $self->{state}{uniquelistcount}{minyear}{join("\x{10FFFD}", $minyearnamelist->@*)}{$year // '0'}{join("\x{10FFFD}", $namelist->@*)}++;
  return;
}

=head2 get_uniquelistcount_minyear

    Get the count for a list and year for a name
    Used to track uniquelist = minyear

=cut

sub get_uniquelistcount_minyear {
  my ($self, $minyearnamelist, $year) = @_;
  return scalar keys $self->{state}{uniquelistcount}{minyear}{join("\x{10FFFD}", $minyearnamelist->@*)}{$year // '0'}->%*;
}

=head2 get_uniquelistcount_final

    Get the number of uniquelist entries for a full list

=cut

sub get_uniquelistcount_final {
  my ($self, $namelist) = @_;
  my $c = $self->{state}{uniquelistcount}{global}{final}{join("\x{10FFFD}", $namelist->@*)};
  return $c // 0;
}




=head2 reset_uniquelistcount

    Reset the count for list parts and complete lists

=cut

sub reset_uniquelistcount {
  my $self = shift;
  $self->{state}{uniquelistcount} = {};
  return;
}


=head2 reset_uniquenamecount

    Reset the list of names which have the name part in it

=cut

sub reset_uniquenamecount {
  my $self = shift;
  $self->{state}{uniquenamecount} = {};
  $self->{state}{uniquenamecount_all} = {};
  return;
}

=head2 get_basenamestring

  Get a basenamestring for a particular name

=cut

sub get_basenamestring {
  my ($self, $nlid, $nid) = @_;
  return $self->{state}{namelistdata}{$nlid}{$nid}{basenamestring};
}

=head2 get_namestring

  Get a namestring for a particular name

=cut

sub get_namestring {
  my ($self, $nlid, $nid) = @_;
  return $self->{state}{namelistdata}{$nlid}{$nid}{namestring};
}

=head2 get_namestrings

  Get namestrings for a particular name

=cut

sub get_namestrings {
  my ($self, $nlid, $nid) = @_;
  return $self->{state}{namelistdata}{$nlid}{$nid}{namestrings};
}


=head2 set_namedis

  Set name disambiguation metadata

=cut

sub set_namedis {
  my ($self, $nlid, $nid, $ns, $nss, $nds) = @_;
  $self->{state}{namelistdata}{$nlid}{$nid}{namestring} = $ns;
  $self->{state}{namelistdata}{$nlid}{$nid}{namestrings} = $nss;

  for (my $i=0;$i<=$nds->$#*;$i++) {
    my $se = $nds->[$i];
    # make these explicit for faster lookup since they are static
    if ($se->[0] eq 'base') {
      $self->{state}{namelistdata}{$nlid}{$nid}{basenamestring} = $nss->[$i];
      $self->{state}{namelistdata}{$nlid}{$nid}{basenamestringparts} = $se->[1];
      last;
    }
  }

  $self->{state}{namelistdata}{$nlid}{$nid}{namedisschema} = $nds;
  return;
}

=head2 is_unbasepart

  Return boolean to say if a namepart is a base part according to
  template which created the information

=cut

sub is_unbasepart {
  my ($self, $nlid, $nid, $np) = @_;
  if (first {$_ eq $np} $self->{state}{namelistdata}{$nlid}{$nid}{basenamestringparts}->@*) {
    return 1;
  }
  else {
    return 0;
  }
}


=head2 get_namehash

  Get hash for a name

=cut

sub get_namehash {
  my ($self, $nlid, $nid) = @_;
  return $self->{state}{namelistdata}{$nlid}{$nid}{hash};
}

=head2 set_namehash

  Set hash for a name

=cut

sub set_namehash {
  my ($self, $nlid, $nid, $s) = @_;
  $self->{state}{namelistdata}{$nlid}{$nid}{hash} = $s;
  return;
}


=head2 get_unmininfo

  Get uniquename minimalness info for a name

=cut

sub get_unmininfo {
  my ($self, $nlid, $nid) = @_;
  return $self->{state}{namelistdata}{$nlid}{$nid}{unmininfo};
}

=head2 set_unmininfo

  Set uniquename minimalness info for a name

=cut

sub set_unmininfo {
  my ($self, $nlid, $nid, $s) = @_;
  $self->{state}{namelistdata}{$nlid}{$nid}{unmininfo} = $s;
  return;
}


=head2 get_namedisschema

  Get a name disambiguation schema for a name

=cut

sub get_namedisschema {
  my ($self, $nlid, $nid) = @_;
  return $self->{state}{namelistdata}{$nlid}{$nid}{namedisschema};
}


=head2 get_unsummary

  Get legacy uniquename summary for a name

=cut

sub get_unsummary {
  my ($self, $nlid, $nid) = @_;
  my $un = $self->{state}{namelistdata}{$nlid}{$nid}{un};
  return undef unless defined($un);
  if ($un->[1] eq 'none' or $un->[0] eq 'base') {
    return 0;
  }
  elsif ($un->[1] eq 'init') {
    return 1;
  }
  elsif ($un->[1] eq 'full' or $un->[1] eq 'fullonly') {
    return 2;
  }
  return 0;
}

=head2 get_unpart

  Get uniquename summary part for a name

=cut

sub get_unpart {
  my ($self, $nlid, $nid) = @_;
  my $un = $self->{state}{namelistdata}{$nlid}{$nid}{un};
  return undef unless defined($un);
  return $un->[0]
}

=head2 get_unparts

  Get uniquename parts for a name

=cut

sub get_unparts {
  my ($self, $nlid, $nid, $np) = @_;
  return $self->{state}{namelistdata}{$nlid}{$nid}{unparts}{$np};
}

=head2 set_unparts

  Set uniquename parts for a name

=cut

sub set_unparts {
  my ($self, $nlid, $nid, $np, $s) = @_;
  $self->{state}{namelistdata}{$nlid}{$nid}{unparts}{$np} = $s;
  return;
}



=head2 _get_uniquename

    Get the list of name contexts which contain a name
    Mainly for use in tests

=cut

sub _get_uniquename {
  my ($self, $name, $namecontext) = @_;
  my @list = sort keys $self->{state}{uniquenamecount}{$name}{$namecontext}->%*;
  return \@list;
}


=head2 get_uniquename

  Get uniquename for a name

=cut

sub get_uniquename {
  my ($self, $nlid, $nid) = @_;
  return $self->{state}{namelistdata}{$nlid}{$nid}{un};
}

=head2 set_uniquename

  Set uniquename for a name

=cut

sub set_uniquename {
  my ($self, $nlid, $nid, $s) = @_;

  my $currval = $self->{state}{namelistdata}{$nlid}{$nid}{un};
  # Set modified flag to positive if we changed something
  if (not defined($currval) or not Compare($currval, $s)) {
    $self->set_unul_changed(1);
  }
  $self->{state}{namelistdata}{$nlid}{$nid}{un} = $s;
  return;
}

=head2 reset_uniquename

  Reset uniquename for a name

=cut

sub reset_uniquename {
  my ($self, $nlid, $nid) = @_;
  $self->{state}{namelistdata}{$nlid}{$nid}{un} = ['base', $self->{state}{namelistdata}{$nlid}{$nid}{basenamestringparts}];
  return;
}

=head2 get_uniquename_all

  Get uniquename for a name, regardless of visibility

=cut

sub get_uniquename_all {
  my ($self, $nlid, $nid) = @_;
  return $self->{state}{namelistdata}{$nlid}{$nid}{unall};
}

=head2 set_uniquename_all

  Set uniquename for a name, regardless of visibility

=cut

sub set_uniquename_all {
  my ($self, $nlid, $nid, $s) = @_;
  $self->{state}{namelistdata}{$nlid}{$nid}{unall} = $s;
  return;
}




=head2 count_uniquelist

    Count the names in a string used to determine uniquelist.

=cut

sub count_uniquelist {
  my ($self, $namelist) = @_;
  return $namelist->$#* + 1;
}

=head2 get_uniquelist

  Gets a uniquelist setting for a namelist

=cut

sub get_uniquelist {
  my ($self, $nlid) = @_;
  return $self->{state}{namelistdata}{$nlid}{ul};
}

=head2 set_uniquelist

  Sets a uniquelist setting for a namelist

=cut

sub set_uniquelist {
  # $nl is the namelist object
  # $namelist is the extracted string concatenation from $nl which forms the tracking key
  my ($self, $nl, $namelist, $labelyear, $ul, $maxcn, $mincn) = @_;
  my $nlid = $nl->get_id;
  my $uniquelist = $self->count_uniquelist($namelist);
  my $num_names = $nl->count;
  my $currval = $self->{state}{namelistdata}{$nlid}{ul};

  # Set modified flag to positive if we changed something
  if (not defined($currval) or $currval != $uniquelist) {
    $self->set_unul_changed(1);
  }

  # Special case $uniquelist <=1 is meaningless
  return if $uniquelist <= 1;

  # Don't set uniquelist unless the list is longer than maxcitenames as it was therefore
  # never truncated to mincitenames in the first place and uniquelist is a "local mincitenames"
  return unless $num_names > $maxcn;

  # No disambiguation needed if uniquelist is <= mincitenames as this makes no sense
  # since it implies that disambiguation beyond mincitenames was needed.
  # This doesn't apply when the list length is mincitenames as maxmanes therefore
  # (since it can't be less than mincitenames) could also be the same as the list length
  # and this is a special case where we need to preserve uniquelist (see comments in
  # create_uniquelist_info())
  # $uniquelist cannot be undef or 0 either since every list occurs at least once.
  # This guarantees that uniquelist, when set, is >1 because mincitenames cannot
  # be <1
  return if $uniquelist <= $mincn and not $mincn == $num_names;

  # Special case
  # No point disambiguating with uniquelist lists which have the same count
  # for the complete list as this means they are the same list. So, if this
  # is the case, don't set uniquelist at all.
  # BUT, this only applies if there is nothing else which these identical lists
  # need disambiguating from so check if there are any other lists which differ
  # up to any index. If there is such a list, set uniquelist using that index.

  # if final count > 1 (identical lists)
  if ($self->get_uniquelistcount_final($namelist) > 1) {
    # index where this namelist begins to differ from any other
    # Can't be 0 as that means it begins differently in which case $index is undef
    my $index = $self->namelist_differs_index($namelist);
    return unless $index;
    # Now we know that some disambiguation is needed from other similar list(s)
    $uniquelist = $index+1;# convert zero-based index into 1-based uniquelist value
  }
  # this is an elsif because for final count > 1, we are setting uniquelist and don't
  # want to mess about with it any more
  elsif ($num_names > $uniquelist and
         not $self->namelist_differs_nth($namelist, $uniquelist, $ul, $labelyear)) {
    # If there are more names than uniquelist, reduce it by one unless
    # there is another list which differs at uniquelist and is at least as long
    # so we get:
    #
    # AAA and BBB and CCC
    # AAA and BBB and CCC et al
    #
    # instead of
    #
    # AAA and BBB and CCC
    # AAA and BBB and CCC and DDD et al
    #
    # BUT, we also want
    #
    # AAA and BBB and CCC
    # AAA and BBB and CCC and DDD et al
    # AAA and BBB and CCC and EEE et al

    $uniquelist--;
  }

  $self->{state}{namelistdata}{$nlid}{ul} = $uniquelist;
  return;
}

=head2 get_visible_cite

  Gets citation name list visibility

=cut

sub get_visible_cite {
  my ($self, $nlid) = @_;
  return $self->{state}{namelistdata}{$nlid}{viscite};
}

=head2 set_visible_cite

  Gets citation name list visibility

=cut

sub set_visible_cite {
  my ($self, $nlid, $s) = @_;
  $self->{state}{namelistdata}{$nlid}{viscite} = $s;
  return;
}

=head2 get_visible_bib

  Gets bib name list visibility

=cut

sub get_visible_bib {
  my ($self, $nlid) = @_;
  return $self->{state}{namelistdata}{$nlid}{visbib};
}

=head2 set_visible_bib

  Gets bib name list visibility

=cut

sub set_visible_bib {
  my ($self, $nlid, $s) = @_;
  $self->{state}{namelistdata}{$nlid}{visbib} = $s;
  return;
}

=head2 get_visible_sort

  Gets sort name list visibility

=cut

sub get_visible_sort {
  my ($self, $nlid) = @_;
  return $self->{state}{namelistdata}{$nlid}{vissort};
}

=head2 set_visible_sort

  Gets sort name list visibility

=cut

sub set_visible_sort {
  my ($self, $nlid, $s) = @_;
  $self->{state}{namelistdata}{$nlid}{vissort} = $s;
  return;
}

=head2 get_visible_alpha

  Gets alpha name list visibility

=cut

sub get_visible_alpha {
  my ($self, $nlid) = @_;
  return $self->{state}{namelistdata}{$nlid}{visalpha};
}

=head2 set_visible_alpha

  Gets alpha name list visibility

=cut

sub set_visible_alpha {
  my ($self, $nlid, $s) = @_;
  $self->{state}{namelistdata}{$nlid}{visalpha} = $s;
  return;
}

=head2 get_numofuniquenames

    Get the number of uniquenames entries for a visible name

=cut

sub get_numofuniquenames {
  my ($self, $name, $namecontext) = @_;
  return scalar keys $self->{state}{uniquenamecount}{$name}{$namecontext}->%*;
}

=head2 get_numofuniquenames_all

    Get the number of uniquenames entries for a name

=cut

sub get_numofuniquenames_all {
  my ($self, $name, $namecontext) = @_;
  return scalar keys $self->{state}{uniquenamecount_all}{$name}{$namecontext}->%*;
}

=head2 get_unul_done

    Return a boolean saying whether uniquenename+uniquelist processing is finished

=cut

sub get_unul_done {
  my $self = shift;
  return $self->{unulchanged} ? 0 : 1;
}

=head2 set_unul_changed

    Set a boolean saying whether uniquename+uniquelist has changed

=cut

sub set_unul_changed {
  my ($self, $val) = @_;
  $self->{unulchanged} = $val;
  return;
}




=head2 reset_seen_extra

    Reset the counters for extra*

=cut

sub reset_seen_extra {
  my $self = shift;
  $self->{state}{seen_extradate} = {};
  $self->{state}{seen_extraname} = {};
  $self->{state}{seen_extratitle} = {};
  $self->{state}{seen_extratitleyear} = {};
  $self->{state}{seen_extraalpha} = {};
  $self->{state}{seen_nametitledateparts} = {};
  $self->{state}{seen_labelname} = {};
  $self->{state}{seen_nametitle} = {};
  $self->{state}{seen_titleyear} = {};
  return;
}

=head2 incr_seen_extradate

    Increment and return the counter for extradate

=cut

sub incr_seen_extradate {
  my ($self, $ey) = @_;
  return ++$self->{state}{seen_extradate}{$ey};
}

=head2 incr_seen_extraname

    Increment and return the counter for extraname

=cut

sub incr_seen_extraname {
  my ($self, $en) = @_;
  return ++$self->{state}{seen_extraname}{$en};
}

=head2 incr_seen_labelname

    Increment and return a counter used to track extraname

=cut

sub incr_seen_labelname {
  my ($self, $ln) = @_;
  return ++$self->{state}{seen_labelname}{$ln};
}

=head2 incr_seen_extratitle

    Increment and return the counter for extratitle

=cut

sub incr_seen_extratitle {
  my ($self, $et) = @_;
  return ++$self->{state}{seen_extratitle}{$et};
}

=head2 incr_seen_extratitleyear

    Increment and return the counter for extratitleyear

=cut

sub incr_seen_extratitleyear {
  my ($self, $ety) = @_;
  return ++$self->{state}{seen_extratitleyear}{$ety};
}


=head2 incr_seen_extraalpha

    Increment and return the counter for extraalpha

=cut

sub incr_seen_extraalpha {
  my ($self, $ea) = @_;
  return ++$self->{state}{seen_extraalpha}{$ea};
}


=head2 get_seen_nametitledateparts

    Get the count of an labelname/dateparts combination for tracking
    extradate. It uses labelyear plus name as we need to disambiguate
    entries with different labelyear (like differentiating 1984--1986 from
    just 1984)

=cut

sub get_seen_nametitledateparts {
  my ($self, $ny) = @_;
  return $self->{state}{seen_nametitledateparts}{$ny} // 0;
}

=head2 incr_seen_nametitledateparts

    Increment the count of an labelname/labeltitle+dateparts combination for extradate

    We pass in the name/title and date strings separately as we have to
    be careful and only increment this counter beyond 1 if there is
    a name/title component. Otherwise, extradate gets defined for all
    entries with no name/title but the same year etc.

=cut

sub incr_seen_nametitledateparts {
  my ($self, $ns, $ys) = @_;
  my $tmp = "$ns,$ys";
  # We can always increment this to 1
  unless (exists($self->{state}{seen_nametitledateparts}{$tmp})) {
    $self->{state}{seen_nametitledateparts}{$tmp}++;
  }
  # But beyond that only if we have a labelname/labeltitle in the entry since
  # this counter is used to create extradate which doesn't mean anything for
  # entries with no name or title
  # We allow empty year so that we generate extradate for the same name with no year
  # so we can do things like "n.d.-a", "n.d.-b" etc.
  else {
    if ($ns) {
      $self->{state}{seen_nametitledateparts}{$tmp}++;
    }
  }
  return;
}

=head2 get_seen_labelname

    Get the count of a labelname hash for tracking extraname

=cut

sub get_seen_labelname {
  my ($self, $ln) = @_;
  return $self->{state}{seen_labelname}{$ln} // 0;
}

=head2 get_seen_nametitle

    Get the count of an labelname/labeltitle combination for tracking
    extratitle.

=cut

sub get_seen_nametitle {
  my ($self, $nt) = @_;
  return $self->{state}{seen_nametitle}{$nt} // 0;
}

=head2 incr_seen_nametitle

    Increment the count of an labelname/labeltitle combination for extratitle

    We pass in the name and year strings separately as we have to
    be careful and only increment this counter beyond 1 if there is
    a title component. Otherwise, extratitle gets defined for all
    entries with no title.

=cut

sub incr_seen_nametitle {
  my ($self, $ns, $ts) = @_;
  my $tmp = "$ns,$ts";
  # We can always increment this to 1
  unless ($self->{state}{seen_nametitle}{$tmp}) {
    $self->{state}{seen_nametitle}{$tmp}++;
  }
  # But beyond that only if we have a labeltitle in the entry since
  # this counter is used to create extratitle which doesn't mean anything for
  # entries with no title
  else {
    if ($ts) {
      $self->{state}{seen_nametitle}{$tmp}++;
    }
  }
  return;
}

=head2 get_seen_titleyear

    Get the count of an labeltitle/labelyear combination for tracking
    extratitleyear

=cut

sub get_seen_titleyear {
  my ($self, $ty) = @_;
  return $self->{state}{seen_titleyear}{$ty} // 0;
}

=head2 incr_seen_titleyear

    Increment the count of an labeltitle/labelyear combination for extratitleyear

    We pass in the title and year strings separately as we have to
    be careful and only increment this counter beyond 1 if there is
    a title component. Otherwise, extratitleyear gets defined for all
    entries with no title.

=cut

sub incr_seen_titleyear {
  my ($self, $ts, $ys) = @_;
  my $tmp = "$ts,$ys";
  # We can always increment this to 1
  unless ($self->{state}{seen_titleyear}{$tmp}) {
    $self->{state}{seen_titleyear}{$tmp}++;
  }
  # But beyond that only if we have a labeltitle in the entry since
  # this counter is used to create extratitleyear which doesn't mean anything for
  # entries with no title
  else {
    if ($ts) {
      $self->{state}{seen_titleyear}{$tmp}++;
    }
  }
  return;
}


=head2 reset_workuniqueness

  Reset various work uniqueness counters

=cut

sub reset_workuniqueness {
  my $self = shift;
  $self->{state}{seenname} = {};
  $self->{state}{seentitle} = {};
  $self->{state}{seenbaretitle} = {};
  $self->{state}{seenwork} = {};
  return;
}

=head2 get_seenname

    Get the count of occurrences of a labelname or labeltitle

=cut

sub get_seenname {
  my ($self, $identifier) = @_;
  return $self->{state}{seenname}{$identifier};
}

=head2 incr_seenname

    Increment the count of occurrences of a labelname or labeltitle

=cut

sub incr_seenname {
  my ($self, $identifier) = @_;
  $self->{state}{seenname}{$identifier}++;
  return;
}

=head2 get_seentitle

    Get the count of occurrences of a labeltitle

=cut

sub get_seentitle {
  my ($self, $identifier) = @_;
  return $self->{state}{seentitle}{$identifier};
}

=head2 incr_seentitle

    Increment the count of occurrences of a labeltitle

=cut

sub incr_seentitle {
  my ($self, $identifier) = @_;
  $self->{state}{seentitle}{$identifier}++;
  return;
}

=head2 get_seenbaretitle

    Get the count of occurrences of a labeltitle when there is
    no labelname

=cut

sub get_seenbaretitle {
  my ($self, $identifier) = @_;
  return $self->{state}{seenbaretitle}{$identifier};
}

=head2 incr_seenbaretitle

    Increment the count of occurrences of a labeltitle
    when there is no labelname

=cut

sub incr_seenbaretitle {
  my ($self, $identifier) = @_;
  $self->{state}{seenbaretitle}{$identifier}++;
  return;
}

=head2 get_seenwork

    Get the count of occurrences of a labelname and labeltitle

=cut

sub get_seenwork {
  my ($self, $identifier) = @_;
  return $self->{state}{seenwork}{$identifier};
}

=head2 incr_seenwork

    Increment the count of occurrences of a labelname and labeltitle

=cut

sub incr_seenwork {
  my ($self, $identifier) = @_;
  $self->{state}{seenwork}{$identifier}++;
  return;
}


=head2 incr_la_disambiguation

    Increment a counter to say we have seen this labelalpha

=cut

sub incr_la_disambiguation {
  my ($self, $la) = @_;
  $self->{state}{ladisambiguation}{$la}++;
  return;
}


=head2 get_la_disambiguation

    Get the disambiguation counter for this labelalpha.
    Return a 0 for undefs to avoid spurious errors.

=cut

sub get_la_disambiguation {
  my ($self, $la) = @_;
  return $self->{state}{ladisambiguation}{$la} // 0;
}




=head2 set_sortingtemplatename

    Sets the sortingtemplate name of a data list

=cut

sub set_sortingtemplatename {
  my $self = shift;
  my $stn = shift;
  $self->{sortingtemplatename} = lc($stn);
  return;
}

=head2 get_attrs

    Gets the attributes of a data list

=cut

sub get_attrs {
  my $self = shift;
  return join('/', ($self->{sortingtemplatename},
                    $self->{sortingnamekeytemplatename},
                    $self->{labelprefix},
                    $self->{uniquenametemplatename},
                    $self->{labelalphanametemplatename},
                    $self->{namehashtemplatename}));
}

=head2 get_sortingtemplatename

    Gets the sortingtemplatename of a data list

=cut

sub get_sortingtemplatename {
  my $self = shift;
  return $self->{sortingtemplatename};
}

=head2 set_sortingnamekeytemplatename

    Sets the sortingnamekeytemplate name of a data list

=cut

sub set_sortingnamekeytemplatename {
  my $self = shift;
  my $snksn = shift;
  $self->{sortingnamekeytemplatename} = lc($snksn);
  return;
}

=head2 get_sortingnamekeytemplatename

    Gets the sortingnamekeytemplatename of a data list

=cut

sub get_sortingnamekeytemplatename {
  my $self = shift;
  return $self->{sortingnamekeytemplatename};
}

=head2 set_uniquenametemplatename

    Sets the uniquenametemplate name of a data list

=cut

sub set_uniquenametemplatename {
  my $self = shift;
  my $untn = shift;
  $self->{uniquenametemplatename} = lc($untn);
  return;
}

=head2 get_uniquenametemplatename

    Gets the uniquenametemplate name of a data list

=cut

sub get_uniquenametemplatename {
  my $self = shift;
  return $self->{uniquenametemplatename};
}

=head2 set_labelalphanametemplatename

    Sets the labelalphanametemplate name of a data list

=cut

sub set_labelalphanametemplatename {
  my $self = shift;
  my $latn = shift;
  $self->{labelalphanametemplatename} = lc($latn);
  return;
}

=head2 get_labelalphanametemplatename

    Gets the labelalphanametemplate name of a data list

=cut

sub get_labelalphanametemplatename {
  my $self = shift;
  return $self->{labelalphanametemplatename};
}

=head2 set_namehashtemplatename

    Sets the namehashtemplate name of a data list

=cut

sub set_namehashtemplatename {
  my $self = shift;
  my $nhtn = shift;
  $self->{namehashtemplatename} = lc($nhtn);
  return;
}

=head2 get_namehashtemplatename

    Gets the namehashtemplate name of a data list

=cut

sub get_namehashtemplatename {
  my $self = shift;
  return $self->{namehashtemplatename};
}


=head2 set_sortinit_collator

    Sets the sortinit collator for this list

=cut

sub set_sortinit_collator {
  my $self = shift;
  $self->{sortinitcollator} = shift;;
  return;
}

=head2 get_sortinit_collator

    Gets the sortinit collator for this list

=cut

sub get_sortinit_collator {
  my $self = shift;
  return $self->{sortinitcollator};
}

=head2 get_labelprefix

    Gets the labelprefix setting of a data list

=cut

sub get_labelprefix {
  my $self = shift;
  return $self->{labelprefix};
}

=head2 set_labelprefix

    Sets the labelprefix setting of a data list

=cut

sub set_labelprefix {
  my $self = shift;
  my $pn = shift;
  $self->{labelprefix} = $pn;
  return
}

=head2 set_name

    Sets the name of a data list

=cut

sub set_name {
  my $self = shift;
  my $name = shift;
  $self->{name} = $name;
  return;
}

=head2 get_name

    Gets the name of a data list

=cut

sub get_name {
  my $self = shift;
  return $self->{name};
}


=head2 set_type

    Sets the type of a data list

=cut

sub set_type {
  my $self = shift;
  my $type = shift;
  $self->{type} = lc($type);
  return;
}

=head2 get_type

    Gets the type of a section list

=cut

sub get_type {
  my $self = shift;
  return $self->{type};
}

=head2 set_keys

    Sets the keys for the list

=cut

sub set_keys {
  my ($self, $keys) = @_;
  $self->{keys} = $keys;
  return;
}

=head2 get_keys

    Gets the keys for the list

=cut

sub get_keys {
  my $self = shift;
  return $self->{keys};
}

=head2 count_keys

    Count the keys for the list

=cut

sub count_keys {
  my $self = shift;
  return $#{$self->{keys}} + 1;
}

=head2 get_namelistdata

  Gets  name list data

=cut

sub get_namelistdata {
  return shift->{state}{namelistdata};
}

=head2 set_namelistdata

  Saves name list data

=cut

sub set_namelistdata {
  my ($self, $nld) = @_;
  $self->{state}{namelistdata} = $nld;
  return;
}

=head2 get_labelalphadata

  Gets  labelalpha field data

=cut

sub get_labelalphadata {
  return shift->{state}{labelalphadata};
}

=head2 set_labelalphadata

  Saves labelalpha data

=cut

sub set_labelalphadata {
  my ($self, $lad) = @_;
  $self->{state}{labelalphadata} = $lad;
  return;
}

=head2 get_labelalphadata_for_key

  Gets  labelalpha field data for a key

=cut

sub get_labelalphadata_for_key {
  my ($self, $key) = @_;
  return $self->{state}{labelalphadata}{$key};
}

=head2 set_labelalphadata_for_key

  Saves labelalpha field data for a key

=cut

sub set_labelalphadata_for_key {
  my ($self, $key, $la) = @_;
  return unless defined($key);
  $self->{state}{labelalphadata}{$key} = $la;
  return;
}

=head2 set_extradatedata_for_key

  Saves extradate field data for a key

=cut

sub set_extradatedata_for_key {
  my ($self, $key, $ed) = @_;
  return unless defined($key);
  $self->{state}{extradatedata}{$key} = $ed;
  return;
}

=head2 set_extranamedata_for_key

  Saves extraname field data for a key

=cut

sub set_extranamedata_for_key {
  my ($self, $key, $en) = @_;
  return unless defined($key);
  $self->{state}{extranamedata}{$key} = $en;
  return;
}

=head2 get_extranamedata_for_key

    Gets the extraname field data for a key

=cut

sub get_extranamedata_for_key {
  my ($self, $key) = @_;
  return unless defined($key);
  return $self->{state}{extranamedata}{$key};
}

=head2 set_extradatedata

    Saves extradate field data for all keys

=cut

sub set_extradatedata {
  my ($self, $ed) = @_;
  $self->{state}{extradatedata} = $ed;
  return;
}


=head2 get_extradatedata_for_key

    Gets the extradate field data for a key

=cut

sub get_extradatedata_for_key {
  my ($self, $key) = @_;
  return unless defined($key);
  return $self->{state}{extradatedata}{$key};
}

=head2 set_extratitledata_for_key

  Saves extratitle field data for a key

=cut

sub set_extratitledata_for_key {
  my ($self, $key, $ed) = @_;
  return unless defined($key);
  $self->{state}{extratitledata}{$key} = $ed;
  return;
}

=head2 set_extratitledata

    Saves extratitle field data for all keys

=cut

sub set_extratitledata {
  my ($self, $ed) = @_;
  $self->{state}{extratitledata} = $ed;
  return;
}


=head2 get_extratitledata

    Gets the extratitle field data for a key

=cut

sub get_extratitledata_for_key {
  my ($self, $key) = @_;
  return unless defined($key);
  return $self->{state}{extratitledata}{$key};
}


=head2 set_extratitleyeardata_for_key

  Saves extratitleyear field data for a key

=cut

sub set_extratitleyeardata_for_key {
  my ($self, $key, $ed) = @_;
  return unless defined($key);
  $self->{state}{extratitleyeardata}{$key} = $ed;
  return;
}

=head2 set_extratitleyeardata

    Saves extratitleyear field data for all keys

=cut

sub set_extratitleyeardata {
  my ($self, $ed) = @_;
  $self->{state}{extratitleyeardata} = $ed;
  return;
}


=head2 get_extratitleyeardata

    Gets the extratitleyear field data for a key

=cut

sub get_extratitleyeardata_for_key {
  my ($self, $key) = @_;
  return unless defined($key);
  return $self->{state}{extratitleyeardata}{$key};
}


=head2 set_extraalphadata_for_key

    Saves extraalpha field data for a key

=cut

sub set_extraalphadata_for_key {
  my ($self, $key, $ed) = @_;
  return unless defined($key);
  $self->{state}{extraalphadata}{$key} = $ed;
  return;
}

=head2 set_extraalphadata

    Saves extraalpha field data for all keys

=cut

sub set_extraalphadata {
  my ($self, $ed) = @_;
  $self->{state}{extraalphadata} = $ed;
  return;
}

=head2 get_extraalphadata

    Gets the extraalpha field data for a key

=cut

sub get_extraalphadata_for_key {
  my ($self, $key) = @_;
  return unless defined($key);
  return $self->{state}{extraalphadata}{$key};
}

=head2 get_sortdataschema

    Gets the sortdata schema for a sortlist

=cut

sub get_sortdataschema {
  my ($self) = @_;
  return $self->{sortdataschema};
}

=head2 set_sortdataschema

    Saves the sortdata schema for a sortlist

=cut

sub set_sortdataschema {
  my ($self, $ss) = @_;
  $self->{sortdataschema} = $ss;
  return;
}

=head2 set_sortdata

    Saves sorting data in a list for a key

=cut

sub set_sortdata {
  my ($self, $key, $sd) = @_;
  return unless defined($key);
  $self->{sortdata}{$key} = $sd;
  return;
}

=head2 get_sortdata_for_key

    Gets the sorting data in a list for a key

=cut

sub get_sortdata_for_key {
  my ($self, $key) = @_;
  return unless defined($key);
  return $self->{sortdata}{$key};
}


=head2 set_sortinitdata_for_key

 Saves sortinit data for a specific key

=cut

sub set_sortinitdata_for_key {
  my ($self, $key, $init) = @_;
  return unless defined($key);
  $self->{sortinitdata}{$key} = {init => $init};
  return;
}

=head2 set_sortinitdata

 Saves sortinit data for all keys

=cut

sub set_sortinitdata {
  my ($self, $sid) = @_;
  $self->{sortinitdata} = $sid;
  return;
}

=head2 get_sortinit_for_key

    Gets the sortinit in a list for a key

=cut

sub get_sortinit_for_key {
  my ($self, $key) = @_;
  return unless defined($key);
  return $self->{sortinitdata}{$key}{init};
}

=head2 set_sortingtemplate

    Sets the sortingtemplate of a list

=cut

sub set_sortingtemplate {
  my $self = shift;
  my $sortingtemplate = shift;
  $self->{sortingtemplate} = $sortingtemplate;
  return;
}

=head2 get_sortingtemplate

    Gets the sortingtemplate of a list

=cut

sub get_sortingtemplate {
  my $self = shift;
  return $self->{sortingtemplate};
}


=head2 add_filter

    Adds a filter to a list object

=cut

sub add_filter {
  my $self = shift;
  my ($filter) = @_;
  push $self->{filters}->@*, $filter;
  return;
}

=head2 get_filters

    Gets all filters for a list object

=cut

sub get_filters {
  my $self = shift;
  return $self->{filters};
}

=head2 instantiate_entry

  Do any dynamic information replacement for information
  which varies in an entry between lists. This is information which
  needs to be output to the .bbl for an entry but which is a property
  of the reference context and not the entry per se so it cannot be stored
  statically in the entry and must be retrieved from the specific datalist
  when outputting the entry.

=cut

sub instantiate_entry {
  my ($self, $section, $entry, $key, $format) = @_;
  my $be = $section->bibentry($key);
  my $bee = $be->get_field('entrytype');
  my $dm = Biber::Config->get_dm;
  my $dmh = Biber::Config->get_dm_helpers;

  return '' unless $entry and $be;

  $format //= 'bbl'; # default

  my $entry_string = $$entry;

  # .bbl output
  if ($format eq 'bbl') {

    # entryset
    if (my $es = $self->get_entryfield($key, 'entryset')) {
      my $str = "\\set{" . join(',', $es->get_items->@*) . '}';
      $entry_string =~ s|<BDS>ENTRYSET</BDS>|$str|gxms;
    }

    # uniqueprimaryauthor
    if ($self->get_entryfield($key, 'uniqueprimaryauthor')) {
      my $str = "\\true{uniqueprimaryauthor}";
      $entry_string =~ s|<BDS>UNIQUEPRIMARYAUTHOR</BDS>|$str|gxms;
    }

    # uniquework
    if ($self->get_entryfield($key, 'uniquework')) {
      my $str = "\\true{uniquework}";
      $entry_string =~ s|<BDS>UNIQUEWORK</BDS>|$str|gxms;
    }

    # uniquebaretitle
    if ($self->get_entryfield($key, 'uniquebaretitle')) {
      my $str = "\\true{uniquebaretitle}";
      $entry_string =~ s|<BDS>UNIQUEBARETITLE</BDS>|$str|gxms;
    }

    # uniquetitle
    if ($self->get_entryfield($key, 'uniquetitle')) {
      my $str = "\\true{uniquetitle}";
      $entry_string =~ s|<BDS>UNIQUETITLE</BDS>|$str|gxms;
    }

    # extraalpha
    if (my $e = $self->get_extraalphadata_for_key($key)) {
      my $str = "\\field{extraalpha}{$e}";
      $entry_string =~ s|<BDS>EXTRAALPHA</BDS>|$str|gxms;
    }

    # labelalpha
    if (my $e = $self->get_labelalphadata_for_key($key)) {
      my $str = "\\field{labelalpha}{$e}";
      $entry_string =~ s|<BDS>LABELALPHA</BDS>|$str|gxms;
    }

    # uniquelist
    foreach my $namefield ($dmh->{namelists}->@*) {
      foreach my $alts ($be->get_alternates_for_field($namefield)->@*) {
        my $nl = $alts->{val};
        my $nlid = $nl->get_id;
        if (defined($self->get_uniquelist($nlid))) {
          my $str = 'ul=' . $self->get_uniquelist($nlid);
          $entry_string =~ s|<BDS>UL-$nlid</BDS>|$str|gxms;
        }
        else {
          $entry_string =~ s|<BDS>UL-$nlid</BDS>,?||gxms;
        }
      }
    }

    # uniquename
    foreach my $namefield ($dmh->{namelists}->@*) {
      foreach my $alts ($be->get_alternates_for_field($namefield)->@*) {
        my $nl = $alts->{val};
        my $nlid = $nl->get_id;
        foreach my $n ($nl->names->@*) {
          my $nid = $n->get_id;
          if (defined($self->get_unsummary($nlid, $nid))) {
            my $str = 'un=' . $self->get_unsummary($nlid, $nid);
            $entry_string =~ s|<BDS>UNS-$nid</BDS>|$str|gxms;
            $str = 'uniquepart=' . $self->get_unpart($nlid, $nid);
            $entry_string =~ s|<BDS>UNP-$nid</BDS>|$str|gxms;
            foreach my $np ($n->get_nameparts) {
              if ($self->is_unbasepart($nlid, $nid, $np)) {
                $entry_string =~ s|\s+<BDS>UNP-$np-$nid</BDS>,?||gxms;
              }
              else {
                $str = "${np}un=" . $self->get_unparts($nlid, $nid, $np);
                $entry_string =~ s|<BDS>UNP-$np-$nid</BDS>|$str|gxms;
              }
            }
          }
          else {
            $entry_string =~ s|<BDS>UN[SP]-$nid</BDS>,?||gxms;
            foreach my $np ($n->get_nameparts) {
              $entry_string =~ s|\s+<BDS>UNP-$np-$nid</BDS>,?||gxms;
            }
          }
        }
      }
    }

    # extratitleyear
    if (my $e = $self->get_extratitleyeardata_for_key($key)) {
      my  $str = "\\field{extratitleyear}{$e}";
      $entry_string =~ s|<BDS>EXTRATITLEYEAR</BDS>|$str|gxms;
    }

    # extratitle
    if (my $e = $self->get_extratitledata_for_key($key)) {
      my $str = "\\field{extratitle}{$e}";
      $entry_string =~ s|<BDS>EXTRATITLE</BDS>|$str|gxms;
    }

    # per-namelist bibnamehash and namehash
    foreach my $n ($dmh->{namelists}->@*) {
      foreach my $alts ($be->get_alternates_for_field($n)->@*) {
        my $form = $alts->{form} // '';
        my $lang = $alts->{lang} // '';

        # per-namelist bibnamehash
        if (my $e = $self->get_entryfield($key, "${n}${form}${lang}bibnamehash")) {
          my $str = "\\strng{${n}${form}${lang}bibnamehash}{$e}";
          $entry_string =~ s|<BDS>${n}${form}${lang}BIBNAMEHASH</BDS>|$str|gxms;
        }

<<<<<<< HEAD
        # per-namelist namehash
        if (my $e = $self->get_entryfield($key, "${n}${form}${lang}namehash")) {
          my $str = "\\strng{${n}${form}${lang}namehash}{$e}";
          $entry_string =~ s|<BDS>${n}${form}${lang}NAMEHASH</BDS>|$str|gxms;

        }
=======
      # per-namelist namehash
      if (my $e = $self->get_entryfield($key, "${namefield}namehash")) {
        my $str = "\\strng{${namefield}namehash}{$e}";
        $entry_string =~ s|<BDS>${namefield}NAMEHASH</BDS>|$str|gxms;
      }

      # per-namelist fullhash
      if (my $e = $self->get_entryfield($key, "${namefield}fullhash")) {
        my $str = "\\strng{${namefield}fullhash}{$e}";
        $entry_string =~ s|<BDS>${namefield}FULLHASH</BDS>|$str|gxms;
      }

      # per-namelist fullhashraw
      if (my $e = $self->get_entryfield($key, "${namefield}fullhashraw")) {
        my $str = "\\strng{${namefield}fullhashraw}{$e}";
        $entry_string =~ s|<BDS>${namefield}FULLHASHRAW</BDS>|$str|gxms;
>>>>>>> 282decfe
      }

    }

    # fullhash
    if (my $e = $self->get_entryfield($key, 'fullhash')) {
      my $str = "\\strng{fullhash}{$e}";
      $entry_string =~ s|<BDS>FULLHASH</BDS>|$str|gxms;
    }

    # fullhashraw
    if (my $e = $self->get_entryfield($key, 'fullhashraw')) {
      my $str = "\\strng{fullhashraw}{$e}";
      $entry_string =~ s|<BDS>FULLHASHRAW</BDS>|$str|gxms;
    }

    # bibnamehash
    if (my $e = $self->get_entryfield($key, 'bibnamehash')) {
      my $str = "\\strng{bibnamehash}{$e}";
      $entry_string =~ s|<BDS>BIBNAMEHASH</BDS>|$str|gxms;
    }

    # namehash
    if (my $e = $self->get_entryfield($key, 'namehash')) {
      my $str = "\\strng{namehash}{$e}";
      $entry_string =~ s|<BDS>NAMEHASH</BDS>|$str|gxms;
    }

    # per-namehash
    foreach my $pn ($dmh->{namelistsall}->@*) {
      foreach my $alts ($be->get_alternates_for_field($pn)->@*) {
        my $nl = $alts->{val};
        foreach my $n ($nl->names->@*) {
          my $nid = $n->get_id;
          if (my $e = $self->{state}{namelistdata}{$nl->get_id}{$nid}{hash}) {
            my $str = "hash=$e";
            $entry_string =~ s|<BDS>$nid-PERNAMEHASH</BDS>|$str|gxms;
          }
          else {
            $entry_string =~ s|,?<BDS>$nid-PERNAMEHASH</BDS>,?||gxms;
          }
        }
      }
    }

    # extraname
    if (my $e = $self->get_extranamedata_for_key($key)) {
      my $str = "\\field{extraname}{$e}";
      $entry_string =~ s|<BDS>EXTRANAME</BDS>|$str|gxms;
    }

    # extradate
    if (my $e = $self->get_extradatedata_for_key($key)) {
      my $str = "\\field{extradate}{$e}";
      $entry_string =~ s|<BDS>EXTRADATE</BDS>|$str|gxms;
    }

    # sortinit + sortinithash
    my $sinit = $self->get_sortinit_for_key($key);
    if (defined($sinit)) {
      my $str = "\\field{sortinit}{$sinit}";
      $entry_string =~ s|<BDS>SORTINIT</BDS>|$str|gxms;
      my $sinithash = md5_hex($self->{sortinitcollator}->viewSortKey($sinit));
      $str = "\\strng{sortinithash}{$sinithash}";
      $entry_string =~ s|<BDS>SORTINITHASH</BDS>|$str|gxms;
    }

    # labelprefix
    if (my $pn = $self->get_labelprefix($key)) {
      my $str = "\\field{labelprefix}{$pn}";
      $entry_string =~ s|<BDS>LABELPREFIX</BDS>|$str|gxms;
    }

    # singletitle
    if ($self->get_entryfield($key, 'singletitle')) {
      my $str = "\\true{singletitle}";
      $entry_string =~ s|<BDS>SINGLETITLE</BDS>|$str|gxms;
    }
  }

  # Clean up dangling commas
  $entry_string =~ s|,(?:\n\s+)?\}\}|}}|gxms;

  # Clean up generic metadata which was not replaced
  $entry_string =~ s|^\s+<BDS>[^<]+</BDS>\n||gxms;

  return $entry_string;
}

=head2 namelist_differs_index

    Returns the index where the name list begins to differ from any other list

    Assuming these lists

    [a, b]
    [a, b, d, e, f, g, h, i, j]
    [a, b, d, e, f]
    [a, b, e, z, z, y]

    namelist_differs_index([a, b, c, d, e]) -> 2
    namelist_differs_index([a]) -> 1

=cut

sub namelist_differs_index {
  my $self = shift;
  my @list = shift->@*;
  my $index;
  foreach my $l_s (keys $self->{state}{uniquelistcount}{global}{final}->%*) {
    my @l = split("\x{10FFFD}", $l_s);
    next if Compare(\@list, \@l);# Ignore identical lists
    for (my $i=0;$i<=$#list;$i++) {
      if (defined($list[$i]) and defined($l[$i]) and ($list[$i] eq $l[$i])) {
        if (not defined($index) or $i > $index) {
          $index = $i;
        }
      }
      else {
        last;
      }
    }
  }

  if (defined($index)) { # one or more similar lists
    if ($index == $#list) { # There is another list which is a superset, return last index
      return $index;
    }
    else { # Differs with some list, return index of where difference begins
      return $index+1;
    }
  }
  else { # no similar lists
    return undef;
  }
}


=head2 namelist_differs_nth

    Returns true if some other name list differs at passed nth place
    and is at least as long

    namelist_differs_nth([a, b, c, d, e], 3) = 1

    if there is another name list like any of these:

    [a, b, d, e, f]
    [a, b, e, z, z, y]

=cut

sub namelist_differs_nth {
  my $self = shift;
  my ($list, $n, $ul, $labelyear) = @_;
  my @list_one = $list->@*;
  # Loop over all final lists, looking for ones which match:
  # * up to n - 1
  # * differ at $n
  # * are at least as long

  # uniquelist=minyear should only disambiguate from entries with the
  # same labelyear
  my $unames = $self->{state}{uniquelistcount}{global}{final};
  if ($ul eq 'minyear') {
    $unames = $self->{state}{uniquelistcount}{global}{final}{$labelyear};
  }

  foreach my $l_s (keys $unames->%*) {
    my @l = split("\x{10FFFD}", $l_s);
    # If list is shorter than the list we are checking, it's irrelevant
    next if $#l < $list->$#*;
    # If list matches at $n, it's irrelevant
    next if ($list_one[$n-1] eq $l[$n-1]);
    # If list doesn't match up to $n - 1, it's irrelevant
    next unless Compare([@list_one[0 .. $n-2]], [@l[0 .. $n-2]]);
    return 1;
  }
  return 0;
}

1;

__END__

=head1 AUTHORS

Philip Kime C<< <philip at kime.org.uk> >>

=head1 BUGS

Please report any bugs or feature requests on our Github tracker at
L<https://github.com/plk/biber/issues>.

=head1 COPYRIGHT & LICENSE

Copyright 2012-2023 Philip Kime, all rights reserved.

This module is free software.  You can redistribute it and/or
modify it under the terms of the Artistic License 2.0.

This program is distributed in the hope that it will be useful,
but without any warranty; without even the implied warranty of
merchantability or fitness for a particular purpose.

=cut<|MERGE_RESOLUTION|>--- conflicted
+++ resolved
@@ -1939,33 +1939,24 @@
           $entry_string =~ s|<BDS>${n}${form}${lang}BIBNAMEHASH</BDS>|$str|gxms;
         }
 
-<<<<<<< HEAD
         # per-namelist namehash
         if (my $e = $self->get_entryfield($key, "${n}${form}${lang}namehash")) {
           my $str = "\\strng{${n}${form}${lang}namehash}{$e}";
           $entry_string =~ s|<BDS>${n}${form}${lang}NAMEHASH</BDS>|$str|gxms;
-
         }
-=======
-      # per-namelist namehash
-      if (my $e = $self->get_entryfield($key, "${namefield}namehash")) {
-        my $str = "\\strng{${namefield}namehash}{$e}";
-        $entry_string =~ s|<BDS>${namefield}NAMEHASH</BDS>|$str|gxms;
+
+        # per-namelist fullhash
+        if (my $e = $self->get_entryfield($key, "${n}${form}${lang}fullhash")) {
+          my $str = "\\strng{${n}${form}${lang}fullhash}{$e}";
+          $entry_string =~ s|<BDS>${n}${form}${lang}FULLHASH</BDS>|$str|gxms;
+        }
+
+        # per-namelist fullhashraw
+        if (my $e = $self->get_entryfield($key, "${n}${form}${lang}fullhashraw")) {
+          my $str = "\\strng{${n}${form}${lang}fullhashraw}{$e}";
+          $entry_string =~ s|<BDS>${n}${form}${lang}FULLHASHRAW</BDS>|$str|gxms;
+        }
       }
-
-      # per-namelist fullhash
-      if (my $e = $self->get_entryfield($key, "${namefield}fullhash")) {
-        my $str = "\\strng{${namefield}fullhash}{$e}";
-        $entry_string =~ s|<BDS>${namefield}FULLHASH</BDS>|$str|gxms;
-      }
-
-      # per-namelist fullhashraw
-      if (my $e = $self->get_entryfield($key, "${namefield}fullhashraw")) {
-        my $str = "\\strng{${namefield}fullhashraw}{$e}";
-        $entry_string =~ s|<BDS>${namefield}FULLHASHRAW</BDS>|$str|gxms;
->>>>>>> 282decfe
-      }
-
     }
 
     # fullhash
