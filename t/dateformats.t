# -*- cperl -*-
use strict;
use warnings;
use utf8;
no warnings 'utf8';

use Test::More tests => 56;
use Test::Differences;
unified_diff;

use Biber;
use Biber::Output::bbl;
use Biber::Utils;
use Log::Log4perl;
chdir("t/tdata");

# Set up Biber object
my $biber = Biber->new(noconf => 1);
my $LEVEL = 'ERROR';
my $l4pconf = qq|
    log4perl.category.main                             = $LEVEL, Screen
    log4perl.category.screen                           = $LEVEL, Screen
    log4perl.appender.Screen                           = Log::Log4perl::Appender::Screen
    log4perl.appender.Screen.utf8                      = 1
    log4perl.appender.Screen.Threshold                 = $LEVEL
    log4perl.appender.Screen.stderr                    = 0
    log4perl.appender.Screen.layout                    = Log::Log4perl::Layout::SimpleLayout
|;
Log::Log4perl->init(\$l4pconf);

$biber->parse_ctrlfile('dateformats.bcf');
$biber->set_output_obj(Biber::Output::bbl->new());

# Options - we could set these in the control file but it's nice to see what we're
# relying on here for tests

# Biber options
Biber::Config->setoption('sortlocale', 'en_GB.UTF-8');
Biber::Config->setoption('validate_datamodel', 1);

# Biblatex options
Biber::Config->setblxoption(undef, 'labeldatespec', [ {content => 'date', type => 'field'} ]);
Biber::Config->setblxoption(undef, 'julian', 1);
Biber::Config->setblxoption(undef, 'julianstart', '0001-01-01');

# Now generate the information
$biber->prepare;
my $out = $biber->get_output_obj;
my $section = $biber->sections->get_section(0);
my $main = $biber->datalists->get_list('nty/global//global/global');

my $bibentries = $section->bibentries;
my $l1 = [ "Entry 'L1' (dateformats.bib): Invalid format '1985-1030' of date field 'origdate' - ignoring",
           "Entry 'L1' (dateformats.bib): Invalid format '1.5.1998' of date field 'urldate' - ignoring",
           "Datamodel: Entry 'L1' (dateformats.bib): Invalid value of field 'year' must be datatype 'datepart' - ignoring field"];
my $l2 = [ "Entry 'L2' (dateformats.bib): Invalid format '1995-1230' of date field 'origdate' - ignoring" ];
my $l3 = [ "Entry 'L3' (dateformats.bib): Invalid format '1.5.1988' of date field 'urldate' - ignoring" ];
my $l4 = [ "Entry 'L4' (dateformats.bib): Invalid format '1995-1-04' of date field 'date' - ignoring",
           "Datamodel: Entry 'L4' (dateformats.bib): Missing mandatory field - one of 'date, year' must be defined" ];
my $l5 = [ "Entry 'L5' (dateformats.bib): Invalid format '1995-10-4' of date field 'date' - ignoring",
           "Datamodel: Entry 'L5' (dateformats.bib): Missing mandatory field - one of 'date, year' must be defined" ];
my $l6 = [ "Entry 'L6' (dateformats.bib): Invalid format '1996-13-03' of date field 'date' - ignoring",
           "Datamodel: Entry 'L6' (dateformats.bib): Missing mandatory field - one of 'date, year' must be defined"];
my $l7 = [ "Entry 'L7' (dateformats.bib): Invalid format '1996-10-35' of date field 'eventdate' - ignoring" ];
my $l11 = [ "Overwriting field 'year' with year value from field 'date' for entry 'L11'"];
my $l12 = [ "Overwriting field 'month' with month value from field 'date' for entry 'L12'" ];

my $l13c = q|    \entry{L13}{book}{}
      \name[default][en-us]{author}{2}{}{%
        {{hash=bd051a2f7a5f377e3a62581b0e0f8577}{%
           family={Doe},
           familyi={D\bibinitperiod},
           given={John},
           giveni={J\bibinitperiod}}}%
        {{hash=df9bf04cd41245e6d23ad7543e7fd90d}{%
           family={Abrahams},
           familyi={A\bibinitperiod},
           given={Albert},
           giveni={A\bibinitperiod}}}%
      }
      \namepartms{author}{1}{%
          familydefaulten-us={Doe},
          familydefaulten-usi={D\bibinitperiod},
          givendefaulten-us={John},
          givendefaulten-usi={J\bibinitperiod}
      }
      \namepartms{author}{2}{%
          familydefaulten-us={Abrahams},
          familydefaulten-usi={A\bibinitperiod},
          givendefaulten-us={Albert},
          givendefaulten-usi={A\bibinitperiod}
      }
      \list[default][en-us]{publisher}{1}{%
        {Oxford}%
      }
      \listitemms{publisher}{1}{%
        defaulten-us={Oxford}
      }
      \strng{namehash}{8c77336299b25bdada7bf8038f46722f}
      \strng{fullhash}{8c77336299b25bdada7bf8038f46722f}
      \strng{bibnamehash}{8c77336299b25bdada7bf8038f46722f}
      \strng{authordefaulten-usbibnamehash}{8c77336299b25bdada7bf8038f46722f}
      \strng{authordefaulten-usnamehash}{8c77336299b25bdada7bf8038f46722f}
      \strng{authordefaulten-usfullhash}{8c77336299b25bdada7bf8038f46722f}
      \field{extraname}{3}
      \field{sortinit}{D}
      \strng{sortinithash}{6f385f66841fb5e82009dc833c761848}
      \field{extradatescope}{labelyear}
      \field{labeldatesource}{}
      \fieldmssource{labelname}{author}{default}{en-us}
      \fieldmssource{labeltitle}{title}{default}{en-us}
      \field{day}{1}
      \field{endyear}{}
      \field{month}{1}
      \field[default][en-us]{title}{Title 2}
      \field{year}{1996}
      \field{dateera}{ce}
    \endentry
|;

my $l14 = q|    \entry{L14}{book}{}
      \name[default][en-us]{author}{2}{}{%
        {{hash=bd051a2f7a5f377e3a62581b0e0f8577}{%
           family={Doe},
           familyi={D\bibinitperiod},
           given={John},
           giveni={J\bibinitperiod}}}%
        {{hash=df9bf04cd41245e6d23ad7543e7fd90d}{%
           family={Abrahams},
           familyi={A\bibinitperiod},
           given={Albert},
           giveni={A\bibinitperiod}}}%
      }
      \namepartms{author}{1}{%
          familydefaulten-us={Doe},
          familydefaulten-usi={D\bibinitperiod},
          givendefaulten-us={John},
          givendefaulten-usi={J\bibinitperiod}
      }
      \namepartms{author}{2}{%
          familydefaulten-us={Abrahams},
          familydefaulten-usi={A\bibinitperiod},
          givendefaulten-us={Albert},
          givendefaulten-usi={A\bibinitperiod}
      }
      \list[default][en-us]{publisher}{1}{%
        {Oxford}%
      }
      \listitemms{publisher}{1}{%
        defaulten-us={Oxford}
      }
      \strng{namehash}{8c77336299b25bdada7bf8038f46722f}
      \strng{fullhash}{8c77336299b25bdada7bf8038f46722f}
      \strng{bibnamehash}{8c77336299b25bdada7bf8038f46722f}
      \strng{authordefaulten-usbibnamehash}{8c77336299b25bdada7bf8038f46722f}
      \strng{authordefaulten-usnamehash}{8c77336299b25bdada7bf8038f46722f}
      \strng{authordefaulten-usfullhash}{8c77336299b25bdada7bf8038f46722f}
      \field{extraname}{4}
      \field{sortinit}{D}
      \strng{sortinithash}{6f385f66841fb5e82009dc833c761848}
      \field{extradate}{3}
      \field{extradatescope}{labelyear}
      \field{labeldatesource}{}
      \fieldmssource{labelname}{author}{default}{en-us}
      \fieldmssource{labeltitle}{title}{default}{en-us}
      \field{day}{10}
      \field{endday}{12}
      \field{endmonth}{12}
      \field{endyear}{1996}
      \field{month}{12}
      \field[default][en-us]{title}{Title 2}
      \field{year}{1996}
      \field{enddateera}{ce}
      \field{dateera}{ce}
    \endentry
|;

my $l15 = q|    \entry{L15}{book}{}
      \name[default][en-us]{author}{2}{}{%
        {{hash=bd051a2f7a5f377e3a62581b0e0f8577}{%
           family={Doe},
           familyi={D\bibinitperiod},
           given={John},
           giveni={J\bibinitperiod}}}%
        {{hash=df9bf04cd41245e6d23ad7543e7fd90d}{%
           family={Abrahams},
           familyi={A\bibinitperiod},
           given={Albert},
           giveni={A\bibinitperiod}}}%
      }
      \namepartms{author}{1}{%
          familydefaulten-us={Doe},
          familydefaulten-usi={D\bibinitperiod},
          givendefaulten-us={John},
          givendefaulten-usi={J\bibinitperiod}
      }
      \namepartms{author}{2}{%
          familydefaulten-us={Abrahams},
          familydefaulten-usi={A\bibinitperiod},
          givendefaulten-us={Albert},
          givendefaulten-usi={A\bibinitperiod}
      }
      \list[default][en-us]{publisher}{1}{%
        {Oxford}%
      }
      \listitemms{publisher}{1}{%
        defaulten-us={Oxford}
      }
      \strng{namehash}{8c77336299b25bdada7bf8038f46722f}
      \strng{fullhash}{8c77336299b25bdada7bf8038f46722f}
      \strng{bibnamehash}{8c77336299b25bdada7bf8038f46722f}
      \strng{authordefaulten-usbibnamehash}{8c77336299b25bdada7bf8038f46722f}
      \strng{authordefaulten-usnamehash}{8c77336299b25bdada7bf8038f46722f}
      \strng{authordefaulten-usfullhash}{8c77336299b25bdada7bf8038f46722f}
      \field{extraname}{12}
      \field{sortinit}{D}
      \strng{sortinithash}{6f385f66841fb5e82009dc833c761848}
      \field{extradate}{4}
      \fieldmssource{labelname}{author}{default}{en-us}
      \fieldmssource{labeltitle}{title}{default}{en-us}
      \field[default][en-us]{title}{Title 2}
      \warn{\item Datamodel: Entry 'L15' (dateformats.bib): Missing mandatory field - one of 'date, year' must be defined}
    \endentry
|;

my $l16 = q|    \entry{L16}{proceedings}{}
      \name[default][en-us]{editor}{2}{}{%
        {{hash=bd051a2f7a5f377e3a62581b0e0f8577}{%
           family={Doe},
           familyi={D\bibinitperiod},
           given={John},
           giveni={J\bibinitperiod}}}%
        {{hash=df9bf04cd41245e6d23ad7543e7fd90d}{%
           family={Abrahams},
           familyi={A\bibinitperiod},
           given={Albert},
           giveni={A\bibinitperiod}}}%
      }
      \namepartms{editor}{1}{%
          familydefaulten-us={Doe},
          familydefaulten-usi={D\bibinitperiod},
          givendefaulten-us={John},
          givendefaulten-usi={J\bibinitperiod}
      }
      \namepartms{editor}{2}{%
          familydefaulten-us={Abrahams},
          familydefaulten-usi={A\bibinitperiod},
          givendefaulten-us={Albert},
          givendefaulten-usi={A\bibinitperiod}
      }
      \list[default][en-us]{publisher}{1}{%
        {Oxford}%
      }
      \listitemms{publisher}{1}{%
        defaulten-us={Oxford}
      }
      \strng{namehash}{8c77336299b25bdada7bf8038f46722f}
      \strng{fullhash}{8c77336299b25bdada7bf8038f46722f}
      \strng{bibnamehash}{8c77336299b25bdada7bf8038f46722f}
      \strng{editordefaulten-usbibnamehash}{8c77336299b25bdada7bf8038f46722f}
      \strng{editordefaulten-usnamehash}{8c77336299b25bdada7bf8038f46722f}
      \strng{editordefaulten-usfullhash}{8c77336299b25bdada7bf8038f46722f}
      \field{extraname}{13}
      \field{sortinit}{D}
      \strng{sortinithash}{6f385f66841fb5e82009dc833c761848}
      \field{extradate}{7}
      \field{extradatescope}{labelyear}
      \field{labeldatesource}{event}
      \fieldmssource{labelname}{editor}{default}{en-us}
      \fieldmssource{labeltitle}{title}{default}{en-us}
      \field{eventday}{1}
      \field{eventmonth}{1}
      \field{eventyear}{1996}
      \field[default][en-us]{title}{Title 2}
      \field{eventdateera}{ce}
      \warn{\item Datamodel: Entry 'L16' (dateformats.bib): Missing mandatory field - one of 'date, year' must be defined}
    \endentry
|;

my $l17 = q|    \entry{L17}{proceedings}{}
      \name[default][en-us]{editor}{2}{}{%
        {{hash=bd051a2f7a5f377e3a62581b0e0f8577}{%
           family={Doe},
           familyi={D\bibinitperiod},
           given={John},
           giveni={J\bibinitperiod}}}%
        {{hash=df9bf04cd41245e6d23ad7543e7fd90d}{%
           family={Abrahams},
           familyi={A\bibinitperiod},
           given={Albert},
           giveni={A\bibinitperiod}}}%
      }
      \namepartms{editor}{1}{%
          familydefaulten-us={Doe},
          familydefaulten-usi={D\bibinitperiod},
          givendefaulten-us={John},
          givendefaulten-usi={J\bibinitperiod}
      }
      \namepartms{editor}{2}{%
          familydefaulten-us={Abrahams},
          familydefaulten-usi={A\bibinitperiod},
          givendefaulten-us={Albert},
          givendefaulten-usi={A\bibinitperiod}
      }
      \list[default][en-us]{publisher}{1}{%
        {Oxford}%
      }
      \listitemms{publisher}{1}{%
        defaulten-us={Oxford}
      }
      \strng{namehash}{8c77336299b25bdada7bf8038f46722f}
      \strng{fullhash}{8c77336299b25bdada7bf8038f46722f}
      \strng{bibnamehash}{8c77336299b25bdada7bf8038f46722f}
      \strng{editordefaulten-usbibnamehash}{8c77336299b25bdada7bf8038f46722f}
      \strng{editordefaulten-usnamehash}{8c77336299b25bdada7bf8038f46722f}
      \strng{editordefaulten-usfullhash}{8c77336299b25bdada7bf8038f46722f}
      \field{extraname}{5}
      \field{sortinit}{D}
      \strng{sortinithash}{6f385f66841fb5e82009dc833c761848}
      \field{extradate}{4}
      \field{extradatescope}{labelyear}
      \field{labeldatesource}{}
      \fieldmssource{labelname}{editor}{default}{en-us}
      \fieldmssource{labeltitle}{title}{default}{en-us}
      \field{day}{10}
      \field{endday}{12}
      \field{endmonth}{12}
      \field{endyear}{1996}
      \field{eventday}{10}
      \field{eventendday}{12}
      \field{eventendmonth}{12}
      \field{eventendyear}{2004}
      \field{eventmonth}{12}
      \field{eventyear}{1998}
      \field{month}{12}
      \field{origday}{10}
      \field{origendday}{12}
      \field{origendmonth}{12}
      \field{origendyear}{1998}
      \field{origmonth}{12}
      \field{origyear}{1998}
      \field{pubstate}{inpress}
      \field[default][en-us]{title}{Title 2}
      \field{year}{1996}
      \field{enddateera}{ce}
      \field{dateera}{ce}
      \field{eventenddateera}{ce}
      \field{eventdateera}{ce}
      \field{origenddateera}{ce}
      \field{origdateera}{ce}
    \endentry
|;

my $l17c = q|    \entry{L17}{proceedings}{}
      \name[default][en-us]{editor}{2}{}{%
        {{hash=bd051a2f7a5f377e3a62581b0e0f8577}{%
           family={Doe},
           familyi={D\bibinitperiod},
           given={John},
           giveni={J\bibinitperiod}}}%
        {{hash=df9bf04cd41245e6d23ad7543e7fd90d}{%
           family={Abrahams},
           familyi={A\bibinitperiod},
           given={Albert},
           giveni={A\bibinitperiod}}}%
      }
      \namepartms{editor}{1}{%
          familydefaulten-us={Doe},
          familydefaulten-usi={D\bibinitperiod},
          givendefaulten-us={John},
          givendefaulten-usi={J\bibinitperiod}
      }
      \namepartms{editor}{2}{%
          familydefaulten-us={Abrahams},
          familydefaulten-usi={A\bibinitperiod},
          givendefaulten-us={Albert},
          givendefaulten-usi={A\bibinitperiod}
      }
      \list[default][en-us]{publisher}{1}{%
        {Oxford}%
      }
      \listitemms{publisher}{1}{%
        defaulten-us={Oxford}
      }
      \strng{namehash}{8c77336299b25bdada7bf8038f46722f}
      \strng{fullhash}{8c77336299b25bdada7bf8038f46722f}
      \strng{bibnamehash}{8c77336299b25bdada7bf8038f46722f}
      \strng{editordefaulten-usbibnamehash}{8c77336299b25bdada7bf8038f46722f}
      \strng{editordefaulten-usnamehash}{8c77336299b25bdada7bf8038f46722f}
      \strng{editordefaulten-usfullhash}{8c77336299b25bdada7bf8038f46722f}
      \field{extraname}{5}
      \field{sortinit}{D}
      \strng{sortinithash}{6f385f66841fb5e82009dc833c761848}
      \field{extradatescope}{labelyear}
      \field{labeldatesource}{orig}
      \fieldmssource{labelname}{editor}{default}{en-us}
      \fieldmssource{labeltitle}{title}{default}{en-us}
      \field{day}{10}
      \field{endday}{12}
      \field{endmonth}{12}
      \field{endyear}{1996}
      \field{eventday}{10}
      \field{eventendday}{12}
      \field{eventendmonth}{12}
      \field{eventendyear}{2004}
      \field{eventmonth}{12}
      \field{eventyear}{1998}
      \field{month}{12}
      \field{origday}{10}
      \field{origendday}{12}
      \field{origendmonth}{12}
      \field{origendyear}{1998}
      \field{origmonth}{12}
      \field{origyear}{1998}
      \field{pubstate}{inpress}
      \field[default][en-us]{title}{Title 2}
      \field{year}{1996}
      \field{enddateera}{ce}
      \field{dateera}{ce}
      \field{eventenddateera}{ce}
      \field{eventdateera}{ce}
      \field{origenddateera}{ce}
      \field{origdateera}{ce}
    \endentry
|;

my $l17e = q|    \entry{L17}{proceedings}{}
      \name[default][en-us]{editor}{2}{}{%
        {{hash=bd051a2f7a5f377e3a62581b0e0f8577}{%
           family={Doe},
           familyi={D\bibinitperiod},
           given={John},
           giveni={J\bibinitperiod}}}%
        {{hash=df9bf04cd41245e6d23ad7543e7fd90d}{%
           family={Abrahams},
           familyi={A\bibinitperiod},
           given={Albert},
           giveni={A\bibinitperiod}}}%
      }
      \namepartms{editor}{1}{%
          familydefaulten-us={Doe},
          familydefaulten-usi={D\bibinitperiod},
          givendefaulten-us={John},
          givendefaulten-usi={J\bibinitperiod}
      }
      \namepartms{editor}{2}{%
          familydefaulten-us={Abrahams},
          familydefaulten-usi={A\bibinitperiod},
          givendefaulten-us={Albert},
          givendefaulten-usi={A\bibinitperiod}
      }
      \list[default][en-us]{publisher}{1}{%
        {Oxford}%
      }
      \listitemms{publisher}{1}{%
        defaulten-us={Oxford}
      }
      \strng{namehash}{8c77336299b25bdada7bf8038f46722f}
      \strng{fullhash}{8c77336299b25bdada7bf8038f46722f}
      \strng{bibnamehash}{8c77336299b25bdada7bf8038f46722f}
      \strng{editordefaulten-usbibnamehash}{8c77336299b25bdada7bf8038f46722f}
      \strng{editordefaulten-usnamehash}{8c77336299b25bdada7bf8038f46722f}
      \strng{editordefaulten-usfullhash}{8c77336299b25bdada7bf8038f46722f}
      \field{extraname}{5}
      \field{sortinit}{D}
      \strng{sortinithash}{6f385f66841fb5e82009dc833c761848}
      \field{extradatescope}{labelyear}
      \field{labeldatesource}{event}
      \fieldmssource{labelname}{editor}{default}{en-us}
      \fieldmssource{labeltitle}{title}{default}{en-us}
      \field{day}{10}
      \field{endday}{12}
      \field{endmonth}{12}
      \field{endyear}{1996}
      \field{eventday}{10}
      \field{eventendday}{12}
      \field{eventendmonth}{12}
      \field{eventendyear}{2004}
      \field{eventmonth}{12}
      \field{eventyear}{1998}
      \field{month}{12}
      \field{origday}{10}
      \field{origendday}{12}
      \field{origendmonth}{12}
      \field{origendyear}{1998}
      \field{origmonth}{12}
      \field{origyear}{1998}
      \field{pubstate}{inpress}
      \field[default][en-us]{title}{Title 2}
      \field{year}{1996}
      \field{enddateera}{ce}
      \field{dateera}{ce}
      \field{eventenddateera}{ce}
      \field{eventdateera}{ce}
      \field{origenddateera}{ce}
      \field{origdateera}{ce}
    \endentry
|;

is_deeply($bibentries->entry('L1')->get_warnings, $l1, 'Date values test 1' ) ;
ok(is_undef($bibentries->entry('L1')->get_field('origyear')), 'Date values test 1a - ORIGYEAR undef since ORIGDATE is bad' ) ;
ok(is_undef($bibentries->entry('L1')->get_field('urlyear')), 'Date values test 1b - URLYEAR undef since URLDATE is bad' ) ;
is_deeply($bibentries->entry('L2')->get_warnings, $l2, 'Date values test 2' ) ;
is_deeply($bibentries->entry('L3')->get_warnings, $l3, 'Date values test 3' ) ;
is_deeply($bibentries->entry('L4')->get_warnings, $l4, 'Date values test 4' ) ;
is_deeply($bibentries->entry('L5')->get_warnings, $l5, 'Date values test 5' ) ;
is_deeply($bibentries->entry('L6')->get_warnings, $l6, 'Date values test 6' ) ;
is_deeply($bibentries->entry('L7')->get_warnings, $l7, 'Date values test 7' ) ;
eq_or_diff($bibentries->entry('L8')->get_field('month'), '1', 'Date values test 8b - MONTH hacked to integer' ) ;
ok(is_undef($bibentries->entry('L9')->get_warnings), 'Date values test 9' ) ;
ok(is_undef($bibentries->entry('L10')->get_warnings), 'Date values test 10' ) ;
is_deeply($bibentries->entry('L11')->get_warnings, $l11, 'Date values test 11' );
eq_or_diff($bibentries->entry('L11')->get_field('year'), '1996', 'Date values test 11a - DATE overrides YEAR' ) ;
is_deeply($bibentries->entry('L12')->get_warnings, $l12, 'Date values test 12' );
eq_or_diff($bibentries->entry('L12')->get_field('month'), '1', 'Date values test 12a - DATE overrides MONTH' ) ;
# it means something if endyear is defined but null ("1935-")
ok(is_def_and_null($bibentries->entry('L13')->get_field('endyear')), 'Date values test 13 - range with no end' ) ;
ok(is_undef($bibentries->entry('L13')->get_field('endmonth')), 'Date values test 13a - ENDMONTH undef for open-ended range' ) ;
ok(is_undef($bibentries->entry('L13')->get_field('endday')), 'Date values test 13b - ENDDAY undef for open-ended range' ) ;
eq_or_diff( $out->get_output_entry('L13', $main), $l13c, 'Date values test 13c - labelyear open-ended range' ) ;
eq_or_diff( $out->get_output_entry('L14', $main), $l14, 'Date values test 14 - labelyear same as YEAR when ENDYEAR == YEAR') ;
eq_or_diff( $out->get_output_entry('L15', $main), $l15, 'Date values test 15 - labelyear should be undef, no DATE or YEAR') ;

# reset options and regenerate information
Biber::Config->setblxoption(undef,'labeldatespec', [ {content => 'date', type => 'field'},
                                               {content => 'eventdate', type => 'field'},
                                               {content => 'origdate', type => 'field'} ]);
$bibentries->del_entry('L17');
$bibentries->del_entry('L16');
$biber->prepare;
$out = $biber->get_output_obj;

eq_or_diff($bibentries->entry('L16')->get_labeldate_info->{field}{year}, 'eventyear', 'Date values test 16 - labelyear = EVENTYEAR when YEAR is (mistakenly) missing' ) ;
eq_or_diff($out->get_output_entry('L16', $main), $l16, 'Date values test 16a - labelyear = EVENTYEAR value when YEAR is (mistakenly) missing' );
eq_or_diff($bibentries->entry('L17')->get_labeldate_info->{field}{year}, 'year', 'Date values test 17 - labelyear = YEAR' ) ;
eq_or_diff($out->get_output_entry('L17', $main), $l17, 'Date values test 17a - labelyear = YEAR value when ENDYEAR is the same and ORIGYEAR is also present' ) ;

# reset options and regenerate information
Biber::Config->setblxoption(undef,'labeldatespec', [ {content => 'origdate', type => 'field'},
                                               {content => 'date', type => 'field'},
                                               {content => 'eventdate', type => 'field'} ]);
$bibentries->del_entry('L17');
$biber->prepare;
$out = $biber->get_output_obj;

eq_or_diff($bibentries->entry('L17')->get_labeldate_info->{field}{year}, 'origyear', 'Date values test 17b - labelyear = ORIGYEAR' ) ;
eq_or_diff($out->get_output_entry('L17', $main), $l17c, 'Date values test 17c - labelyear = ORIGYEAR value when ENDORIGYEAR is the same and YEAR is also present' ) ;

# reset options and regenerate information
Biber::Config->setblxoption(undef,'labeldatespec', [ {content => 'eventdate', type => 'field'},
                                               {content => 'date', type => 'field'},
                                               {content => 'origdate', type => 'field'} ], 'ENTRYTYPE', 'proceedings');
$bibentries->del_entry('L17');
$biber->prepare;
$out = $biber->get_output_obj;

eq_or_diff($bibentries->entry('L17')->get_labeldate_info->{field}{year}, 'eventyear', 'Date values test 17d - labelyear = EVENTYEAR' ) ;
eq_or_diff($bibentries->entry('L17')->get_labeldate_info->{field}{source}, 'event', 'Date values test 17d - source = event' ) ;
eq_or_diff($out->get_output_entry('L17', $main), $l17e, 'Date values test 17e - labelyear = ORIGYEAR-ORIGENDYEAR' ) ;

# reset options and regenerate information
Biber::Config->setblxoption(undef,'labeldatespec', [ {content => 'pubstate', type => 'field'} ], 'ENTRYTYPE', 'proceedings');

$bibentries->del_entry('L17');
$biber->prepare;
$out = $biber->get_output_obj;
eq_or_diff($bibentries->entry('L17')->get_labeldate_info->{field}{source}, 'pubstate', 'Source is non-date field');

my $era1 = q|    \entry{era1}{article}{}
      \name[default][en-us]{author}{1}{}{%
        {{hash=556c8dba145b472e6a8598d506f7cbe2}{%
           family={Smith},
           familyi={S\bibinitperiod},
           given={Alan},
           giveni={A\bibinitperiod}}}%
      }
      \namepartms{author}{1}{%
          familydefaulten-us={Smith},
          familydefaulten-usi={S\bibinitperiod},
          givendefaulten-us={Alan},
          givendefaulten-usi={A\bibinitperiod}
      }
      \strng{namehash}{556c8dba145b472e6a8598d506f7cbe2}
      \strng{fullhash}{556c8dba145b472e6a8598d506f7cbe2}
      \strng{bibnamehash}{556c8dba145b472e6a8598d506f7cbe2}
      \strng{authordefaulten-usbibnamehash}{556c8dba145b472e6a8598d506f7cbe2}
      \strng{authordefaulten-usnamehash}{556c8dba145b472e6a8598d506f7cbe2}
      \strng{authordefaulten-usfullhash}{556c8dba145b472e6a8598d506f7cbe2}
      \field{extraname}{9}
      \field{sortinit}{S}
      \strng{sortinithash}{b164b07b29984b41daf1e85279fbc5ab}
      \field{extradatescope}{labelyear}
      \field{labeldatesource}{}
      \fieldmssource{labelname}{author}{default}{en-us}
      \fieldmssource{labeltitle}{title}{default}{en-us}
      \field[default][en-us]{journaltitle}{Journal Title}
      \field{month}{2}
      \field{origendyear}{219}
      \field{origyear}{221}
      \field[default][en-us]{title}{Title}
      \field{year}{379}
      \field{dateera}{bce}
      \field{origenddateera}{bce}
      \field{origdateera}{bce}
    \endentry
|;

my $era2 = q|    \entry{era2}{inproceedings}{}
      \name[default][en-us]{author}{1}{}{%
        {{hash=556c8dba145b472e6a8598d506f7cbe2}{%
           family={Smith},
           familyi={S\bibinitperiod},
           given={Alan},
           giveni={A\bibinitperiod}}}%
      }
      \namepartms{author}{1}{%
          familydefaulten-us={Smith},
          familydefaulten-usi={S\bibinitperiod},
          givendefaulten-us={Alan},
          givendefaulten-usi={A\bibinitperiod}
      }
      \strng{namehash}{556c8dba145b472e6a8598d506f7cbe2}
      \strng{fullhash}{556c8dba145b472e6a8598d506f7cbe2}
      \strng{bibnamehash}{556c8dba145b472e6a8598d506f7cbe2}
      \strng{authordefaulten-usbibnamehash}{556c8dba145b472e6a8598d506f7cbe2}
      \strng{authordefaulten-usnamehash}{556c8dba145b472e6a8598d506f7cbe2}
      \strng{authordefaulten-usfullhash}{556c8dba145b472e6a8598d506f7cbe2}
      \field{extraname}{10}
      \field{sortinit}{S}
      \strng{sortinithash}{b164b07b29984b41daf1e85279fbc5ab}
      \field{extradatescope}{labelyear}
      \field{labeldatesource}{}
      \fieldmssource{labelname}{author}{default}{en-us}
      \fieldmssource{labeltitle}{title}{default}{en-us}
      \field[default][en-us]{booktitle}{Book Title}
      \field{eventyear}{249}
      \field{origendyear}{44}
      \field{origyear}{49}
      \field[default][en-us]{title}{Title}
      \field{year}{197}
      \field{dateera}{bce}
      \field{eventdateera}{bce}
      \field{origenddateera}{bce}
      \field{origdateera}{bce}
    \endentry
|;

my $era3 = q|    \entry{era3}{inproceedings}{}
      \name[default][en-us]{author}{1}{}{%
        {{hash=556c8dba145b472e6a8598d506f7cbe2}{%
           family={Smith},
           familyi={S\bibinitperiod},
           given={Alan},
           giveni={A\bibinitperiod}}}%
      }
      \namepartms{author}{1}{%
          familydefaulten-us={Smith},
          familydefaulten-usi={S\bibinitperiod},
          givendefaulten-us={Alan},
          givendefaulten-usi={A\bibinitperiod}
      }
      \strng{namehash}{556c8dba145b472e6a8598d506f7cbe2}
      \strng{fullhash}{556c8dba145b472e6a8598d506f7cbe2}
      \strng{bibnamehash}{556c8dba145b472e6a8598d506f7cbe2}
      \strng{authordefaulten-usbibnamehash}{556c8dba145b472e6a8598d506f7cbe2}
      \strng{authordefaulten-usnamehash}{556c8dba145b472e6a8598d506f7cbe2}
      \strng{authordefaulten-usfullhash}{556c8dba145b472e6a8598d506f7cbe2}
      \field{extraname}{11}
      \field{sortinit}{S}
      \strng{sortinithash}{b164b07b29984b41daf1e85279fbc5ab}
      \field{extradatescope}{labelyear}
      \field{labeldatesource}{}
      \fieldmssource{labelname}{author}{default}{en-us}
      \fieldmssource{labeltitle}{title}{default}{en-us}
      \field[default][en-us]{booktitle}{Book Title}
      \field{eventday}{2}
      \field{eventmonth}{3}
      \field{eventyear}{250}
      \field{month}{2}
      \field[default][en-us]{title}{Title}
      \field{year}{196}
      \field{dateera}{bce}
      \true{eventdatejulian}
      \field{eventdateera}{ce}
    \endentry
|;

my $era4 = q|    \entry{era4}{inproceedings}{}
      \name[default][en-us]{author}{1}{}{%
        {{hash=556c8dba145b472e6a8598d506f7cbe2}{%
           family={Smith},
           familyi={S\bibinitperiod},
           given={Alan},
           giveni={A\bibinitperiod}}}%
      }
      \namepartms{author}{1}{%
          familydefaulten-us={Smith},
          familydefaulten-usi={S\bibinitperiod},
          givendefaulten-us={Alan},
          givendefaulten-usi={A\bibinitperiod}
      }
      \strng{namehash}{556c8dba145b472e6a8598d506f7cbe2}
      \strng{fullhash}{556c8dba145b472e6a8598d506f7cbe2}
      \strng{bibnamehash}{556c8dba145b472e6a8598d506f7cbe2}
      \strng{authordefaulten-usbibnamehash}{556c8dba145b472e6a8598d506f7cbe2}
      \strng{authordefaulten-usnamehash}{556c8dba145b472e6a8598d506f7cbe2}
      \strng{authordefaulten-usfullhash}{556c8dba145b472e6a8598d506f7cbe2}
      \field{extraname}{6}
      \field{sortinit}{S}
      \strng{sortinithash}{b164b07b29984b41daf1e85279fbc5ab}
      \field{extradatescope}{labelyear}
      \field{labeldatesource}{}
      \fieldmssource{labelname}{author}{default}{en-us}
      \fieldmssource{labeltitle}{title}{default}{en-us}
      \field[default][en-us]{booktitle}{Book Title}
      \field{eventyear}{1565}
      \field{origendyear}{1488}
      \field{origyear}{1487}
      \field[default][en-us]{title}{Title}
      \field{urlendyear}{1490}
      \field{urlyear}{1487}
      \field{year}{1034}
      \true{datecirca}
      \field{dateera}{ce}
      \true{eventdateuncertain}
      \field{eventdateera}{ce}
      \true{origenddatecirca}
      \field{origenddateera}{ce}
      \field{origdateera}{ce}
      \true{urldatecirca}
      \field{urlenddateera}{ce}
      \field{urldateera}{ce}
    \endentry
|;

my $time1 = q|    \entry{time1}{article}{}
      \name[default][en-us]{author}{1}{}{%
        {{hash=556c8dba145b472e6a8598d506f7cbe2}{%
           family={Smith},
           familyi={S\bibinitperiod},
           given={Alan},
           giveni={A\bibinitperiod}}}%
      }
      \namepartms{author}{1}{%
          familydefaulten-us={Smith},
          familydefaulten-usi={S\bibinitperiod},
          givendefaulten-us={Alan},
          givendefaulten-usi={A\bibinitperiod}
      }
      \strng{namehash}{556c8dba145b472e6a8598d506f7cbe2}
      \strng{fullhash}{556c8dba145b472e6a8598d506f7cbe2}
      \strng{bibnamehash}{556c8dba145b472e6a8598d506f7cbe2}
      \strng{authordefaulten-usbibnamehash}{556c8dba145b472e6a8598d506f7cbe2}
      \strng{authordefaulten-usnamehash}{556c8dba145b472e6a8598d506f7cbe2}
      \strng{authordefaulten-usfullhash}{556c8dba145b472e6a8598d506f7cbe2}
      \field{extraname}{2}
      \field{sortinit}{S}
      \strng{sortinithash}{b164b07b29984b41daf1e85279fbc5ab}
      \field{extradatescope}{labelyear}
      \field{labeldatesource}{}
      \fieldmssource{labelname}{author}{default}{en-us}
      \fieldmssource{labeltitle}{title}{default}{en-us}
      \field{day}{3}
      \field{hour}{15}
      \field[default][en-us]{journaltitle}{Journal Title}
      \field{minute}{0}
      \field{month}{1}
      \field{origday}{3}
      \field{orighour}{17}
      \field{origminute}{7}
      \field{origmonth}{1}
      \field{origsecond}{34}
      \field{origtimezone}{Z}
      \field{origyear}{2001}
      \field{second}{0}
      \field[default][en-us]{title}{Title}
      \field{urlday}{3}
      \field{urlhour}{17}
      \field{urlminute}{7}
      \field{urlmonth}{1}
      \field{urlsecond}{34}
      \field{urltimezone}{+05\bibtzminsep 00}
      \field{urlyear}{2001}
      \field{year}{2001}
      \field{dateera}{ce}
      \field{origdateera}{ce}
      \field{urldateera}{ce}
    \endentry
|;

my $range1 = q|    \entry{range1}{inproceedings}{}
      \name[default][en-us]{author}{1}{}{%
        {{hash=556c8dba145b472e6a8598d506f7cbe2}{%
           family={Smith},
           familyi={S\bibinitperiod},
           given={Alan},
           giveni={A\bibinitperiod}}}%
      }
      \namepartms{author}{1}{%
          familydefaulten-us={Smith},
          familydefaulten-usi={S\bibinitperiod},
          givendefaulten-us={Alan},
          givendefaulten-usi={A\bibinitperiod}
      }
      \strng{namehash}{556c8dba145b472e6a8598d506f7cbe2}
      \strng{fullhash}{556c8dba145b472e6a8598d506f7cbe2}
      \strng{bibnamehash}{556c8dba145b472e6a8598d506f7cbe2}
      \strng{authordefaulten-usbibnamehash}{556c8dba145b472e6a8598d506f7cbe2}
      \strng{authordefaulten-usnamehash}{556c8dba145b472e6a8598d506f7cbe2}
      \strng{authordefaulten-usfullhash}{556c8dba145b472e6a8598d506f7cbe2}
      \field{extraname}{7}
      \field{sortinit}{S}
      \strng{sortinithash}{b164b07b29984b41daf1e85279fbc5ab}
      \field{extradate}{1}
      \field{extradatescope}{labelyear}
      \field{labeldatesource}{}
      \fieldmssource{labelname}{author}{default}{en-us}
      \fieldmssource{labeltitle}{title}{default}{en-us}
      \field[default][en-us]{booktitle}{Book Title}
      \field{endyear}{}
      \field{eventendyear}{}
      \field{eventyear}{1565}
      \field{origendyear}{}
      \field{origyear}{2000}
      \field[default][en-us]{title}{Title}
      \field{urlendyear}{1034}
      \field{urlyear}{}
      \field{year}{1034}
      \true{enddateunknown}
      \field{dateera}{ce}
      \field{eventdateera}{ce}
      \field{origdateera}{ce}
      \true{urldateunknown}
      \field{urlenddateera}{ce}
    \endentry
|;

my $range2 = q|    \entry{range2}{inproceedings}{}
      \name[default][en-us]{author}{1}{}{%
        {{hash=556c8dba145b472e6a8598d506f7cbe2}{%
           family={Smith},
           familyi={S\bibinitperiod},
           given={Alan},
           giveni={A\bibinitperiod}}}%
      }
      \namepartms{author}{1}{%
          familydefaulten-us={Smith},
          familydefaulten-usi={S\bibinitperiod},
          givendefaulten-us={Alan},
          givendefaulten-usi={A\bibinitperiod}
      }
      \strng{namehash}{556c8dba145b472e6a8598d506f7cbe2}
      \strng{fullhash}{556c8dba145b472e6a8598d506f7cbe2}
      \strng{bibnamehash}{556c8dba145b472e6a8598d506f7cbe2}
      \strng{authordefaulten-usbibnamehash}{556c8dba145b472e6a8598d506f7cbe2}
      \strng{authordefaulten-usnamehash}{556c8dba145b472e6a8598d506f7cbe2}
      \strng{authordefaulten-usfullhash}{556c8dba145b472e6a8598d506f7cbe2}
      \field{extraname}{8}
      \field{sortinit}{S}
      \strng{sortinithash}{b164b07b29984b41daf1e85279fbc5ab}
      \field{extradate}{2}
      \field{extradatescope}{labelyear}
      \field{labeldatesource}{}
      \fieldmssource{labelname}{author}{default}{en-us}
      \fieldmssource{labeltitle}{title}{default}{en-us}
      \field[default][en-us]{booktitle}{Book Title}
      \field{endyear}{}
      \field{eventendyear}{1565}
      \field{eventyear}{}
      \field{origendyear}{2000}
      \field{origyear}{}
      \field[default][en-us]{title}{Title}
      \field{urlendyear}{1034}
      \field{urlyear}{}
      \field{year}{1034}
      \true{enddateunknown}
      \field{dateera}{ce}
      \field{eventenddateera}{ce}
      \field{origenddateera}{ce}
      \true{urldateunknown}
      \field{urlenddateera}{ce}
    \endentry
|;

my $season1 = q|    \entry{season1}{inproceedings}{}
      \name[default][en-us]{author}{1}{}{%
        {{hash=556c8dba145b472e6a8598d506f7cbe2}{%
           family={Smith},
           familyi={S\bibinitperiod},
           given={Alan},
           giveni={A\bibinitperiod}}}%
      }
      \namepartms{author}{1}{%
          familydefaulten-us={Smith},
          familydefaulten-usi={S\bibinitperiod},
          givendefaulten-us={Alan},
          givendefaulten-usi={A\bibinitperiod}
      }
      \strng{namehash}{556c8dba145b472e6a8598d506f7cbe2}
      \strng{fullhash}{556c8dba145b472e6a8598d506f7cbe2}
      \strng{bibnamehash}{556c8dba145b472e6a8598d506f7cbe2}
      \strng{authordefaulten-usbibnamehash}{556c8dba145b472e6a8598d506f7cbe2}
      \strng{authordefaulten-usnamehash}{556c8dba145b472e6a8598d506f7cbe2}
      \strng{authordefaulten-usfullhash}{556c8dba145b472e6a8598d506f7cbe2}
      \field{extraname}{1}
      \field{sortinit}{S}
      \strng{sortinithash}{b164b07b29984b41daf1e85279fbc5ab}
      \field{extradatescope}{labelyear}
      \field{labeldatesource}{}
<<<<<<< HEAD
      \fieldmssource{labelname}{author}{default}{en-us}
      \fieldmssource{labeltitle}{title}{default}{en-us}
      \field[default][en-us]{booktitle}{Book Title}
      \field{eventseason}{autumn}
      \field{eventyear}{2002}
      \field{season}{spring}
      \field[default][en-us]{title}{Title}
=======
      \field{labelnamesource}{author}
      \field{labeltitlesource}{title}
      \field{booktitle}{Book Title}
      \field{eventyear}{2002}
      \field{eventyeardivision}{autumn}
      \field{title}{Title}
>>>>>>> d6097df4
      \field{year}{2003}
      \field{yeardivision}{spring}
      \field{dateera}{ce}
      \field{eventdateera}{ce}
    \endentry
|;

my $unspec1 = q|    \entry{unspec1}{inproceedings}{}
      \name[default][en-us]{author}{1}{}{%
        {{hash=556c8dba145b472e6a8598d506f7cbe2}{%
           family={Smith},
           familyi={S\bibinitperiod},
           given={Alan},
           giveni={A\bibinitperiod}}}%
      }
      \namepartms{author}{1}{%
          familydefaulten-us={Smith},
          familydefaulten-usi={S\bibinitperiod},
          givendefaulten-us={Alan},
          givendefaulten-usi={A\bibinitperiod}
      }
      \strng{namehash}{556c8dba145b472e6a8598d506f7cbe2}
      \strng{fullhash}{556c8dba145b472e6a8598d506f7cbe2}
      \strng{bibnamehash}{556c8dba145b472e6a8598d506f7cbe2}
      \strng{authordefaulten-usbibnamehash}{556c8dba145b472e6a8598d506f7cbe2}
      \strng{authordefaulten-usnamehash}{556c8dba145b472e6a8598d506f7cbe2}
      \strng{authordefaulten-usfullhash}{556c8dba145b472e6a8598d506f7cbe2}
      \field{extraname}{4}
      \field{sortinit}{S}
      \strng{sortinithash}{b164b07b29984b41daf1e85279fbc5ab}
      \field{extradatescope}{labelyear}
      \field{labeldatesource}{}
      \fieldmssource{labelname}{author}{default}{en-us}
      \fieldmssource{labeltitle}{title}{default}{en-us}
      \field[default][en-us]{booktitle}{Book Title}
      \field{endyear}{1999}
      \field{eventendyear}{1999}
      \field{eventyear}{1900}
      \field{origendmonth}{12}
      \field{origendyear}{1999}
      \field{origmonth}{1}
      \field{origyear}{1999}
      \field[default][en-us]{title}{Title}
      \field{urlday}{1}
      \field{urlendday}{31}
      \field{urlendmonth}{1}
      \field{urlendyear}{1999}
      \field{urlmonth}{1}
      \field{urlyear}{1999}
      \field{year}{1990}
      \field{dateunspecified}{yearindecade}
      \field{enddateera}{ce}
      \field{dateera}{ce}
      \field{eventdateunspecified}{yearincentury}
      \field{eventenddateera}{ce}
      \field{eventdateera}{ce}
      \field{origdateunspecified}{monthinyear}
      \field{origenddateera}{ce}
      \field{origdateera}{ce}
      \field{urldateunspecified}{dayinmonth}
      \field{urlenddateera}{ce}
      \field{urldateera}{ce}
    \endentry
|;


my $unspec2 = q|    \entry{unspec2}{article}{}
      \name[default][en-us]{author}{1}{}{%
        {{hash=556c8dba145b472e6a8598d506f7cbe2}{%
           family={Smith},
           familyi={S\bibinitperiod},
           given={Alan},
           giveni={A\bibinitperiod}}}%
      }
      \namepartms{author}{1}{%
          familydefaulten-us={Smith},
          familydefaulten-usi={S\bibinitperiod},
          givendefaulten-us={Alan},
          givendefaulten-usi={A\bibinitperiod}
      }
      \strng{namehash}{556c8dba145b472e6a8598d506f7cbe2}
      \strng{fullhash}{556c8dba145b472e6a8598d506f7cbe2}
      \strng{bibnamehash}{556c8dba145b472e6a8598d506f7cbe2}
      \strng{authordefaulten-usbibnamehash}{556c8dba145b472e6a8598d506f7cbe2}
      \strng{authordefaulten-usnamehash}{556c8dba145b472e6a8598d506f7cbe2}
      \strng{authordefaulten-usfullhash}{556c8dba145b472e6a8598d506f7cbe2}
      \field{extraname}{3}
      \field{sortinit}{S}
      \strng{sortinithash}{b164b07b29984b41daf1e85279fbc5ab}
      \field{extradatescope}{labelyear}
      \field{labeldatesource}{}
      \fieldmssource{labelname}{author}{default}{en-us}
      \fieldmssource{labeltitle}{title}{default}{en-us}
      \field{day}{1}
      \field{endday}{31}
      \field{endmonth}{12}
      \field{endyear}{1999}
      \field[default][en-us]{journaltitle}{Journal Title}
      \field{month}{1}
      \field[default][en-us]{title}{Title}
      \field{year}{1999}
      \field{dateunspecified}{dayinyear}
      \field{enddateera}{ce}
      \field{dateera}{ce}
    \endentry
|;


Biber::Config->setblxoption(undef,'labeldatespec', [ {content => 'date', type => 'field'},
                                               {content => 'eventdate', type => 'field'},
                                               {content => 'origdate', type => 'field'},
                                               {content => 'urldate', type => 'field'}
                                             ]);

# Because datamodel valdidation saves warning fields
$bibentries->del_entry('era1');
$bibentries->del_entry('era2');
$bibentries->del_entry('era3');
$bibentries->del_entry('era4');
$bibentries->del_entry('range1');
$bibentries->del_entry('range2');
$bibentries->del_entry('season1');
$bibentries->del_entry('time1');
$bibentries->del_entry('unspec1');
$bibentries->del_entry('unspec2');
$biber->prepare;
$out = $biber->get_output_obj;

# Test negative dates and eras
eq_or_diff($out->get_output_entry('era1', $main), $era1, 'Date meta information - 1');
eq_or_diff($out->get_output_entry('era2', $main), $era2, 'Date meta information - 2');
eq_or_diff($out->get_output_entry('era3', $main), $era3, 'Date meta information - 3');
eq_or_diff($out->get_output_entry('era4', $main), $era4, 'Date meta information - 4');

# Test range markers
eq_or_diff($out->get_output_entry('range1', $main), $range1, 'Range - 1');
eq_or_diff($out->get_output_entry('range2', $main), $range2, 'Range - 2');

# Test seasons
eq_or_diff($out->get_output_entry('season1', $main), $season1, 'Seasons - 1');

# Test Unspecified format
eq_or_diff($out->get_output_entry('unspec1', $main), $unspec1, 'Unspecified - 1');
eq_or_diff($out->get_output_entry('unspec2', $main), $unspec2, 'Unspecified - 2');

# Test times
eq_or_diff($out->get_output_entry('time1', $main), $time1, 'Times - 1');

# Test open start dates when they are the labeldate
eq_or_diff($bibentries->entry('open1')->get_field('labeldatesource'), '', 'Open - 1');
eq_or_diff($bibentries->entry('open2')->get_field('labeldatesource'), '', 'Open - 2');

# Test long year formats
eq_or_diff($bibentries->entry('y1')->get_field('year'), '17000002', 'Extended years - 1');
eq_or_diff($bibentries->entry('y2')->get_field('year'), '-17000002', 'Extended years - 2');
eq_or_diff($bibentries->entry('y3')->get_field('year'), undef, 'Extended years - 3');

# Scripts
eq_or_diff($bibentries->entry('script1')->get_field('year'), '१९८७', 'Scripts - 1');
eq_or_diff($bibentries->entry('script1')->get_field('month'), '०१', 'Scripts - 2');
eq_or_diff($bibentries->entry('script1')->get_field('day'), '१५', 'Scripts - 3');
eq_or_diff($bibentries->entry('script1')->get_field('endyear'), '१९८८', 'Scripts - 4');
eq_or_diff($bibentries->entry('script1')->get_field('endmonth'), '०५', 'Scripts - 5');
eq_or_diff($bibentries->entry('script1')->get_field('endday'), '११', 'Scripts - 6');

# Milliseconds
eq_or_diff($bibentries->entry('mill1')->get_field('year'), '2016', 'Milliseconds - 1');
eq_or_diff($bibentries->entry('mill1')->get_field('month'), '1', 'Milliseconds - 2');
eq_or_diff($bibentries->entry('mill1')->get_field('day'), '19', 'Milliseconds - 3');<|MERGE_RESOLUTION|>--- conflicted
+++ resolved
@@ -907,7 +907,6 @@
       \strng{sortinithash}{b164b07b29984b41daf1e85279fbc5ab}
       \field{extradatescope}{labelyear}
       \field{labeldatesource}{}
-<<<<<<< HEAD
       \fieldmssource{labelname}{author}{default}{en-us}
       \fieldmssource{labeltitle}{title}{default}{en-us}
       \field[default][en-us]{booktitle}{Book Title}
@@ -915,14 +914,6 @@
       \field{eventyear}{2002}
       \field{season}{spring}
       \field[default][en-us]{title}{Title}
-=======
-      \field{labelnamesource}{author}
-      \field{labeltitlesource}{title}
-      \field{booktitle}{Book Title}
-      \field{eventyear}{2002}
-      \field{eventyeardivision}{autumn}
-      \field{title}{Title}
->>>>>>> d6097df4
       \field{year}{2003}
       \field{yeardivision}{spring}
       \field{dateera}{ce}
