--- conflicted
+++ resolved
@@ -115,38 +115,43 @@
 
   # crossref and xref are of type 'strng' in the .bbl
   if (lc($field) eq 'crossref' or lc($field) eq 'xref') {
-    my $str = $be->get_field($field);
+    my $f = $be->get_field($field);
     if (Biber::Config->getoption('wraplines')) {
       ## 16 is the length of '      \strng{}{}'
-      if ( 16 + Unicode::GCString->new($field)->length + Unicode::GCString->new($str)->length > 2*$Text::Wrap::columns ) {
-        $acc .= "      \\strng{$field}{%\n" . wrap('      ', '      ', $str) . "%\n      }\n";
-      }
-      elsif ( 16 + Unicode::GCString->new($field)->length + Unicode::GCString->new($str)->length > $Text::Wrap::columns ) {
-        $acc .= wrap('      ', '      ', "\\strng{$field}{$str}" ) . "\n";
+      if ( 16 + Unicode::GCString->new($field)->length + Unicode::GCString->new($f)->length > 2*$Text::Wrap::columns ) {
+        $acc .= "      \\strng{$field}{%\n" . wrap('      ', '      ', $f) . "%\n      }\n";
+      }
+      elsif ( 16 + Unicode::GCString->new($field)->length + Unicode::GCString->new($f)->length > $Text::Wrap::columns ) {
+        $acc .= wrap('      ', '      ', "\\strng{$field}{$f}" ) . "\n";
       }
       else {
-        $acc .= "      \\strng{$field}{$str}\n";
+        $acc .= "      \\strng{$field}{$f}\n";
       }
     }
     else {
-      $acc .= "      \\strng{$field}{$str}\n";
+      $acc .= "      \\strng{$field}{$f}\n";
     }
   }
   else {
     # loop over all field forms and langs
     foreach my $form ($be->get_field_form_names($field)) {
       foreach my $lang ($be->get_field_form_lang_names($field, $form)) {
-        my $str = $be->get_field($field, $form, $lang);
+        my $dm = Biber::Config->get_dm;
+        my $f = $be->get_field($field, $form, $lang);
+
+        # CSV fields are not strings yet
+        if ($dm->get_fieldformat($field) eq 'csv') {
+          $f = join(',', @$f);
+        }
 
         # auto-escape TeX special chars if:
         # * The entry is not a BibTeX entry (no auto-escaping for BibTeX data)
         # * It's not a \\strng field
         if ($be->get_field('datatype') ne 'bibtex') {
-          $str =~ s/(?<!\\)(\#|\&|\%)/\\$1/gxms;
+          $f =~ s/(?<!\\)(\#|\&|\%)/\\$1/gxms;
         }
 
         # Can the field have multiple script/lang variants?
-        my $dm = Biber::Config->get_dm;
         my $fl = '';
         if ($dm->field_is_multiscript($field)) {
           if ($form ne Biber::Config->getblxoption('msform', undef, $key) and
@@ -165,18 +170,18 @@
 
         if (Biber::Config->getoption('wraplines')) {
           ## 18 is the length of '      \field[]{}{}'
-          if ( 18 + Unicode::GCString->new($form)->length + Unicode::GCString->new($lang)->length + length($field) + Unicode::GCString->new($str)->length > 2*$Text::Wrap::columns ) {
-            $acc .= "      \\field${fl}{$field}{%\n" . wrap('      ', '      ', $str) . "%\n      }\n";
-          }
-          elsif ( 18 + Unicode::GCString->new($form)->length + Unicode::GCString->new($lang)->length + Unicode::GCString->new($field)->length + Unicode::GCString->new($str)->length > $Text::Wrap::columns ) {
-            $acc .= wrap('      ', '      ', "\\field${fl}{$field}{$str}" ) . "\n";
+          if ( 18 + Unicode::GCString->new($form)->length + Unicode::GCString->new($lang)->length + length($field) + Unicode::GCString->new($f)->length > 2*$Text::Wrap::columns ) {
+            $acc .= "      \\field${fl}{$field}{%\n" . wrap('      ', '      ', $f) . "%\n      }\n";
+          }
+          elsif ( 18 + Unicode::GCString->new($form)->length + Unicode::GCString->new($lang)->length + Unicode::GCString->new($field)->length + Unicode::GCString->new($f)->length > $Text::Wrap::columns ) {
+            $acc .= wrap('      ', '      ', "\\field${fl}{$field}{$f}" ) . "\n";
           }
           else {
-            $acc .= "      \\field${fl}{$field}{$str}\n";
+            $acc .= "      \\field${fl}{$field}{$f}\n";
           }
         }
         else {
-          $acc .= "      \\field${fl}{$field}{$str}\n";
+          $acc .= "      \\field${fl}{$field}{$f}\n";
         }
 
       }
@@ -476,21 +481,6 @@
     $acc .= "      \\field{clonesourcekey}{$ck}\n";
   }
 
-<<<<<<< HEAD
-  foreach my $lfield (sort @{$dm->get_fields_of_type('field', 'entrykey')},
-                           @{$dm->get_fields_of_type('field', 'key')},
-                           @{$dm->get_fields_of_datatype('integer')},
-                           @{$dm->get_fields_of_type('field', 'literal')},
-                           @{$dm->get_fields_of_type('field', 'code')}) {
-    next if $dm->field_is_skipout($lfield);
-    if ( ($dm->field_is_nullok($lfield) and
-          $be->field_exists($lfield)) or
-         ($dm->field_is_multiscript($lfield) and
-          $be->get_field_variants($lfield)) or
-          $be->get_field($lfield)) {
-      # We skip outputting the crossref or xref when the parent is not cited.
-      # Sets are a special case so always output crossref/xref for them since their
-=======
   foreach my $field (sort @{$dm->get_fields_of_type('field', 'entrykey')},
                           @{$dm->get_fields_of_type('field', 'key')},
                           @{$dm->get_fields_of_type('field', 'integer')},
@@ -501,11 +491,11 @@
     next if $dm->get_fieldformat($field) eq 'csv';
     if ( ($dm->field_is_nullok($field) and
           $be->field_exists($field)) or
-         $be->get_field($field) ) {
-      # we skip outputting the crossref or xref when the parent is not cited
-      # (biblatex manual, section 2.2.3)
-      # sets are a special case so always output crossref/xref for them since their
->>>>>>> 827b6f93
+         ($dm->field_is_multiscript($field) and
+          $be->get_field_variants($field)) or
+          $be->get_field($field)) {
+      # We skip outputting the crossref or xref when the parent is not cited.
+      # Sets are a special case so always output crossref/xref for them since their
       # children will always be in the .bbl otherwise they make no sense.
       unless ($bee eq 'set') {
         next if ($field eq 'crossref' and
@@ -513,10 +503,7 @@
         next if ($field eq 'xref' and
                  not $section->has_citekey($be->get_field('xref')));
       }
-<<<<<<< HEAD
-      $acc .= _printfield($be, $lfield);
-=======
-      $acc .= _printfield($be, $field, $be->get_field($field) );
+      $acc .= _printfield($be, $field);
     }
   }
 
@@ -525,7 +512,6 @@
     next if $dm->get_datatype($field) eq 'keyword';# This is special in .bbl
     if (my $f = $be->get_field($field)) {
       $acc .= _printfield($be, $field, join(',', @$f) );
->>>>>>> 827b6f93
     }
   }
 
