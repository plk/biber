--- conflicted
+++ resolved
@@ -130,16 +130,10 @@
       \strng{fullhash}{6eb389989020e8246fee90ac93fcecbe}
       \strng{fullhashraw}{6eb389989020e8246fee90ac93fcecbe}
       \strng{bibnamehash}{6eb389989020e8246fee90ac93fcecbe}
-<<<<<<< HEAD
       \strng{authordefaulten-usbibnamehash}{6eb389989020e8246fee90ac93fcecbe}
       \strng{authordefaulten-usnamehash}{6eb389989020e8246fee90ac93fcecbe}
       \strng{authordefaulten-usfullhash}{6eb389989020e8246fee90ac93fcecbe}
-=======
-      \strng{authorbibnamehash}{6eb389989020e8246fee90ac93fcecbe}
-      \strng{authornamehash}{6eb389989020e8246fee90ac93fcecbe}
-      \strng{authorfullhash}{6eb389989020e8246fee90ac93fcecbe}
-      \strng{authorfullhashraw}{6eb389989020e8246fee90ac93fcecbe}
->>>>>>> 282decfe
+      \strng{authordefaulten-usfullhashraw}{6eb389989020e8246fee90ac93fcecbe}
       \field{extraname}{2}
       \field{labelalpha}{Doe\textbf{+}95}
       \field{sortinit}{D}
@@ -152,13 +146,8 @@
     \endentry
 |;
 
-<<<<<<< HEAD
-my $l1 = q|    \entry{L1}{book}{}
-      \name[default][en-us]{author}{1}{}{%
-=======
 my $l1 = q|    \entry{L1}{book}{}{}
-      \name{author}{1}{}{%
->>>>>>> 282decfe
+      \name[default][en-us]{author}{1}{}{%
         {{hash=bd051a2f7a5f377e3a62581b0e0f8577}{%
            family={Doe},
            familyi={D\bibinitperiod},
@@ -187,16 +176,10 @@
       \strng{fullhash}{bd051a2f7a5f377e3a62581b0e0f8577}
       \strng{fullhashraw}{bd051a2f7a5f377e3a62581b0e0f8577}
       \strng{bibnamehash}{bd051a2f7a5f377e3a62581b0e0f8577}
-<<<<<<< HEAD
       \strng{authordefaulten-usbibnamehash}{bd051a2f7a5f377e3a62581b0e0f8577}
       \strng{authordefaulten-usnamehash}{bd051a2f7a5f377e3a62581b0e0f8577}
       \strng{authordefaulten-usfullhash}{bd051a2f7a5f377e3a62581b0e0f8577}
-=======
-      \strng{authorbibnamehash}{bd051a2f7a5f377e3a62581b0e0f8577}
-      \strng{authornamehash}{bd051a2f7a5f377e3a62581b0e0f8577}
-      \strng{authorfullhash}{bd051a2f7a5f377e3a62581b0e0f8577}
-      \strng{authorfullhashraw}{bd051a2f7a5f377e3a62581b0e0f8577}
->>>>>>> 282decfe
+      \strng{authordefaulten-usfullhashraw}{bd051a2f7a5f377e3a62581b0e0f8577}
       \field{extraname}{1}
       \field{labelalpha}{Doe95}
       \field{sortinit}{D}
@@ -209,13 +192,8 @@
     \endentry
 |;
 
-<<<<<<< HEAD
-my $l2 = q|    \entry{L2}{book}{}
-      \name[default][en-us]{author}{1}{}{%
-=======
 my $l2 = q|    \entry{L2}{book}{}{}
-      \name{author}{1}{}{%
->>>>>>> 282decfe
+      \name[default][en-us]{author}{1}{}{%
         {{hash=bd051a2f7a5f377e3a62581b0e0f8577}{%
            family={Doe},
            familyi={D\bibinitperiod},
@@ -244,16 +222,10 @@
       \strng{fullhash}{bd051a2f7a5f377e3a62581b0e0f8577}
       \strng{fullhashraw}{bd051a2f7a5f377e3a62581b0e0f8577}
       \strng{bibnamehash}{bd051a2f7a5f377e3a62581b0e0f8577}
-<<<<<<< HEAD
       \strng{authordefaulten-usbibnamehash}{bd051a2f7a5f377e3a62581b0e0f8577}
       \strng{authordefaulten-usnamehash}{bd051a2f7a5f377e3a62581b0e0f8577}
       \strng{authordefaulten-usfullhash}{bd051a2f7a5f377e3a62581b0e0f8577}
-=======
-      \strng{authorbibnamehash}{bd051a2f7a5f377e3a62581b0e0f8577}
-      \strng{authornamehash}{bd051a2f7a5f377e3a62581b0e0f8577}
-      \strng{authorfullhash}{bd051a2f7a5f377e3a62581b0e0f8577}
-      \strng{authorfullhashraw}{bd051a2f7a5f377e3a62581b0e0f8577}
->>>>>>> 282decfe
+      \strng{authordefaulten-usfullhashraw}{bd051a2f7a5f377e3a62581b0e0f8577}
       \field{extraname}{3}
       \field{labelalpha}{Doe95}
       \field{sortinit}{D}
@@ -266,13 +238,8 @@
     \endentry
 |;
 
-<<<<<<< HEAD
-my $l3 = q|    \entry{L3}{book}{}
-      \name[default][en-us]{author}{1}{}{%
-=======
 my $l3 = q|    \entry{L3}{book}{}{}
-      \name{author}{1}{}{%
->>>>>>> 282decfe
+      \name[default][en-us]{author}{1}{}{%
         {{hash=bd051a2f7a5f377e3a62581b0e0f8577}{%
            family={Doe},
            familyi={D\bibinitperiod},
@@ -301,16 +268,10 @@
       \strng{fullhash}{bd051a2f7a5f377e3a62581b0e0f8577}
       \strng{fullhashraw}{bd051a2f7a5f377e3a62581b0e0f8577}
       \strng{bibnamehash}{bd051a2f7a5f377e3a62581b0e0f8577}
-<<<<<<< HEAD
       \strng{authordefaulten-usbibnamehash}{bd051a2f7a5f377e3a62581b0e0f8577}
       \strng{authordefaulten-usnamehash}{bd051a2f7a5f377e3a62581b0e0f8577}
       \strng{authordefaulten-usfullhash}{bd051a2f7a5f377e3a62581b0e0f8577}
-=======
-      \strng{authorbibnamehash}{bd051a2f7a5f377e3a62581b0e0f8577}
-      \strng{authornamehash}{bd051a2f7a5f377e3a62581b0e0f8577}
-      \strng{authorfullhash}{bd051a2f7a5f377e3a62581b0e0f8577}
-      \strng{authorfullhashraw}{bd051a2f7a5f377e3a62581b0e0f8577}
->>>>>>> 282decfe
+      \strng{authordefaulten-usfullhashraw}{bd051a2f7a5f377e3a62581b0e0f8577}
       \field{extraname}{2}
       \field{labelalpha}{Doe95}
       \field{sortinit}{D}
@@ -355,16 +316,10 @@
       \strng{fullhash}{6eb389989020e8246fee90ac93fcecbe}
       \strng{fullhashraw}{6eb389989020e8246fee90ac93fcecbe}
       \strng{bibnamehash}{6eb389989020e8246fee90ac93fcecbe}
-<<<<<<< HEAD
       \strng{authordefaulten-usbibnamehash}{6eb389989020e8246fee90ac93fcecbe}
       \strng{authordefaulten-usnamehash}{6eb389989020e8246fee90ac93fcecbe}
       \strng{authordefaulten-usfullhash}{6eb389989020e8246fee90ac93fcecbe}
-=======
-      \strng{authorbibnamehash}{6eb389989020e8246fee90ac93fcecbe}
-      \strng{authornamehash}{6eb389989020e8246fee90ac93fcecbe}
-      \strng{authorfullhash}{6eb389989020e8246fee90ac93fcecbe}
-      \strng{authorfullhashraw}{6eb389989020e8246fee90ac93fcecbe}
->>>>>>> 282decfe
+      \strng{authordefaulten-usfullhashraw}{6eb389989020e8246fee90ac93fcecbe}
       \field{extraname}{1}
       \field{labelalpha}{Doe\textbf{+}95}
       \field{sortinit}{D}
