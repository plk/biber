--- conflicted
+++ resolved
@@ -23,79 +23,13 @@
 $biber->prepare;
 my $bibentries = $biber->bib;
 
-<<<<<<< HEAD
-=======
-my $dmv =  [
-              [
-               {'presort'    => {}},
-               {'mm'         => {}},
-              ],
-              [
-               {'sortkey'    => {'final' => 1}}
-              ],
-              [
-               {'sortname'   => {}},
-               {'author'     => {}},
-               {'editor'     => {}},
-               {'translator' => {}},
-               {'sorttitle'  => {}},
-               {'title'      => {}}
-              ],
-              [
-               {'sorttitle'  => {}},
-               {'title'      => {}}
-              ],
-              [
-               {'sortyear'   => {}},
-               {'year'       => {}}
-              ],
-              [
-               {'volume'     => {}},
-               {'0000'       => {}}
-              ]
-             ];
-
-my $bln = [ 'author', 'editor' ];
-
-my $l1 = q|\entry{L1}{book}{}
-  \name{author}{1}{%
-    {{Doe}{D.}{John}{J.}{}{}{}{}}%
-  }
-  \list{publisher}{1}{%
-    {Oxford}%
-  }
-  \strng{namehash}{DJ1}
-  \strng{fullhash}{DJ1}
-  \field{sortinit}{D}
-  \field{labelyear}{1998}
-  \count{uniquename}{0}
-  \field{year}{1998}
-  \field{origyear}{1985}
-  \field{month}{04}
-  \field{origmonth}{10}
-  \field{day}{05}
-  \field{origday}{30}
-  \field{title}{Title 1}
-\endentry
-
-|;
-
->>>>>>> 48f49a9a
 ok(Biber::Config->getblxoption('uniquename') == 1, "Single-valued option") ;
 is_deeply(Biber::Config->getblxoption('labelname'), [ 'author' ], "Multi-valued options");
 ok(Biber::Config->getoption('mincrossrefs') == 88, "Setting Biber options via control file");
 ok(Biber::Config->getblxoption('useprefix', 'book') == 1 , "Per-type single-valued options");
 is_deeply(Biber::Config->getblxoption('labelname', 'book'), [ 'author', 'editor' ], "Per-type multi-valued options");
 is($bibentries->entry('l1')->get_field('labelyearname'), 'year', 'Global labelyear setting' ) ;
-<<<<<<< HEAD
 ok($bibentries->entry('l1')->get_field($bibentries->entry('l1')->get_field('labelyearname')) eq
    $bibentries->entry('l1')->get_field('year'), 'Global labelyear setting - labelyear should be YEAR') ;
-is($bibentries->entry('l2')->get_field('labelyearname'), 'origyear', 'Entry-specific labelyear setting' ) ;
-ok($bibentries->entry('l2')->get_field($bibentries->entry('l2')->get_field('labelyearname')) eq
-   $bibentries->entry('l2')->get_field('origyear'), 'Entry-specific labelyear setting - labelyear should be ORIGYEAR') ;
-is($bibentries->entry('l2')->get_field('labelnamename'), 'translator', 'Entry-specific labelname setting' ) ;
-=======
-is( $biber->_print_biblatex_entry('l1'), $l1, 'Global labelyear setting - labelyear should be YEAR') ;
->>>>>>> 48f49a9a
 
 unlink "$bibfile.utf8";