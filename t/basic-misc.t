--- conflicted
+++ resolved
@@ -79,13 +79,8 @@
 clone-snk1 newtestkey ent1 avona rvonr verb1 over1 others1 others2 recurse1
 final};
 
-<<<<<<< HEAD
-my $u1 = q|    \entry{u1}{misc}{}
+my $u1 = q|    \entry{u1}{misc}{}{}
       \name[default][en-us]{author}{4}{ul=4}{%
-=======
-my $u1 = q|    \entry{u1}{misc}{}{}
-      \name{author}{4}{ul=4}{%
->>>>>>> 282decfe
         {{un=0,uniquepart=base,hash=e1faffb3e614e6c2fba74296962386b7}{%
            family={AAA},
            familyi={A\bibinitperiod}}}%
@@ -119,16 +114,10 @@
       \strng{fullhash}{b78abdc838d79b6576f2ed0021642766}
       \strng{fullhashraw}{b78abdc838d79b6576f2ed0021642766}
       \strng{bibnamehash}{b78abdc838d79b6576f2ed0021642766}
-<<<<<<< HEAD
       \strng{authordefaulten-usbibnamehash}{b78abdc838d79b6576f2ed0021642766}
       \strng{authordefaulten-usnamehash}{b78abdc838d79b6576f2ed0021642766}
       \strng{authordefaulten-usfullhash}{b78abdc838d79b6576f2ed0021642766}
-=======
-      \strng{authorbibnamehash}{b78abdc838d79b6576f2ed0021642766}
-      \strng{authornamehash}{b78abdc838d79b6576f2ed0021642766}
-      \strng{authorfullhash}{b78abdc838d79b6576f2ed0021642766}
-      \strng{authorfullhashraw}{b78abdc838d79b6576f2ed0021642766}
->>>>>>> 282decfe
+      \strng{authordefaulten-usfullhashraw}{b78abdc838d79b6576f2ed0021642766}
       \field{labelalpha}{AAA\textbf{+}00}
       \field{sortinit}{A}
       \strng{sortinithash}{2f401846e2029bad6b3ecc16d50031e2}
@@ -170,13 +159,8 @@
 
 is_deeply( \@keys, \@allkeys, 'citekeys 2') ;
 
-<<<<<<< HEAD
-my $murray1 = q|    \entry{murray}{article}{}
+my $murray1 = q|    \entry{murray}{article}{}{}
       \name[default][en-us]{author}{14}{}{%
-=======
-my $murray1 = q|    \entry{murray}{article}{}{}
-      \name{author}{14}{}{%
->>>>>>> 282decfe
         {{un=0,uniquepart=base,hash=1c180cd8a2042c60a0f1dda22e34794a}{%
            family={Hostetler},
            familyi={H\bibinitperiod},
@@ -350,16 +334,10 @@
       \strng{fullhash}{1572cc3fd324f560e5e71d041a6bd764}
       \strng{fullhashraw}{1572cc3fd324f560e5e71d041a6bd764}
       \strng{bibnamehash}{132c55db0f03fae26126bc20d94cd834}
-<<<<<<< HEAD
       \strng{authordefaulten-usbibnamehash}{132c55db0f03fae26126bc20d94cd834}
       \strng{authordefaulten-usnamehash}{0c2086c92b65b24b0fb04b9462cf6c00}
       \strng{authordefaulten-usfullhash}{1572cc3fd324f560e5e71d041a6bd764}
-=======
-      \strng{authorbibnamehash}{132c55db0f03fae26126bc20d94cd834}
-      \strng{authornamehash}{0c2086c92b65b24b0fb04b9462cf6c00}
-      \strng{authorfullhash}{1572cc3fd324f560e5e71d041a6bd764}
-      \strng{authorfullhashraw}{1572cc3fd324f560e5e71d041a6bd764}
->>>>>>> 282decfe
+      \strng{authordefaulten-usfullhashraw}{1572cc3fd324f560e5e71d041a6bd764}
       \field{labelalpha}{Hos\textbf{+}98}
       \field{sortinit}{H}
       \strng{sortinithash}{23a3aa7c24e56cfa16945d55545109b5}
@@ -384,13 +362,8 @@
     \endentry
 |;
 
-<<<<<<< HEAD
-my $murray2 = q|    \entry{murray}{article}{}
+my $murray2 = q|    \entry{murray}{article}{}{}
       \name[default][en-us]{author}{14}{}{%
-=======
-my $murray2 = q|    \entry{murray}{article}{}{}
-      \name{author}{14}{}{%
->>>>>>> 282decfe
         {{un=0,uniquepart=base,hash=1c180cd8a2042c60a0f1dda22e34794a}{%
            family={Hostetler},
            familyi={H\bibinitperiod},
@@ -564,16 +537,10 @@
       \strng{fullhash}{1572cc3fd324f560e5e71d041a6bd764}
       \strng{fullhashraw}{1572cc3fd324f560e5e71d041a6bd764}
       \strng{bibnamehash}{132c55db0f03fae26126bc20d94cd834}
-<<<<<<< HEAD
       \strng{authordefaulten-usbibnamehash}{132c55db0f03fae26126bc20d94cd834}
       \strng{authordefaulten-usnamehash}{0c2086c92b65b24b0fb04b9462cf6c00}
       \strng{authordefaulten-usfullhash}{1572cc3fd324f560e5e71d041a6bd764}
-=======
-      \strng{authorbibnamehash}{132c55db0f03fae26126bc20d94cd834}
-      \strng{authornamehash}{0c2086c92b65b24b0fb04b9462cf6c00}
-      \strng{authorfullhash}{1572cc3fd324f560e5e71d041a6bd764}
-      \strng{authorfullhashraw}{1572cc3fd324f560e5e71d041a6bd764}
->>>>>>> 282decfe
+      \strng{authordefaulten-usfullhashraw}{1572cc3fd324f560e5e71d041a6bd764}
       \field{labelalpha}{Hos98}
       \field{sortinit}{H}
       \strng{sortinithash}{23a3aa7c24e56cfa16945d55545109b5}
@@ -599,13 +566,8 @@
 |;
 
 # This example wouldn't compile - it's just to test escaping
-<<<<<<< HEAD
-my $t1 = q+    \entry{t1}{misc}{}
+my $t1 = q+    \entry{t1}{misc}{}{}
       \name[default][en-us]{author}{1}{}{%
-=======
-my $t1 = q+    \entry{t1}{misc}{}{}
-      \name{author}{1}{}{%
->>>>>>> 282decfe
         {{un=0,uniquepart=base,hash=858fcf9483ec29b7707a7dda2dde7a6f}{%
            family={Brown},
            familyi={B\bibinitperiod},
@@ -623,16 +585,10 @@
       \strng{fullhash}{858fcf9483ec29b7707a7dda2dde7a6f}
       \strng{fullhashraw}{858fcf9483ec29b7707a7dda2dde7a6f}
       \strng{bibnamehash}{858fcf9483ec29b7707a7dda2dde7a6f}
-<<<<<<< HEAD
       \strng{authordefaulten-usbibnamehash}{858fcf9483ec29b7707a7dda2dde7a6f}
       \strng{authordefaulten-usnamehash}{858fcf9483ec29b7707a7dda2dde7a6f}
       \strng{authordefaulten-usfullhash}{858fcf9483ec29b7707a7dda2dde7a6f}
-=======
-      \strng{authorbibnamehash}{858fcf9483ec29b7707a7dda2dde7a6f}
-      \strng{authornamehash}{858fcf9483ec29b7707a7dda2dde7a6f}
-      \strng{authorfullhash}{858fcf9483ec29b7707a7dda2dde7a6f}
-      \strng{authorfullhashraw}{858fcf9483ec29b7707a7dda2dde7a6f}
->>>>>>> 282decfe
+      \strng{authordefaulten-usfullhashraw}{858fcf9483ec29b7707a7dda2dde7a6f}
       \field{extraname}{1}
       \field{labelalpha}{Bro92}
       \field{sortinit}{B}
@@ -648,13 +604,8 @@
     \endentry
 +;
 
-<<<<<<< HEAD
-my $t2 = q|    \entry{t2}{misc}{}
+my $t2 = q|    \entry{t2}{misc}{}{}
       \name[default][en-us]{author}{1}{}{%
-=======
-my $t2 = q|    \entry{t2}{misc}{}{}
-      \name{author}{1}{}{%
->>>>>>> 282decfe
         {{un=0,uniquepart=base,hash=858fcf9483ec29b7707a7dda2dde7a6f}{%
            family={Brown},
            familyi={B\bibinitperiod},
@@ -672,16 +623,10 @@
       \strng{fullhash}{858fcf9483ec29b7707a7dda2dde7a6f}
       \strng{fullhashraw}{858fcf9483ec29b7707a7dda2dde7a6f}
       \strng{bibnamehash}{858fcf9483ec29b7707a7dda2dde7a6f}
-<<<<<<< HEAD
       \strng{authordefaulten-usbibnamehash}{858fcf9483ec29b7707a7dda2dde7a6f}
       \strng{authordefaulten-usnamehash}{858fcf9483ec29b7707a7dda2dde7a6f}
       \strng{authordefaulten-usfullhash}{858fcf9483ec29b7707a7dda2dde7a6f}
-=======
-      \strng{authorbibnamehash}{858fcf9483ec29b7707a7dda2dde7a6f}
-      \strng{authornamehash}{858fcf9483ec29b7707a7dda2dde7a6f}
-      \strng{authorfullhash}{858fcf9483ec29b7707a7dda2dde7a6f}
-      \strng{authorfullhashraw}{858fcf9483ec29b7707a7dda2dde7a6f}
->>>>>>> 282decfe
+      \strng{authordefaulten-usfullhashraw}{858fcf9483ec29b7707a7dda2dde7a6f}
       \field{extraname}{2}
       \field{labelalpha}{Bro94}
       \field{sortinit}{B}
@@ -696,13 +641,8 @@
     \endentry
 |;
 
-<<<<<<< HEAD
-my $anon1 = q|    \entry{anon1}{unpublished}{}
+my $anon1 = q|    \entry{anon1}{unpublished}{}{}
       \name[default][en-us]{author}{1}{}{%
-=======
-my $anon1 = q|    \entry{anon1}{unpublished}{}{}
-      \name{author}{1}{}{%
->>>>>>> 282decfe
         {{hash=a66f357fe2fd356fe49959173522a651}{%
            family={AnonymousX},
            familyi={A\bibinitperiod}}}%
@@ -720,16 +660,10 @@
       \strng{fullhash}{a66f357fe2fd356fe49959173522a651}
       \strng{fullhashraw}{a66f357fe2fd356fe49959173522a651}
       \strng{bibnamehash}{9873a6cc65c553faa2b21aaad626fe4b}
-<<<<<<< HEAD
       \strng{authordefaulten-usbibnamehash}{a66f357fe2fd356fe49959173522a651}
       \strng{authordefaulten-usnamehash}{a66f357fe2fd356fe49959173522a651}
       \strng{authordefaulten-usfullhash}{a66f357fe2fd356fe49959173522a651}
-=======
-      \strng{authorbibnamehash}{a66f357fe2fd356fe49959173522a651}
-      \strng{authornamehash}{a66f357fe2fd356fe49959173522a651}
-      \strng{authorfullhash}{a66f357fe2fd356fe49959173522a651}
-      \strng{authorfullhashraw}{a66f357fe2fd356fe49959173522a651}
->>>>>>> 282decfe
+      \strng{authordefaulten-usfullhashraw}{a66f357fe2fd356fe49959173522a651}
       \strng{shortauthorbibnamehash}{9873a6cc65c553faa2b21aaad626fe4b}
       \strng{shortauthornamehash}{9873a6cc65c553faa2b21aaad626fe4b}
       \strng{shortauthorfullhash}{9873a6cc65c553faa2b21aaad626fe4b}
@@ -753,13 +687,8 @@
     \endentry
 |;
 
-<<<<<<< HEAD
-my $anon2 = q|    \entry{anon2}{unpublished}{}
+my $anon2 = q|    \entry{anon2}{unpublished}{}{}
       \name[default][en-us]{author}{1}{}{%
-=======
-my $anon2 = q|    \entry{anon2}{unpublished}{}{}
-      \name{author}{1}{}{%
->>>>>>> 282decfe
         {{hash=a0bccee4041bc840e14c06e5ba7f083c}{%
            family={AnonymousY},
            familyi={A\bibinitperiod}}}%
@@ -777,16 +706,10 @@
       \strng{fullhash}{a0bccee4041bc840e14c06e5ba7f083c}
       \strng{fullhashraw}{a0bccee4041bc840e14c06e5ba7f083c}
       \strng{bibnamehash}{f64c29e89ea49402b997956610b58ef6}
-<<<<<<< HEAD
       \strng{authordefaulten-usbibnamehash}{a0bccee4041bc840e14c06e5ba7f083c}
       \strng{authordefaulten-usnamehash}{a0bccee4041bc840e14c06e5ba7f083c}
       \strng{authordefaulten-usfullhash}{a0bccee4041bc840e14c06e5ba7f083c}
-=======
-      \strng{authorbibnamehash}{a0bccee4041bc840e14c06e5ba7f083c}
-      \strng{authornamehash}{a0bccee4041bc840e14c06e5ba7f083c}
-      \strng{authorfullhash}{a0bccee4041bc840e14c06e5ba7f083c}
-      \strng{authorfullhashraw}{a0bccee4041bc840e14c06e5ba7f083c}
->>>>>>> 282decfe
+      \strng{authordefaulten-usfullhashraw}{a0bccee4041bc840e14c06e5ba7f083c}
       \strng{shortauthorbibnamehash}{f64c29e89ea49402b997956610b58ef6}
       \strng{shortauthornamehash}{f64c29e89ea49402b997956610b58ef6}
       \strng{shortauthorfullhash}{f64c29e89ea49402b997956610b58ef6}
@@ -810,13 +733,8 @@
     \endentry
 |;
 
-<<<<<<< HEAD
-my $url1 = q|    \entry{url1}{misc}{}
+my $url1 = q|    \entry{url1}{misc}{}{}
       \name[default][en-us]{author}{1}{}{%
-=======
-my $url1 = q|    \entry{url1}{misc}{}{}
-      \name{author}{1}{}{%
->>>>>>> 282decfe
         {{un=0,uniquepart=base,hash=b2106a3dda6c5a4879a0cab37e9cca55}{%
            family={Alias},
            familyi={A\bibinitperiod},
@@ -834,16 +752,10 @@
       \strng{fullhash}{b2106a3dda6c5a4879a0cab37e9cca55}
       \strng{fullhashraw}{b2106a3dda6c5a4879a0cab37e9cca55}
       \strng{bibnamehash}{b2106a3dda6c5a4879a0cab37e9cca55}
-<<<<<<< HEAD
       \strng{authordefaulten-usbibnamehash}{b2106a3dda6c5a4879a0cab37e9cca55}
       \strng{authordefaulten-usnamehash}{b2106a3dda6c5a4879a0cab37e9cca55}
       \strng{authordefaulten-usfullhash}{b2106a3dda6c5a4879a0cab37e9cca55}
-=======
-      \strng{authorbibnamehash}{b2106a3dda6c5a4879a0cab37e9cca55}
-      \strng{authornamehash}{b2106a3dda6c5a4879a0cab37e9cca55}
-      \strng{authorfullhash}{b2106a3dda6c5a4879a0cab37e9cca55}
-      \strng{authorfullhashraw}{b2106a3dda6c5a4879a0cab37e9cca55}
->>>>>>> 282decfe
+      \strng{authordefaulten-usfullhashraw}{b2106a3dda6c5a4879a0cab37e9cca55}
       \field{extraname}{4}
       \field{labelalpha}{Ali05}
       \field{sortinit}{A}
@@ -1019,13 +931,8 @@
 # source->target mapping with overwrite test
 eq_or_diff($out->get_output_entry('over1', $main), $over1, 'Overwrite test - 1');
 
-<<<<<<< HEAD
-my $isbn1 = q|    \entry{isbn1}{misc}{}
+my $isbn1 = q|    \entry{isbn1}{misc}{}{}
       \name[default][en-us]{author}{1}{}{%
-=======
-my $isbn1 = q|    \entry{isbn1}{misc}{}{}
-      \name{author}{1}{}{%
->>>>>>> 282decfe
         {{un=0,uniquepart=base,hash=f6595ccb9db5f634e7bb242a3f78e5f9}{%
            family={Flummox},
            familyi={F\bibinitperiod},
@@ -1043,16 +950,10 @@
       \strng{fullhash}{f6595ccb9db5f634e7bb242a3f78e5f9}
       \strng{fullhashraw}{f6595ccb9db5f634e7bb242a3f78e5f9}
       \strng{bibnamehash}{f6595ccb9db5f634e7bb242a3f78e5f9}
-<<<<<<< HEAD
       \strng{authordefaulten-usbibnamehash}{f6595ccb9db5f634e7bb242a3f78e5f9}
       \strng{authordefaulten-usnamehash}{f6595ccb9db5f634e7bb242a3f78e5f9}
       \strng{authordefaulten-usfullhash}{f6595ccb9db5f634e7bb242a3f78e5f9}
-=======
-      \strng{authorbibnamehash}{f6595ccb9db5f634e7bb242a3f78e5f9}
-      \strng{authornamehash}{f6595ccb9db5f634e7bb242a3f78e5f9}
-      \strng{authorfullhash}{f6595ccb9db5f634e7bb242a3f78e5f9}
-      \strng{authorfullhashraw}{f6595ccb9db5f634e7bb242a3f78e5f9}
->>>>>>> 282decfe
+      \strng{authordefaulten-usfullhashraw}{f6595ccb9db5f634e7bb242a3f78e5f9}
       \field{extraname}{1}
       \field{labelalpha}{Flu}
       \field{sortinit}{F}
@@ -1063,13 +964,8 @@
     \endentry
 |;
 
-<<<<<<< HEAD
-my $isbn2 = q|    \entry{isbn2}{misc}{}
+my $isbn2 = q|    \entry{isbn2}{misc}{}{}
       \name[default][en-us]{author}{1}{}{%
-=======
-my $isbn2 = q|    \entry{isbn2}{misc}{}{}
-      \name{author}{1}{}{%
->>>>>>> 282decfe
         {{un=0,uniquepart=base,hash=f6595ccb9db5f634e7bb242a3f78e5f9}{%
            family={Flummox},
            familyi={F\bibinitperiod},
@@ -1087,16 +983,10 @@
       \strng{fullhash}{f6595ccb9db5f634e7bb242a3f78e5f9}
       \strng{fullhashraw}{f6595ccb9db5f634e7bb242a3f78e5f9}
       \strng{bibnamehash}{f6595ccb9db5f634e7bb242a3f78e5f9}
-<<<<<<< HEAD
       \strng{authordefaulten-usbibnamehash}{f6595ccb9db5f634e7bb242a3f78e5f9}
       \strng{authordefaulten-usnamehash}{f6595ccb9db5f634e7bb242a3f78e5f9}
       \strng{authordefaulten-usfullhash}{f6595ccb9db5f634e7bb242a3f78e5f9}
-=======
-      \strng{authorbibnamehash}{f6595ccb9db5f634e7bb242a3f78e5f9}
-      \strng{authornamehash}{f6595ccb9db5f634e7bb242a3f78e5f9}
-      \strng{authorfullhash}{f6595ccb9db5f634e7bb242a3f78e5f9}
-      \strng{authorfullhashraw}{f6595ccb9db5f634e7bb242a3f78e5f9}
->>>>>>> 282decfe
+      \strng{authordefaulten-usfullhashraw}{f6595ccb9db5f634e7bb242a3f78e5f9}
       \field{extraname}{2}
       \field{labelalpha}{Flu}
       \field{sortinit}{F}
@@ -1120,13 +1010,8 @@
     \endentry
 |;
 
-<<<<<<< HEAD
-my $clone1 = q|    \entry{snk1}{book}{}
+my $clone1 = q|    \entry{snk1}{book}{}{}
       \name[default][en-us]{author}{1}{}{%
-=======
-my $clone1 = q|    \entry{snk1}{book}{}{}
-      \name{author}{1}{}{%
->>>>>>> 282decfe
         {{un=0,uniquepart=base,hash=83330b0520b5d4ea57529a23b404d43d}{%
            family={Doe},
            familyi={D\bibinitperiod},
@@ -1153,16 +1038,10 @@
       \strng{fullhash}{83330b0520b5d4ea57529a23b404d43d}
       \strng{fullhashraw}{83330b0520b5d4ea57529a23b404d43d}
       \strng{bibnamehash}{83330b0520b5d4ea57529a23b404d43d}
-<<<<<<< HEAD
       \strng{authordefaulten-usbibnamehash}{83330b0520b5d4ea57529a23b404d43d}
       \strng{authordefaulten-usnamehash}{83330b0520b5d4ea57529a23b404d43d}
       \strng{authordefaulten-usfullhash}{83330b0520b5d4ea57529a23b404d43d}
-=======
-      \strng{authorbibnamehash}{83330b0520b5d4ea57529a23b404d43d}
-      \strng{authornamehash}{83330b0520b5d4ea57529a23b404d43d}
-      \strng{authorfullhash}{83330b0520b5d4ea57529a23b404d43d}
-      \strng{authorfullhashraw}{83330b0520b5d4ea57529a23b404d43d}
->>>>>>> 282decfe
+      \strng{authordefaulten-usfullhashraw}{83330b0520b5d4ea57529a23b404d43d}
       \field{extraname}{2}
       \field{labelalpha}{vDoe}
       \field{sortinit}{v}
@@ -1172,13 +1051,8 @@
     \endentry
 |;
 
-<<<<<<< HEAD
-my $clone2 = q|    \entry{clone-snk1}{book}{}
+my $clone2 = q|    \entry{clone-snk1}{book}{}{}
       \name[default][en-us]{author}{1}{}{%
-=======
-my $clone2 = q|    \entry{clone-snk1}{book}{}{}
-      \name{author}{1}{}{%
->>>>>>> 282decfe
         {{un=0,uniquepart=base,hash=83330b0520b5d4ea57529a23b404d43d}{%
            family={Doe},
            familyi={D\bibinitperiod},
@@ -1205,16 +1079,10 @@
       \strng{fullhash}{83330b0520b5d4ea57529a23b404d43d}
       \strng{fullhashraw}{83330b0520b5d4ea57529a23b404d43d}
       \strng{bibnamehash}{83330b0520b5d4ea57529a23b404d43d}
-<<<<<<< HEAD
       \strng{authordefaulten-usbibnamehash}{83330b0520b5d4ea57529a23b404d43d}
       \strng{authordefaulten-usnamehash}{83330b0520b5d4ea57529a23b404d43d}
       \strng{authordefaulten-usfullhash}{83330b0520b5d4ea57529a23b404d43d}
-=======
-      \strng{authorbibnamehash}{83330b0520b5d4ea57529a23b404d43d}
-      \strng{authornamehash}{83330b0520b5d4ea57529a23b404d43d}
-      \strng{authorfullhash}{83330b0520b5d4ea57529a23b404d43d}
-      \strng{authorfullhashraw}{83330b0520b5d4ea57529a23b404d43d}
->>>>>>> 282decfe
+      \strng{authordefaulten-usfullhashraw}{83330b0520b5d4ea57529a23b404d43d}
       \field{extraname}{1}
       \field{labelalpha}{vDoe}
       \field{sortinit}{v}
@@ -1225,13 +1093,8 @@
     \endentry
 |;
 
-<<<<<<< HEAD
-my $ent1 = q|    \entry{ent1}{book}{}
+my $ent1 = q|    \entry{ent1}{book}{}{}
       \name[default][en-us]{author}{2}{sortingnamekeytemplatename=snks1}{%
-=======
-my $ent1 = q|    \entry{ent1}{book}{}{}
-      \name{author}{2}{sortingnamekeytemplatename=snks1}{%
->>>>>>> 282decfe
         {{un=0,uniquepart=base,hash=6b3653417f9aa97391c37cff5dfda7fa}{%
            family={Smith},
            familyi={S\bibinitperiod},
@@ -1265,16 +1128,10 @@
       \strng{fullhash}{b2536a425d549b46de5f21c4d468050a}
       \strng{fullhashraw}{b2536a425d549b46de5f21c4d468050a}
       \strng{bibnamehash}{b2536a425d549b46de5f21c4d468050a}
-<<<<<<< HEAD
       \strng{authordefaulten-usbibnamehash}{b2536a425d549b46de5f21c4d468050a}
       \strng{authordefaulten-usnamehash}{b2536a425d549b46de5f21c4d468050a}
       \strng{authordefaulten-usfullhash}{b2536a425d549b46de5f21c4d468050a}
-=======
-      \strng{authorbibnamehash}{b2536a425d549b46de5f21c4d468050a}
-      \strng{authornamehash}{b2536a425d549b46de5f21c4d468050a}
-      \strng{authorfullhash}{b2536a425d549b46de5f21c4d468050a}
-      \strng{authorfullhashraw}{b2536a425d549b46de5f21c4d468050a}
->>>>>>> 282decfe
+      \strng{authordefaulten-usfullhashraw}{b2536a425d549b46de5f21c4d468050a}
       \field{labelalpha}{SdB}
       \field{sortinit}{S}
       \strng{sortinithash}{b164b07b29984b41daf1e85279fbc5ab}
@@ -1283,13 +1140,8 @@
     \endentry
 |;
 
-<<<<<<< HEAD
-my $verb1 = q|    \entry{verb1}{book}{}
+my $verb1 = q|    \entry{verb1}{book}{}{}
       \name[default][en-us]{author}{1}{}{%
-=======
-my $verb1 = q|    \entry{verb1}{book}{}{}
-      \name{author}{1}{}{%
->>>>>>> 282decfe
         {{un=0,uniquepart=base,hash=cac5a25f503e71f5ef28f474e14007b6}{%
            family={Allright},
            familyi={A\bibinitperiod},
@@ -1307,16 +1159,10 @@
       \strng{fullhash}{cac5a25f503e71f5ef28f474e14007b6}
       \strng{fullhashraw}{cac5a25f503e71f5ef28f474e14007b6}
       \strng{bibnamehash}{cac5a25f503e71f5ef28f474e14007b6}
-<<<<<<< HEAD
       \strng{authordefaulten-usbibnamehash}{cac5a25f503e71f5ef28f474e14007b6}
       \strng{authordefaulten-usnamehash}{cac5a25f503e71f5ef28f474e14007b6}
       \strng{authordefaulten-usfullhash}{cac5a25f503e71f5ef28f474e14007b6}
-=======
-      \strng{authorbibnamehash}{cac5a25f503e71f5ef28f474e14007b6}
-      \strng{authornamehash}{cac5a25f503e71f5ef28f474e14007b6}
-      \strng{authorfullhash}{cac5a25f503e71f5ef28f474e14007b6}
-      \strng{authorfullhashraw}{cac5a25f503e71f5ef28f474e14007b6}
->>>>>>> 282decfe
+      \strng{authordefaulten-usfullhashraw}{cac5a25f503e71f5ef28f474e14007b6}
       \field{labelalpha}{All}
       \field{sortinit}{A}
       \strng{sortinithash}{2f401846e2029bad6b3ecc16d50031e2}
