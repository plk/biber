# -*- cperl -*-
use strict;
use warnings;
use utf8;
no warnings 'utf8';

use Test::More tests => 56;
use Test::Differences;
unified_diff;

use Biber;
use Biber::Output::bbl;
use Biber::Utils;
use Log::Log4perl;
chdir("t/tdata");

# Set up Biber object
my $biber = Biber->new(noconf => 1);
my $LEVEL = 'ERROR';
my $l4pconf = qq|
    log4perl.category.main                             = $LEVEL, Screen
    log4perl.category.screen                           = $LEVEL, Screen
    log4perl.appender.Screen                           = Log::Log4perl::Appender::Screen
    log4perl.appender.Screen.utf8                      = 1
    log4perl.appender.Screen.Threshold                 = $LEVEL
    log4perl.appender.Screen.stderr                    = 0
    log4perl.appender.Screen.layout                    = Log::Log4perl::Layout::SimpleLayout
|;
Log::Log4perl->init(\$l4pconf);

$biber->parse_ctrlfile('dateformats.bcf');
$biber->set_output_obj(Biber::Output::bbl->new());

# Options - we could set these in the control file but it's nice to see what we're
# relying on here for tests

# Biber options
Biber::Config->setoption('sortlocale', 'en_GB.UTF-8');
Biber::Config->setoption('validate_datamodel', 1);

# Biblatex options
Biber::Config->setblxoption(undef, 'labeldatespec', [ {content => 'date', type => 'field'} ]);
Biber::Config->setblxoption(undef, 'julian', 1);
Biber::Config->setblxoption(undef, 'julianstart', '0001-01-01');

# Now generate the information
$biber->prepare;
my $out = $biber->get_output_obj;
my $section = $biber->sections->get_section(0);
my $main = $biber->datalists->get_list('nty/global//global/global');

my $bibentries = $section->bibentries;
my $l1 = [ "article entry 'L1' (dateformats.bib): Invalid format '1985-1030' of date field 'origdate' - ignoring",
           "article entry 'L1' (dateformats.bib): Invalid format '1.5.1998' of date field 'urldate' - ignoring",
           "Datamodel: article entry 'L1' (dateformats.bib): Invalid value of field 'year' must be datatype 'datepart' - ignoring field"];
my $l2 = [ "book entry 'L2' (dateformats.bib): Invalid format '1995-1230' of date field 'origdate' - ignoring" ];
my $l3 = [ "book entry 'L3' (dateformats.bib): Invalid format '1.5.1988' of date field 'urldate' - ignoring" ];
my $l4 = [ "book entry 'L4' (dateformats.bib): Invalid format '1995-1-04' of date field 'date' - ignoring",
           "Datamodel: book entry 'L4' (dateformats.bib): Missing mandatory field - one of 'date, year' must be defined" ];
my $l5 = [ "book entry 'L5' (dateformats.bib): Invalid format '1995-10-4' of date field 'date' - ignoring",
           "Datamodel: book entry 'L5' (dateformats.bib): Missing mandatory field - one of 'date, year' must be defined" ];
my $l6 = [ "book entry 'L6' (dateformats.bib): Invalid format '1996-13-03' of date field 'date' - ignoring",
           "Datamodel: book entry 'L6' (dateformats.bib): Missing mandatory field - one of 'date, year' must be defined"];
my $l7 = [ "proceedings entry 'L7' (dateformats.bib): Invalid format '1996-10-35' of date field 'eventdate' - ignoring" ];
my $l11 = [ "Overwriting field 'year' with year value from field 'date' for entry 'L11'"];
my $l12 = [ "Overwriting field 'month' with month value from field 'date' for entry 'L12'" ];

my $l13c = q|    \entry{L13}{book}{}
      \name[default][en-us]{author}{2}{}{%
        {{hash=bd051a2f7a5f377e3a62581b0e0f8577}{%
           family={Doe},
           familyi={D\bibinitperiod},
           given={John},
           giveni={J\bibinitperiod}}}%
        {{hash=df9bf04cd41245e6d23ad7543e7fd90d}{%
           family={Abrahams},
           familyi={A\bibinitperiod},
           given={Albert},
           giveni={A\bibinitperiod}}}%
      }
      \namepartms{author}{1}{%
          familydefaulten-us={Doe},
          familydefaulten-usi={D\bibinitperiod},
          givendefaulten-us={John},
          givendefaulten-usi={J\bibinitperiod}
      }
      \namepartms{author}{2}{%
          familydefaulten-us={Abrahams},
          familydefaulten-usi={A\bibinitperiod},
          givendefaulten-us={Albert},
          givendefaulten-usi={A\bibinitperiod}
      }
      \list[default][en-us]{publisher}{1}{%
        {Oxford}%
      }
      \listitemms{publisher}{1}{%
        defaulten-us={Oxford}
      }
      \strng{namehash}{8c77336299b25bdada7bf8038f46722f}
      \strng{fullhash}{8c77336299b25bdada7bf8038f46722f}
      \strng{bibnamehash}{8c77336299b25bdada7bf8038f46722f}
      \strng{authordefaulten-usbibnamehash}{8c77336299b25bdada7bf8038f46722f}
      \strng{authordefaulten-usnamehash}{8c77336299b25bdada7bf8038f46722f}
      \strng{authordefaulten-usfullhash}{8c77336299b25bdada7bf8038f46722f}
      \field{extraname}{3}
      \field{sortinit}{D}
      \strng{sortinithash}{6f385f66841fb5e82009dc833c761848}
      \field{extradatescope}{labelyear}
      \field{labeldatesource}{}
      \fieldmssource{labelname}{author}{default}{en-us}
      \fieldmssource{labeltitle}{title}{default}{en-us}
      \field{day}{1}
      \field{endyear}{}
      \field{month}{1}
      \field[default][en-us]{title}{Title 2}
      \field{year}{1996}
      \field{dateera}{ce}
    \endentry
|;

my $l14 = q|    \entry{L14}{book}{}
      \name[default][en-us]{author}{2}{}{%
        {{hash=bd051a2f7a5f377e3a62581b0e0f8577}{%
           family={Doe},
           familyi={D\bibinitperiod},
           given={John},
           giveni={J\bibinitperiod}}}%
        {{hash=df9bf04cd41245e6d23ad7543e7fd90d}{%
           family={Abrahams},
           familyi={A\bibinitperiod},
           given={Albert},
           giveni={A\bibinitperiod}}}%
      }
      \namepartms{author}{1}{%
          familydefaulten-us={Doe},
          familydefaulten-usi={D\bibinitperiod},
          givendefaulten-us={John},
          givendefaulten-usi={J\bibinitperiod}
      }
      \namepartms{author}{2}{%
          familydefaulten-us={Abrahams},
          familydefaulten-usi={A\bibinitperiod},
          givendefaulten-us={Albert},
          givendefaulten-usi={A\bibinitperiod}
      }
      \list[default][en-us]{publisher}{1}{%
        {Oxford}%
      }
      \listitemms{publisher}{1}{%
        defaulten-us={Oxford}
      }
      \strng{namehash}{8c77336299b25bdada7bf8038f46722f}
      \strng{fullhash}{8c77336299b25bdada7bf8038f46722f}
      \strng{bibnamehash}{8c77336299b25bdada7bf8038f46722f}
      \strng{authordefaulten-usbibnamehash}{8c77336299b25bdada7bf8038f46722f}
      \strng{authordefaulten-usnamehash}{8c77336299b25bdada7bf8038f46722f}
      \strng{authordefaulten-usfullhash}{8c77336299b25bdada7bf8038f46722f}
      \field{extraname}{4}
      \field{sortinit}{D}
      \strng{sortinithash}{6f385f66841fb5e82009dc833c761848}
      \field{extradate}{3}
      \field{extradatescope}{labelyear}
      \field{labeldatesource}{}
      \fieldmssource{labelname}{author}{default}{en-us}
      \fieldmssource{labeltitle}{title}{default}{en-us}
      \field{day}{10}
      \field{endday}{12}
      \field{endmonth}{12}
      \field{endyear}{1996}
      \field{month}{12}
      \field[default][en-us]{title}{Title 2}
      \field{year}{1996}
      \field{enddateera}{ce}
      \field{dateera}{ce}
    \endentry
|;

my $l15 = q|    \entry{L15}{book}{}
      \name[default][en-us]{author}{2}{}{%
        {{hash=bd051a2f7a5f377e3a62581b0e0f8577}{%
           family={Doe},
           familyi={D\bibinitperiod},
           given={John},
           giveni={J\bibinitperiod}}}%
        {{hash=df9bf04cd41245e6d23ad7543e7fd90d}{%
           family={Abrahams},
           familyi={A\bibinitperiod},
           given={Albert},
           giveni={A\bibinitperiod}}}%
      }
      \namepartms{author}{1}{%
          familydefaulten-us={Doe},
          familydefaulten-usi={D\bibinitperiod},
          givendefaulten-us={John},
          givendefaulten-usi={J\bibinitperiod}
      }
      \namepartms{author}{2}{%
          familydefaulten-us={Abrahams},
          familydefaulten-usi={A\bibinitperiod},
          givendefaulten-us={Albert},
          givendefaulten-usi={A\bibinitperiod}
      }
      \list[default][en-us]{publisher}{1}{%
        {Oxford}%
      }
      \listitemms{publisher}{1}{%
        defaulten-us={Oxford}
      }
      \strng{namehash}{8c77336299b25bdada7bf8038f46722f}
      \strng{fullhash}{8c77336299b25bdada7bf8038f46722f}
      \strng{bibnamehash}{8c77336299b25bdada7bf8038f46722f}
      \strng{authordefaulten-usbibnamehash}{8c77336299b25bdada7bf8038f46722f}
      \strng{authordefaulten-usnamehash}{8c77336299b25bdada7bf8038f46722f}
      \strng{authordefaulten-usfullhash}{8c77336299b25bdada7bf8038f46722f}
      \field{extraname}{12}
      \field{sortinit}{D}
      \strng{sortinithash}{6f385f66841fb5e82009dc833c761848}
      \field{extradate}{4}
<<<<<<< HEAD
      \fieldmssource{labelname}{author}{default}{en-us}
      \fieldmssource{labeltitle}{title}{default}{en-us}
      \field[default][en-us]{title}{Title 2}
      \warn{\item Datamodel: Entry 'L15' (dateformats.bib): Missing mandatory field - one of 'date, year' must be defined}
=======
      \field{labelnamesource}{author}
      \field{labeltitlesource}{title}
      \field{title}{Title 2}
      \warn{\item Datamodel: book entry 'L15' (dateformats.bib): Missing mandatory field - one of 'date, year' must be defined}
>>>>>>> ba233662
    \endentry
|;

my $l16 = q|    \entry{L16}{proceedings}{}
      \name[default][en-us]{editor}{2}{}{%
        {{hash=bd051a2f7a5f377e3a62581b0e0f8577}{%
           family={Doe},
           familyi={D\bibinitperiod},
           given={John},
           giveni={J\bibinitperiod}}}%
        {{hash=df9bf04cd41245e6d23ad7543e7fd90d}{%
           family={Abrahams},
           familyi={A\bibinitperiod},
           given={Albert},
           giveni={A\bibinitperiod}}}%
      }
      \namepartms{editor}{1}{%
          familydefaulten-us={Doe},
          familydefaulten-usi={D\bibinitperiod},
          givendefaulten-us={John},
          givendefaulten-usi={J\bibinitperiod}
      }
      \namepartms{editor}{2}{%
          familydefaulten-us={Abrahams},
          familydefaulten-usi={A\bibinitperiod},
          givendefaulten-us={Albert},
          givendefaulten-usi={A\bibinitperiod}
      }
      \list[default][en-us]{publisher}{1}{%
        {Oxford}%
      }
      \listitemms{publisher}{1}{%
        defaulten-us={Oxford}
      }
      \strng{namehash}{8c77336299b25bdada7bf8038f46722f}
      \strng{fullhash}{8c77336299b25bdada7bf8038f46722f}
      \strng{bibnamehash}{8c77336299b25bdada7bf8038f46722f}
      \strng{editordefaulten-usbibnamehash}{8c77336299b25bdada7bf8038f46722f}
      \strng{editordefaulten-usnamehash}{8c77336299b25bdada7bf8038f46722f}
      \strng{editordefaulten-usfullhash}{8c77336299b25bdada7bf8038f46722f}
      \field{extraname}{13}
      \field{sortinit}{D}
<<<<<<< HEAD
      \strng{sortinithash}{6f385f66841fb5e82009dc833c761848}
      \field{extradate}{7}
=======
      \field{sortinithash}{6f385f66841fb5e82009dc833c761848}
      \field{extradate}{5}
>>>>>>> ba233662
      \field{extradatescope}{labelyear}
      \field{labeldatesource}{event}
      \fieldmssource{labelname}{editor}{default}{en-us}
      \fieldmssource{labeltitle}{title}{default}{en-us}
      \field{eventday}{1}
      \field{eventmonth}{1}
      \field{eventyear}{1996}
      \field[default][en-us]{title}{Title 2}
      \field{eventdateera}{ce}
      \warn{\item Datamodel: proceedings entry 'L16' (dateformats.bib): Missing mandatory field - one of 'date, year' must be defined}
    \endentry
|;

my $l17 = q|    \entry{L17}{proceedings}{}
      \name[default][en-us]{editor}{2}{}{%
        {{hash=bd051a2f7a5f377e3a62581b0e0f8577}{%
           family={Doe},
           familyi={D\bibinitperiod},
           given={John},
           giveni={J\bibinitperiod}}}%
        {{hash=df9bf04cd41245e6d23ad7543e7fd90d}{%
           family={Abrahams},
           familyi={A\bibinitperiod},
           given={Albert},
           giveni={A\bibinitperiod}}}%
      }
      \namepartms{editor}{1}{%
          familydefaulten-us={Doe},
          familydefaulten-usi={D\bibinitperiod},
          givendefaulten-us={John},
          givendefaulten-usi={J\bibinitperiod}
      }
      \namepartms{editor}{2}{%
          familydefaulten-us={Abrahams},
          familydefaulten-usi={A\bibinitperiod},
          givendefaulten-us={Albert},
          givendefaulten-usi={A\bibinitperiod}
      }
      \list[default][en-us]{publisher}{1}{%
        {Oxford}%
      }
      \listitemms{publisher}{1}{%
        defaulten-us={Oxford}
      }
      \strng{namehash}{8c77336299b25bdada7bf8038f46722f}
      \strng{fullhash}{8c77336299b25bdada7bf8038f46722f}
      \strng{bibnamehash}{8c77336299b25bdada7bf8038f46722f}
      \strng{editordefaulten-usbibnamehash}{8c77336299b25bdada7bf8038f46722f}
      \strng{editordefaulten-usnamehash}{8c77336299b25bdada7bf8038f46722f}
      \strng{editordefaulten-usfullhash}{8c77336299b25bdada7bf8038f46722f}
      \field{extraname}{5}
      \field{sortinit}{D}
      \strng{sortinithash}{6f385f66841fb5e82009dc833c761848}
      \field{extradate}{4}
      \field{extradatescope}{labelyear}
      \field{labeldatesource}{}
      \fieldmssource{labelname}{editor}{default}{en-us}
      \fieldmssource{labeltitle}{title}{default}{en-us}
      \field{day}{10}
      \field{endday}{12}
      \field{endmonth}{12}
      \field{endyear}{1996}
      \field{eventday}{10}
      \field{eventendday}{12}
      \field{eventendmonth}{12}
      \field{eventendyear}{2004}
      \field{eventmonth}{12}
      \field{eventyear}{1998}
      \field{month}{12}
      \field{origday}{10}
      \field{origendday}{12}
      \field{origendmonth}{12}
      \field{origendyear}{1998}
      \field{origmonth}{12}
      \field{origyear}{1998}
      \field{pubstate}{inpress}
      \field[default][en-us]{title}{Title 2}
      \field{year}{1996}
      \field{enddateera}{ce}
      \field{dateera}{ce}
      \field{eventenddateera}{ce}
      \field{eventdateera}{ce}
      \field{origenddateera}{ce}
      \field{origdateera}{ce}
    \endentry
|;

my $l17c = q|    \entry{L17}{proceedings}{}
      \name[default][en-us]{editor}{2}{}{%
        {{hash=bd051a2f7a5f377e3a62581b0e0f8577}{%
           family={Doe},
           familyi={D\bibinitperiod},
           given={John},
           giveni={J\bibinitperiod}}}%
        {{hash=df9bf04cd41245e6d23ad7543e7fd90d}{%
           family={Abrahams},
           familyi={A\bibinitperiod},
           given={Albert},
           giveni={A\bibinitperiod}}}%
      }
      \namepartms{editor}{1}{%
          familydefaulten-us={Doe},
          familydefaulten-usi={D\bibinitperiod},
          givendefaulten-us={John},
          givendefaulten-usi={J\bibinitperiod}
      }
      \namepartms{editor}{2}{%
          familydefaulten-us={Abrahams},
          familydefaulten-usi={A\bibinitperiod},
          givendefaulten-us={Albert},
          givendefaulten-usi={A\bibinitperiod}
      }
      \list[default][en-us]{publisher}{1}{%
        {Oxford}%
      }
      \listitemms{publisher}{1}{%
        defaulten-us={Oxford}
      }
      \strng{namehash}{8c77336299b25bdada7bf8038f46722f}
      \strng{fullhash}{8c77336299b25bdada7bf8038f46722f}
      \strng{bibnamehash}{8c77336299b25bdada7bf8038f46722f}
      \strng{editordefaulten-usbibnamehash}{8c77336299b25bdada7bf8038f46722f}
      \strng{editordefaulten-usnamehash}{8c77336299b25bdada7bf8038f46722f}
      \strng{editordefaulten-usfullhash}{8c77336299b25bdada7bf8038f46722f}
      \field{extraname}{5}
      \field{sortinit}{D}
      \strng{sortinithash}{6f385f66841fb5e82009dc833c761848}
      \field{extradatescope}{labelyear}
      \field{labeldatesource}{orig}
      \fieldmssource{labelname}{editor}{default}{en-us}
      \fieldmssource{labeltitle}{title}{default}{en-us}
      \field{day}{10}
      \field{endday}{12}
      \field{endmonth}{12}
      \field{endyear}{1996}
      \field{eventday}{10}
      \field{eventendday}{12}
      \field{eventendmonth}{12}
      \field{eventendyear}{2004}
      \field{eventmonth}{12}
      \field{eventyear}{1998}
      \field{month}{12}
      \field{origday}{10}
      \field{origendday}{12}
      \field{origendmonth}{12}
      \field{origendyear}{1998}
      \field{origmonth}{12}
      \field{origyear}{1998}
      \field{pubstate}{inpress}
      \field[default][en-us]{title}{Title 2}
      \field{year}{1996}
      \field{enddateera}{ce}
      \field{dateera}{ce}
      \field{eventenddateera}{ce}
      \field{eventdateera}{ce}
      \field{origenddateera}{ce}
      \field{origdateera}{ce}
    \endentry
|;

my $l17e = q|    \entry{L17}{proceedings}{}
      \name[default][en-us]{editor}{2}{}{%
        {{hash=bd051a2f7a5f377e3a62581b0e0f8577}{%
           family={Doe},
           familyi={D\bibinitperiod},
           given={John},
           giveni={J\bibinitperiod}}}%
        {{hash=df9bf04cd41245e6d23ad7543e7fd90d}{%
           family={Abrahams},
           familyi={A\bibinitperiod},
           given={Albert},
           giveni={A\bibinitperiod}}}%
      }
      \namepartms{editor}{1}{%
          familydefaulten-us={Doe},
          familydefaulten-usi={D\bibinitperiod},
          givendefaulten-us={John},
          givendefaulten-usi={J\bibinitperiod}
      }
      \namepartms{editor}{2}{%
          familydefaulten-us={Abrahams},
          familydefaulten-usi={A\bibinitperiod},
          givendefaulten-us={Albert},
          givendefaulten-usi={A\bibinitperiod}
      }
      \list[default][en-us]{publisher}{1}{%
        {Oxford}%
      }
      \listitemms{publisher}{1}{%
        defaulten-us={Oxford}
      }
      \strng{namehash}{8c77336299b25bdada7bf8038f46722f}
      \strng{fullhash}{8c77336299b25bdada7bf8038f46722f}
      \strng{bibnamehash}{8c77336299b25bdada7bf8038f46722f}
      \strng{editordefaulten-usbibnamehash}{8c77336299b25bdada7bf8038f46722f}
      \strng{editordefaulten-usnamehash}{8c77336299b25bdada7bf8038f46722f}
      \strng{editordefaulten-usfullhash}{8c77336299b25bdada7bf8038f46722f}
      \field{extraname}{5}
      \field{sortinit}{D}
      \strng{sortinithash}{6f385f66841fb5e82009dc833c761848}
      \field{extradatescope}{labelyear}
      \field{labeldatesource}{event}
      \fieldmssource{labelname}{editor}{default}{en-us}
      \fieldmssource{labeltitle}{title}{default}{en-us}
      \field{day}{10}
      \field{endday}{12}
      \field{endmonth}{12}
      \field{endyear}{1996}
      \field{eventday}{10}
      \field{eventendday}{12}
      \field{eventendmonth}{12}
      \field{eventendyear}{2004}
      \field{eventmonth}{12}
      \field{eventyear}{1998}
      \field{month}{12}
      \field{origday}{10}
      \field{origendday}{12}
      \field{origendmonth}{12}
      \field{origendyear}{1998}
      \field{origmonth}{12}
      \field{origyear}{1998}
      \field{pubstate}{inpress}
      \field[default][en-us]{title}{Title 2}
      \field{year}{1996}
      \field{enddateera}{ce}
      \field{dateera}{ce}
      \field{eventenddateera}{ce}
      \field{eventdateera}{ce}
      \field{origenddateera}{ce}
      \field{origdateera}{ce}
    \endentry
|;

is_deeply($bibentries->entry('L1')->get_warnings, $l1, 'Date values test 1' ) ;
ok(is_undef($bibentries->entry('L1')->get_field('origyear')), 'Date values test 1a - ORIGYEAR undef since ORIGDATE is bad' ) ;
ok(is_undef($bibentries->entry('L1')->get_field('urlyear')), 'Date values test 1b - URLYEAR undef since URLDATE is bad' ) ;
is_deeply($bibentries->entry('L2')->get_warnings, $l2, 'Date values test 2' ) ;
is_deeply($bibentries->entry('L3')->get_warnings, $l3, 'Date values test 3' ) ;
is_deeply($bibentries->entry('L4')->get_warnings, $l4, 'Date values test 4' ) ;
is_deeply($bibentries->entry('L5')->get_warnings, $l5, 'Date values test 5' ) ;
is_deeply($bibentries->entry('L6')->get_warnings, $l6, 'Date values test 6' ) ;
is_deeply($bibentries->entry('L7')->get_warnings, $l7, 'Date values test 7' ) ;
eq_or_diff($bibentries->entry('L8')->get_field('month'), '1', 'Date values test 8b - MONTH hacked to integer' ) ;
ok(is_undef($bibentries->entry('L9')->get_warnings), 'Date values test 9' ) ;
ok(is_undef($bibentries->entry('L10')->get_warnings), 'Date values test 10' ) ;
is_deeply($bibentries->entry('L11')->get_warnings, $l11, 'Date values test 11' );
eq_or_diff($bibentries->entry('L11')->get_field('year'), '1996', 'Date values test 11a - DATE overrides YEAR' ) ;
is_deeply($bibentries->entry('L12')->get_warnings, $l12, 'Date values test 12' );
eq_or_diff($bibentries->entry('L12')->get_field('month'), '1', 'Date values test 12a - DATE overrides MONTH' ) ;
# it means something if endyear is defined but null ("1935-")
ok(is_def_and_null($bibentries->entry('L13')->get_field('endyear')), 'Date values test 13 - range with no end' ) ;
ok(is_undef($bibentries->entry('L13')->get_field('endmonth')), 'Date values test 13a - ENDMONTH undef for open-ended range' ) ;
ok(is_undef($bibentries->entry('L13')->get_field('endday')), 'Date values test 13b - ENDDAY undef for open-ended range' ) ;
eq_or_diff( $out->get_output_entry('L13', $main), $l13c, 'Date values test 13c - labelyear open-ended range' ) ;
eq_or_diff( $out->get_output_entry('L14', $main), $l14, 'Date values test 14 - labelyear same as YEAR when ENDYEAR == YEAR') ;
eq_or_diff( $out->get_output_entry('L15', $main), $l15, 'Date values test 15 - labelyear should be undef, no DATE or YEAR') ;

# reset options and regenerate information
Biber::Config->setblxoption(undef,'labeldatespec', [ {content => 'date', type => 'field'},
                                               {content => 'eventdate', type => 'field'},
                                               {content => 'origdate', type => 'field'} ]);
$bibentries->del_entry('L17');
$bibentries->del_entry('L16');
$biber->prepare;
$out = $biber->get_output_obj;

eq_or_diff($bibentries->entry('L16')->get_labeldate_info->{field}{year}, 'eventyear', 'Date values test 16 - labelyear = EVENTYEAR when YEAR is (mistakenly) missing' ) ;
eq_or_diff($out->get_output_entry('L16', $main), $l16, 'Date values test 16a - labelyear = EVENTYEAR value when YEAR is (mistakenly) missing' );
eq_or_diff($bibentries->entry('L17')->get_labeldate_info->{field}{year}, 'year', 'Date values test 17 - labelyear = YEAR' ) ;
eq_or_diff($out->get_output_entry('L17', $main), $l17, 'Date values test 17a - labelyear = YEAR value when ENDYEAR is the same and ORIGYEAR is also present' ) ;

# reset options and regenerate information
Biber::Config->setblxoption(undef,'labeldatespec', [ {content => 'origdate', type => 'field'},
                                               {content => 'date', type => 'field'},
                                               {content => 'eventdate', type => 'field'} ]);
$bibentries->del_entry('L17');
$biber->prepare;
$out = $biber->get_output_obj;

eq_or_diff($bibentries->entry('L17')->get_labeldate_info->{field}{year}, 'origyear', 'Date values test 17b - labelyear = ORIGYEAR' ) ;
eq_or_diff($out->get_output_entry('L17', $main), $l17c, 'Date values test 17c - labelyear = ORIGYEAR value when ENDORIGYEAR is the same and YEAR is also present' ) ;

# reset options and regenerate information
Biber::Config->setblxoption(undef,'labeldatespec', [ {content => 'eventdate', type => 'field'},
                                               {content => 'date', type => 'field'},
                                               {content => 'origdate', type => 'field'} ], 'ENTRYTYPE', 'proceedings');
$bibentries->del_entry('L17');
$biber->prepare;
$out = $biber->get_output_obj;

eq_or_diff($bibentries->entry('L17')->get_labeldate_info->{field}{year}, 'eventyear', 'Date values test 17d - labelyear = EVENTYEAR' ) ;
eq_or_diff($bibentries->entry('L17')->get_labeldate_info->{field}{source}, 'event', 'Date values test 17d - source = event' ) ;
eq_or_diff($out->get_output_entry('L17', $main), $l17e, 'Date values test 17e - labelyear = ORIGYEAR-ORIGENDYEAR' ) ;

# reset options and regenerate information
Biber::Config->setblxoption(undef,'labeldatespec', [ {content => 'pubstate', type => 'field'} ], 'ENTRYTYPE', 'proceedings');

$bibentries->del_entry('L17');
$biber->prepare;
$out = $biber->get_output_obj;
eq_or_diff($bibentries->entry('L17')->get_labeldate_info->{field}{source}, 'pubstate', 'Source is non-date field');

my $era1 = q|    \entry{era1}{article}{}
      \name[default][en-us]{author}{1}{}{%
        {{hash=556c8dba145b472e6a8598d506f7cbe2}{%
           family={Smith},
           familyi={S\bibinitperiod},
           given={Alan},
           giveni={A\bibinitperiod}}}%
      }
      \namepartms{author}{1}{%
          familydefaulten-us={Smith},
          familydefaulten-usi={S\bibinitperiod},
          givendefaulten-us={Alan},
          givendefaulten-usi={A\bibinitperiod}
      }
      \strng{namehash}{556c8dba145b472e6a8598d506f7cbe2}
      \strng{fullhash}{556c8dba145b472e6a8598d506f7cbe2}
      \strng{bibnamehash}{556c8dba145b472e6a8598d506f7cbe2}
      \strng{authordefaulten-usbibnamehash}{556c8dba145b472e6a8598d506f7cbe2}
      \strng{authordefaulten-usnamehash}{556c8dba145b472e6a8598d506f7cbe2}
      \strng{authordefaulten-usfullhash}{556c8dba145b472e6a8598d506f7cbe2}
      \field{extraname}{9}
      \field{sortinit}{S}
      \strng{sortinithash}{b164b07b29984b41daf1e85279fbc5ab}
      \field{extradatescope}{labelyear}
      \field{labeldatesource}{}
      \fieldmssource{labelname}{author}{default}{en-us}
      \fieldmssource{labeltitle}{title}{default}{en-us}
      \field[default][en-us]{journaltitle}{Journal Title}
      \field{month}{2}
      \field{origendyear}{219}
      \field{origyear}{221}
      \field[default][en-us]{title}{Title}
      \field{year}{379}
      \field{dateera}{bce}
      \field{origenddateera}{bce}
      \field{origdateera}{bce}
    \endentry
|;

my $era2 = q|    \entry{era2}{inproceedings}{}
      \name[default][en-us]{author}{1}{}{%
        {{hash=556c8dba145b472e6a8598d506f7cbe2}{%
           family={Smith},
           familyi={S\bibinitperiod},
           given={Alan},
           giveni={A\bibinitperiod}}}%
      }
      \namepartms{author}{1}{%
          familydefaulten-us={Smith},
          familydefaulten-usi={S\bibinitperiod},
          givendefaulten-us={Alan},
          givendefaulten-usi={A\bibinitperiod}
      }
      \strng{namehash}{556c8dba145b472e6a8598d506f7cbe2}
      \strng{fullhash}{556c8dba145b472e6a8598d506f7cbe2}
      \strng{bibnamehash}{556c8dba145b472e6a8598d506f7cbe2}
      \strng{authordefaulten-usbibnamehash}{556c8dba145b472e6a8598d506f7cbe2}
      \strng{authordefaulten-usnamehash}{556c8dba145b472e6a8598d506f7cbe2}
      \strng{authordefaulten-usfullhash}{556c8dba145b472e6a8598d506f7cbe2}
      \field{extraname}{10}
      \field{sortinit}{S}
      \strng{sortinithash}{b164b07b29984b41daf1e85279fbc5ab}
      \field{extradatescope}{labelyear}
      \field{labeldatesource}{}
      \fieldmssource{labelname}{author}{default}{en-us}
      \fieldmssource{labeltitle}{title}{default}{en-us}
      \field[default][en-us]{booktitle}{Book Title}
      \field{eventyear}{249}
      \field{origendyear}{44}
      \field{origyear}{49}
      \field[default][en-us]{title}{Title}
      \field{year}{197}
      \field{dateera}{bce}
      \field{eventdateera}{bce}
      \field{origenddateera}{bce}
      \field{origdateera}{bce}
    \endentry
|;

my $era3 = q|    \entry{era3}{inproceedings}{}
      \name[default][en-us]{author}{1}{}{%
        {{hash=556c8dba145b472e6a8598d506f7cbe2}{%
           family={Smith},
           familyi={S\bibinitperiod},
           given={Alan},
           giveni={A\bibinitperiod}}}%
      }
      \namepartms{author}{1}{%
          familydefaulten-us={Smith},
          familydefaulten-usi={S\bibinitperiod},
          givendefaulten-us={Alan},
          givendefaulten-usi={A\bibinitperiod}
      }
      \strng{namehash}{556c8dba145b472e6a8598d506f7cbe2}
      \strng{fullhash}{556c8dba145b472e6a8598d506f7cbe2}
      \strng{bibnamehash}{556c8dba145b472e6a8598d506f7cbe2}
      \strng{authordefaulten-usbibnamehash}{556c8dba145b472e6a8598d506f7cbe2}
      \strng{authordefaulten-usnamehash}{556c8dba145b472e6a8598d506f7cbe2}
      \strng{authordefaulten-usfullhash}{556c8dba145b472e6a8598d506f7cbe2}
      \field{extraname}{11}
      \field{sortinit}{S}
      \strng{sortinithash}{b164b07b29984b41daf1e85279fbc5ab}
      \field{extradatescope}{labelyear}
      \field{labeldatesource}{}
      \fieldmssource{labelname}{author}{default}{en-us}
      \fieldmssource{labeltitle}{title}{default}{en-us}
      \field[default][en-us]{booktitle}{Book Title}
      \field{eventday}{2}
      \field{eventmonth}{3}
      \field{eventyear}{250}
      \field{month}{2}
      \field[default][en-us]{title}{Title}
      \field{year}{196}
      \field{dateera}{bce}
      \true{eventdatejulian}
      \field{eventdateera}{ce}
    \endentry
|;

my $era4 = q|    \entry{era4}{inproceedings}{}
      \name[default][en-us]{author}{1}{}{%
        {{hash=556c8dba145b472e6a8598d506f7cbe2}{%
           family={Smith},
           familyi={S\bibinitperiod},
           given={Alan},
           giveni={A\bibinitperiod}}}%
      }
      \namepartms{author}{1}{%
          familydefaulten-us={Smith},
          familydefaulten-usi={S\bibinitperiod},
          givendefaulten-us={Alan},
          givendefaulten-usi={A\bibinitperiod}
      }
      \strng{namehash}{556c8dba145b472e6a8598d506f7cbe2}
      \strng{fullhash}{556c8dba145b472e6a8598d506f7cbe2}
      \strng{bibnamehash}{556c8dba145b472e6a8598d506f7cbe2}
      \strng{authordefaulten-usbibnamehash}{556c8dba145b472e6a8598d506f7cbe2}
      \strng{authordefaulten-usnamehash}{556c8dba145b472e6a8598d506f7cbe2}
      \strng{authordefaulten-usfullhash}{556c8dba145b472e6a8598d506f7cbe2}
      \field{extraname}{6}
      \field{sortinit}{S}
      \strng{sortinithash}{b164b07b29984b41daf1e85279fbc5ab}
      \field{extradatescope}{labelyear}
      \field{labeldatesource}{}
      \fieldmssource{labelname}{author}{default}{en-us}
      \fieldmssource{labeltitle}{title}{default}{en-us}
      \field[default][en-us]{booktitle}{Book Title}
      \field{eventyear}{1565}
      \field{origendyear}{1488}
      \field{origyear}{1487}
      \field[default][en-us]{title}{Title}
      \field{urlendyear}{1490}
      \field{urlyear}{1487}
      \field{year}{1034}
      \true{datecirca}
      \field{dateera}{ce}
      \true{eventdateuncertain}
      \field{eventdateera}{ce}
      \true{origenddatecirca}
      \field{origenddateera}{ce}
      \field{origdateera}{ce}
      \true{urldatecirca}
      \field{urlenddateera}{ce}
      \field{urldateera}{ce}
    \endentry
|;

my $time1 = q|    \entry{time1}{article}{}
      \name[default][en-us]{author}{1}{}{%
        {{hash=556c8dba145b472e6a8598d506f7cbe2}{%
           family={Smith},
           familyi={S\bibinitperiod},
           given={Alan},
           giveni={A\bibinitperiod}}}%
      }
      \namepartms{author}{1}{%
          familydefaulten-us={Smith},
          familydefaulten-usi={S\bibinitperiod},
          givendefaulten-us={Alan},
          givendefaulten-usi={A\bibinitperiod}
      }
      \strng{namehash}{556c8dba145b472e6a8598d506f7cbe2}
      \strng{fullhash}{556c8dba145b472e6a8598d506f7cbe2}
      \strng{bibnamehash}{556c8dba145b472e6a8598d506f7cbe2}
      \strng{authordefaulten-usbibnamehash}{556c8dba145b472e6a8598d506f7cbe2}
      \strng{authordefaulten-usnamehash}{556c8dba145b472e6a8598d506f7cbe2}
      \strng{authordefaulten-usfullhash}{556c8dba145b472e6a8598d506f7cbe2}
      \field{extraname}{2}
      \field{sortinit}{S}
      \strng{sortinithash}{b164b07b29984b41daf1e85279fbc5ab}
      \field{extradatescope}{labelyear}
      \field{labeldatesource}{}
      \fieldmssource{labelname}{author}{default}{en-us}
      \fieldmssource{labeltitle}{title}{default}{en-us}
      \field{day}{3}
      \field{hour}{15}
      \field[default][en-us]{journaltitle}{Journal Title}
      \field{minute}{0}
      \field{month}{1}
      \field{origday}{3}
      \field{orighour}{17}
      \field{origminute}{7}
      \field{origmonth}{1}
      \field{origsecond}{34}
      \field{origtimezone}{Z}
      \field{origyear}{2001}
      \field{second}{0}
      \field[default][en-us]{title}{Title}
      \field{urlday}{3}
      \field{urlhour}{17}
      \field{urlminute}{7}
      \field{urlmonth}{1}
      \field{urlsecond}{34}
      \field{urltimezone}{+05\bibtzminsep 00}
      \field{urlyear}{2001}
      \field{year}{2001}
      \field{dateera}{ce}
      \field{origdateera}{ce}
      \field{urldateera}{ce}
    \endentry
|;

my $range1 = q|    \entry{range1}{inproceedings}{}
      \name[default][en-us]{author}{1}{}{%
        {{hash=556c8dba145b472e6a8598d506f7cbe2}{%
           family={Smith},
           familyi={S\bibinitperiod},
           given={Alan},
           giveni={A\bibinitperiod}}}%
      }
      \namepartms{author}{1}{%
          familydefaulten-us={Smith},
          familydefaulten-usi={S\bibinitperiod},
          givendefaulten-us={Alan},
          givendefaulten-usi={A\bibinitperiod}
      }
      \strng{namehash}{556c8dba145b472e6a8598d506f7cbe2}
      \strng{fullhash}{556c8dba145b472e6a8598d506f7cbe2}
      \strng{bibnamehash}{556c8dba145b472e6a8598d506f7cbe2}
      \strng{authordefaulten-usbibnamehash}{556c8dba145b472e6a8598d506f7cbe2}
      \strng{authordefaulten-usnamehash}{556c8dba145b472e6a8598d506f7cbe2}
      \strng{authordefaulten-usfullhash}{556c8dba145b472e6a8598d506f7cbe2}
      \field{extraname}{7}
      \field{sortinit}{S}
      \strng{sortinithash}{b164b07b29984b41daf1e85279fbc5ab}
      \field{extradate}{1}
      \field{extradatescope}{labelyear}
      \field{labeldatesource}{}
      \fieldmssource{labelname}{author}{default}{en-us}
      \fieldmssource{labeltitle}{title}{default}{en-us}
      \field[default][en-us]{booktitle}{Book Title}
      \field{endyear}{}
      \field{eventendyear}{}
      \field{eventyear}{1565}
      \field{origendyear}{}
      \field{origyear}{2000}
      \field[default][en-us]{title}{Title}
      \field{urlendyear}{1034}
      \field{urlyear}{}
      \field{year}{1034}
      \true{enddateunknown}
      \field{dateera}{ce}
      \field{eventdateera}{ce}
      \field{origdateera}{ce}
      \true{urldateunknown}
      \field{urlenddateera}{ce}
    \endentry
|;

my $range2 = q|    \entry{range2}{inproceedings}{}
      \name[default][en-us]{author}{1}{}{%
        {{hash=556c8dba145b472e6a8598d506f7cbe2}{%
           family={Smith},
           familyi={S\bibinitperiod},
           given={Alan},
           giveni={A\bibinitperiod}}}%
      }
      \namepartms{author}{1}{%
          familydefaulten-us={Smith},
          familydefaulten-usi={S\bibinitperiod},
          givendefaulten-us={Alan},
          givendefaulten-usi={A\bibinitperiod}
      }
      \strng{namehash}{556c8dba145b472e6a8598d506f7cbe2}
      \strng{fullhash}{556c8dba145b472e6a8598d506f7cbe2}
      \strng{bibnamehash}{556c8dba145b472e6a8598d506f7cbe2}
      \strng{authordefaulten-usbibnamehash}{556c8dba145b472e6a8598d506f7cbe2}
      \strng{authordefaulten-usnamehash}{556c8dba145b472e6a8598d506f7cbe2}
      \strng{authordefaulten-usfullhash}{556c8dba145b472e6a8598d506f7cbe2}
      \field{extraname}{8}
      \field{sortinit}{S}
      \strng{sortinithash}{b164b07b29984b41daf1e85279fbc5ab}
      \field{extradate}{2}
      \field{extradatescope}{labelyear}
      \field{labeldatesource}{}
      \fieldmssource{labelname}{author}{default}{en-us}
      \fieldmssource{labeltitle}{title}{default}{en-us}
      \field[default][en-us]{booktitle}{Book Title}
      \field{endyear}{}
      \field{eventendyear}{1565}
      \field{eventyear}{}
      \field{origendyear}{2000}
      \field{origyear}{}
      \field[default][en-us]{title}{Title}
      \field{urlendyear}{1034}
      \field{urlyear}{}
      \field{year}{1034}
      \true{enddateunknown}
      \field{dateera}{ce}
      \field{eventenddateera}{ce}
      \field{origenddateera}{ce}
      \true{urldateunknown}
      \field{urlenddateera}{ce}
    \endentry
|;

my $season1 = q|    \entry{season1}{inproceedings}{}
      \name[default][en-us]{author}{1}{}{%
        {{hash=556c8dba145b472e6a8598d506f7cbe2}{%
           family={Smith},
           familyi={S\bibinitperiod},
           given={Alan},
           giveni={A\bibinitperiod}}}%
      }
      \namepartms{author}{1}{%
          familydefaulten-us={Smith},
          familydefaulten-usi={S\bibinitperiod},
          givendefaulten-us={Alan},
          givendefaulten-usi={A\bibinitperiod}
      }
      \strng{namehash}{556c8dba145b472e6a8598d506f7cbe2}
      \strng{fullhash}{556c8dba145b472e6a8598d506f7cbe2}
      \strng{bibnamehash}{556c8dba145b472e6a8598d506f7cbe2}
      \strng{authordefaulten-usbibnamehash}{556c8dba145b472e6a8598d506f7cbe2}
      \strng{authordefaulten-usnamehash}{556c8dba145b472e6a8598d506f7cbe2}
      \strng{authordefaulten-usfullhash}{556c8dba145b472e6a8598d506f7cbe2}
      \field{extraname}{1}
      \field{sortinit}{S}
      \strng{sortinithash}{b164b07b29984b41daf1e85279fbc5ab}
      \field{extradatescope}{labelyear}
      \field{labeldatesource}{}
      \fieldmssource{labelname}{author}{default}{en-us}
      \fieldmssource{labeltitle}{title}{default}{en-us}
      \field[default][en-us]{booktitle}{Book Title}
      \field{eventyear}{2002}
      \field{eventyeardivision}{autumn}
      \field[default][en-us]{title}{Title}
      \field{year}{2003}
      \field{yeardivision}{spring}
      \field{dateera}{ce}
      \field{eventdateera}{ce}
    \endentry
|;

my $unspec1 = q|    \entry{unspec1}{inproceedings}{}
      \name[default][en-us]{author}{1}{}{%
        {{hash=556c8dba145b472e6a8598d506f7cbe2}{%
           family={Smith},
           familyi={S\bibinitperiod},
           given={Alan},
           giveni={A\bibinitperiod}}}%
      }
      \namepartms{author}{1}{%
          familydefaulten-us={Smith},
          familydefaulten-usi={S\bibinitperiod},
          givendefaulten-us={Alan},
          givendefaulten-usi={A\bibinitperiod}
      }
      \strng{namehash}{556c8dba145b472e6a8598d506f7cbe2}
      \strng{fullhash}{556c8dba145b472e6a8598d506f7cbe2}
      \strng{bibnamehash}{556c8dba145b472e6a8598d506f7cbe2}
      \strng{authordefaulten-usbibnamehash}{556c8dba145b472e6a8598d506f7cbe2}
      \strng{authordefaulten-usnamehash}{556c8dba145b472e6a8598d506f7cbe2}
      \strng{authordefaulten-usfullhash}{556c8dba145b472e6a8598d506f7cbe2}
      \field{extraname}{4}
      \field{sortinit}{S}
      \strng{sortinithash}{b164b07b29984b41daf1e85279fbc5ab}
      \field{extradatescope}{labelyear}
      \field{labeldatesource}{}
      \fieldmssource{labelname}{author}{default}{en-us}
      \fieldmssource{labeltitle}{title}{default}{en-us}
      \field[default][en-us]{booktitle}{Book Title}
      \field{endyear}{1999}
      \field{eventendyear}{1999}
      \field{eventyear}{1900}
      \field{origendmonth}{12}
      \field{origendyear}{1999}
      \field{origmonth}{1}
      \field{origyear}{1999}
      \field[default][en-us]{title}{Title}
      \field{urlday}{1}
      \field{urlendday}{31}
      \field{urlendmonth}{1}
      \field{urlendyear}{1999}
      \field{urlmonth}{1}
      \field{urlyear}{1999}
      \field{year}{1990}
      \field{dateunspecified}{yearindecade}
      \field{enddateera}{ce}
      \field{dateera}{ce}
      \field{eventdateunspecified}{yearincentury}
      \field{eventenddateera}{ce}
      \field{eventdateera}{ce}
      \field{origdateunspecified}{monthinyear}
      \field{origenddateera}{ce}
      \field{origdateera}{ce}
      \field{urldateunspecified}{dayinmonth}
      \field{urlenddateera}{ce}
      \field{urldateera}{ce}
    \endentry
|;


my $unspec2 = q|    \entry{unspec2}{article}{}
      \name[default][en-us]{author}{1}{}{%
        {{hash=556c8dba145b472e6a8598d506f7cbe2}{%
           family={Smith},
           familyi={S\bibinitperiod},
           given={Alan},
           giveni={A\bibinitperiod}}}%
      }
      \namepartms{author}{1}{%
          familydefaulten-us={Smith},
          familydefaulten-usi={S\bibinitperiod},
          givendefaulten-us={Alan},
          givendefaulten-usi={A\bibinitperiod}
      }
      \strng{namehash}{556c8dba145b472e6a8598d506f7cbe2}
      \strng{fullhash}{556c8dba145b472e6a8598d506f7cbe2}
      \strng{bibnamehash}{556c8dba145b472e6a8598d506f7cbe2}
      \strng{authordefaulten-usbibnamehash}{556c8dba145b472e6a8598d506f7cbe2}
      \strng{authordefaulten-usnamehash}{556c8dba145b472e6a8598d506f7cbe2}
      \strng{authordefaulten-usfullhash}{556c8dba145b472e6a8598d506f7cbe2}
      \field{extraname}{3}
      \field{sortinit}{S}
      \strng{sortinithash}{b164b07b29984b41daf1e85279fbc5ab}
      \field{extradatescope}{labelyear}
      \field{labeldatesource}{}
      \fieldmssource{labelname}{author}{default}{en-us}
      \fieldmssource{labeltitle}{title}{default}{en-us}
      \field{day}{1}
      \field{endday}{31}
      \field{endmonth}{12}
      \field{endyear}{1999}
      \field[default][en-us]{journaltitle}{Journal Title}
      \field{month}{1}
      \field[default][en-us]{title}{Title}
      \field{year}{1999}
      \field{dateunspecified}{dayinyear}
      \field{enddateera}{ce}
      \field{dateera}{ce}
    \endentry
|;


Biber::Config->setblxoption(undef,'labeldatespec', [ {content => 'date', type => 'field'},
                                               {content => 'eventdate', type => 'field'},
                                               {content => 'origdate', type => 'field'},
                                               {content => 'urldate', type => 'field'}
                                             ]);

# Because datamodel valdidation saves warning fields
$bibentries->del_entry('era1');
$bibentries->del_entry('era2');
$bibentries->del_entry('era3');
$bibentries->del_entry('era4');
$bibentries->del_entry('range1');
$bibentries->del_entry('range2');
$bibentries->del_entry('season1');
$bibentries->del_entry('time1');
$bibentries->del_entry('unspec1');
$bibentries->del_entry('unspec2');
$biber->prepare;
$out = $biber->get_output_obj;

# Test negative dates and eras
eq_or_diff($out->get_output_entry('era1', $main), $era1, 'Date meta information - 1');
eq_or_diff($out->get_output_entry('era2', $main), $era2, 'Date meta information - 2');
eq_or_diff($out->get_output_entry('era3', $main), $era3, 'Date meta information - 3');
eq_or_diff($out->get_output_entry('era4', $main), $era4, 'Date meta information - 4');

# Test range markers
eq_or_diff($out->get_output_entry('range1', $main), $range1, 'Range - 1');
eq_or_diff($out->get_output_entry('range2', $main), $range2, 'Range - 2');

# Test seasons
eq_or_diff($out->get_output_entry('season1', $main), $season1, 'Seasons - 1');

# Test Unspecified format
eq_or_diff($out->get_output_entry('unspec1', $main), $unspec1, 'Unspecified - 1');
eq_or_diff($out->get_output_entry('unspec2', $main), $unspec2, 'Unspecified - 2');

# Test times
eq_or_diff($out->get_output_entry('time1', $main), $time1, 'Times - 1');

# Test open start dates when they are the labeldate
eq_or_diff($bibentries->entry('open1')->get_field('labeldatesource'), '', 'Open - 1');
eq_or_diff($bibentries->entry('open2')->get_field('labeldatesource'), '', 'Open - 2');

# Test long year formats
eq_or_diff($bibentries->entry('y1')->get_field('year'), '17000002', 'Extended years - 1');
eq_or_diff($bibentries->entry('y2')->get_field('year'), '-17000002', 'Extended years - 2');
eq_or_diff($bibentries->entry('y3')->get_field('year'), undef, 'Extended years - 3');

# Scripts
eq_or_diff($bibentries->entry('script1')->get_field('year'), '१९८७', 'Scripts - 1');
eq_or_diff($bibentries->entry('script1')->get_field('month'), '०१', 'Scripts - 2');
eq_or_diff($bibentries->entry('script1')->get_field('day'), '१५', 'Scripts - 3');
eq_or_diff($bibentries->entry('script1')->get_field('endyear'), '१९८८', 'Scripts - 4');
eq_or_diff($bibentries->entry('script1')->get_field('endmonth'), '०५', 'Scripts - 5');
eq_or_diff($bibentries->entry('script1')->get_field('endday'), '११', 'Scripts - 6');

# Milliseconds
eq_or_diff($bibentries->entry('mill1')->get_field('year'), '2016', 'Milliseconds - 1');
eq_or_diff($bibentries->entry('mill1')->get_field('month'), '1', 'Milliseconds - 2');
eq_or_diff($bibentries->entry('mill1')->get_field('day'), '19', 'Milliseconds - 3');<|MERGE_RESOLUTION|>--- conflicted
+++ resolved
@@ -216,17 +216,10 @@
       \field{sortinit}{D}
       \strng{sortinithash}{6f385f66841fb5e82009dc833c761848}
       \field{extradate}{4}
-<<<<<<< HEAD
       \fieldmssource{labelname}{author}{default}{en-us}
       \fieldmssource{labeltitle}{title}{default}{en-us}
       \field[default][en-us]{title}{Title 2}
-      \warn{\item Datamodel: Entry 'L15' (dateformats.bib): Missing mandatory field - one of 'date, year' must be defined}
-=======
-      \field{labelnamesource}{author}
-      \field{labeltitlesource}{title}
-      \field{title}{Title 2}
       \warn{\item Datamodel: book entry 'L15' (dateformats.bib): Missing mandatory field - one of 'date, year' must be defined}
->>>>>>> ba233662
     \endentry
 |;
 
@@ -269,13 +262,8 @@
       \strng{editordefaulten-usfullhash}{8c77336299b25bdada7bf8038f46722f}
       \field{extraname}{13}
       \field{sortinit}{D}
-<<<<<<< HEAD
       \strng{sortinithash}{6f385f66841fb5e82009dc833c761848}
-      \field{extradate}{7}
-=======
-      \field{sortinithash}{6f385f66841fb5e82009dc833c761848}
       \field{extradate}{5}
->>>>>>> ba233662
       \field{extradatescope}{labelyear}
       \field{labeldatesource}{event}
       \fieldmssource{labelname}{editor}{default}{en-us}
