<<<<<<< HEAD
use strict;
use warnings;
use utf8;
no warnings 'utf8';

use Test::More tests => 49;

use Biber;
use Biber::Input::file::bibtex;
use Biber::Output::BBL;
use Log::Log4perl qw(:easy);
Log::Log4perl->easy_init($ERROR);
chdir("t/tdata");

# Set up Biber object
my $biber = Biber->new(noconf => 1);
$biber->parse_ctrlfile('names.bcf');
$biber->set_output_obj(Biber::Output::BBL->new());

# Options - we could set these in the control file but it's nice to see what we're
# relying on here for tests

# Biber options
Biber::Config->setoption('fastsort', 1);
Biber::Config->setoption('sortlocale', 'C');

# Now generate the information
$biber->prepare;
my $out = $biber->get_output_obj;
my $section = $biber->sections->get_section(0);
my $main = $section->get_list('MAIN');
my $bibentries = $section->bibentries;

my $name1 =
    { firstname      => 'John',
      firstname_i    => ['J'],
      lastname       => 'Doe',
      lastname_i     => ['D'],
      nameinitstring => 'Doe_J',
      namestring     => 'Doe, John',
      prefix         => undef,
      prefix_i       => undef,
      strip          => { firstname => 0, lastname => 0, prefix => undef, suffix => undef },
      suffix         => undef,
      suffix_i       => undef};
my $name2 =
    { firstname      => 'John',
      firstname_i    => ['J'],
      lastname       => 'Doe',
      lastname_i     => ['D'],
      nameinitstring => 'Doe_J_J',
      namestring     => 'Doe, Jr, John',
      prefix         => undef,
      prefix_i       => undef,
      strip          => { firstname => 0, lastname => 0, prefix => undef, suffix => 0 },
      suffix         => 'Jr',
      suffix_i       => ['J'] } ;



my $name3 =
    { firstname      => 'Johann~Gottfried',
      firstname_i    => ['J', 'G'],
      lastname       => 'Berlichingen zu~Hornberg',
      lastname_i     => ['B', 'z', 'H'],
      nameinitstring => 'v_Berlichingen_zu_Hornberg_JG',
      namestring     => 'von Berlichingen zu Hornberg, Johann Gottfried',
      prefix         => 'von',
      prefix_i       => ['v'],
      strip          => { firstname => 0, lastname => 0, prefix => 0, suffix => undef },
      suffix         => undef,
      suffix_i       => undef};

my $name4 =
    { firstname      => 'Johann~Gottfried',
      firstname_i    => ['J', 'G'],
      lastname       => 'Berlichingen zu~Hornberg',
      lastname_i     => ['B', 'z', 'H'],
      nameinitstring => 'Berlichingen_zu_Hornberg_JG',
      namestring     => 'von Berlichingen zu Hornberg, Johann Gottfried',
      prefix         => 'von',
      prefix_i       => ['v'],
      strip          => { firstname => 0, lastname => 0, prefix => 0, suffix => undef },
      suffix         => undef,
      suffix_i       => undef};


my $name5 =
   {  firstname      => undef,
      firstname_i    => undef,
      lastname       => 'Robert and Sons, Inc.',
      lastname_i     => ['R'],
      nameinitstring => '{Robert_and_Sons,_Inc.}',
      namestring     => 'Robert and Sons, Inc.',
      prefix         => undef,
      prefix_i       => undef,
      strip          => { firstname => undef, lastname => 1, prefix => undef, suffix => undef },
      suffix         => undef,
      suffix_i       => undef};


my $name6 =
   {  firstname      => 'ʿAbdallāh',
      firstname_i    => ['A'],
      lastname       => 'al-Ṣāliḥ',
      lastname_i     => ['Ṣ'],
      prefix         => undef,
      prefix_i       => undef,
      suffix         => undef,
      suffix_i       => undef,
      strip          => { firstname => 0, lastname => 0, prefix => undef, suffix => undef },
      namestring     => 'al-Ṣāliḥ, ʿAbdallāh',
      nameinitstring => 'al-Ṣāliḥ_A' } ;

my $name7 =
   {  firstname      => 'Jean Charles~Gabriel',
      firstname_i    => ['J', 'C', 'G'],
      lastname       => 'Vallée~Poussin',
      lastname_i     => ['V', 'P'],
      prefix         => 'de~la',
      prefix_i       => ['d', 'l'],
      suffix         => undef,
      suffix_i       => undef,
      strip          => { firstname => 0, lastname => 0, prefix => 0, suffix => undef },
      namestring     => 'de la Vallée Poussin, Jean Charles Gabriel',
      nameinitstring => 'dl_Vallée_Poussin_JCG' } ;

my $name8 =
   {  firstname      => 'Jean Charles Gabriel',
      firstname_i    => ['J'],
      lastname       => 'Vallée~Poussin',
      lastname_i     => ['V', 'P'],
      prefix         => 'de~la',
      prefix_i       => ['d', 'l'],
      suffix         => undef,
      suffix_i       => undef,
      strip          => { firstname => 1, lastname => 0, prefix => 0, suffix => undef },
      namestring     => 'de la Vallée Poussin, Jean Charles Gabriel',
      nameinitstring => 'Vallée_Poussin_J' } ;

my $name9 =
   {  firstname      => 'Jean Charles Gabriel {de la}~Vallée',
      firstname_i    => ['J', 'C', 'G', 'd', 'V'],
      lastname       => 'Poussin',
      lastname_i     => ['P'],
      prefix         => undef,
      prefix_i       => undef,
      suffix         => undef,
      suffix_i       => undef,
      strip          => { firstname => 0, lastname => 0, prefix => undef, suffix => undef },
      namestring     => 'Poussin, Jean Charles Gabriel {de la} Vallée',
      nameinitstring => 'Poussin_JCGdV' } ;

my $name10 =
   {  firstname      => 'Jean Charles~Gabriel',
      firstname_i    => ['J', 'C', 'G'],
      lastname       => 'Vallée Poussin',
      lastname_i     => ['V'],
      prefix         => 'de~la',
      prefix_i       => ['d', 'l'],
      suffix         => undef,
      suffix_i       => undef,
      strip          => { firstname => 0, lastname => 1, prefix => 0, suffix => undef },
      namestring     => 'de la Vallée Poussin, Jean Charles Gabriel',
      nameinitstring => '{Vallée_Poussin}_JCG' } ;

my $name11 =
   {  firstname      => 'Jean Charles Gabriel',
      firstname_i    => ['J'],
      lastname       => 'Vallée Poussin',
      lastname_i     => ['V'],
      prefix         => 'de~la',
      prefix_i       => ['d', 'l'],
      suffix         => undef,
      suffix_i       => undef,
      strip          => { firstname => 1, lastname => 1, prefix => 0, suffix => undef },
      namestring     => 'de la Vallée Poussin, Jean Charles Gabriel',
      nameinitstring => '{Vallée_Poussin}_J' } ;

my $name12 =
   {  firstname      => 'Jean Charles~Gabriel',
      firstname_i    => ['J', 'C', 'G'],
      lastname       => 'Poussin',
      lastname_i     => ['P'],
      prefix         => undef,
      prefix_i       => undef,
      suffix         => undef,
      suffix_i       => undef,
      strip          => { firstname => 0, lastname => 0, prefix => undef, suffix => undef },
      namestring     => 'Poussin, Jean Charles Gabriel',
      nameinitstring => 'Poussin_JCG' } ;

my $name13 =
   {  firstname      => 'Jean~Charles',
      firstname_i    => ['J', 'C'],
      lastname       => 'Poussin Lecoq',
      lastname_i     => ['P'],
      prefix         => undef,
      prefix_i       => undef,
      suffix         => undef,
      suffix_i       => undef,
      strip          => { firstname => 0, lastname => 1, prefix => undef, suffix => undef },
      namestring     => 'Poussin Lecoq, Jean Charles',
      nameinitstring => '{Poussin_Lecoq}_JC' } ;

my $name14 =
   {  firstname      => 'J.~C.~G.',
      firstname_i    => ['J', 'C', 'G'],
      lastname       => 'Vallée~Poussin',
      lastname_i     => ['V', 'P'],
      prefix         => 'de~la',
      prefix_i       => ['d', 'l'],
      suffix         => undef,
      suffix_i       => undef,
      strip          => { firstname => 0, lastname => 0, prefix => 0, suffix => undef },
      namestring     => 'de la Vallée Poussin, J. C. G.',
      nameinitstring => 'dl_Vallée_Poussin_JCG' } ;

my $name15 =
   {  firstname      => 'E.~S.',
      firstname_i    => ['E', 'S'],
      lastname       => 'El-{M}allah',
      lastname_i     => ['M'],
      prefix         => undef,
      prefix_i       => undef,
      suffix         => undef,
      suffix_i       => undef,
      strip          => { firstname => 0, lastname => 0, prefix => undef, suffix => undef },
      namestring     => 'El-{M}allah, E. S.',
      nameinitstring => 'El-{M}allah_ES' } ;

my $name16 =
   {  firstname      => 'E.~S.',
      firstname_i    => ['E', 'S'],
      lastname       => '{K}ent-{B}oswell',
      lastname_i     => ['K-B'],
      prefix         => undef,
      prefix_i       => undef,
      suffix         => undef,
      suffix_i       => undef,
      strip          => { firstname => 0, lastname => 0, prefix => undef, suffix => undef },
      namestring     => '{K}ent-{B}oswell, E. S.',
      nameinitstring => '{K}ent-{B}oswell_ES' } ;


my $l1 = q|  \entry{L1}{book}{}
    \name{labelname}{1}{}{%
      {{}{Adler}{A\bibinitperiod}{Alfred}{A\bibinitperiod}{}{}{}{}}%
    }
    \name{author}{1}{}{%
      {{}{Adler}{A\bibinitperiod}{Alfred}{A\bibinitperiod}{}{}{}{}}%
    }
    \strng{namehash}{AA1}
    \strng{fullhash}{AA1}
    \field{sortinit}{A}
  \endentry

|;

my $l2 = q|  \entry{L2}{book}{}
    \name{labelname}{1}{}{%
      {{}{Bull}{B\bibinitperiod}{Bertie\bibnamedelima B.}{B\bibinitperiod\bibinitdelim B\bibinitperiod}{}{}{}{}}%
    }
    \name{author}{1}{}{%
      {{}{Bull}{B\bibinitperiod}{Bertie\bibnamedelima B.}{B\bibinitperiod\bibinitdelim B\bibinitperiod}{}{}{}{}}%
    }
    \strng{namehash}{BBB1}
    \strng{fullhash}{BBB1}
    \field{sortinit}{B}
  \endentry

|;

my $l3 = q|  \entry{L3}{book}{}
    \name{labelname}{1}{}{%
      {{}{Crop}{C\bibinitperiod}{C.\bibnamedelima Z.}{C\bibinitperiod\bibinitdelim Z\bibinitperiod}{}{}{}{}}%
    }
    \name{author}{1}{}{%
      {{}{Crop}{C\bibinitperiod}{C.\bibnamedelima Z.}{C\bibinitperiod\bibinitdelim Z\bibinitperiod}{}{}{}{}}%
    }
    \strng{namehash}{CCZ1}
    \strng{fullhash}{CCZ1}
    \field{sortinit}{C}
  \endentry

|;

my $l4 = q|  \entry{L4}{book}{}
    \name{labelname}{1}{}{%
      {{}{Decket}{D\bibinitperiod}{Derek\bibnamedelima D}{D\bibinitperiod\bibinitdelim D\bibinitperiod}{}{}{}{}}%
    }
    \name{author}{1}{}{%
      {{}{Decket}{D\bibinitperiod}{Derek\bibnamedelima D}{D\bibinitperiod\bibinitdelim D\bibinitperiod}{}{}{}{}}%
    }
    \strng{namehash}{DDD1}
    \strng{fullhash}{DDD1}
    \field{sortinit}{D}
  \endentry

|;

my $l5 = q|  \entry{L5}{book}{}
    \name{labelname}{1}{}{%
      {{}{Eel}{E\bibinitperiod}{Egbert}{E\bibinitperiod}{von}{v\bibinitperiod}{}{}}%
    }
    \name{author}{1}{}{%
      {{}{Eel}{E\bibinitperiod}{Egbert}{E\bibinitperiod}{von}{v\bibinitperiod}{}{}}%
    }
    \strng{namehash}{vEE1}
    \strng{fullhash}{vEE1}
    \field{sortinit}{v}
  \endentry

|;

my $l6 = q|  \entry{L6}{book}{}
    \name{labelname}{1}{}{%
      {{}{Frome}{F\bibinitperiod}{Francis}{F\bibinitperiod}{van\bibnamedelimb der\bibnamedelima valt}{v\bibinitperiod\bibinitdelim d\bibinitperiod\bibinitdelim v\bibinitperiod}{}{}}%
    }
    \name{author}{1}{}{%
      {{}{Frome}{F\bibinitperiod}{Francis}{F\bibinitperiod}{van\bibnamedelimb der\bibnamedelima valt}{v\bibinitperiod\bibinitdelim d\bibinitperiod\bibinitdelim v\bibinitperiod}{}{}}%
    }
    \strng{namehash}{vdvFF1}
    \strng{fullhash}{vdvFF1}
    \field{sortinit}{v}
  \endentry

|;

my $l7 = q|  \entry{L7}{book}{}
    \name{labelname}{1}{}{%
      {{}{Gloom}{G\bibinitperiod}{Gregory\bibnamedelima R.}{G\bibinitperiod\bibinitdelim R\bibinitperiod}{van}{v\bibinitperiod}{}{}}%
    }
    \name{author}{1}{}{%
      {{}{Gloom}{G\bibinitperiod}{Gregory\bibnamedelima R.}{G\bibinitperiod\bibinitdelim R\bibinitperiod}{van}{v\bibinitperiod}{}{}}%
    }
    \strng{namehash}{vGGR1}
    \strng{fullhash}{vGGR1}
    \field{sortinit}{v}
  \endentry

|;

my $l8 = q|  \entry{L8}{book}{}
    \name{labelname}{1}{}{%
      {{}{Henkel}{H\bibinitperiod}{Henry\bibnamedelima F.}{H\bibinitperiod\bibinitdelim F\bibinitperiod}{van}{v\bibinitperiod}{}{}}%
    }
    \name{author}{1}{}{%
      {{}{Henkel}{H\bibinitperiod}{Henry\bibnamedelima F.}{H\bibinitperiod\bibinitdelim F\bibinitperiod}{van}{v\bibinitperiod}{}{}}%
    }
    \strng{namehash}{vHHF1}
    \strng{fullhash}{vHHF1}
    \field{sortinit}{v}
  \endentry

|;

my $l9 = q|  \entry{L9}{book}{}
    \name{labelname}{1}{}{%
      {{}{{Iliad\bibnamedelimb Ipswich}}{I\bibinitperiod}{Ian}{I\bibinitperiod}{}{}{}{}}%
    }
    \name{author}{1}{}{%
      {{}{{Iliad\bibnamedelimb Ipswich}}{I\bibinitperiod}{Ian}{I\bibinitperiod}{}{}{}{}}%
    }
    \strng{namehash}{II1}
    \strng{fullhash}{II1}
    \field{sortinit}{I}
  \endentry

|;


my $l10 = q|  \entry{L10}{book}{}
    \name{labelname}{1}{}{%
      {{}{Jolly}{J\bibinitperiod}{James}{J\bibinitperiod}{}{}{III}{I\bibinitperiod}}%
    }
    \name{author}{1}{}{%
      {{}{Jolly}{J\bibinitperiod}{James}{J\bibinitperiod}{}{}{III}{I\bibinitperiod}}%
    }
    \strng{namehash}{JIJ1}
    \strng{fullhash}{JIJ1}
    \field{sortinit}{J}
  \endentry

|;


my $l10a = q|  \entry{L10a}{book}{}
    \name{labelname}{1}{}{%
      {{}{Pimentel}{P\bibinitperiod}{Joseph\bibnamedelima J.}{J\bibinitperiod\bibinitdelim J\bibinitperiod}{}{}{Jr.}{J\bibinitperiod}}%
    }
    \name{author}{1}{}{%
      {{}{Pimentel}{P\bibinitperiod}{Joseph\bibnamedelima J.}{J\bibinitperiod\bibinitdelim J\bibinitperiod}{}{}{Jr.}{J\bibinitperiod}}%
    }
    \strng{namehash}{PJJJ1}
    \strng{fullhash}{PJJJ1}
    \field{sortinit}{P}
  \endentry

|;


my $l11 = q|  \entry{L11}{book}{}
    \name{labelname}{1}{}{%
      {{}{Kluster}{K\bibinitperiod}{Kevin}{K\bibinitperiod}{van}{v\bibinitperiod}{Jr.}{J\bibinitperiod}}%
    }
    \name{author}{1}{}{%
      {{}{Kluster}{K\bibinitperiod}{Kevin}{K\bibinitperiod}{van}{v\bibinitperiod}{Jr.}{J\bibinitperiod}}%
    }
    \strng{namehash}{vKJK1}
    \strng{fullhash}{vKJK1}
    \field{sortinit}{v}
  \endentry

|;

my $l12 = q|  \entry{L12}{book}{}
    \name{labelname}{1}{}{%
      {{}{Vall{\'e}e\bibnamedelima Poussin}{V\bibinitperiod\bibinitdelim P\bibinitperiod}{Charles\bibnamedelimb Louis\bibnamedelimb Xavier\bibnamedelima Joseph}{C\bibinitperiod\bibinitdelim L\bibinitperiod\bibinitdelim X\bibinitperiod\bibinitdelim J\bibinitperiod}{de\bibnamedelima la}{d\bibinitperiod\bibinitdelim l\bibinitperiod}{}{}}%
    }
    \name{author}{1}{}{%
      {{}{Vall{\'e}e\bibnamedelima Poussin}{V\bibinitperiod\bibinitdelim P\bibinitperiod}{Charles\bibnamedelimb Louis\bibnamedelimb Xavier\bibnamedelima Joseph}{C\bibinitperiod\bibinitdelim L\bibinitperiod\bibinitdelim X\bibinitperiod\bibinitdelim J\bibinitperiod}{de\bibnamedelima la}{d\bibinitperiod\bibinitdelim l\bibinitperiod}{}{}}%
    }
    \strng{namehash}{dlVPCLXJ1}
    \strng{fullhash}{dlVPCLXJ1}
    \field{sortinit}{d}
  \endentry

|;

my $l13 = q|  \entry{L13}{book}{}
    \name{labelname}{1}{}{%
      {{}{Van\bibnamedelimb de\bibnamedelima Graaff}{V\bibinitperiod\bibinitdelim d\bibinitperiod\bibinitdelim G\bibinitperiod}{R.\bibnamedelima J.}{R\bibinitperiod\bibinitdelim J\bibinitperiod}{}{}{}{}}%
    }
    \name{author}{1}{}{%
      {{}{Van\bibnamedelimb de\bibnamedelima Graaff}{V\bibinitperiod\bibinitdelim d\bibinitperiod\bibinitdelim G\bibinitperiod}{R.\bibnamedelima J.}{R\bibinitperiod\bibinitdelim J\bibinitperiod}{}{}{}{}}%
    }
    \strng{namehash}{VdGRJ1}
    \strng{fullhash}{VdGRJ1}
    \field{sortinit}{V}
  \endentry

|;

my $l14 = q|  \entry{L14}{book}{}
    \name{labelname}{1}{}{%
      {{}{St\bibnamedelima John-Mollusc}{S\bibinitperiod\bibinitdelim J\bibinithyphendelim M\bibinitperiod}{Oliver}{O\bibinitperiod}{}{}{}{}}%
    }
    \name{author}{1}{}{%
      {{}{St\bibnamedelima John-Mollusc}{S\bibinitperiod\bibinitdelim J\bibinithyphendelim M\bibinitperiod}{Oliver}{O\bibinitperiod}{}{}{}{}}%
    }
    \strng{namehash}{SJ-MO1}
    \strng{fullhash}{SJ-MO1}
    \field{sortinit}{S}
  \endentry

|;

my $l15 = q|  \entry{L15}{book}{}
    \name{labelname}{1}{}{%
      {{}{Gompel}{G\bibinitperiod}{Roger\bibnamedelima P.{\,}G.}{R\bibinitperiod\bibinitdelim P\bibinitperiod}{van}{v\bibinitperiod}{}{}}%
    }
    \name{author}{1}{}{%
      {{}{Gompel}{G\bibinitperiod}{Roger\bibnamedelima P.{\,}G.}{R\bibinitperiod\bibinitdelim P\bibinitperiod}{van}{v\bibinitperiod}{}{}}%
    }
    \strng{namehash}{vGRP1}
    \strng{fullhash}{vGRP1}
    \field{sortinit}{v}
  \endentry

|;

my $l16 = q|  \entry{L16}{book}{}
    \name{labelname}{1}{}{%
      {{}{Gompel}{G\bibinitperiod}{Roger\bibnamedelima {P.\,G.}}{R\bibinitperiod\bibinitdelim P\bibinitperiod}{van}{v\bibinitperiod}{}{}}%
    }
    \name{author}{1}{}{%
      {{}{Gompel}{G\bibinitperiod}{Roger\bibnamedelima {P.\,G.}}{R\bibinitperiod\bibinitdelim P\bibinitperiod}{van}{v\bibinitperiod}{}{}}%
    }
    \strng{namehash}{vGRP1}
    \strng{fullhash}{vGRP1}
    \field{sortinit}{v}
  \endentry

|;

my $l17 = q|  \entry{L17}{book}{}
    \name{labelname}{1}{}{%
      {{}{Lovecraft}{L\bibinitperiod}{Bill\bibnamedelima H.{\,}P.}{B\bibinitperiod\bibinitdelim H\bibinitperiod}{}{}{}{}}%
    }
    \name{author}{1}{}{%
      {{}{Lovecraft}{L\bibinitperiod}{Bill\bibnamedelima H.{\,}P.}{B\bibinitperiod\bibinitdelim H\bibinitperiod}{}{}{}{}}%
    }
    \strng{namehash}{LBH1}
    \strng{fullhash}{LBH1}
    \field{sortinit}{L}
  \endentry

|;

my $l18 = q|  \entry{L18}{book}{}
    \name{labelname}{1}{}{%
      {{}{Lovecraft}{L\bibinitperiod}{Bill\bibnamedelima {H.\,P.}}{B\bibinitperiod\bibinitdelim H\bibinitperiod}{}{}{}{}}%
    }
    \name{author}{1}{}{%
      {{}{Lovecraft}{L\bibinitperiod}{Bill\bibnamedelima {H.\,P.}}{B\bibinitperiod\bibinitdelim H\bibinitperiod}{}{}{}{}}%
    }
    \strng{namehash}{LBH1}
    \strng{fullhash}{LBH1}
    \field{sortinit}{L}
  \endentry

|;

my $l19 = q|  \entry{L19}{book}{}
    \name{labelname}{1}{}{%
      {{}{Mustermann}{M\bibinitperiod}{Klaus-Peter}{K\bibinithyphendelim P\bibinitperiod}{}{}{}{}}%
    }
    \name{author}{1}{}{%
      {{}{Mustermann}{M\bibinitperiod}{Klaus-Peter}{K\bibinithyphendelim P\bibinitperiod}{}{}{}{}}%
    }
    \strng{namehash}{MK-P1}
    \strng{fullhash}{MK-P1}
    \field{sortinit}{M}
  \endentry

|;

my $l20 = q|  \entry{L20}{book}{}
    \name{labelname}{1}{}{%
      {{}{Ford}{F\bibinitperiod}{{John\bibnamedelimb Henry}}{J\bibinitperiod}{}{}{}{}}%
    }
    \name{author}{1}{}{%
      {{}{Ford}{F\bibinitperiod}{{John\bibnamedelimb Henry}}{J\bibinitperiod}{}{}{}{}}%
    }
    \strng{namehash}{FJ1}
    \strng{fullhash}{FJ1}
    \field{sortinit}{F}
  \endentry

|;

my $l21 = q|  \entry{L21}{book}{}
    \name{labelname}{1}{}{%
      {{}{Smith}{S\bibinitperiod}{{\v S}omeone}{{\v S}\bibinitperiod}{}{}{}{}}%
    }
    \name{author}{1}{}{%
      {{}{Smith}{S\bibinitperiod}{{\v S}omeone}{{\v S}\bibinitperiod}{}{}{}{}}%
    }
    \strng{namehash}{Sv:S1}
    \strng{fullhash}{Sv:S1}
    \field{sortinit}{S}
  \endentry

|;

my $l22u = q|  \entry{L22}{book}{}
    \name{labelname}{1}{}{%
      {{}{Šmith}{Š\bibinitperiod}{Someone}{S\bibinitperiod}{}{}{}{}}%
    }
    \name{author}{1}{}{%
      {{}{Šmith}{Š\bibinitperiod}{Someone}{S\bibinitperiod}{}{}{}{}}%
    }
    \strng{namehash}{ŠS1}
    \strng{fullhash}{ŠS1}
    \field{sortinit}{Š}
  \endentry

|;


my $l22 = q|  \entry{L22}{book}{}
    \name{labelname}{1}{}{%
      {{}{{\v S}mith}{{\v S}\bibinitperiod}{Someone}{S\bibinitperiod}{}{}{}{}}%
    }
    \name{author}{1}{}{%
      {{}{{\v S}mith}{{\v S}\bibinitperiod}{Someone}{S\bibinitperiod}{}{}{}{}}%
    }
    \strng{namehash}{v:SS1}
    \strng{fullhash}{v:SS1}
    \field{sortinit}{\v{S}}
  \endentry

|;


my $l23 = q|  \entry{L23}{book}{}
    \name{labelname}{1}{}{%
      {{}{Smith}{S\bibinitperiod}{Šomeone}{Š\bibinitperiod}{}{}{}{}}%
    }
    \name{author}{1}{}{%
      {{}{Smith}{S\bibinitperiod}{Šomeone}{Š\bibinitperiod}{}{}{}{}}%
    }
    \strng{namehash}{SŠ1}
    \strng{fullhash}{SŠ1}
    \field{sortinit}{S}
  \endentry

|;

my $l24 = q|  \entry{L24}{book}{}
    \name{labelname}{1}{}{%
      {{}{Šmith}{Š\bibinitperiod}{Someone}{S\bibinitperiod}{}{}{}{}}%
    }
    \name{author}{1}{}{%
      {{}{Šmith}{Š\bibinitperiod}{Someone}{S\bibinitperiod}{}{}{}{}}%
    }
    \strng{namehash}{ŠS1}
    \strng{fullhash}{ŠS1}
    \field{sortinit}{Š}
  \endentry

|;

my $l25 = q|  \entry{L25}{book}{}
    \name{labelname}{1}{}{%
      {{}{{American\bibnamedelimb Psychological\bibnamedelimb Association,\bibnamedelimb Task\bibnamedelimb Force\bibnamedelimb on\bibnamedelimb the\bibnamedelimb Sexualization\bibnamedelimb of\bibnamedelimb Girls}}{A\bibinitperiod}{}{}{}{}{}{}}%
    }
    \name{author}{1}{}{%
      {{}{{American\bibnamedelimb Psychological\bibnamedelimb Association,\bibnamedelimb Task\bibnamedelimb Force\bibnamedelimb on\bibnamedelimb the\bibnamedelimb Sexualization\bibnamedelimb of\bibnamedelimb Girls}}{A\bibinitperiod}{}{}{}{}{}{}}%
    }
    \strng{namehash}{A1}
    \strng{fullhash}{A1}
    \field{sortinit}{A}
  \endentry

|;

my $l26 = q|  \entry{L26}{book}{}
    \name{labelname}{1}{}{%
      {{}{{Sci-Art\bibnamedelimb Publishers}}{S\bibinitperiod}{}{}{}{}{}{}}%
    }
    \name{author}{1}{}{%
      {{}{{Sci-Art\bibnamedelimb Publishers}}{S\bibinitperiod}{}{}{}{}{}{}}%
    }
    \strng{namehash}{S1}
    \strng{fullhash}{S1}
    \field{sortinit}{S}
  \endentry

|;

# Malformed anyway but a decent test
my $l28 = q|  \entry{L28}{book}{}
    \strng{namehash}{1}
    \strng{fullhash}{1}
    \field{sortinit}{0}
    \warn{\item Name "Deux et al.,, O." is malformed (consecutive commas): skipping name}
  \endentry

|;


my $l29 = q|  \entry{L29}{book}{}
    \name{labelname}{1}{}{%
      {{}{{U.S.\bibnamedelimb Department\bibnamedelimb of\bibnamedelimb Health\bibnamedelimb and\bibnamedelimb Human\bibnamedelimb Services,\bibnamedelimb National\bibnamedelimb Institute\bibnamedelimb of\bibnamedelimb Mental\bibnamedelimb Health,\bibnamedelimb National\bibnamedelimb Heart,\bibnamedelimb Lung\bibnamedelimb and\bibnamedelimb Blood\bibnamedelimb Institute}}{U\bibinitperiod}{}{}{}{}{}{}}%
    }
    \name{author}{1}{}{%
      {{}{{U.S.\bibnamedelimb Department\bibnamedelimb of\bibnamedelimb Health\bibnamedelimb and\bibnamedelimb Human\bibnamedelimb Services,\bibnamedelimb National\bibnamedelimb Institute\bibnamedelimb of\bibnamedelimb Mental\bibnamedelimb Health,\bibnamedelimb National\bibnamedelimb Heart,\bibnamedelimb Lung\bibnamedelimb and\bibnamedelimb Blood\bibnamedelimb Institute}}{U\bibinitperiod}{}{}{}{}{}{}}%
    }
    \strng{namehash}{U1}
    \strng{fullhash}{U1}
    \field{sortinit}{U}
  \endentry

|;

my $l31 = q|  \entry{L31}{book}{}
    \name{labelname}{1}{}{%
      {{}{{\~ Z}elly}{{\~ Z}\bibinitperiod}{Arthur}{A\bibinitperiod}{}{}{}{}}%
    }
    \name{author}{1}{}{%
      {{}{{\~ Z}elly}{{\~ Z}\bibinitperiod}{Arthur}{A\bibinitperiod}{}{}{}{}}%
    }
    \name{editor}{1}{}{%
      {{}{{\~Z}elly}{{\~Z}\bibinitperiod}{Arthur}{A\bibinitperiod}{}{}{}{}}%
    }
    \name{translator}{1}{}{%
      {{}{{\~{Z}}elly}{{\~{Z}}\bibinitperiod}{Arthur}{A\bibinitperiod}{}{}{}{}}%
    }
    \strng{namehash}{126:ZA1}
    \strng{fullhash}{126:ZA1}
    \field{sortinit}{Z}
  \endentry

|;


is_deeply(Biber::Input::file::bibtex::parsename('John Doe', 'author'), $name1, 'parsename 1');
is_deeply(Biber::Input::file::bibtex::parsename('Doe, Jr, John', 'author'), $name2, 'parsename 2');
is_deeply(Biber::Input::file::bibtex::parsename('von Berlichingen zu Hornberg, Johann Gottfried', 'author', {useprefix => 1}), $name3, 'parsename 3') ;
is_deeply(Biber::Input::file::bibtex::parsename('von Berlichingen zu Hornberg, Johann Gottfried', 'author', {useprefix => 0}), $name4, 'parsename 4') ;
is_deeply(Biber::Input::file::bibtex::parsename('{Robert and Sons, Inc.}', 'author'), $name5, 'parsename 5') ;
is_deeply(Biber::Input::file::bibtex::parsename('al-Ṣāliḥ, ʿAbdallāh', 'author'), $name6, 'parsename 6') ;
is_deeply(Biber::Input::file::bibtex::parsename('Jean Charles Gabriel de la Vallée Poussin', 'author', {useprefix => 1}), $name7, 'parsename 7');
is_deeply(Biber::Input::file::bibtex::parsename('{Jean Charles Gabriel} de la Vallée Poussin', 'author'), $name8, 'parsename 8');
is_deeply(Biber::Input::file::bibtex::parsename('Jean Charles Gabriel {de la} Vallée Poussin', 'author'), $name9, 'parsename 9');
is_deeply(Biber::Input::file::bibtex::parsename('Jean Charles Gabriel de la {Vallée Poussin}', 'author'), $name10, 'parsename 10');
is_deeply(Biber::Input::file::bibtex::parsename('{Jean Charles Gabriel} de la {Vallée Poussin}', 'author'), $name11, 'parsename 11');
is_deeply(Biber::Input::file::bibtex::parsename('Jean Charles Gabriel Poussin', 'author'), $name12, 'parsename 12');
is_deeply(Biber::Input::file::bibtex::parsename('Jean Charles {Poussin Lecoq}', 'author'), $name13, 'parsename 13');
is_deeply(Biber::Input::file::bibtex::parsename('J. C. G. de la Vallée Poussin', 'author', {useprefix => 1}), $name14, 'parsename 14');
is_deeply(Biber::Input::file::bibtex::parsename('E. S. El-{M}allah', 'author'), $name15, 'parsename 15');
is_deeply(Biber::Input::file::bibtex::parsename('E. S. {K}ent-{B}oswell', 'author'), $name16, 'parsename 16');

is( $out->get_output_entry($main,'l1'), $l1, 'First Last') ;
is( $out->get_output_entry($main,'l2'), $l2, 'First Initial. Last') ;
is( $out->get_output_entry($main,'l3'), $l3, 'Initial. Initial. Last') ;
is( $out->get_output_entry($main,'l4'), $l4, 'First Initial Last') ;
is( $out->get_output_entry($main,'l5'), $l5, 'First prefix Last') ;
is( $out->get_output_entry($main,'l6'), $l6, 'First prefix prefix Last') ;
is( $out->get_output_entry($main,'l7'), $l7, 'First Initial. prefix Last') ;
is( $out->get_output_entry($main,'l8'), $l8, 'First Initial prefix Last') ;
is( $out->get_output_entry($main,'l9'), $l9, 'First {Last Last}') ;
is( $out->get_output_entry($main,'l10'), $l10, 'Last, Suffix, First') ;
is( $out->get_output_entry($main,'l10a'), $l10a, 'Last, Suffix, First Initial.') ;
is( $out->get_output_entry($main,'l11'), $l11, 'prefix Last, Suffix, First') ;
is( $out->get_output_entry($main,'l13'), $l13, 'Last Last Last, Initial. Initial.');
is( $out->get_output_entry($main,'l14'), $l14, 'Last Last-Last, First');
is( $out->get_output_entry($main,'l15'), $l15, 'First F.{\bibinitdelim }F. Last');
is( $out->get_output_entry($main,'l16'), $l16, 'First {F.\bibinitdelim F.} Last');
is( $out->get_output_entry($main,'l17'), $l17, 'Last, First {F.\bibinitdelim F.}');
is( $out->get_output_entry($main,'l18'), $l18, 'Last, First F.{\bibinitdelim }F.');
is( $out->get_output_entry($main,'l19'), $l19, 'Firstname with hyphen');
is( $out->get_output_entry($main,'l20'), $l20, 'Protected dual first name');
is( $out->get_output_entry($main,'l22'), $l22u, 'LaTeX encoded unicode lastname');
is( $out->get_output_entry($main,'l23'), $l23, 'Unicode firstname');
is( $out->get_output_entry($main,'l24'), $l24, 'Unicode lastname');
is( $out->get_output_entry($main,'l25'), $l25, 'Single string name');
is( $out->get_output_entry($main,'l26'), $l26, 'Hyphen at brace level <> 0');
is($section->bibentry('l27')->get_field('author')->count_elements, 1, 'Bad name with 3 commas');
is( $out->get_output_entry($main,'l28'), $l28, 'Bad name with consecutive commas');
is( $out->get_output_entry($main,'l29'), $l29, 'Escaped name with 3 commas');

# A few tests depend set to non UTF-8 output
# Have to use a new biber object when trying to change encoding as this isn't
# dealt with in ->prepare
$biber->parse_ctrlfile('names.bcf');
$biber->set_output_obj(Biber::Output::BBL->new());

# Biber options
Biber::Config->setoption('bblencoding', 'latin1');

# Now generate the information
$biber->prepare;
$out = $biber->get_output_obj;
$section = $biber->sections->get_section(0);
$main = $section->get_list('MAIN');
$bibentries = $section->bibentries;

is_deeply($bibentries->entry('l21')->get_field($bibentries->entry('l21')->get_field('labelnamename'))->nth_element(1)->get_firstname_i, ['{\v S}'], 'Terseinitials 1');
is( $out->get_output_entry($main,'l12'), $l12, 'First First First First prefix prefix Last Last') ;
is( $out->get_output_entry($main,'l21'), $l21, 'LaTeX encoded unicode firstname');
is( $out->get_output_entry($main,'l22'), $l22, 'LaTeX encoded unicode lastname');
is( $out->get_output_entry($main,'l31'), $l31, 'LaTeX encoded unicode lastname with tie char');

unlink <*.utf8>;
=======
use strict;
use warnings;
use utf8;
no warnings 'utf8';

use Test::More tests => 49;

use Biber;
use Biber::Input::file::bibtex;
use Biber::Output::BBL;
use Log::Log4perl qw(:easy);
Log::Log4perl->easy_init($ERROR);
chdir("t/tdata");

# Set up Biber object
my $biber = Biber->new(noconf => 1);
$biber->parse_ctrlfile('names.bcf');
$biber->set_output_obj(Biber::Output::BBL->new());

# Options - we could set these in the control file but it's nice to see what we're
# relying on here for tests

# Biber options
Biber::Config->setoption('fastsort', 1);
Biber::Config->setoption('sortlocale', 'C');

# Now generate the information
$biber->prepare;
my $out = $biber->get_output_obj;
my $section = $biber->sections->get_section(0);
my $main = $section->get_list('MAIN');
my $bibentries = $section->bibentries;

my $name1 =
    { firstname      => 'John',
      firstname_i    => ['J'],
      lastname       => 'Doe',
      lastname_i     => ['D'],
      nameinitstring => 'Doe_J',
      namestring     => 'Doe, John',
      prefix         => undef,
      prefix_i       => undef,
      strip          => { firstname => 0, lastname => 0, prefix => undef, suffix => undef },
      suffix         => undef,
      suffix_i       => undef};
my $name2 =
    { firstname      => 'John',
      firstname_i    => ['J'],
      lastname       => 'Doe',
      lastname_i     => ['D'],
      nameinitstring => 'Doe_J_J',
      namestring     => 'Doe, Jr, John',
      prefix         => undef,
      prefix_i       => undef,
      strip          => { firstname => 0, lastname => 0, prefix => undef, suffix => 0 },
      suffix         => 'Jr',
      suffix_i       => ['J'] } ;



my $name3 =
    { firstname      => 'Johann~Gottfried',
      firstname_i    => ['J', 'G'],
      lastname       => 'Berlichingen zu~Hornberg',
      lastname_i     => ['B', 'z', 'H'],
      nameinitstring => 'v_Berlichingen_zu_Hornberg_JG',
      namestring     => 'von Berlichingen zu Hornberg, Johann Gottfried',
      prefix         => 'von',
      prefix_i       => ['v'],
      strip          => { firstname => 0, lastname => 0, prefix => 0, suffix => undef },
      suffix         => undef,
      suffix_i       => undef};

my $name4 =
    { firstname      => 'Johann~Gottfried',
      firstname_i    => ['J', 'G'],
      lastname       => 'Berlichingen zu~Hornberg',
      lastname_i     => ['B', 'z', 'H'],
      nameinitstring => 'Berlichingen_zu_Hornberg_JG',
      namestring     => 'von Berlichingen zu Hornberg, Johann Gottfried',
      prefix         => 'von',
      prefix_i       => ['v'],
      strip          => { firstname => 0, lastname => 0, prefix => 0, suffix => undef },
      suffix         => undef,
      suffix_i       => undef};


my $name5 =
   {  firstname      => undef,
      firstname_i    => undef,
      lastname       => 'Robert and Sons, Inc.',
      lastname_i     => ['R'],
      nameinitstring => '{Robert_and_Sons,_Inc.}',
      namestring     => 'Robert and Sons, Inc.',
      prefix         => undef,
      prefix_i       => undef,
      strip          => { firstname => undef, lastname => 1, prefix => undef, suffix => undef },
      suffix         => undef,
      suffix_i       => undef};


my $name6 =
   {  firstname      => 'ʿAbdallāh',
      firstname_i    => ['A'],
      lastname       => 'al-Ṣāliḥ',
      lastname_i     => ['Ṣ'],
      prefix         => undef,
      prefix_i       => undef,
      suffix         => undef,
      suffix_i       => undef,
      strip          => { firstname => 0, lastname => 0, prefix => undef, suffix => undef },
      namestring     => 'al-Ṣāliḥ, ʿAbdallāh',
      nameinitstring => 'al-Ṣāliḥ_A' } ;

my $name7 =
   {  firstname      => 'Jean Charles~Gabriel',
      firstname_i    => ['J', 'C', 'G'],
      lastname       => 'Vallée~Poussin',
      lastname_i     => ['V', 'P'],
      prefix         => 'de~la',
      prefix_i       => ['d', 'l'],
      suffix         => undef,
      suffix_i       => undef,
      strip          => { firstname => 0, lastname => 0, prefix => 0, suffix => undef },
      namestring     => 'de la Vallée Poussin, Jean Charles Gabriel',
      nameinitstring => 'dl_Vallée_Poussin_JCG' } ;

my $name8 =
   {  firstname      => 'Jean Charles Gabriel',
      firstname_i    => ['J'],
      lastname       => 'Vallée~Poussin',
      lastname_i     => ['V', 'P'],
      prefix         => 'de~la',
      prefix_i       => ['d', 'l'],
      suffix         => undef,
      suffix_i       => undef,
      strip          => { firstname => 1, lastname => 0, prefix => 0, suffix => undef },
      namestring     => 'de la Vallée Poussin, Jean Charles Gabriel',
      nameinitstring => 'Vallée_Poussin_J' } ;

my $name9 =
   {  firstname      => 'Jean Charles Gabriel {de la}~Vallée',
      firstname_i    => ['J', 'C', 'G', 'd', 'V'],
      lastname       => 'Poussin',
      lastname_i     => ['P'],
      prefix         => undef,
      prefix_i       => undef,
      suffix         => undef,
      suffix_i       => undef,
      strip          => { firstname => 0, lastname => 0, prefix => undef, suffix => undef },
      namestring     => 'Poussin, Jean Charles Gabriel {de la} Vallée',
      nameinitstring => 'Poussin_JCGdV' } ;

my $name10 =
   {  firstname      => 'Jean Charles~Gabriel',
      firstname_i    => ['J', 'C', 'G'],
      lastname       => 'Vallée Poussin',
      lastname_i     => ['V'],
      prefix         => 'de~la',
      prefix_i       => ['d', 'l'],
      suffix         => undef,
      suffix_i       => undef,
      strip          => { firstname => 0, lastname => 1, prefix => 0, suffix => undef },
      namestring     => 'de la Vallée Poussin, Jean Charles Gabriel',
      nameinitstring => '{Vallée_Poussin}_JCG' } ;

my $name11 =
   {  firstname      => 'Jean Charles Gabriel',
      firstname_i    => ['J'],
      lastname       => 'Vallée Poussin',
      lastname_i     => ['V'],
      prefix         => 'de~la',
      prefix_i       => ['d', 'l'],
      suffix         => undef,
      suffix_i       => undef,
      strip          => { firstname => 1, lastname => 1, prefix => 0, suffix => undef },
      namestring     => 'de la Vallée Poussin, Jean Charles Gabriel',
      nameinitstring => '{Vallée_Poussin}_J' } ;

my $name12 =
   {  firstname      => 'Jean Charles~Gabriel',
      firstname_i    => ['J', 'C', 'G'],
      lastname       => 'Poussin',
      lastname_i     => ['P'],
      prefix         => undef,
      prefix_i       => undef,
      suffix         => undef,
      suffix_i       => undef,
      strip          => { firstname => 0, lastname => 0, prefix => undef, suffix => undef },
      namestring     => 'Poussin, Jean Charles Gabriel',
      nameinitstring => 'Poussin_JCG' } ;

my $name13 =
   {  firstname      => 'Jean~Charles',
      firstname_i    => ['J', 'C'],
      lastname       => 'Poussin Lecoq',
      lastname_i     => ['P'],
      prefix         => undef,
      prefix_i       => undef,
      suffix         => undef,
      suffix_i       => undef,
      strip          => { firstname => 0, lastname => 1, prefix => undef, suffix => undef },
      namestring     => 'Poussin Lecoq, Jean Charles',
      nameinitstring => '{Poussin_Lecoq}_JC' } ;

my $name14 =
   {  firstname      => 'J.~C.~G.',
      firstname_i    => ['J', 'C', 'G'],
      lastname       => 'Vallée~Poussin',
      lastname_i     => ['V', 'P'],
      prefix         => 'de~la',
      prefix_i       => ['d', 'l'],
      suffix         => undef,
      suffix_i       => undef,
      strip          => { firstname => 0, lastname => 0, prefix => 0, suffix => undef },
      namestring     => 'de la Vallée Poussin, J. C. G.',
      nameinitstring => 'dl_Vallée_Poussin_JCG' } ;

my $name15 =
   {  firstname      => 'E.~S.',
      firstname_i    => ['E', 'S'],
      lastname       => 'El-{M}allah',
      lastname_i     => ['M'],
      prefix         => undef,
      prefix_i       => undef,
      suffix         => undef,
      suffix_i       => undef,
      strip          => { firstname => 0, lastname => 0, prefix => undef, suffix => undef },
      namestring     => 'El-{M}allah, E. S.',
      nameinitstring => 'El-{M}allah_ES' } ;

my $name16 =
   {  firstname      => 'E.~S.',
      firstname_i    => ['E', 'S'],
      lastname       => '{K}ent-{B}oswell',
      lastname_i     => ['K-B'],
      prefix         => undef,
      prefix_i       => undef,
      suffix         => undef,
      suffix_i       => undef,
      strip          => { firstname => 0, lastname => 0, prefix => undef, suffix => undef },
      namestring     => '{K}ent-{B}oswell, E. S.',
      nameinitstring => '{K}ent-{B}oswell_ES' } ;


my $l1 = q|  \entry{L1}{book}{}
    \name{labelname}{1}{%
      {{Adler}{A\bibinitperiod}{Alfred}{A\bibinitperiod}{}{}{}{}}%
    }
    \name{author}{1}{%
      {{Adler}{A\bibinitperiod}{Alfred}{A\bibinitperiod}{}{}{}{}}%
    }
    \strng{namehash}{AA1}
    \strng{fullhash}{AA1}
    \field{sortinit}{A}
  \endentry

|;

my $l2 = q|  \entry{L2}{book}{}
    \name{labelname}{1}{%
      {{Bull}{B\bibinitperiod}{Bertie\bibnamedelima B.}{B\bibinitperiod\bibinitdelim B\bibinitperiod}{}{}{}{}}%
    }
    \name{author}{1}{%
      {{Bull}{B\bibinitperiod}{Bertie\bibnamedelima B.}{B\bibinitperiod\bibinitdelim B\bibinitperiod}{}{}{}{}}%
    }
    \strng{namehash}{BBB1}
    \strng{fullhash}{BBB1}
    \field{sortinit}{B}
  \endentry

|;

my $l3 = q|  \entry{L3}{book}{}
    \name{labelname}{1}{%
      {{Crop}{C\bibinitperiod}{C.\bibnamedelima Z.}{C\bibinitperiod\bibinitdelim Z\bibinitperiod}{}{}{}{}}%
    }
    \name{author}{1}{%
      {{Crop}{C\bibinitperiod}{C.\bibnamedelima Z.}{C\bibinitperiod\bibinitdelim Z\bibinitperiod}{}{}{}{}}%
    }
    \strng{namehash}{CCZ1}
    \strng{fullhash}{CCZ1}
    \field{sortinit}{C}
  \endentry

|;

my $l4 = q|  \entry{L4}{book}{}
    \name{labelname}{1}{%
      {{Decket}{D\bibinitperiod}{Derek\bibnamedelima D}{D\bibinitperiod\bibinitdelim D\bibinitperiod}{}{}{}{}}%
    }
    \name{author}{1}{%
      {{Decket}{D\bibinitperiod}{Derek\bibnamedelima D}{D\bibinitperiod\bibinitdelim D\bibinitperiod}{}{}{}{}}%
    }
    \strng{namehash}{DDD1}
    \strng{fullhash}{DDD1}
    \field{sortinit}{D}
  \endentry

|;

my $l5 = q|  \entry{L5}{book}{}
    \name{labelname}{1}{%
      {{Eel}{E\bibinitperiod}{Egbert}{E\bibinitperiod}{von}{v\bibinitperiod}{}{}}%
    }
    \name{author}{1}{%
      {{Eel}{E\bibinitperiod}{Egbert}{E\bibinitperiod}{von}{v\bibinitperiod}{}{}}%
    }
    \strng{namehash}{vEE1}
    \strng{fullhash}{vEE1}
    \field{sortinit}{v}
  \endentry

|;

my $l6 = q|  \entry{L6}{book}{}
    \name{labelname}{1}{%
      {{Frome}{F\bibinitperiod}{Francis}{F\bibinitperiod}{van\bibnamedelimb der\bibnamedelima valt}{v\bibinitperiod\bibinitdelim d\bibinitperiod\bibinitdelim v\bibinitperiod}{}{}}%
    }
    \name{author}{1}{%
      {{Frome}{F\bibinitperiod}{Francis}{F\bibinitperiod}{van\bibnamedelimb der\bibnamedelima valt}{v\bibinitperiod\bibinitdelim d\bibinitperiod\bibinitdelim v\bibinitperiod}{}{}}%
    }
    \strng{namehash}{vdvFF1}
    \strng{fullhash}{vdvFF1}
    \field{sortinit}{v}
  \endentry

|;

my $l7 = q|  \entry{L7}{book}{}
    \name{labelname}{1}{%
      {{Gloom}{G\bibinitperiod}{Gregory\bibnamedelima R.}{G\bibinitperiod\bibinitdelim R\bibinitperiod}{van}{v\bibinitperiod}{}{}}%
    }
    \name{author}{1}{%
      {{Gloom}{G\bibinitperiod}{Gregory\bibnamedelima R.}{G\bibinitperiod\bibinitdelim R\bibinitperiod}{van}{v\bibinitperiod}{}{}}%
    }
    \strng{namehash}{vGGR1}
    \strng{fullhash}{vGGR1}
    \field{sortinit}{v}
  \endentry

|;

my $l8 = q|  \entry{L8}{book}{}
    \name{labelname}{1}{%
      {{Henkel}{H\bibinitperiod}{Henry\bibnamedelima F.}{H\bibinitperiod\bibinitdelim F\bibinitperiod}{van}{v\bibinitperiod}{}{}}%
    }
    \name{author}{1}{%
      {{Henkel}{H\bibinitperiod}{Henry\bibnamedelima F.}{H\bibinitperiod\bibinitdelim F\bibinitperiod}{van}{v\bibinitperiod}{}{}}%
    }
    \strng{namehash}{vHHF1}
    \strng{fullhash}{vHHF1}
    \field{sortinit}{v}
  \endentry

|;

my $l9 = q|  \entry{L9}{book}{}
    \name{labelname}{1}{%
      {{{Iliad\bibnamedelimb Ipswich}}{I\bibinitperiod}{Ian}{I\bibinitperiod}{}{}{}{}}%
    }
    \name{author}{1}{%
      {{{Iliad\bibnamedelimb Ipswich}}{I\bibinitperiod}{Ian}{I\bibinitperiod}{}{}{}{}}%
    }
    \strng{namehash}{II1}
    \strng{fullhash}{II1}
    \field{sortinit}{I}
  \endentry

|;


my $l10 = q|  \entry{L10}{book}{}
    \name{labelname}{1}{%
      {{Jolly}{J\bibinitperiod}{James}{J\bibinitperiod}{}{}{III}{I\bibinitperiod}}%
    }
    \name{author}{1}{%
      {{Jolly}{J\bibinitperiod}{James}{J\bibinitperiod}{}{}{III}{I\bibinitperiod}}%
    }
    \strng{namehash}{JIJ1}
    \strng{fullhash}{JIJ1}
    \field{sortinit}{J}
  \endentry

|;


my $l10a = q|  \entry{L10a}{book}{}
    \name{labelname}{1}{%
      {{Pimentel}{P\bibinitperiod}{Joseph\bibnamedelima J.}{J\bibinitperiod\bibinitdelim J\bibinitperiod}{}{}{Jr.}{J\bibinitperiod}}%
    }
    \name{author}{1}{%
      {{Pimentel}{P\bibinitperiod}{Joseph\bibnamedelima J.}{J\bibinitperiod\bibinitdelim J\bibinitperiod}{}{}{Jr.}{J\bibinitperiod}}%
    }
    \strng{namehash}{PJJJ1}
    \strng{fullhash}{PJJJ1}
    \field{sortinit}{P}
  \endentry

|;


my $l11 = q|  \entry{L11}{book}{}
    \name{labelname}{1}{%
      {{Kluster}{K\bibinitperiod}{Kevin}{K\bibinitperiod}{van}{v\bibinitperiod}{Jr.}{J\bibinitperiod}}%
    }
    \name{author}{1}{%
      {{Kluster}{K\bibinitperiod}{Kevin}{K\bibinitperiod}{van}{v\bibinitperiod}{Jr.}{J\bibinitperiod}}%
    }
    \strng{namehash}{vKJK1}
    \strng{fullhash}{vKJK1}
    \field{sortinit}{v}
  \endentry

|;

my $l12 = q|  \entry{L12}{book}{}
    \name{labelname}{1}{%
      {{Vall{\'e}e\bibnamedelima Poussin}{V\bibinitperiod\bibinitdelim P\bibinitperiod}{Charles\bibnamedelimb Louis\bibnamedelimb Xavier\bibnamedelima Joseph}{C\bibinitperiod\bibinitdelim L\bibinitperiod\bibinitdelim X\bibinitperiod\bibinitdelim J\bibinitperiod}{de\bibnamedelima la}{d\bibinitperiod\bibinitdelim l\bibinitperiod}{}{}}%
    }
    \name{author}{1}{%
      {{Vall{\'e}e\bibnamedelima Poussin}{V\bibinitperiod\bibinitdelim P\bibinitperiod}{Charles\bibnamedelimb Louis\bibnamedelimb Xavier\bibnamedelima Joseph}{C\bibinitperiod\bibinitdelim L\bibinitperiod\bibinitdelim X\bibinitperiod\bibinitdelim J\bibinitperiod}{de\bibnamedelima la}{d\bibinitperiod\bibinitdelim l\bibinitperiod}{}{}}%
    }
    \strng{namehash}{dlVPCLXJ1}
    \strng{fullhash}{dlVPCLXJ1}
    \field{sortinit}{d}
  \endentry

|;

my $l13 = q|  \entry{L13}{book}{}
    \name{labelname}{1}{%
      {{Van\bibnamedelimb de\bibnamedelima Graaff}{V\bibinitperiod\bibinitdelim d\bibinitperiod\bibinitdelim G\bibinitperiod}{R.\bibnamedelima J.}{R\bibinitperiod\bibinitdelim J\bibinitperiod}{}{}{}{}}%
    }
    \name{author}{1}{%
      {{Van\bibnamedelimb de\bibnamedelima Graaff}{V\bibinitperiod\bibinitdelim d\bibinitperiod\bibinitdelim G\bibinitperiod}{R.\bibnamedelima J.}{R\bibinitperiod\bibinitdelim J\bibinitperiod}{}{}{}{}}%
    }
    \strng{namehash}{VdGRJ1}
    \strng{fullhash}{VdGRJ1}
    \field{sortinit}{V}
  \endentry

|;

my $l14 = q|  \entry{L14}{book}{}
    \name{labelname}{1}{%
      {{St\bibnamedelima John-Mollusc}{S\bibinitperiod\bibinitdelim J\bibinithyphendelim M\bibinitperiod}{Oliver}{O\bibinitperiod}{}{}{}{}}%
    }
    \name{author}{1}{%
      {{St\bibnamedelima John-Mollusc}{S\bibinitperiod\bibinitdelim J\bibinithyphendelim M\bibinitperiod}{Oliver}{O\bibinitperiod}{}{}{}{}}%
    }
    \strng{namehash}{SJ-MO1}
    \strng{fullhash}{SJ-MO1}
    \field{sortinit}{S}
  \endentry

|;

my $l15 = q|  \entry{L15}{book}{}
    \name{labelname}{1}{%
      {{Gompel}{G\bibinitperiod}{Roger\bibnamedelima P.{\,}G.}{R\bibinitperiod\bibinitdelim P\bibinitperiod}{van}{v\bibinitperiod}{}{}}%
    }
    \name{author}{1}{%
      {{Gompel}{G\bibinitperiod}{Roger\bibnamedelima P.{\,}G.}{R\bibinitperiod\bibinitdelim P\bibinitperiod}{van}{v\bibinitperiod}{}{}}%
    }
    \strng{namehash}{vGRP1}
    \strng{fullhash}{vGRP1}
    \field{sortinit}{v}
  \endentry

|;

my $l16 = q|  \entry{L16}{book}{}
    \name{labelname}{1}{%
      {{Gompel}{G\bibinitperiod}{Roger\bibnamedelima {P.\,G.}}{R\bibinitperiod\bibinitdelim P\bibinitperiod}{van}{v\bibinitperiod}{}{}}%
    }
    \name{author}{1}{%
      {{Gompel}{G\bibinitperiod}{Roger\bibnamedelima {P.\,G.}}{R\bibinitperiod\bibinitdelim P\bibinitperiod}{van}{v\bibinitperiod}{}{}}%
    }
    \strng{namehash}{vGRP1}
    \strng{fullhash}{vGRP1}
    \field{sortinit}{v}
  \endentry

|;

my $l17 = q|  \entry{L17}{book}{}
    \name{labelname}{1}{%
      {{Lovecraft}{L\bibinitperiod}{Bill\bibnamedelima H.{\,}P.}{B\bibinitperiod\bibinitdelim H\bibinitperiod}{}{}{}{}}%
    }
    \name{author}{1}{%
      {{Lovecraft}{L\bibinitperiod}{Bill\bibnamedelima H.{\,}P.}{B\bibinitperiod\bibinitdelim H\bibinitperiod}{}{}{}{}}%
    }
    \strng{namehash}{LBH1}
    \strng{fullhash}{LBH1}
    \field{sortinit}{L}
  \endentry

|;

my $l18 = q|  \entry{L18}{book}{}
    \name{labelname}{1}{%
      {{Lovecraft}{L\bibinitperiod}{Bill\bibnamedelima {H.\,P.}}{B\bibinitperiod\bibinitdelim H\bibinitperiod}{}{}{}{}}%
    }
    \name{author}{1}{%
      {{Lovecraft}{L\bibinitperiod}{Bill\bibnamedelima {H.\,P.}}{B\bibinitperiod\bibinitdelim H\bibinitperiod}{}{}{}{}}%
    }
    \strng{namehash}{LBH1}
    \strng{fullhash}{LBH1}
    \field{sortinit}{L}
  \endentry

|;

my $l19 = q|  \entry{L19}{book}{}
    \name{labelname}{1}{%
      {{Mustermann}{M\bibinitperiod}{Klaus-Peter}{K\bibinithyphendelim P\bibinitperiod}{}{}{}{}}%
    }
    \name{author}{1}{%
      {{Mustermann}{M\bibinitperiod}{Klaus-Peter}{K\bibinithyphendelim P\bibinitperiod}{}{}{}{}}%
    }
    \strng{namehash}{MK-P1}
    \strng{fullhash}{MK-P1}
    \field{sortinit}{M}
  \endentry

|;

my $l20 = q|  \entry{L20}{book}{}
    \name{labelname}{1}{%
      {{Ford}{F\bibinitperiod}{{John\bibnamedelimb Henry}}{J\bibinitperiod}{}{}{}{}}%
    }
    \name{author}{1}{%
      {{Ford}{F\bibinitperiod}{{John\bibnamedelimb Henry}}{J\bibinitperiod}{}{}{}{}}%
    }
    \strng{namehash}{FJ1}
    \strng{fullhash}{FJ1}
    \field{sortinit}{F}
  \endentry

|;

my $l21 = q|  \entry{L21}{book}{}
    \name{labelname}{1}{%
      {{Smith}{S\bibinitperiod}{{\v S}omeone}{{\v S}\bibinitperiod}{}{}{}{}}%
    }
    \name{author}{1}{%
      {{Smith}{S\bibinitperiod}{{\v S}omeone}{{\v S}\bibinitperiod}{}{}{}{}}%
    }
    \strng{namehash}{Sv:S1}
    \strng{fullhash}{Sv:S1}
    \field{sortinit}{S}
  \endentry

|;

my $l22u = q|  \entry{L22}{book}{}
    \name{labelname}{1}{%
      {{Šmith}{Š\bibinitperiod}{Someone}{S\bibinitperiod}{}{}{}{}}%
    }
    \name{author}{1}{%
      {{Šmith}{Š\bibinitperiod}{Someone}{S\bibinitperiod}{}{}{}{}}%
    }
    \strng{namehash}{ŠS1}
    \strng{fullhash}{ŠS1}
    \field{sortinit}{Š}
  \endentry

|;


my $l22 = q|  \entry{L22}{book}{}
    \name{labelname}{1}{%
      {{{\v S}mith}{{\v S}\bibinitperiod}{Someone}{S\bibinitperiod}{}{}{}{}}%
    }
    \name{author}{1}{%
      {{{\v S}mith}{{\v S}\bibinitperiod}{Someone}{S\bibinitperiod}{}{}{}{}}%
    }
    \strng{namehash}{v:SS1}
    \strng{fullhash}{v:SS1}
    \field{sortinit}{\v{S}}
  \endentry

|;


my $l23 = q|  \entry{L23}{book}{}
    \name{labelname}{1}{%
      {{Smith}{S\bibinitperiod}{Šomeone}{Š\bibinitperiod}{}{}{}{}}%
    }
    \name{author}{1}{%
      {{Smith}{S\bibinitperiod}{Šomeone}{Š\bibinitperiod}{}{}{}{}}%
    }
    \strng{namehash}{SŠ1}
    \strng{fullhash}{SŠ1}
    \field{sortinit}{S}
  \endentry

|;

my $l24 = q|  \entry{L24}{book}{}
    \name{labelname}{1}{%
      {{Šmith}{Š\bibinitperiod}{Someone}{S\bibinitperiod}{}{}{}{}}%
    }
    \name{author}{1}{%
      {{Šmith}{Š\bibinitperiod}{Someone}{S\bibinitperiod}{}{}{}{}}%
    }
    \strng{namehash}{ŠS1}
    \strng{fullhash}{ŠS1}
    \field{sortinit}{Š}
  \endentry

|;

my $l25 = q|  \entry{L25}{book}{}
    \name{labelname}{1}{%
      {{{American\bibnamedelimb Psychological\bibnamedelimb Association,\bibnamedelimb Task\bibnamedelimb Force\bibnamedelimb on\bibnamedelimb the\bibnamedelimb Sexualization\bibnamedelimb of\bibnamedelimb Girls}}{A\bibinitperiod}{}{}{}{}{}{}}%
    }
    \name{author}{1}{%
      {{{American\bibnamedelimb Psychological\bibnamedelimb Association,\bibnamedelimb Task\bibnamedelimb Force\bibnamedelimb on\bibnamedelimb the\bibnamedelimb Sexualization\bibnamedelimb of\bibnamedelimb Girls}}{A\bibinitperiod}{}{}{}{}{}{}}%
    }
    \strng{namehash}{A1}
    \strng{fullhash}{A1}
    \field{sortinit}{A}
  \endentry

|;

my $l26 = q|  \entry{L26}{book}{}
    \name{labelname}{1}{%
      {{{Sci-Art\bibnamedelimb Publishers}}{S\bibinitperiod}{}{}{}{}{}{}}%
    }
    \name{author}{1}{%
      {{{Sci-Art\bibnamedelimb Publishers}}{S\bibinitperiod}{}{}{}{}{}{}}%
    }
    \strng{namehash}{S1}
    \strng{fullhash}{S1}
    \field{sortinit}{S}
  \endentry

|;

# Malformed anyway but a decent test
my $l28 = q|  \entry{L28}{book}{}
    \strng{namehash}{1}
    \strng{fullhash}{1}
    \field{sortinit}{0}
    \warn{\item Name "Deux et al.,, O." is malformed (consecutive commas): skipping name}
  \endentry

|;


my $l29 = q|  \entry{L29}{book}{}
    \name{labelname}{1}{%
      {{{U.S.\bibnamedelimb Department\bibnamedelimb of\bibnamedelimb Health\bibnamedelimb and\bibnamedelimb Human\bibnamedelimb Services,\bibnamedelimb National\bibnamedelimb Institute\bibnamedelimb of\bibnamedelimb Mental\bibnamedelimb Health,\bibnamedelimb National\bibnamedelimb Heart,\bibnamedelimb Lung\bibnamedelimb and\bibnamedelimb Blood\bibnamedelimb Institute}}{U\bibinitperiod}{}{}{}{}{}{}}%
    }
    \name{author}{1}{%
      {{{U.S.\bibnamedelimb Department\bibnamedelimb of\bibnamedelimb Health\bibnamedelimb and\bibnamedelimb Human\bibnamedelimb Services,\bibnamedelimb National\bibnamedelimb Institute\bibnamedelimb of\bibnamedelimb Mental\bibnamedelimb Health,\bibnamedelimb National\bibnamedelimb Heart,\bibnamedelimb Lung\bibnamedelimb and\bibnamedelimb Blood\bibnamedelimb Institute}}{U\bibinitperiod}{}{}{}{}{}{}}%
    }
    \strng{namehash}{U1}
    \strng{fullhash}{U1}
    \field{sortinit}{U}
  \endentry

|;

my $l31 = q|  \entry{L31}{book}{}
    \name{labelname}{1}{%
      {{{\~ Z}elly}{{\~ Z}\bibinitperiod}{Arthur}{A\bibinitperiod}{}{}{}{}}%
    }
    \name{author}{1}{%
      {{{\~ Z}elly}{{\~ Z}\bibinitperiod}{Arthur}{A\bibinitperiod}{}{}{}{}}%
    }
    \name{editor}{1}{%
      {{{\~Z}elly}{{\~Z}\bibinitperiod}{Arthur}{A\bibinitperiod}{}{}{}{}}%
    }
    \name{translator}{1}{%
      {{{\~{Z}}elly}{{\~{Z}}\bibinitperiod}{Arthur}{A\bibinitperiod}{}{}{}{}}%
    }
    \strng{namehash}{126:ZA1}
    \strng{fullhash}{126:ZA1}
    \field{sortinit}{Z}
  \endentry

|;


is_deeply(Biber::Input::file::bibtex::parsename('John Doe', 'author'), $name1, 'parsename 1');
is_deeply(Biber::Input::file::bibtex::parsename('Doe, Jr, John', 'author'), $name2, 'parsename 2');
is_deeply(Biber::Input::file::bibtex::parsename('von Berlichingen zu Hornberg, Johann Gottfried', 'author', {useprefix => 1}), $name3, 'parsename 3') ;
is_deeply(Biber::Input::file::bibtex::parsename('von Berlichingen zu Hornberg, Johann Gottfried', 'author', {useprefix => 0}), $name4, 'parsename 4') ;
is_deeply(Biber::Input::file::bibtex::parsename('{Robert and Sons, Inc.}', 'author'), $name5, 'parsename 5') ;
is_deeply(Biber::Input::file::bibtex::parsename('al-Ṣāliḥ, ʿAbdallāh', 'author'), $name6, 'parsename 6') ;
is_deeply(Biber::Input::file::bibtex::parsename('Jean Charles Gabriel de la Vallée Poussin', 'author', {useprefix => 1}), $name7, 'parsename 7');
is_deeply(Biber::Input::file::bibtex::parsename('{Jean Charles Gabriel} de la Vallée Poussin', 'author'), $name8, 'parsename 8');
is_deeply(Biber::Input::file::bibtex::parsename('Jean Charles Gabriel {de la} Vallée Poussin', 'author'), $name9, 'parsename 9');
is_deeply(Biber::Input::file::bibtex::parsename('Jean Charles Gabriel de la {Vallée Poussin}', 'author'), $name10, 'parsename 10');
is_deeply(Biber::Input::file::bibtex::parsename('{Jean Charles Gabriel} de la {Vallée Poussin}', 'author'), $name11, 'parsename 11');
is_deeply(Biber::Input::file::bibtex::parsename('Jean Charles Gabriel Poussin', 'author'), $name12, 'parsename 12');
is_deeply(Biber::Input::file::bibtex::parsename('Jean Charles {Poussin Lecoq}', 'author'), $name13, 'parsename 13');
is_deeply(Biber::Input::file::bibtex::parsename('J. C. G. de la Vallée Poussin', 'author', {useprefix => 1}), $name14, 'parsename 14');
is_deeply(Biber::Input::file::bibtex::parsename('E. S. El-{M}allah', 'author'), $name15, 'parsename 15');
is_deeply(Biber::Input::file::bibtex::parsename('E. S. {K}ent-{B}oswell', 'author'), $name16, 'parsename 16');

is( $out->get_output_entry($main,'l1'), $l1, 'First Last') ;
is( $out->get_output_entry($main,'l2'), $l2, 'First Initial. Last') ;
is( $out->get_output_entry($main,'l3'), $l3, 'Initial. Initial. Last') ;
is( $out->get_output_entry($main,'l4'), $l4, 'First Initial Last') ;
is( $out->get_output_entry($main,'l5'), $l5, 'First prefix Last') ;
is( $out->get_output_entry($main,'l6'), $l6, 'First prefix prefix Last') ;
is( $out->get_output_entry($main,'l7'), $l7, 'First Initial. prefix Last') ;
is( $out->get_output_entry($main,'l8'), $l8, 'First Initial prefix Last') ;
is( $out->get_output_entry($main,'l9'), $l9, 'First {Last Last}') ;
is( $out->get_output_entry($main,'l10'), $l10, 'Last, Suffix, First') ;
is( $out->get_output_entry($main,'l10a'), $l10a, 'Last, Suffix, First Initial.') ;
is( $out->get_output_entry($main,'l11'), $l11, 'prefix Last, Suffix, First') ;
is( $out->get_output_entry($main,'l13'), $l13, 'Last Last Last, Initial. Initial.');
is( $out->get_output_entry($main,'l14'), $l14, 'Last Last-Last, First');
is( $out->get_output_entry($main,'l15'), $l15, 'First F.{\bibinitdelim }F. Last');
is( $out->get_output_entry($main,'l16'), $l16, 'First {F.\bibinitdelim F.} Last');
is( $out->get_output_entry($main,'l17'), $l17, 'Last, First {F.\bibinitdelim F.}');
is( $out->get_output_entry($main,'l18'), $l18, 'Last, First F.{\bibinitdelim }F.');
is( $out->get_output_entry($main,'l19'), $l19, 'Firstname with hyphen');
is( $out->get_output_entry($main,'l20'), $l20, 'Protected dual first name');
is( $out->get_output_entry($main,'l22'), $l22u, 'LaTeX encoded unicode lastname');
is( $out->get_output_entry($main,'l23'), $l23, 'Unicode firstname');
is( $out->get_output_entry($main,'l24'), $l24, 'Unicode lastname');
is( $out->get_output_entry($main,'l25'), $l25, 'Single string name');
is( $out->get_output_entry($main,'l26'), $l26, 'Hyphen at brace level <> 0');
is($section->bibentry('l27')->get_field('author')->count_elements, 1, 'Bad name with 3 commas');
is( $out->get_output_entry($main,'l28'), $l28, 'Bad name with consecutive commas');
is( $out->get_output_entry($main,'l29'), $l29, 'Escaped name with 3 commas');

# A few tests depend set to non UTF-8 output
# Have to use a new biber object when trying to change encoding as this isn't
# dealt with in ->prepare
$biber->parse_ctrlfile('names.bcf');
$biber->set_output_obj(Biber::Output::BBL->new());

# Biber options
Biber::Config->setoption('bblencoding', 'latin1');

# Now generate the information
$biber->prepare;
$out = $biber->get_output_obj;
$section = $biber->sections->get_section(0);
$main = $section->get_list('MAIN');
$bibentries = $section->bibentries;

is_deeply($bibentries->entry('l21')->get_field($bibentries->entry('l21')->get_field('labelnamename'))->nth_element(1)->get_firstname_i, ['{\v S}'], 'Terseinitials 1');
is( $out->get_output_entry($main,'l12'), $l12, 'First First First First prefix prefix Last Last') ;
is( $out->get_output_entry($main,'l21'), $l21, 'LaTeX encoded unicode firstname');
is( $out->get_output_entry($main,'l22'), $l22, 'LaTeX encoded unicode lastname');
is( $out->get_output_entry($main,'l31'), $l31, 'LaTeX encoded unicode lastname with tie char');

unlink <*.utf8>;
>>>>>>> 7f5a5fad
<|MERGE_RESOLUTION|>--- conflicted
+++ resolved
@@ -1,4 +1,3 @@
-<<<<<<< HEAD
 use strict;
 use warnings;
 use utf8;
@@ -755,763 +754,4 @@
 is( $out->get_output_entry($main,'l22'), $l22, 'LaTeX encoded unicode lastname');
 is( $out->get_output_entry($main,'l31'), $l31, 'LaTeX encoded unicode lastname with tie char');
 
-unlink <*.utf8>;
-=======
-use strict;
-use warnings;
-use utf8;
-no warnings 'utf8';
-
-use Test::More tests => 49;
-
-use Biber;
-use Biber::Input::file::bibtex;
-use Biber::Output::BBL;
-use Log::Log4perl qw(:easy);
-Log::Log4perl->easy_init($ERROR);
-chdir("t/tdata");
-
-# Set up Biber object
-my $biber = Biber->new(noconf => 1);
-$biber->parse_ctrlfile('names.bcf');
-$biber->set_output_obj(Biber::Output::BBL->new());
-
-# Options - we could set these in the control file but it's nice to see what we're
-# relying on here for tests
-
-# Biber options
-Biber::Config->setoption('fastsort', 1);
-Biber::Config->setoption('sortlocale', 'C');
-
-# Now generate the information
-$biber->prepare;
-my $out = $biber->get_output_obj;
-my $section = $biber->sections->get_section(0);
-my $main = $section->get_list('MAIN');
-my $bibentries = $section->bibentries;
-
-my $name1 =
-    { firstname      => 'John',
-      firstname_i    => ['J'],
-      lastname       => 'Doe',
-      lastname_i     => ['D'],
-      nameinitstring => 'Doe_J',
-      namestring     => 'Doe, John',
-      prefix         => undef,
-      prefix_i       => undef,
-      strip          => { firstname => 0, lastname => 0, prefix => undef, suffix => undef },
-      suffix         => undef,
-      suffix_i       => undef};
-my $name2 =
-    { firstname      => 'John',
-      firstname_i    => ['J'],
-      lastname       => 'Doe',
-      lastname_i     => ['D'],
-      nameinitstring => 'Doe_J_J',
-      namestring     => 'Doe, Jr, John',
-      prefix         => undef,
-      prefix_i       => undef,
-      strip          => { firstname => 0, lastname => 0, prefix => undef, suffix => 0 },
-      suffix         => 'Jr',
-      suffix_i       => ['J'] } ;
-
-
-
-my $name3 =
-    { firstname      => 'Johann~Gottfried',
-      firstname_i    => ['J', 'G'],
-      lastname       => 'Berlichingen zu~Hornberg',
-      lastname_i     => ['B', 'z', 'H'],
-      nameinitstring => 'v_Berlichingen_zu_Hornberg_JG',
-      namestring     => 'von Berlichingen zu Hornberg, Johann Gottfried',
-      prefix         => 'von',
-      prefix_i       => ['v'],
-      strip          => { firstname => 0, lastname => 0, prefix => 0, suffix => undef },
-      suffix         => undef,
-      suffix_i       => undef};
-
-my $name4 =
-    { firstname      => 'Johann~Gottfried',
-      firstname_i    => ['J', 'G'],
-      lastname       => 'Berlichingen zu~Hornberg',
-      lastname_i     => ['B', 'z', 'H'],
-      nameinitstring => 'Berlichingen_zu_Hornberg_JG',
-      namestring     => 'von Berlichingen zu Hornberg, Johann Gottfried',
-      prefix         => 'von',
-      prefix_i       => ['v'],
-      strip          => { firstname => 0, lastname => 0, prefix => 0, suffix => undef },
-      suffix         => undef,
-      suffix_i       => undef};
-
-
-my $name5 =
-   {  firstname      => undef,
-      firstname_i    => undef,
-      lastname       => 'Robert and Sons, Inc.',
-      lastname_i     => ['R'],
-      nameinitstring => '{Robert_and_Sons,_Inc.}',
-      namestring     => 'Robert and Sons, Inc.',
-      prefix         => undef,
-      prefix_i       => undef,
-      strip          => { firstname => undef, lastname => 1, prefix => undef, suffix => undef },
-      suffix         => undef,
-      suffix_i       => undef};
-
-
-my $name6 =
-   {  firstname      => 'ʿAbdallāh',
-      firstname_i    => ['A'],
-      lastname       => 'al-Ṣāliḥ',
-      lastname_i     => ['Ṣ'],
-      prefix         => undef,
-      prefix_i       => undef,
-      suffix         => undef,
-      suffix_i       => undef,
-      strip          => { firstname => 0, lastname => 0, prefix => undef, suffix => undef },
-      namestring     => 'al-Ṣāliḥ, ʿAbdallāh',
-      nameinitstring => 'al-Ṣāliḥ_A' } ;
-
-my $name7 =
-   {  firstname      => 'Jean Charles~Gabriel',
-      firstname_i    => ['J', 'C', 'G'],
-      lastname       => 'Vallée~Poussin',
-      lastname_i     => ['V', 'P'],
-      prefix         => 'de~la',
-      prefix_i       => ['d', 'l'],
-      suffix         => undef,
-      suffix_i       => undef,
-      strip          => { firstname => 0, lastname => 0, prefix => 0, suffix => undef },
-      namestring     => 'de la Vallée Poussin, Jean Charles Gabriel',
-      nameinitstring => 'dl_Vallée_Poussin_JCG' } ;
-
-my $name8 =
-   {  firstname      => 'Jean Charles Gabriel',
-      firstname_i    => ['J'],
-      lastname       => 'Vallée~Poussin',
-      lastname_i     => ['V', 'P'],
-      prefix         => 'de~la',
-      prefix_i       => ['d', 'l'],
-      suffix         => undef,
-      suffix_i       => undef,
-      strip          => { firstname => 1, lastname => 0, prefix => 0, suffix => undef },
-      namestring     => 'de la Vallée Poussin, Jean Charles Gabriel',
-      nameinitstring => 'Vallée_Poussin_J' } ;
-
-my $name9 =
-   {  firstname      => 'Jean Charles Gabriel {de la}~Vallée',
-      firstname_i    => ['J', 'C', 'G', 'd', 'V'],
-      lastname       => 'Poussin',
-      lastname_i     => ['P'],
-      prefix         => undef,
-      prefix_i       => undef,
-      suffix         => undef,
-      suffix_i       => undef,
-      strip          => { firstname => 0, lastname => 0, prefix => undef, suffix => undef },
-      namestring     => 'Poussin, Jean Charles Gabriel {de la} Vallée',
-      nameinitstring => 'Poussin_JCGdV' } ;
-
-my $name10 =
-   {  firstname      => 'Jean Charles~Gabriel',
-      firstname_i    => ['J', 'C', 'G'],
-      lastname       => 'Vallée Poussin',
-      lastname_i     => ['V'],
-      prefix         => 'de~la',
-      prefix_i       => ['d', 'l'],
-      suffix         => undef,
-      suffix_i       => undef,
-      strip          => { firstname => 0, lastname => 1, prefix => 0, suffix => undef },
-      namestring     => 'de la Vallée Poussin, Jean Charles Gabriel',
-      nameinitstring => '{Vallée_Poussin}_JCG' } ;
-
-my $name11 =
-   {  firstname      => 'Jean Charles Gabriel',
-      firstname_i    => ['J'],
-      lastname       => 'Vallée Poussin',
-      lastname_i     => ['V'],
-      prefix         => 'de~la',
-      prefix_i       => ['d', 'l'],
-      suffix         => undef,
-      suffix_i       => undef,
-      strip          => { firstname => 1, lastname => 1, prefix => 0, suffix => undef },
-      namestring     => 'de la Vallée Poussin, Jean Charles Gabriel',
-      nameinitstring => '{Vallée_Poussin}_J' } ;
-
-my $name12 =
-   {  firstname      => 'Jean Charles~Gabriel',
-      firstname_i    => ['J', 'C', 'G'],
-      lastname       => 'Poussin',
-      lastname_i     => ['P'],
-      prefix         => undef,
-      prefix_i       => undef,
-      suffix         => undef,
-      suffix_i       => undef,
-      strip          => { firstname => 0, lastname => 0, prefix => undef, suffix => undef },
-      namestring     => 'Poussin, Jean Charles Gabriel',
-      nameinitstring => 'Poussin_JCG' } ;
-
-my $name13 =
-   {  firstname      => 'Jean~Charles',
-      firstname_i    => ['J', 'C'],
-      lastname       => 'Poussin Lecoq',
-      lastname_i     => ['P'],
-      prefix         => undef,
-      prefix_i       => undef,
-      suffix         => undef,
-      suffix_i       => undef,
-      strip          => { firstname => 0, lastname => 1, prefix => undef, suffix => undef },
-      namestring     => 'Poussin Lecoq, Jean Charles',
-      nameinitstring => '{Poussin_Lecoq}_JC' } ;
-
-my $name14 =
-   {  firstname      => 'J.~C.~G.',
-      firstname_i    => ['J', 'C', 'G'],
-      lastname       => 'Vallée~Poussin',
-      lastname_i     => ['V', 'P'],
-      prefix         => 'de~la',
-      prefix_i       => ['d', 'l'],
-      suffix         => undef,
-      suffix_i       => undef,
-      strip          => { firstname => 0, lastname => 0, prefix => 0, suffix => undef },
-      namestring     => 'de la Vallée Poussin, J. C. G.',
-      nameinitstring => 'dl_Vallée_Poussin_JCG' } ;
-
-my $name15 =
-   {  firstname      => 'E.~S.',
-      firstname_i    => ['E', 'S'],
-      lastname       => 'El-{M}allah',
-      lastname_i     => ['M'],
-      prefix         => undef,
-      prefix_i       => undef,
-      suffix         => undef,
-      suffix_i       => undef,
-      strip          => { firstname => 0, lastname => 0, prefix => undef, suffix => undef },
-      namestring     => 'El-{M}allah, E. S.',
-      nameinitstring => 'El-{M}allah_ES' } ;
-
-my $name16 =
-   {  firstname      => 'E.~S.',
-      firstname_i    => ['E', 'S'],
-      lastname       => '{K}ent-{B}oswell',
-      lastname_i     => ['K-B'],
-      prefix         => undef,
-      prefix_i       => undef,
-      suffix         => undef,
-      suffix_i       => undef,
-      strip          => { firstname => 0, lastname => 0, prefix => undef, suffix => undef },
-      namestring     => '{K}ent-{B}oswell, E. S.',
-      nameinitstring => '{K}ent-{B}oswell_ES' } ;
-
-
-my $l1 = q|  \entry{L1}{book}{}
-    \name{labelname}{1}{%
-      {{Adler}{A\bibinitperiod}{Alfred}{A\bibinitperiod}{}{}{}{}}%
-    }
-    \name{author}{1}{%
-      {{Adler}{A\bibinitperiod}{Alfred}{A\bibinitperiod}{}{}{}{}}%
-    }
-    \strng{namehash}{AA1}
-    \strng{fullhash}{AA1}
-    \field{sortinit}{A}
-  \endentry
-
-|;
-
-my $l2 = q|  \entry{L2}{book}{}
-    \name{labelname}{1}{%
-      {{Bull}{B\bibinitperiod}{Bertie\bibnamedelima B.}{B\bibinitperiod\bibinitdelim B\bibinitperiod}{}{}{}{}}%
-    }
-    \name{author}{1}{%
-      {{Bull}{B\bibinitperiod}{Bertie\bibnamedelima B.}{B\bibinitperiod\bibinitdelim B\bibinitperiod}{}{}{}{}}%
-    }
-    \strng{namehash}{BBB1}
-    \strng{fullhash}{BBB1}
-    \field{sortinit}{B}
-  \endentry
-
-|;
-
-my $l3 = q|  \entry{L3}{book}{}
-    \name{labelname}{1}{%
-      {{Crop}{C\bibinitperiod}{C.\bibnamedelima Z.}{C\bibinitperiod\bibinitdelim Z\bibinitperiod}{}{}{}{}}%
-    }
-    \name{author}{1}{%
-      {{Crop}{C\bibinitperiod}{C.\bibnamedelima Z.}{C\bibinitperiod\bibinitdelim Z\bibinitperiod}{}{}{}{}}%
-    }
-    \strng{namehash}{CCZ1}
-    \strng{fullhash}{CCZ1}
-    \field{sortinit}{C}
-  \endentry
-
-|;
-
-my $l4 = q|  \entry{L4}{book}{}
-    \name{labelname}{1}{%
-      {{Decket}{D\bibinitperiod}{Derek\bibnamedelima D}{D\bibinitperiod\bibinitdelim D\bibinitperiod}{}{}{}{}}%
-    }
-    \name{author}{1}{%
-      {{Decket}{D\bibinitperiod}{Derek\bibnamedelima D}{D\bibinitperiod\bibinitdelim D\bibinitperiod}{}{}{}{}}%
-    }
-    \strng{namehash}{DDD1}
-    \strng{fullhash}{DDD1}
-    \field{sortinit}{D}
-  \endentry
-
-|;
-
-my $l5 = q|  \entry{L5}{book}{}
-    \name{labelname}{1}{%
-      {{Eel}{E\bibinitperiod}{Egbert}{E\bibinitperiod}{von}{v\bibinitperiod}{}{}}%
-    }
-    \name{author}{1}{%
-      {{Eel}{E\bibinitperiod}{Egbert}{E\bibinitperiod}{von}{v\bibinitperiod}{}{}}%
-    }
-    \strng{namehash}{vEE1}
-    \strng{fullhash}{vEE1}
-    \field{sortinit}{v}
-  \endentry
-
-|;
-
-my $l6 = q|  \entry{L6}{book}{}
-    \name{labelname}{1}{%
-      {{Frome}{F\bibinitperiod}{Francis}{F\bibinitperiod}{van\bibnamedelimb der\bibnamedelima valt}{v\bibinitperiod\bibinitdelim d\bibinitperiod\bibinitdelim v\bibinitperiod}{}{}}%
-    }
-    \name{author}{1}{%
-      {{Frome}{F\bibinitperiod}{Francis}{F\bibinitperiod}{van\bibnamedelimb der\bibnamedelima valt}{v\bibinitperiod\bibinitdelim d\bibinitperiod\bibinitdelim v\bibinitperiod}{}{}}%
-    }
-    \strng{namehash}{vdvFF1}
-    \strng{fullhash}{vdvFF1}
-    \field{sortinit}{v}
-  \endentry
-
-|;
-
-my $l7 = q|  \entry{L7}{book}{}
-    \name{labelname}{1}{%
-      {{Gloom}{G\bibinitperiod}{Gregory\bibnamedelima R.}{G\bibinitperiod\bibinitdelim R\bibinitperiod}{van}{v\bibinitperiod}{}{}}%
-    }
-    \name{author}{1}{%
-      {{Gloom}{G\bibinitperiod}{Gregory\bibnamedelima R.}{G\bibinitperiod\bibinitdelim R\bibinitperiod}{van}{v\bibinitperiod}{}{}}%
-    }
-    \strng{namehash}{vGGR1}
-    \strng{fullhash}{vGGR1}
-    \field{sortinit}{v}
-  \endentry
-
-|;
-
-my $l8 = q|  \entry{L8}{book}{}
-    \name{labelname}{1}{%
-      {{Henkel}{H\bibinitperiod}{Henry\bibnamedelima F.}{H\bibinitperiod\bibinitdelim F\bibinitperiod}{van}{v\bibinitperiod}{}{}}%
-    }
-    \name{author}{1}{%
-      {{Henkel}{H\bibinitperiod}{Henry\bibnamedelima F.}{H\bibinitperiod\bibinitdelim F\bibinitperiod}{van}{v\bibinitperiod}{}{}}%
-    }
-    \strng{namehash}{vHHF1}
-    \strng{fullhash}{vHHF1}
-    \field{sortinit}{v}
-  \endentry
-
-|;
-
-my $l9 = q|  \entry{L9}{book}{}
-    \name{labelname}{1}{%
-      {{{Iliad\bibnamedelimb Ipswich}}{I\bibinitperiod}{Ian}{I\bibinitperiod}{}{}{}{}}%
-    }
-    \name{author}{1}{%
-      {{{Iliad\bibnamedelimb Ipswich}}{I\bibinitperiod}{Ian}{I\bibinitperiod}{}{}{}{}}%
-    }
-    \strng{namehash}{II1}
-    \strng{fullhash}{II1}
-    \field{sortinit}{I}
-  \endentry
-
-|;
-
-
-my $l10 = q|  \entry{L10}{book}{}
-    \name{labelname}{1}{%
-      {{Jolly}{J\bibinitperiod}{James}{J\bibinitperiod}{}{}{III}{I\bibinitperiod}}%
-    }
-    \name{author}{1}{%
-      {{Jolly}{J\bibinitperiod}{James}{J\bibinitperiod}{}{}{III}{I\bibinitperiod}}%
-    }
-    \strng{namehash}{JIJ1}
-    \strng{fullhash}{JIJ1}
-    \field{sortinit}{J}
-  \endentry
-
-|;
-
-
-my $l10a = q|  \entry{L10a}{book}{}
-    \name{labelname}{1}{%
-      {{Pimentel}{P\bibinitperiod}{Joseph\bibnamedelima J.}{J\bibinitperiod\bibinitdelim J\bibinitperiod}{}{}{Jr.}{J\bibinitperiod}}%
-    }
-    \name{author}{1}{%
-      {{Pimentel}{P\bibinitperiod}{Joseph\bibnamedelima J.}{J\bibinitperiod\bibinitdelim J\bibinitperiod}{}{}{Jr.}{J\bibinitperiod}}%
-    }
-    \strng{namehash}{PJJJ1}
-    \strng{fullhash}{PJJJ1}
-    \field{sortinit}{P}
-  \endentry
-
-|;
-
-
-my $l11 = q|  \entry{L11}{book}{}
-    \name{labelname}{1}{%
-      {{Kluster}{K\bibinitperiod}{Kevin}{K\bibinitperiod}{van}{v\bibinitperiod}{Jr.}{J\bibinitperiod}}%
-    }
-    \name{author}{1}{%
-      {{Kluster}{K\bibinitperiod}{Kevin}{K\bibinitperiod}{van}{v\bibinitperiod}{Jr.}{J\bibinitperiod}}%
-    }
-    \strng{namehash}{vKJK1}
-    \strng{fullhash}{vKJK1}
-    \field{sortinit}{v}
-  \endentry
-
-|;
-
-my $l12 = q|  \entry{L12}{book}{}
-    \name{labelname}{1}{%
-      {{Vall{\'e}e\bibnamedelima Poussin}{V\bibinitperiod\bibinitdelim P\bibinitperiod}{Charles\bibnamedelimb Louis\bibnamedelimb Xavier\bibnamedelima Joseph}{C\bibinitperiod\bibinitdelim L\bibinitperiod\bibinitdelim X\bibinitperiod\bibinitdelim J\bibinitperiod}{de\bibnamedelima la}{d\bibinitperiod\bibinitdelim l\bibinitperiod}{}{}}%
-    }
-    \name{author}{1}{%
-      {{Vall{\'e}e\bibnamedelima Poussin}{V\bibinitperiod\bibinitdelim P\bibinitperiod}{Charles\bibnamedelimb Louis\bibnamedelimb Xavier\bibnamedelima Joseph}{C\bibinitperiod\bibinitdelim L\bibinitperiod\bibinitdelim X\bibinitperiod\bibinitdelim J\bibinitperiod}{de\bibnamedelima la}{d\bibinitperiod\bibinitdelim l\bibinitperiod}{}{}}%
-    }
-    \strng{namehash}{dlVPCLXJ1}
-    \strng{fullhash}{dlVPCLXJ1}
-    \field{sortinit}{d}
-  \endentry
-
-|;
-
-my $l13 = q|  \entry{L13}{book}{}
-    \name{labelname}{1}{%
-      {{Van\bibnamedelimb de\bibnamedelima Graaff}{V\bibinitperiod\bibinitdelim d\bibinitperiod\bibinitdelim G\bibinitperiod}{R.\bibnamedelima J.}{R\bibinitperiod\bibinitdelim J\bibinitperiod}{}{}{}{}}%
-    }
-    \name{author}{1}{%
-      {{Van\bibnamedelimb de\bibnamedelima Graaff}{V\bibinitperiod\bibinitdelim d\bibinitperiod\bibinitdelim G\bibinitperiod}{R.\bibnamedelima J.}{R\bibinitperiod\bibinitdelim J\bibinitperiod}{}{}{}{}}%
-    }
-    \strng{namehash}{VdGRJ1}
-    \strng{fullhash}{VdGRJ1}
-    \field{sortinit}{V}
-  \endentry
-
-|;
-
-my $l14 = q|  \entry{L14}{book}{}
-    \name{labelname}{1}{%
-      {{St\bibnamedelima John-Mollusc}{S\bibinitperiod\bibinitdelim J\bibinithyphendelim M\bibinitperiod}{Oliver}{O\bibinitperiod}{}{}{}{}}%
-    }
-    \name{author}{1}{%
-      {{St\bibnamedelima John-Mollusc}{S\bibinitperiod\bibinitdelim J\bibinithyphendelim M\bibinitperiod}{Oliver}{O\bibinitperiod}{}{}{}{}}%
-    }
-    \strng{namehash}{SJ-MO1}
-    \strng{fullhash}{SJ-MO1}
-    \field{sortinit}{S}
-  \endentry
-
-|;
-
-my $l15 = q|  \entry{L15}{book}{}
-    \name{labelname}{1}{%
-      {{Gompel}{G\bibinitperiod}{Roger\bibnamedelima P.{\,}G.}{R\bibinitperiod\bibinitdelim P\bibinitperiod}{van}{v\bibinitperiod}{}{}}%
-    }
-    \name{author}{1}{%
-      {{Gompel}{G\bibinitperiod}{Roger\bibnamedelima P.{\,}G.}{R\bibinitperiod\bibinitdelim P\bibinitperiod}{van}{v\bibinitperiod}{}{}}%
-    }
-    \strng{namehash}{vGRP1}
-    \strng{fullhash}{vGRP1}
-    \field{sortinit}{v}
-  \endentry
-
-|;
-
-my $l16 = q|  \entry{L16}{book}{}
-    \name{labelname}{1}{%
-      {{Gompel}{G\bibinitperiod}{Roger\bibnamedelima {P.\,G.}}{R\bibinitperiod\bibinitdelim P\bibinitperiod}{van}{v\bibinitperiod}{}{}}%
-    }
-    \name{author}{1}{%
-      {{Gompel}{G\bibinitperiod}{Roger\bibnamedelima {P.\,G.}}{R\bibinitperiod\bibinitdelim P\bibinitperiod}{van}{v\bibinitperiod}{}{}}%
-    }
-    \strng{namehash}{vGRP1}
-    \strng{fullhash}{vGRP1}
-    \field{sortinit}{v}
-  \endentry
-
-|;
-
-my $l17 = q|  \entry{L17}{book}{}
-    \name{labelname}{1}{%
-      {{Lovecraft}{L\bibinitperiod}{Bill\bibnamedelima H.{\,}P.}{B\bibinitperiod\bibinitdelim H\bibinitperiod}{}{}{}{}}%
-    }
-    \name{author}{1}{%
-      {{Lovecraft}{L\bibinitperiod}{Bill\bibnamedelima H.{\,}P.}{B\bibinitperiod\bibinitdelim H\bibinitperiod}{}{}{}{}}%
-    }
-    \strng{namehash}{LBH1}
-    \strng{fullhash}{LBH1}
-    \field{sortinit}{L}
-  \endentry
-
-|;
-
-my $l18 = q|  \entry{L18}{book}{}
-    \name{labelname}{1}{%
-      {{Lovecraft}{L\bibinitperiod}{Bill\bibnamedelima {H.\,P.}}{B\bibinitperiod\bibinitdelim H\bibinitperiod}{}{}{}{}}%
-    }
-    \name{author}{1}{%
-      {{Lovecraft}{L\bibinitperiod}{Bill\bibnamedelima {H.\,P.}}{B\bibinitperiod\bibinitdelim H\bibinitperiod}{}{}{}{}}%
-    }
-    \strng{namehash}{LBH1}
-    \strng{fullhash}{LBH1}
-    \field{sortinit}{L}
-  \endentry
-
-|;
-
-my $l19 = q|  \entry{L19}{book}{}
-    \name{labelname}{1}{%
-      {{Mustermann}{M\bibinitperiod}{Klaus-Peter}{K\bibinithyphendelim P\bibinitperiod}{}{}{}{}}%
-    }
-    \name{author}{1}{%
-      {{Mustermann}{M\bibinitperiod}{Klaus-Peter}{K\bibinithyphendelim P\bibinitperiod}{}{}{}{}}%
-    }
-    \strng{namehash}{MK-P1}
-    \strng{fullhash}{MK-P1}
-    \field{sortinit}{M}
-  \endentry
-
-|;
-
-my $l20 = q|  \entry{L20}{book}{}
-    \name{labelname}{1}{%
-      {{Ford}{F\bibinitperiod}{{John\bibnamedelimb Henry}}{J\bibinitperiod}{}{}{}{}}%
-    }
-    \name{author}{1}{%
-      {{Ford}{F\bibinitperiod}{{John\bibnamedelimb Henry}}{J\bibinitperiod}{}{}{}{}}%
-    }
-    \strng{namehash}{FJ1}
-    \strng{fullhash}{FJ1}
-    \field{sortinit}{F}
-  \endentry
-
-|;
-
-my $l21 = q|  \entry{L21}{book}{}
-    \name{labelname}{1}{%
-      {{Smith}{S\bibinitperiod}{{\v S}omeone}{{\v S}\bibinitperiod}{}{}{}{}}%
-    }
-    \name{author}{1}{%
-      {{Smith}{S\bibinitperiod}{{\v S}omeone}{{\v S}\bibinitperiod}{}{}{}{}}%
-    }
-    \strng{namehash}{Sv:S1}
-    \strng{fullhash}{Sv:S1}
-    \field{sortinit}{S}
-  \endentry
-
-|;
-
-my $l22u = q|  \entry{L22}{book}{}
-    \name{labelname}{1}{%
-      {{Šmith}{Š\bibinitperiod}{Someone}{S\bibinitperiod}{}{}{}{}}%
-    }
-    \name{author}{1}{%
-      {{Šmith}{Š\bibinitperiod}{Someone}{S\bibinitperiod}{}{}{}{}}%
-    }
-    \strng{namehash}{ŠS1}
-    \strng{fullhash}{ŠS1}
-    \field{sortinit}{Š}
-  \endentry
-
-|;
-
-
-my $l22 = q|  \entry{L22}{book}{}
-    \name{labelname}{1}{%
-      {{{\v S}mith}{{\v S}\bibinitperiod}{Someone}{S\bibinitperiod}{}{}{}{}}%
-    }
-    \name{author}{1}{%
-      {{{\v S}mith}{{\v S}\bibinitperiod}{Someone}{S\bibinitperiod}{}{}{}{}}%
-    }
-    \strng{namehash}{v:SS1}
-    \strng{fullhash}{v:SS1}
-    \field{sortinit}{\v{S}}
-  \endentry
-
-|;
-
-
-my $l23 = q|  \entry{L23}{book}{}
-    \name{labelname}{1}{%
-      {{Smith}{S\bibinitperiod}{Šomeone}{Š\bibinitperiod}{}{}{}{}}%
-    }
-    \name{author}{1}{%
-      {{Smith}{S\bibinitperiod}{Šomeone}{Š\bibinitperiod}{}{}{}{}}%
-    }
-    \strng{namehash}{SŠ1}
-    \strng{fullhash}{SŠ1}
-    \field{sortinit}{S}
-  \endentry
-
-|;
-
-my $l24 = q|  \entry{L24}{book}{}
-    \name{labelname}{1}{%
-      {{Šmith}{Š\bibinitperiod}{Someone}{S\bibinitperiod}{}{}{}{}}%
-    }
-    \name{author}{1}{%
-      {{Šmith}{Š\bibinitperiod}{Someone}{S\bibinitperiod}{}{}{}{}}%
-    }
-    \strng{namehash}{ŠS1}
-    \strng{fullhash}{ŠS1}
-    \field{sortinit}{Š}
-  \endentry
-
-|;
-
-my $l25 = q|  \entry{L25}{book}{}
-    \name{labelname}{1}{%
-      {{{American\bibnamedelimb Psychological\bibnamedelimb Association,\bibnamedelimb Task\bibnamedelimb Force\bibnamedelimb on\bibnamedelimb the\bibnamedelimb Sexualization\bibnamedelimb of\bibnamedelimb Girls}}{A\bibinitperiod}{}{}{}{}{}{}}%
-    }
-    \name{author}{1}{%
-      {{{American\bibnamedelimb Psychological\bibnamedelimb Association,\bibnamedelimb Task\bibnamedelimb Force\bibnamedelimb on\bibnamedelimb the\bibnamedelimb Sexualization\bibnamedelimb of\bibnamedelimb Girls}}{A\bibinitperiod}{}{}{}{}{}{}}%
-    }
-    \strng{namehash}{A1}
-    \strng{fullhash}{A1}
-    \field{sortinit}{A}
-  \endentry
-
-|;
-
-my $l26 = q|  \entry{L26}{book}{}
-    \name{labelname}{1}{%
-      {{{Sci-Art\bibnamedelimb Publishers}}{S\bibinitperiod}{}{}{}{}{}{}}%
-    }
-    \name{author}{1}{%
-      {{{Sci-Art\bibnamedelimb Publishers}}{S\bibinitperiod}{}{}{}{}{}{}}%
-    }
-    \strng{namehash}{S1}
-    \strng{fullhash}{S1}
-    \field{sortinit}{S}
-  \endentry
-
-|;
-
-# Malformed anyway but a decent test
-my $l28 = q|  \entry{L28}{book}{}
-    \strng{namehash}{1}
-    \strng{fullhash}{1}
-    \field{sortinit}{0}
-    \warn{\item Name "Deux et al.,, O." is malformed (consecutive commas): skipping name}
-  \endentry
-
-|;
-
-
-my $l29 = q|  \entry{L29}{book}{}
-    \name{labelname}{1}{%
-      {{{U.S.\bibnamedelimb Department\bibnamedelimb of\bibnamedelimb Health\bibnamedelimb and\bibnamedelimb Human\bibnamedelimb Services,\bibnamedelimb National\bibnamedelimb Institute\bibnamedelimb of\bibnamedelimb Mental\bibnamedelimb Health,\bibnamedelimb National\bibnamedelimb Heart,\bibnamedelimb Lung\bibnamedelimb and\bibnamedelimb Blood\bibnamedelimb Institute}}{U\bibinitperiod}{}{}{}{}{}{}}%
-    }
-    \name{author}{1}{%
-      {{{U.S.\bibnamedelimb Department\bibnamedelimb of\bibnamedelimb Health\bibnamedelimb and\bibnamedelimb Human\bibnamedelimb Services,\bibnamedelimb National\bibnamedelimb Institute\bibnamedelimb of\bibnamedelimb Mental\bibnamedelimb Health,\bibnamedelimb National\bibnamedelimb Heart,\bibnamedelimb Lung\bibnamedelimb and\bibnamedelimb Blood\bibnamedelimb Institute}}{U\bibinitperiod}{}{}{}{}{}{}}%
-    }
-    \strng{namehash}{U1}
-    \strng{fullhash}{U1}
-    \field{sortinit}{U}
-  \endentry
-
-|;
-
-my $l31 = q|  \entry{L31}{book}{}
-    \name{labelname}{1}{%
-      {{{\~ Z}elly}{{\~ Z}\bibinitperiod}{Arthur}{A\bibinitperiod}{}{}{}{}}%
-    }
-    \name{author}{1}{%
-      {{{\~ Z}elly}{{\~ Z}\bibinitperiod}{Arthur}{A\bibinitperiod}{}{}{}{}}%
-    }
-    \name{editor}{1}{%
-      {{{\~Z}elly}{{\~Z}\bibinitperiod}{Arthur}{A\bibinitperiod}{}{}{}{}}%
-    }
-    \name{translator}{1}{%
-      {{{\~{Z}}elly}{{\~{Z}}\bibinitperiod}{Arthur}{A\bibinitperiod}{}{}{}{}}%
-    }
-    \strng{namehash}{126:ZA1}
-    \strng{fullhash}{126:ZA1}
-    \field{sortinit}{Z}
-  \endentry
-
-|;
-
-
-is_deeply(Biber::Input::file::bibtex::parsename('John Doe', 'author'), $name1, 'parsename 1');
-is_deeply(Biber::Input::file::bibtex::parsename('Doe, Jr, John', 'author'), $name2, 'parsename 2');
-is_deeply(Biber::Input::file::bibtex::parsename('von Berlichingen zu Hornberg, Johann Gottfried', 'author', {useprefix => 1}), $name3, 'parsename 3') ;
-is_deeply(Biber::Input::file::bibtex::parsename('von Berlichingen zu Hornberg, Johann Gottfried', 'author', {useprefix => 0}), $name4, 'parsename 4') ;
-is_deeply(Biber::Input::file::bibtex::parsename('{Robert and Sons, Inc.}', 'author'), $name5, 'parsename 5') ;
-is_deeply(Biber::Input::file::bibtex::parsename('al-Ṣāliḥ, ʿAbdallāh', 'author'), $name6, 'parsename 6') ;
-is_deeply(Biber::Input::file::bibtex::parsename('Jean Charles Gabriel de la Vallée Poussin', 'author', {useprefix => 1}), $name7, 'parsename 7');
-is_deeply(Biber::Input::file::bibtex::parsename('{Jean Charles Gabriel} de la Vallée Poussin', 'author'), $name8, 'parsename 8');
-is_deeply(Biber::Input::file::bibtex::parsename('Jean Charles Gabriel {de la} Vallée Poussin', 'author'), $name9, 'parsename 9');
-is_deeply(Biber::Input::file::bibtex::parsename('Jean Charles Gabriel de la {Vallée Poussin}', 'author'), $name10, 'parsename 10');
-is_deeply(Biber::Input::file::bibtex::parsename('{Jean Charles Gabriel} de la {Vallée Poussin}', 'author'), $name11, 'parsename 11');
-is_deeply(Biber::Input::file::bibtex::parsename('Jean Charles Gabriel Poussin', 'author'), $name12, 'parsename 12');
-is_deeply(Biber::Input::file::bibtex::parsename('Jean Charles {Poussin Lecoq}', 'author'), $name13, 'parsename 13');
-is_deeply(Biber::Input::file::bibtex::parsename('J. C. G. de la Vallée Poussin', 'author', {useprefix => 1}), $name14, 'parsename 14');
-is_deeply(Biber::Input::file::bibtex::parsename('E. S. El-{M}allah', 'author'), $name15, 'parsename 15');
-is_deeply(Biber::Input::file::bibtex::parsename('E. S. {K}ent-{B}oswell', 'author'), $name16, 'parsename 16');
-
-is( $out->get_output_entry($main,'l1'), $l1, 'First Last') ;
-is( $out->get_output_entry($main,'l2'), $l2, 'First Initial. Last') ;
-is( $out->get_output_entry($main,'l3'), $l3, 'Initial. Initial. Last') ;
-is( $out->get_output_entry($main,'l4'), $l4, 'First Initial Last') ;
-is( $out->get_output_entry($main,'l5'), $l5, 'First prefix Last') ;
-is( $out->get_output_entry($main,'l6'), $l6, 'First prefix prefix Last') ;
-is( $out->get_output_entry($main,'l7'), $l7, 'First Initial. prefix Last') ;
-is( $out->get_output_entry($main,'l8'), $l8, 'First Initial prefix Last') ;
-is( $out->get_output_entry($main,'l9'), $l9, 'First {Last Last}') ;
-is( $out->get_output_entry($main,'l10'), $l10, 'Last, Suffix, First') ;
-is( $out->get_output_entry($main,'l10a'), $l10a, 'Last, Suffix, First Initial.') ;
-is( $out->get_output_entry($main,'l11'), $l11, 'prefix Last, Suffix, First') ;
-is( $out->get_output_entry($main,'l13'), $l13, 'Last Last Last, Initial. Initial.');
-is( $out->get_output_entry($main,'l14'), $l14, 'Last Last-Last, First');
-is( $out->get_output_entry($main,'l15'), $l15, 'First F.{\bibinitdelim }F. Last');
-is( $out->get_output_entry($main,'l16'), $l16, 'First {F.\bibinitdelim F.} Last');
-is( $out->get_output_entry($main,'l17'), $l17, 'Last, First {F.\bibinitdelim F.}');
-is( $out->get_output_entry($main,'l18'), $l18, 'Last, First F.{\bibinitdelim }F.');
-is( $out->get_output_entry($main,'l19'), $l19, 'Firstname with hyphen');
-is( $out->get_output_entry($main,'l20'), $l20, 'Protected dual first name');
-is( $out->get_output_entry($main,'l22'), $l22u, 'LaTeX encoded unicode lastname');
-is( $out->get_output_entry($main,'l23'), $l23, 'Unicode firstname');
-is( $out->get_output_entry($main,'l24'), $l24, 'Unicode lastname');
-is( $out->get_output_entry($main,'l25'), $l25, 'Single string name');
-is( $out->get_output_entry($main,'l26'), $l26, 'Hyphen at brace level <> 0');
-is($section->bibentry('l27')->get_field('author')->count_elements, 1, 'Bad name with 3 commas');
-is( $out->get_output_entry($main,'l28'), $l28, 'Bad name with consecutive commas');
-is( $out->get_output_entry($main,'l29'), $l29, 'Escaped name with 3 commas');
-
-# A few tests depend set to non UTF-8 output
-# Have to use a new biber object when trying to change encoding as this isn't
-# dealt with in ->prepare
-$biber->parse_ctrlfile('names.bcf');
-$biber->set_output_obj(Biber::Output::BBL->new());
-
-# Biber options
-Biber::Config->setoption('bblencoding', 'latin1');
-
-# Now generate the information
-$biber->prepare;
-$out = $biber->get_output_obj;
-$section = $biber->sections->get_section(0);
-$main = $section->get_list('MAIN');
-$bibentries = $section->bibentries;
-
-is_deeply($bibentries->entry('l21')->get_field($bibentries->entry('l21')->get_field('labelnamename'))->nth_element(1)->get_firstname_i, ['{\v S}'], 'Terseinitials 1');
-is( $out->get_output_entry($main,'l12'), $l12, 'First First First First prefix prefix Last Last') ;
-is( $out->get_output_entry($main,'l21'), $l21, 'LaTeX encoded unicode firstname');
-is( $out->get_output_entry($main,'l22'), $l22, 'LaTeX encoded unicode lastname');
-is( $out->get_output_entry($main,'l31'), $l31, 'LaTeX encoded unicode lastname with tie char');
-
-unlink <*.utf8>;
->>>>>>> 7f5a5fad
+unlink <*.utf8>;