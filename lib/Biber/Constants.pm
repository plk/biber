package Biber::Constants;
use strict;
use warnings;
use Readonly;

use base 'Exporter';

our @EXPORT = qw{
                  @NAMEFIELDS
                  @LISTFIELDS
                  @LITERALFIELDS_BASE
                  @RANGEFIELDS
                  @VERBATIMFIELDS
                  @TITLEFIELDS
                  @KEYFIELDS
                  @COMMASEP_FIELDS
                  @ENTRIESTOSPLIT
                  @LITERALFIELDS
                  %SKIPFIELDS
                  %CONFIG_DEFAULT
                  $BIBLATEX_VERSION
                  $BCF_VERSION
                  $BIBER_SORT_FINAL
                  %ALIASES
                  %NUMERICALMONTH
                  %BIBLATEXML_FORMAT_ELEMENTS
                  @BIBLATEXML_FORMATTEXT
                  @BIBLATEXML_FORMATTEXT_B
                  %FIELDS_WITH_CHILDREN
              };

# this is the latest <major.minor> version of biblatex.sty
Readonly::Scalar our $BIBLATEX_VERSION => '0.8';
# this is the latest version of the BCF xml format
Readonly::Scalar our $BCF_VERSION => '0.8f';

our $BIBER_SORT_FINAL = 0;

## Biber CONFIGURATION DEFAULTS
our %CONFIG_DEFAULT = (
  validate => 0,
  fastsort => 1,
  mincrossrefs =>  2,
  unicodebbl =>  0,
  unicodebib =>  0,
  bibdata =>  undef ,
  allentries =>  0,
  useprd =>  0,
  debug =>  0,
  quiet => 0,
<<<<<<< HEAD
  nolog => 0,
=======
  wraplines => 0,
>>>>>>> 1466f2bc
  collate_options => 'level=>2, table=>"latinkeys.txt"',
);

### biblatex fields

Readonly::Array our @NAMEFIELDS  =>   qw{
  author editor shortauthor shorteditor commentator translator redactor 
  annotator bookauthor introduction foreword afterword holder sortname 
  namea nameb namec };

Readonly::Array our @LISTFIELDS  =>   qw{
  publisher address location school institution organization language origlocation
  origpublisher lista listb listc listd liste listf };

Readonly::Array our @LITERALFIELDS_BASE  =>   qw{
  abstract addendum annotation chapter date day edition eid howpublished isan isbn
  ismn isrn issn issue iswc label month nameaddon note number pagetotal part
  series shorthand shorthandintro shortjournal shortseries eprinttype urlday
  urlmonth urlyear urldate venue version volume volumes usera userb userc userd
  usere userf hyphenation crossref entrysubtype execute gender sortkey sortyear
  xref
  };

Readonly::Array our @TITLEFIELDS => qw{ title 
  subtitle titleaddon shorttitle sorttitle indextitle indexsorttitle
  origtitle issuetitle issuesubtitle maintitle mainsubtitle maintitleaddon
  booktitle booksubtitle booktitleaddon journal journaltitle journalsubtitle
  reprinttitle eventtitle };

# Fields that are used internally by biber but are not passed to the bbl output
Readonly::Array our @SKIPFIELDS => qw{ sortname sorttitle presort sortkey
  sortyear library remarks date urldate };
our %SKIPFIELDS = map { $_ => 1 } @SKIPFIELDS;

Readonly::Array our @RANGEFIELDS     =>  qw{ origyear pages year };
Readonly::Array our @VERBATIMFIELDS  =>  qw{ doi eprint file pdf url verba verbb verbc };
Readonly::Array our @KEYFIELDS  =>   qw{ 
  authortype bookpagination editortype origlanguage pagination 
  type nameatype namebtype namectype };
Readonly::Array our @COMMASEP_FIELDS => qw{ options keywords entryset };

Readonly::Array our @ENTRIESTOSPLIT  =>  ( @NAMEFIELDS, @LISTFIELDS );

# literal and integer fields
# TODO add keys for selecting script, language, translation, transliteration.

# TODO validate the keys in the @keyfields ?

Readonly::Array our @LITERALFIELDS => ( @TITLEFIELDS, @LITERALFIELDS_BASE, @KEYFIELDS );

Readonly::Hash our %ALIASES => ( 
  'address' => 'location',
  'school'  => 'institution',
  'annote'  => 'annotation',
  'key'     => 'sortkey'
);

Readonly::Hash our %NUMERICALMONTH => (
  'January' => 1,
  'February' => 2,
  'March' => 3,
  'April' => 4,
  'May' => 5,
  'June' => 6,
  'July' => 7,
  'August' => 8,
  'September' => 9,
  'October' => 10,
  'November' => 11,
  'December' => 12,
  'january' => 1,
  'february' => 2,
  'march' => 3,
  'april' => 4,
  'may' => 5,
  'june' => 6,
  'july' => 7,
  'august' => 8,
  'september' => 9,
  'october' => 10,
  'november' => 11,
  'december' => 12,
  'jan' => 1,
  'feb' => 2,
  'mar' => 3,
  'apr' => 4,
  'may' => 5,
  'jun' => 6,
  'jul' => 7,
  'aug' => 8,
  'sep' => 9,
  'oct' => 10,
  'nov' => 11,
  'dec' => 12
);

# TODO ask PL to define mkbibsubscript in biblatex ?
Readonly::Hash our %BIBLATEXML_FORMAT_ELEMENTS => (
  'bib:quote'       => 'mkbibquote',
  'bib:subscript'   => 'textsubscript',
  'bib:superscript' => 'mkbibsuperscript',
  'bib:emphasis'    => 'mkbibemph'
);

Readonly::Array our @BIBLATEXML_FORMATTEXT => qw(
  abstract
  addendum
  annotation
  booksubtitle
  booktitleaddon
  issue
  issuetitleaddon
  issuesubtitle
  journalsubtitle
  mainsubtitle
  maintitleaddon
  note
  origtitle
  reprinttitle
  subtitle
  titleaddon
  venue
  publisher
  origpublisher
  publisherinfo
  item
  publishername
  remarks 
  );

Readonly::Array our @BIBLATEXML_FORMATTEXT_B => qw(
  booktitle
  eventtitle
  issuetitle
  journaltitle
  maintitle
  shorttitle
  title 
  );

our %FIELDS_WITH_CHILDREN = map { 'bib:'. $_ => 1 } ( @BIBLATEXML_FORMATTEXT, @BIBLATEXML_FORMATTEXT_B );

1;

__END__

=pod

=head1 NAME

Biber::Constants - global constants for biber

=head1 AUTHOR

François Charette, C<< <firmicus at gmx.net> >>
Philip Kime C<< <philip at kime.org.uk> >>

=head1 BUGS

Please report any bugs or feature requests on our sourceforge tracker at
L<https://sourceforge.net/tracker2/?func=browse&group_id=228270>. 

=head1 COPYRIGHT & LICENSE

Copyright 2009 François Charette and Philip Kime, all rights reserved.

This program is free software; you can redistribute it and/or modify it
under the same terms as Perl itself.

=cut

# vim: set tabstop=4 shiftwidth=4 expandtab: <|MERGE_RESOLUTION|>--- conflicted
+++ resolved
@@ -48,11 +48,8 @@
   useprd =>  0,
   debug =>  0,
   quiet => 0,
-<<<<<<< HEAD
   nolog => 0,
-=======
   wraplines => 0,
->>>>>>> 1466f2bc
   collate_options => 'level=>2, table=>"latinkeys.txt"',
 );
 
