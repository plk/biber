* DONE biblatex firstinits option to giveninits
* DONE useprefix per names/name?
* DONE More flexible sorting allowing arbitrary name part order?
* DONE name taxonomy (first, middle, last) needs to be generalised. Internally in Biber too
** firstname -> given
** lastname -> family
** middlename -> middle
** prefix -> prefix
** suffix -> suffix
* DONE lastname mandatory relaxed? How about just mandatory that some part is defined since sorting isn't always on lastname first?
* DONE name parts and gender types in data model as constants
* DONE \keypart round \namepart
* DONE make namepart specs
** DONE named
** DONE selectable per sortlist
*** DONE abx@aux@sortscheme etc. probably this needs to be generalised to mentioned refcontexts
** DONE per-entry
** DONE per-namelist, per name
* DONE hashes use static construction from DM name constants - problem with uniquelist
* DONE tool mode bltx output should write schema but controlled by option (normal output uses same option)
* DONE per-names/name options are not in .bcf - matters?
* DONE per-namelists/per-name options
** DONE needs per names/name support in biblatex and in bbl
** DONE sortnamekeyscheme needs per entry/names/name in bbl
** DONE biblatex macro support in formats for sortnamekeyscheme
** DONE What to do with gender attribute on name?
* DONE Document example in biblatex manual of compound keypart
* DONE implement patronymic namepart example
* DONE Document year/month (datepart fields) are not allowed in bltxml
* DONE Sorting
** OM/GRT enhancememts?
** Some integer tests with <=>?
* DONE Transliteration interface
** Waiting for L::T release then make this a dep.
* DONE Year is missing for knuth:ct in sorting.t?
* DONE biblatexml.pm date parsing
* DONE BCE, circa etc.
** In bbl/bblxml output
*** year should be yearabs
*** new *dateera={beforecommonera/commonera} and these should be localisation strings
** datezeros needs to force zeros, not just assume, then testoutput again
* DONE biblatex output for date metadata
* DONE biblatex input for date metadata
* DONE enforce date field naming - where?
* DONE datezeros needs to force zeros
* DONE biblatex new test doc
* DONE docs - negs, explicit era versions, bce bool, locale strings, circa/uncertain format and bools
* DONE Test negative date sorting
* DONE Volume and ? to ints and remove padding?
* DONE Enforce year/month format as ints - sortyear should be int only and documented so. Enforce in biber (not datamodel as it's not part of that)
* DONE final sort elements copy string into all further fields which dies on int schema
* DONE Tune ...
* DONE Remove/convert fastsort?
* DONE Decomm RIS
* DONE Eras/circa/uncertain in cites
* DONE uniquename and initstrings etc. for xname should use DM and no explicit nameparts.
  ** Config.pm read for unt
  ** Document \DeclareUniquenameTemplate, add to release notes, add to XSLT
* DONE useprefix namelist and name scope with bibtex
* DONE LabelalphaNameTemplate implementation
** DONE .bcf read
** DONE config.pm opt read
** DONE compound, strwidth replace pstrwidth, pcompound and compound
** DONE xsl update
** DONE Doc - move pstrwidth (remove) -> strwidth, pcompound (remove) -> compound, strwidth on lant overrides on lat
* DONE sortgiveninits
** DONE Should be moved to option of \namepart in SNKS
** DONE Remove biber option and make biblatex deprecated
** DONE Fix in Internals, Remove from Constants.pm and Config.pm
** DONE Change schema, .bcfs, xsl, doc
* DONE giveninits should be autogen and <name>inits
** DONE Doc (including scope)
* DONE 'given' in _getnamehash_u in Internals - can be abstracted?
* DONE nullable_check in Biber.pm - needed? It's a deep loop
* DONE donames stuff is messy
* DONE hash/fullhash for all names
* DONE Implement EDTF Date/Times
** DONE circa/uncertain/era should apply to individual dates, not the range.
** DONE 5.2.5 - seasons - new field (not in DM, only from date parsing), containing localisation string
** DONE iso8601 -> EDTF in biblatex with fallback 
** DONE < year for CE/AD
** DONE Document *season and all label* new fields
** DONE cite in 96 is circa xxxx-yyyy instead of circa xxxx-circa yyyy
*** DONE Document mkday,month,yearzeros, changes
** DONE 5.2.2 - expand to ranges in biber and put in \Xdateuncertain{}
*** DONE biblatex unspec
*** DONE Document, remove 5.2.2 exclusion 96-test
** DONE Default for era
*** DONE edtf toggle can be removed (not tests - see below)
*** DONE Make a 'simple' option for dateera, default
*** DONE make a value for dateera that can be tested, perhaps usermode too
*** DONE convert edtf toggle tests to check for 'simple'
*** DONE This will need to be added to mkranges like labelname but for edtf, no choice as now
*** Doc, 96
** DONE Putting all date meta things into labeldate resolution breaks the ability to treat labeldate parts as normal datepart fields. They shouldn't be applied there really - when they hit forcezeros etc. they cause an error. When they are simpler, forcezeros etc. can have \IfInteger to skip "nodate" etc. labeldate part values. However, labelyear printing in authoryear cites is already processed into a range etc. This probably shouldn't be the case any more so that labelyear is more easily processing like other years.
** DONE times
*** DONE Option to decide TZ format (none, "EST", num). Get rid of "floating" in bbl
*** DONE timezeros option?
*** DONE \mktimezeros - needs options like mkdatezeros? probably not as each component is 2 digits
*** DONE option labeldate makes time fields available
*** DONE \bibtimesep, \bibtimezonesep AM PM strings
*** DONE TZ display option
*** DONE formats - 24hour (normal and compressed), 12 hour am/pm (localised)
*** DONE Document *time={HH,HHcomp,hh} opts and formats, timelabel, alltimes, Expand bib:use:dat to include times. Format docs in aut:fmt:ich
* DONE EDTF should set dateera=simple and use \dateeraprintpre/\enddateeraprintpre
* DONE dateera=simple should -1 all bce years on output
** DONE Remove yearabs from biber, biblatex needs to +1 all bce abs values on output when dateera is not "astronomical"
** DONE fix biber tests
** DONE Fix spaces in cites, run tests, upload, reply
* DONE bibtex output only works on bibtex input data as it uses ->rawfields - should be able to base it on biblatexml output
** DONE name to bib and name to xnamebib in Name.pm
** DONE Name lists "and others"
** DONE name list output should use namesep option value
** DONE name list output needs to care about x vs normal for per-namelist options.
** DONE error could be raw fields which are found by get_field?
** DONE *seps should have separate output versions, same as input ones
** DONE Output annotations
** DONE Order of fields needs to be determined
** DONE Document all in biber manual, add output_xname, output_*sep to the table there
** DONE Remove raw and references to raw
** DONE Check idiosyncratic fields in input bibtex.pm like keywords etc.
** DONE Tool tests with --output-xname
* DONE Julian cutoff
** DONE cutoff option *must* be YYYY-MM-DD. Can be true or custom date. Document. Examples.
** DONE Passed in .bcf, probably no need to update schema if simple option. Must be in .bcf data model as global option.
** DONE Biber needs to put a *(end)datejulian boolean in the .bbl
** DONE Define \if*(end)datejulian and \if(end)datejulian tests
* DONE datelabel has to become labeldate somehow, for consistency
* DONE Times - more work
** DONE Add to EDTF
** DONE Add time output to standard formats (don't forget ranges in .lbx)
*** DONE bibdatetimesp should be space by default for non EDTF output
** DONE Document \print*time are stand-alone time prints and \printdate will print times if *dateusetime is set
** DONE Document *dateusetime, labeldateusetime, alldatesusetime and \bibdatetimesep
** DONE Add *dateusetime, labeldateusetime, alldatesusetime to scope table in doc
** DONE Document that the *usetime options do nothing with compact date range formats as this would be confusing.
** DONE New output format like EDTF but options
* DONE extrayear, (namestring, namestrings, namedisschema)->uniquelist, uniquename
* DONE biblatexml.pm needs uniquenametemplate processing removing
* DONE sorting scheme names are not used. Create multiple and refer by name as with other dlist
* DONE presort, exclude and include should not be inside a sorting spec
* DONE ISO8601:2016
** DONE Refer to biblatex date format in docs as ISO8601-201? Part 2, Clause 4 Extended Format
** DONE Replace all EDTF refs in comments with ISO8601-2:2016
** DONE Need to define the profile and conformance to the various level 1 and level 2 features (see 4.1.2)
** DONE Uncertain+approximate ('?~') is now '%'
** DONE Unspecified 'u' is now 'X'
** DONE unknown, * -> missing, open -> ..
** DONE 'circa' should become 'approximate' to align with ISO8601
* DONE Look into variable length look/behinds in decode: http://www.drregex.com/2019/02/variable-length-lookbehinds-actually.html
* DONE New sourcemap verb fieldsource=cited/nocited?
* DONE XDATA generalisation
** DONE DOT output?
** DONE tool output
*** DONE tests with resolve/non resolve and output seps change
*** DONE output_xdatasep in tool mode
** DONE Document
*** DONE Default position when omitted for list sources is 1
*** DONE granular xdata doesn't work for dates
*** DONE granular xdata at field level and below must be between same field and datatypes
* DONE sortcites changes
** DONE <bcf:sortingnamekeytemplate visibility_type="cite">
** DONE create APA template, set as default, switch refcontext for \printbibliography to normal
** DONE Doc new \visibility option, bump .bcf version
<<<<<<< HEAD
** DONE doc \AtBeginRefsection, just after refsection number setting
* TODO Multiscript
** TODO default mslang for field selection is global->refcontext->entry, what about field items?
** TODO LANGIDOPTS and how they interact with LANGID->mslang
** DONE Documentation
*** DONE \fieldmsforms{fieldname} \fieldmslangs{fieldname} (only in formats)
*** DONE \currentmsforms and  \curentmslangs (only in formats)
*** DONE Annotation macros + MS args
*** DONE NAMEnamehash, NAMEbibnamehash NAMEfullhas etc. are now NAMEFORMLANGnamehash and NAMEFORMLANGbibnamehash (also doc in changes as incompat change)
*** DONE CHANGES - breaking get/has/if*annotation have opt args as #1 and #2 and so need defaulting if not present [][]
*** DONE \printfield
*** DONE \printlist*
*** DONE \printname
*** DONE \iffieldundef (doc that tests for any alternates with no ms args)
*** DONE \ifmsentryfield
*** DONE \currentmsform \currentmslang only defined for MS fields
*** DONE langtags annotation overrides entry/field language
*** DONE \DeclareDatamodelMultiscriptEntryfields and \ResetDatamodelMultiscriptEntryfields
*** DONE multiscriptforms constant
*** DONE 'langtags' special annotation name.
*** DONE msform/mslang biblatex global options. The options control which alternates are selected in various templates by biber and which alternates are selected by \cites/\print* in refcontexts.
*** DONE msform/mslang refcontext options to select the defaults for \printfield and cites etc. Don't need to be passed to biber via .bcf as the biber needs for mslang/msform are already addressed as they indirectly change the current refcontext templates which in turn changes data. These options are there to influence the biblatex side of things. Default to globals.
*** DONE biber mslang option and that this is checked after biblatex global/entry(LANGID) (for tool mode use)
*** DONE \field in \DeclareLabelalphaTemplate to say that non-name list fields apply the template to each list member
*** DONE Inheritance is of all alternates
*** DONE msstrict and LANGID->mslang
*** DONE where to put name:langswitchon/off in custom name formats (after name:delim, see .def)
*** DONE Add to general docs
**** TODO general citation/print*/if*
*** DONE Default global mslang to main document language BCP47 tag equivalent

** TODO biblatex
*** DONE Datamodel
**** DONE Add valid multiscript fields to datamodel
**** DONE Add new datamodel constant list of default forms (original, transliteration, transcription, translation)
*** DONE msform and mslang biblatex global options
*** DONE msform and mslang biblatex refcontext options (but not passed to biber), inherit from global
*** DONE around 4560 in biblatex.sty - add mslang name option and set some macro, expose to user
*** DONE sorting templates
*** DONE labelalphatemplate
*** DONE labelnamespec/labeltitlespec
*** DONE Xsource fields need to be \fieldsource and have two optional args. #1source calls audit
*** DONE \blx@bbl@msformsdef and  \blx@bbl@mslangsdef are csvs of all forms/langs used for loading langs
*** DONE Save list of forms and langs per entry@field and make user macros
*** DONE plain lists per-item - move switching like names to formats
*** DONE multiscript fields/lists/names
**** DONE blx@bbl@msdef@i
**** DONE \printfield
**** DONE \printlist
**** DONE \printname
**** DONE \iffieldundef
**** DONE langtags annotation override for print*
**** DONE indexfield
**** DONE indexlist
**** DONE indexname
**** DONE \blx@imc@thefield
**** DONE \blx@imc@strfield
**** DONE \blx@imc@usefield
**** DONE \blx@imc@thelist
**** DONE \blx@imc@strlist
**** DONE \blx@imc@thefirstlistitem
**** DONE \blx@imc@strfirstlistitem
**** DONE \blx@imc@usefirstlistitem
**** DONE \blx@imc@thename
**** DONE \blx@imc@strname
**** DONE \blx@imc@clearfield (must provide both form/lang or neither)
**** DONE \blx@imc@clearlist (must provide both form/lang or neither)
**** DONE \blx@imc@clearname (must provide both form/lang or neither)
**** DONE \blx@savename
**** DONE \blx@savelist
**** DONE \blx@savefield
**** DONE blx@imc@savefield
**** DONE blx@imc@savelist
**** DONE blx@imc@savename
**** DONE blx@imc@savefieldcs
**** DONE blx@imc@savelistcs
**** DONE blx@imc@savenamecs
**** DONE \blx@imc@restorefield
**** DONE \blx@imc@restorelist
**** DONE \blx@imc@restorename
**** DONE \blx@imc@iffieldsequal
**** DONE \blx@imc@iflistssequal
**** DONE \blx@imc@ifnamesequal
**** DONE \blx@imc@iffieldequals
**** DONE \blx@imc@iflistequals
**** DONE \blx@imc@ifnameequals
**** DONE \blx@imc@iffieldequalcs
**** DONE \blx@imc@iflistequalcs
**** DONE \blx@imc@ifnameequalcs
**** DONE \blx@imc@iffieldequalstr
**** DONE \blx@iffieldxref
**** DONE \blx@iflistxref
**** DONE \blx@ifnamexref
**** DONE \citefield
**** DONE \citelist
**** DONE \citename
**** DONE \blx@imc@docsvfield
**** DONE \blx@imc@forcsvfield
**** DONE \blx@imc@iffieldint
**** DONE \blx@imc@iffieldnum
**** DONE \blx@imc@iffieldnums
**** DONE \blx@imc@iffieldpages
**** DONE \blx@imc@iffieldbibstring
**** DONE \blx@imc@iffieldplusstringbibstring
**** DONE \blx@imc@iflistequals
**** DONE \blx@imc@iffieldxref
**** DONE \blx@imc@iflistxref
**** DONE \blx@imc@ifnamexref
**** DONE \DeprecateField
**** DONE \DeprecateList
**** DONE \DeprecateName
**** DONE \blx@bbl@titles
**** DONE \DeprecateFieldWithReplacement
**** DONE \DeprecateListWithReplacement
**** DONE \DeprecateNameWithReplacement
**** DONE Add namepart alternates to name and list formats
*** DONE Default global mslang to main document language BCP47 tag equivalent
*** DONE blx@TE@hook definitions for modified macros
*** TODO output sortlocale in .bcf as BCP-47 when possible (polyglossia 1.47+/babel?)
*** DONE \blx@indextitle needs to be put somewhere else and made c/lmslang aware
*** TODO lang switch for overrides (not working for shorthands for bblend macros still)

*** DONE port \ifmsselect to lists/names. Does it need a general replacement everywhere?
*** DONE doc in general - "root"alternate - uniqueness etc. info only generated for root, all other alternates are just alternative to be printed, not processed. Hashed are generated for comparisons.
*** DONE User interface to \blx@msselect and doc; shoudl allow langs and bcp47 as first arg
** DONE biber
*** DONE inserted related fields should inherit the parent default mslang and if different mslang to parent, insert a langtags annotation for switching.
*** DONE remove LOCALE_MAP_R in biber, move to biblatex and provide override for BCP47->babel until comprehensive package for this (or babel/polyglossia support BCP47). Remove msmaplangs output in biber and reading in biblatex, replace use of this in biblatex with new interface, change doc which uses BCP47 in langid
*** DONE cleardata/resetdata - fieldsources, annotations and msnameparts
*** DONE grouping around nested \dos
*** DONE form= and lang= in maps
**** DONE fix error in multiscript test when _fr is changed to _es
**** DONE Put in map in multiscript.bcf to change _es to _fr
**** DONE Add map_field_source/target_form/lang to biblatex output and document
*** DONE Decomm DOT output
*** DONE Parsing BCP47 function https://tools.ietf.org/html/bcp47
*** DONE Names and lists
**** DONE Need new List object
**** DONE Namelists need msform and mslang accessor for items
**** DONE Lists need msform and mslang accessor for items
**** DONE Both need these populating on data read with inherit/override of FieldValue default by annotations
*** DONE FieldValue object
*** DONE xdata needs forms and langs
*** DONE Check for valid forms on first parsing
*** DONE What to do for invalid langtags?
*** DONE biblatexml input
*** DONE bibtex output
*** DONE biblatexml output
*** DONE labelnamespec/labeltitlespec
**** DONE form/lang in labelnamespec is not working - lots of errors
**** DONE .bcf schema
**** DONE XSL
*** DONE labelnamesource/labeltitlesource
*** DONE Xnamehash, Xbibnamehash need generalising for alternates (~2695 in Biber.pm) and in bbl/bblxml output. Then these macros need different parsing in biblatex
*** DONE bblxml output
**** DONE labelnamesource/labeltitlesource need form/lang outputting and schema changing for bblxml
*** DONE bbl output
**** DONE langtags annotations for names go into mslang option in the name and .bbl (as well as annotions) (->nth_mslang)
**** DONE DataList.pm needs alternates loops (instantiate_entry())
*** DONE inheritance templates
*** DONE sorting templates
*** DONE labelalphatemplate
*** DONE audit of field subs
**** DONE set_field()
**** DONE set_datafield()
**** DONE get_field()
**** DONE get_datafield()
**** DONE field_exists()
*** DONE Add inheritance test to multiscript.t
*** DONE xsl for sorting/labelalpha templates
*** DONE elide form/lang on output when default? No.
*** DONE fix all test outputs

        
  
=======
** DONE doc \AtBeginRefsection, just after refsection number setting
>>>>>>> f1494d16
<|MERGE_RESOLUTION|>--- conflicted
+++ resolved
@@ -162,7 +162,6 @@
 ** DONE <bcf:sortingnamekeytemplate visibility_type="cite">
 ** DONE create APA template, set as default, switch refcontext for \printbibliography to normal
 ** DONE Doc new \visibility option, bump .bcf version
-<<<<<<< HEAD
 ** DONE doc \AtBeginRefsection, just after refsection number setting
 * TODO Multiscript
 ** TODO default mslang for field selection is global->refcontext->entry, what about field items?
@@ -337,7 +336,4 @@
 *** DONE fix all test outputs
 
         
-  
-=======
-** DONE doc \AtBeginRefsection, just after refsection number setting
->>>>>>> f1494d16
+  