--- conflicted
+++ resolved
@@ -168,15 +168,9 @@
 
 |;
 
-<<<<<<< HEAD
-my $t1 = q|  \entry{t1}{misc}{}
+my $t1 = q+  \entry{t1}{misc}{}
     \name{labelname}{1}{}{%
       {{uniquename=0}{Brown}{B\bibinitperiod}{Bill}{B\bibinitperiod}{}{}{}{}}%
-=======
-my $t1 = q+  \entry{t1}{misc}{}
-    \name{labelname}{1}{%
-      {{Brown}{B\bibinitperiod}{Bill}{B\bibinitperiod}{}{}{}{}}%
->>>>>>> 64d21873
     }
     \name{author}{1}{}{%
       {{}{Brown}{B\bibinitperiod}{Bill}{B\bibinitperiod}{}{}{}{}}%
@@ -185,12 +179,7 @@
     \strng{fullhash}{BB1}
     \field{labelalpha}{Bro92}
     \field{sortinit}{B}
-<<<<<<< HEAD
-    \field{title}{90\% of Normal things {$^{3}$}}
-=======
-    \count{uniquename}{0}
     \field{title}{10\% of [100] and 90\% of $Normal_2$ | \& \# things {$^{3}$}}
->>>>>>> 64d21873
     \field{year}{1992}
     \field{pages}{100\bibrangedash}
     \keyw{primary, something,somethingelse}
