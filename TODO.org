<<<<<<< HEAD
* Multiscript
** Document that maps must specify form/lang, there is no auto mapping of all field variants. This would be messy at best.
** Inidividual name hashes are different between variants - does this matter?
** Get rid of origtitle, origpublisher, origlocation?
* New tool mode option for output type
* Not all tool mode options are relevant for all output types, table in docs saying which does what
* Biblatexml output
* Sample XSLT transform but not in biber

=======
* New tool mode option for output type - no, use output_type with error checking for valid values in tool mode etc. Add input_format too for tool mode use.
* Not all tool mode options are relevant for all output types, table in docs saying which does what
* Biblatexml output
* Sample XSLT transform but not in biber
>>>>>>> 2cdd078f
<|MERGE_RESOLUTION|>--- conflicted
+++ resolved
@@ -1,4 +1,3 @@
-<<<<<<< HEAD
 * Multiscript
 ** Document that maps must specify form/lang, there is no auto mapping of all field variants. This would be messy at best.
 ** Inidividual name hashes are different between variants - does this matter?
@@ -7,10 +6,3 @@
 * Not all tool mode options are relevant for all output types, table in docs saying which does what
 * Biblatexml output
 * Sample XSLT transform but not in biber
-
-=======
-* New tool mode option for output type - no, use output_type with error checking for valid values in tool mode etc. Add input_format too for tool mode use.
-* Not all tool mode options are relevant for all output types, table in docs saying which does what
-* Biblatexml output
-* Sample XSLT transform but not in biber
->>>>>>> 2cdd078f
