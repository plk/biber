package Biber::Input::file::bibtex;
use v5.16;
use strict;
use warnings;
use sigtrap qw(handler TBSIG SEGV);
use base 'Exporter';

use Carp;
use Text::BibTeX qw(:nameparts :joinmethods :metatypes);
use Text::BibTeX::Name;
use Text::BibTeX::NameFormat;
use Biber::Constants;
use Biber::DataModel;
use Biber::Entries;
use Biber::Entry;
use Biber::Entry::Names;
use Biber::Entry::Name;
use Biber::Sections;
use Biber::Section;
use Biber::Utils;
use Biber::Config;
use Encode;
use File::Spec;
use File::Slurp::Unicode;
use File::Temp;
use Log::Log4perl qw(:no_extra_logdie_message);
use List::AllUtils qw( :all );
use URI;
use XML::LibXML::Simple;

my $logger = Log::Log4perl::get_logger('main');

state $cache; # state variable so it's persistent across calls to extract_entries()
use vars qw($cache);



=head2 init_cache

    Invalidate the T::B object cache. Used only in tests when e.g. we change the encoding
    settings and therefore must force a re-read of the data

=cut

sub init_cache {
  $cache = {};
}

# Determine handlers from data model
my $dm = Biber::Config->get_dm;
my $handlers = {
                'field' => {
                            'csv'      => \&_verbatim,
                            'code'     => \&_literal,
                            'date'     => \&_date,
                            'entrykey' => \&_literal,
                            'integer'  => \&_literal,
                            'key'      => \&_literal,
                            'literal'  => \&_literal,
                            'range'    => \&_range,
                            'verbatim' => \&_verbatim,
                            'uri'      => \&_uri,
                           },
                'list' => {
                           'entrykey' => \&_literal,
                           'key'      => \&_list,
                           'literal'  => \&_list,
                           'name'     => \&_name,
                          }
};


=head2 TBSIG

     Signal handler to catch fatal Text::BibTex SEGFAULTS. It has bugs
     and we want to say at least something if it coredumps

=cut

sub TBSIG {
  my $sig = shift;
  $logger->logdie("Caught signal: $sig\nLikely your .bib has a very bad entry which causes libbtparse to crash: $!");
}

=head2 extract_entries

   Main data extraction routine.
   Accepts a data source identifier, preprocesses the file and then
   looks for the passed keys, creating entries when it finds them and
   passes out an array of keys it didn't find.

=cut

sub extract_entries {
  my ($source, $keys) = @_;
  my $secnum = $Biber::MASTER->get_current_section;
  my $section = $Biber::MASTER->sections->get_section($secnum);
  my $filename;
  my @rkeys = @$keys;
  my $tf; # Up here so that the temp file has enough scope to survive until we've used it
  $logger->trace("Entering extract_entries() in driver 'bibtex'");

  # Get a reference to the correct sourcemap sections, if they exist
  my $smaps = [];
  # Maps are applied in order USER->STYLE->DRIVER
  if (defined(Biber::Config->getoption('sourcemap'))) {
    # User maps
    if (my $m = first {$_->{datatype} eq 'bibtex' and $_->{level} eq 'user' } @{Biber::Config->getoption('sourcemap')} ) {
      push @$smaps, $m;
    }
    # Style maps
    if (my $m = first {$_->{datatype} eq 'bibtex' and $_->{level} eq 'style' } @{Biber::Config->getoption('sourcemap')} ) {
      push @$smaps, $m;
    }
    # Driver default maps
    if (my $m = first {$_->{datatype} eq 'bibtex' and $_->{level} eq 'driver'} @{Biber::Config->getoption('sourcemap')} ) {
      push @$smaps, $m;
    }
  }

  # If it's a remote data file, fetch it first
  if ($source =~ m/\A(?:http|ftp)(s?):\/\//xms) {
    $logger->info("Data source '$source' is a remote BibTeX data source - fetching ...");
    if ($1) { # HTTPS
      # use IO::Socket::SSL qw(debug99); # useful for debugging SSL issues
      # We have to explicitly set the cert path because otherwise the https module
      # can't find the .pem when PAR::Packer'ed
      if (not exists($ENV{PERL_LWP_SSL_CA_FILE}) and
          not defined(Biber::Config->getoption('ssl-nointernalca'))) {
        require Mozilla::CA; # Have to explicitly require this here to get it into %INC below
        # we assume that the default CA file is in .../Mozilla/CA/cacert.pem
        (my $vol, my $dir, undef) = File::Spec->splitpath( $INC{"Mozilla/CA.pm"} );
        $dir =~ s/\/$//; # splitpath sometimes leaves a trailing '/'
        $ENV{PERL_LWP_SSL_CA_FILE} = File::Spec->catpath($vol, "$dir/CA", 'cacert.pem');
      }
      if (defined(Biber::Config->getoption('ssl-noverify-host'))) {
          $ENV{PERL_LWP_SSL_VERIFY_HOSTNAME} = 0;
      }
      require LWP::Protocol::https;
    }
    require LWP::Simple;
    $tf = File::Temp->new(TEMPLATE => 'biber_remote_data_source_XXXXX',
                          DIR => $Biber::MASTER->biber_tempdir,
                          SUFFIX => '.bib');
    unless (LWP::Simple::is_success(LWP::Simple::getstore($source, $tf->filename))) {
      biber_error("Could not fetch '$source'");
    }
    $filename = $tf->filename;
  }
  else {
    # Need to get the filename even if using cache so we increment
    # the filename count for preambles at the bottom of this sub
    unless ($filename = locate_biber_file($source)) {
      biber_error("Cannot find '$source'!")
    }
  }

  # Text::BibTeX can't be controlled by Log4perl so we have to do something clumsy
  # We can't redirect STDERR to a variable as libbtparse doesnt' use PerlIO, just stdio
  # so it doesn't understand this. It does understand normal file redirection though as
  # that's standard stdio.
  # The Log4Perl setup outputs only to STDOUT so redirecting all STDERR like this is
  # ok since only libbtparse will be writing there
  my $tberr = File::Temp->new(TEMPLATE => 'biber_Text_BibTeX_STDERR_XXXXX',
                               DIR => $Biber::MASTER->biber_tempdir);
  my $tberr_name = $tberr->filename;
  open OLDERR, '>&', \*STDERR;
  open STDERR, '>', $tberr_name;

  # Increment the number of times each datafile has been referenced
  # For example, a datafile might be referenced in more than one section.
  # Some things find this information useful, for example, setting preambles is global
  # and so we need to know if we've already saved the preamble for a datafile.
  $cache->{counts}{$filename}++;

  # Don't read the file again if it's already cached
  unless ($cache->{data}{$filename}) {
    $logger->debug("Caching data for BibTeX format file '$filename' for section $secnum");
    cache_data($filename);
  }
  else {
    $logger->debug("Using cached data for BibTeX format file '$filename' for section $secnum");
  }

  if ($section->is_allkeys) {
    $logger->debug("All cached citekeys will be used for section '$secnum'");
    # Loop over all entries, creating objects
    while (my ($key, $entry) = each %{$cache->{data}{$filename}}) {
      unless (create_entry($key, $entry, $source, $smaps)) {
        # if create entry returns false, remove the key from the cache
        @{$cache->{orig_key_order}{$filename}} = grep {$key ne $_} @{$cache->{orig_key_order}{$filename}};
      }
    }

    # Loop over all aliases, creating data in section object
    # Since this is allkeys, we are guaranteed that the real entry for the alias
    # will be available
    while (my ($alias, $key) = each %{$cache->{data}{citekey_aliases}}) {
      $section->set_citekey_alias($alias, $key);
      $logger->debug("Citekey '$alias' is an alias for citekey '$key'");
    }

    # If allkeys, push all bibdata keys into citekeys (if they are not already there).
    # We are using the special "orig_key_order" array which is used to deal with the
    # sitiation when sorting=none and allkeys is set. We need an array rather than the
    # keys from the bibentries hash because we need to preserve the original order of
    # the .bib as in this case the sorting sub "citeorder" means "bib order" as there are
    # no explicitly cited keys
    $section->add_citekeys(@{$cache->{orig_key_order}{$filename}});
    $logger->debug("Added all citekeys to section '$secnum': " . join(', ', $section->get_citekeys));
  }
  else {
    # loop over all keys we're looking for and create objects
    $logger->debug('Text::BibTeX cache keys: ' . join(', ', keys %{$cache->{data}{$filename}}));
    $logger->debug('Wanted keys: ' . join(', ', @$keys));
    foreach my $wanted_key (@$keys) {
      $logger->debug("Looking for key '$wanted_key' in Text::BibTeX cache");
      if (my $entry = $cache->{data}{$filename}{$wanted_key}) {
        $logger->debug("Found key '$wanted_key' in Text::BibTeX cache");
        # Skip creation if it's already been done, for example, via a citekey alias
        unless ($section->bibentries->entry_exists($wanted_key)) {
          create_entry($wanted_key, $entry, $source, $smaps);
        }
        # found a key, remove it from the list of keys we want
        @rkeys = grep {$wanted_key ne $_} @rkeys;
      }
      elsif (my $rk = $cache->{data}{citekey_aliases}{$wanted_key}) {
        $logger->debug("Citekey '${wanted_key}' is an alias for citekey '$rk'");
        $section->set_citekey_alias($wanted_key, $rk);

        # Make sure there is a real, cited entry for the citekey alias
        # just in case only the alias is cited
        unless ($section->bibentries->entry_exists($rk)) {
          if (my $entry = $cache->{data}{$filename}{$rk}) {
            create_entry($rk, $entry, $source, $smaps);
            $section->add_citekeys($rk);
          }
        }

        # found an alias key, remove it from the list of keys we want
        @rkeys = grep {$wanted_key ne $_} @rkeys;
      }
      elsif (my $okey = $section->has_badcasekey($wanted_key)) {
        biber_warn("Possible typo (case mismatch) between citation and datasource keys: '$wanted_key' and '$okey' in file '$filename'");
      }
      $logger->debug('Wanted keys now: ' . join(', ', @rkeys));
    }
  }

  open STDERR, '>&', \*OLDERR;
  close OLDERR;

  # Put any Text::BibTeX errors into the biber warnings/errors collections
  # We are parsing the libbtparse library error/warning strings a little here
  # This is not so bad as they have a clean structure (see error.c in libbtparse)
  open my $tbe, '<', $tberr_name;
  while (<$tbe>) {
    if (/error:/) {
      chomp;
      biber_error("BibTeX subsystem: $_");
    }
    elsif (/warning:/) {
      chomp;
      biber_warn("BibTeX subsystem: $_");
    }
  }
  close($tbe);

  # Only push the preambles from the file if we haven't seen this data file before
  # and there are some preambles to push
  if ($cache->{counts}{$filename} < 2 and @{$cache->{preamble}{$filename}}) {
    push @{$Biber::MASTER->{preamble}}, @{$cache->{preamble}{$filename}};
  }

  return @rkeys;
}

=head2 create_entry

   Create a Biber::Entry object from a Text::BibTeX object

=cut

sub create_entry {
  my ($key, $entry, $source, $smaps) = @_;
  my $secnum = $Biber::MASTER->get_current_section;
  my $section = $Biber::MASTER->sections->get_section($secnum);
  my $bibentries = $section->bibentries;
  my $bibentry = new Biber::Entry;

  $bibentry->set_field('citekey', $key);

  if ( $entry->metatype == BTE_REGULAR ) {

    # Save pre-mapping data. Might be useful somewhere
    $bibentry->set_field('rawdata', decode_utf8($entry->print_s));

    # Datasource mapping applied in $smap order (USER->STYLE->DRIVER)
    foreach my $smap (@$smaps) {
      my $level = $smap->{level};
      $smap->{map_overwrite} = $smap->{map_overwrite} // 0; # default

    MAP:    foreach my $map (@{$smap->{map}}) {
        my $last_type = $entry->type; # defaults to the entrytype unless changed below
        my $last_field = undef;
        my $last_fieldval = undef;

        my @imatches; # For persising parenthetical matches over several steps

        # Check pertype restrictions
        unless (not exists($map->{per_type}) or
                first {lc($_->{content}) eq $entry->type} @{$map->{per_type}}) {
          next;
        }

        # Check per_datasource restrictions
        # Don't compare case insensitively - this might not be correct
        unless (not exists($map->{per_datasource}) or
                first {$_->{content} eq $source} @{$map->{per_datasource}}) {
          next;
        }

        # loop over mapping steps
        foreach my $step (@{$map->{map_step}}) {

          # entry deletion. Really only useful with allkeys or tool mode
          if ($step->{map_entry_null}) {
            $logger->debug("Source mapping (type=$level, key=$key): Ignoring entry completely");
            return 0; # don't create an entry at all
          }

          # Entrytype map
          if (my $source = $step->{map_type_source}) {
            unless ($entry->type eq lc($source)) {
              # Skip the rest of the map if this step doesn't match and match is final
              if ($step->{map_final}) {
                $logger->debug("Source mapping (type=$level, key=$key): Entry type is '" . $entry->type . "' but map wants '" . lc($source) . "' and step has 'final' set, skipping rest of map ...");
                next MAP;
              }
              else {
                # just ignore this step
                $logger->debug("Source mapping (type=$level, key=$key): Entry type is '" . $entry->type . "' but map wants '" . lc($source) . "', skipping step ...");
                next;
              }
            }
            # Change entrytype if requested
            $last_type = $entry->type;
            $logger->debug("Source mapping (type=$level, key=$key): Changing entry type from '$last_type' to " . lc($step->{map_type_target}));
            $entry->set_type(lc($step->{map_type_target}));
          }

          # Field map
          if (my $source = $step->{map_field_source}) {
            # key is a psudo-field. It's guaranteed to exist so
            # just check if that's what's being asked for
            unless (lc($source) eq 'entrykey' or
                    $entry->exists(lc($source))) {
              # Skip the rest of the map if this step doesn't match and match is final
              if ($step->{map_final}) {
                $logger->debug("Source mapping (type=$level, key=$key): No field '" . lc($source) . "' and step has 'final' set, skipping rest of map ...");
                next MAP;
              }
              else {
                # just ignore this step
                $logger->debug("Source mapping (type=$level, key=$key): No field '" . lc($source) . "', skipping step ...");
                next;
              }
            }

            $last_field = $source;
            $last_fieldval = lc($source) eq 'entrykey' ? decode_utf8($entry->key) : decode_utf8($entry->get(lc($source)));

            # map fields to targets
            if (my $m = $step->{map_match}) {
              if (defined($step->{map_replace})) { # replace can be null

                # Can't modify entrykey
                if (lc($source) eq 'entrykey') {
                  $logger->debug("Source mapping (type=$level, key=$key): Field '" . lc($source) . "' is 'entrykey'- cannot remap the value of this field, skipping ...");
                  next;
                }

                my $r = $step->{map_replace};
                $logger->debug("Source mapping (type=$level, key=$key): Doing match/replace '$m' -> '$r' on field '" . lc($source) . "'");
                $entry->set(lc($source),
                            ireplace($last_fieldval, $m, $r));
              }
              else {
                unless (@imatches = imatch($last_fieldval, $m)) {
                  # Skip the rest of the map if this step doesn't match and match is final
                  if ($step->{map_final}) {
                    $logger->debug("Source mapping (type=$level, key=$key): Field '" . lc($source) . "' does not match '$m' and step has 'final' set, skipping rest of map ...");
                    next MAP;
                  }
                  else {
                    # just ignore this step
                    $logger->debug("Source mapping (type=$level, key=$key): Field '" . lc($source) . "' does not match '$m', skipping step ...");
                    next;
                  }
                }
              }
            }

            # Set to a different target if there is one
            if (my $target = $step->{map_field_target}) {

              # Can't remap entry key pseudo-field
              if (lc($source) eq 'entrykey') {
                $logger->debug("Source mapping (type=$level, key=$key): Field '$source' is 'entrykey'- cannot map this to a new field as you must have an entrykey, skipping ...");
                next;
              }

              if ($entry->exists(lc($target))) {
                if ($map->{map_overwrite} // $smap->{map_overwrite}) {
                  $logger->debug("Source mapping (type=$level, key=$key): Overwriting existing field '$target'");
                }
                else {
                  $logger->debug("Source mapping (type=$level, key=$key): Field '$source' is aliased to field '$target' but both are defined, skipping ...");
                  next;
                }
              }
              $entry->set(lc($target), decode_utf8($entry->get(lc($source))));
              $entry->delete(lc($source));
            }
          }

          # field changes
          if (my $field = $step->{map_field_set}) {

            # Deal with special tokens
            if ($step->{map_null}) {
              $logger->debug("Source mapping (type=$level, key=$key): Deleting field '$field'");
              $entry->delete(lc($field));
            }
            else {
              if ($entry->exists(lc($field))) {
                unless ($map->{map_overwrite} // $smap->{map_overwrite}) {
                  if ($step->{map_final}) {
                    # map_final is set, ignore and skip rest of step
                    $logger->debug("Source mapping (type=$level, key=$key): Field '" . lc($field) . "' exists, overwrite is not set and step has 'final' set, skipping rest of map ...");
                    next MAP;
                  }
                  else {
                    # just ignore this step
                    $logger->debug("Source mapping (type=$level, key=$key): Field '" . lc($field) . "' exists and overwrite is not set, skipping step ...");
                    next;
                  }
                }
              }

              # If append is set, keep the original value and append the new
              my $orig = $step->{map_append} ? decode_utf8($entry->get(lc($field))) : '';

              if ($step->{map_origentrytype}) {
                next unless $last_type;
                $logger->debug("Source mapping (type=$level, key=$key): Setting field '" . lc($field) . "' to '${orig}${last_type}'");
                $entry->set(lc($field), $orig . $last_type);
              }
              elsif ($step->{map_origfieldval}) {
                next unless $last_fieldval;
                $logger->debug("Source mapping (type=$level, key=$key): Setting field '" . lc($field) . "' to '${orig}${last_fieldval}'");
                $entry->set(lc($field), $orig . $last_fieldval);
              }
              elsif ($step->{map_origfield}) {
                next unless $last_field;
                $logger->debug("Source mapping (type=$level, key=$key): Setting field '" . lc($field) . "' to '${orig}${last_field}'");
                $entry->set(lc($field), $orig . $last_field);
              }
              else {
                my $fv = $step->{map_field_value};
                # Now re-instate any unescaped $1 .. $9 to get round these being
                # dynamically scoped and being null when we get here from any
                # previous map_match
                $fv =~ s/(?<!\\)\$(\d)/$imatches[$1-1]/ge;
                $logger->debug("Source mapping (type=$level, key=$key): Setting field '" . lc($field) . "' to '${orig}${fv}'");
                $entry->set(lc($field), $orig . $fv);
              }
            }
          }
        }
      }
    }

    my $entrytype = decode_utf8($entry->type);

    # We put all the fields we find modulo field aliases into the object
    # validation happens later and is not datasource dependent
    foreach my $f ($entry->fieldlist) {

      # In tool mode, just keep the raw data fields
      if (Biber::Config->getoption('tool')) {
        $bibentry->set_rawfield($f, decode_utf8($entry->get($f)));
        next;
      }

      # We have to process local options as early as possible in order
      # to make them available for things that need them like parsename()
      if ($f eq 'options') {
        my $value = decode_utf8($entry->get($f));
        process_entry_options($key, $value);
        # Save the raw options in case we are to output another input format like
        # biblatexml
        $bibentry->set_field('rawoptions', $value);
      }

      # Now run any defined handler
      if ($dm->is_field($f)) {
        my $handler = _get_handler($f);
        &$handler($bibentry, $entry, $f, $key);
      }
      elsif (Biber::Config->getoption('validate_datamodel')) {
        biber_warn("Field '$f' invalid in data model for entry '$key' - ignoring", $bibentry);
      }
    }

    $bibentry->set_field('entrytype', $entrytype);
    $bibentry->set_field('datatype', 'bibtex');
    $bibentries->add_entry($key, $bibentry);

  }

  return 1;
}

# HANDLERS
# ========
<<<<<<< HEAD
my $forms = $DM_DATATYPES{'forms'};
my $fl_re = qr/\A([^_]+)_?($forms)?_?(.+)?\z/;
=======
my $S = Biber::Config->getoption('mssplit');
my $fl_re = qr/\A([^$S]+)$S?(original|translated|romanised|uniform)?$S?(.+)?\z/;
>>>>>>> 715b676c

# Literal fields
sub _literal {
  my ($bibentry, $entry, $f) = @_;
  my $value = decode_utf8($entry->get($f));
  my ($field, $form, $lang) = $f =~ m/$fl_re/xms;
  # If we have already split some date fields into literal fields
  # like date -> year/month/day, don't overwrite them with explicit
  # year/month
  return if ($f eq 'year' and $bibentry->get_datafield('year'));
  return if ($f eq 'month' and $bibentry->get_datafield('month'));

  # Try to sanitise months to biblatex requirements
  if ($f eq 'month') {
    $bibentry->set_datafield($field, _hack_month($value), $form, $lang);
  }
  else {
    $bibentry->set_datafield($field, $value, $form, $lang);
  }
  return;
}

# URI fields
sub _uri {
  my ($bibentry, $entry, $f) = @_;
  my $value = decode_utf8($entry->get($f));
  my ($field, $form, $lang) = $f =~ m/$fl_re/xms;

  # If there are some escapes in the URI, unescape them
  if ($value =~ /\%/) {
    $value =~ s/\\%/%/g; # just in case someone BibTeX escaped the "%"
    # This is what uri_unescape() does but it's faster
    $value =~ s/%([0-9A-Fa-f]{2})/chr(hex($1))/eg;
    $value = decode_utf8($value);
  }

  $value = URI->new($value)->as_string;

  $bibentry->set_datafield($field, $value, $form, $lang);
  return;
}

# Verbatim fields
sub _verbatim {
  my ($bibentry, $entry, $f) = @_;
  my $value = decode_utf8($entry->get($f));
  my ($field, $form, $lang) = $f =~ m/$fl_re/xms;

  $bibentry->set_datafield($field, $value, $form, $lang);
  return;
}

# Range fields
sub _range {
  my ($bibentry, $entry, $f) = @_;
  my $values_ref;
  my $value = decode_utf8($entry->get($f));
  my ($field, $form, $lang) = $f =~ m/$fl_re/xms;

  my @values = split(/\s*[;,]\s*/, $value);
  # Here the "-–" contains two different chars even though they might
  # look the same in some fonts ...
  # If there is a range sep, then we set the end of the range even if it's null
  # If no  range sep, then the end of the range is undef
  foreach my $value (@values) {
    $value =~ m/\A\s*([^-–]+)\s*\z/xms ||# Simple value without range
      $value =~ m/\A\s*(\{[^\}]+\}|[^-– ]+)\s*([-–]+)\s*(\{[^\}]+\}|[^-–]*)\s*\z/xms;
    my $start = $1;
    my $end;
    if ($2) {
      $end = $3;
    }
    else {
      $end = undef;
    }
    $start =~ s/\A\{([^\}]+)\}\z/$1/;
    $end =~ s/\A\{([^\}]+)\}\z/$1/;
    push @$values_ref, [$start || '', $end];
  }
  $bibentry->set_datafield($field, $values_ref, $form, $lang);
  return;
}


# Names
sub _name {
  my ($bibentry, $entry, $f, $key) = @_;
  my $secnum = $Biber::MASTER->get_current_section;
  my $section = $Biber::MASTER->sections->get_section($secnum);
  my $value = decode_utf8($entry->get($f));
  my ($field, $form, $lang) = $f =~ m/$fl_re/xms;

  my @tmp = Text::BibTeX::split_list($value, Biber::Config->getoption('namesep'));

  my $useprefix = Biber::Config->getblxoption('useprefix', $bibentry->get_field('entrytype'), $key);
  my $names = new Biber::Entry::Names;
  foreach my $name (@tmp) {

    # Consecutive "and" causes Text::BibTeX::Name to segfault
    unless ($name) {
      biber_warn("Name in key '$key' is empty (probably consecutive 'and'): skipping name", $bibentry);
      $section->del_citekey($key);
      next;
    }

    $name = decode_utf8($name);

    # Check for malformed names in names which aren't completely escaped

    # Too many commas
    unless ($name =~ m/\A{.+}\z/xms) { # Ignore these tests for escaped names
      my @commas = $name =~ m/,/g;
      if ($#commas > 1) {
        biber_warn("Name \"$name\" has too many commas: skipping name", $bibentry);
        $section->del_citekey($key);
        next;
      }

      # Consecutive commas cause Text::BibTeX::Name to segfault
      if ($name =~ /,,/) {
        biber_warn("Name \"$name\" is malformed (consecutive commas): skipping name", $bibentry);
        $section->del_citekey($key);
        next;
      }
    }

    # Skip names that don't parse for some reason (like no lastname found - see parsename())
    next unless my $no = parsename($name, $f, {useprefix => $useprefix});

    # Deal with implied "et al" in data source
    if (lc($no->get_namestring) eq Biber::Config->getoption('others_string')) {
      $names->set_morenames;
    }
    else {
      $names->add_name($no);
    }

  }
  $bibentry->set_datafield($field, $names, $form, $lang);
  return;
}

# Dates
# Date fields can't have script forms - they are just a(n ISO) standard format
sub _date {
  my ($bibentry, $entry, $f, $key) = @_;
  my $datetype = $f =~ s/date\z//xmsr;
  my $date = decode_utf8($entry->get($f));
  my ($field, $form, $lang) = $f =~ m/$fl_re/xms;

  # We are not validating dates here, just syntax parsing
  my $date_re = qr/(\d{4}) # year
                   (?:-(\d{2}))? # month
                   (?:-(\d{2}))? # day
                  /xms;
  if (my ($byear, $bmonth, $bday, $r, $eyear, $emonth, $eday) =
      $date =~ m|\A$date_re(/)?(?:$date_re)?\z|xms) {
    # did this entry get its year/month fields from splitting an ISO8601 date field?
    # We only need to know this for date, year/month as year/month can also
    # be explicitly set. It makes a difference on how we do any potential future
    # date validation
    $bibentry->set_field('datesplit', 1) if $datetype eq '';
    # Some warnings for overwriting YEAR and MONTH from DATE
    if ($byear and
        ($datetype . 'year' eq 'year') and
        $entry->get('year')) {
      biber_warn("Overwriting field 'year' with year value from field 'date' for entry '$key'", $bibentry);
    }
    if ($bmonth and
        ($datetype . 'month' eq 'month') and
        $entry->get('month')) {
      biber_warn("Overwriting field 'month' with month value from field 'date' for entry '$key'", $bibentry);
    }

    $bibentry->set_datafield($datetype . 'year', $byear)      if $byear;
    $bibentry->set_datafield($datetype . 'month', $bmonth)    if $bmonth;
    $bibentry->set_datafield($datetype . 'day', $bday)        if $bday;
    $bibentry->set_datafield($datetype . 'endmonth', $emonth) if $emonth;
    $bibentry->set_datafield($datetype . 'endday', $eday)     if $eday;
    if ($r and $eyear) {        # normal range
      $bibentry->set_datafield($datetype . 'endyear', $eyear);
    }
    elsif ($r and not $eyear) { # open ended range - endyear is defined but empty
      $bibentry->set_datafield($datetype . 'endyear', '');
    }
  }
  else {
    biber_warn("Invalid format '$date' of date field '$f' in entry '$key' - ignoring", $bibentry);
  }
  return;
}

# List fields
sub _list {
  my ($bibentry, $entry, $f) = @_;
  my $value = decode_utf8($entry->get($f));
  my ($field, $form, $lang) = $f =~ m/$fl_re/xms;

  my @tmp = Text::BibTeX::split_list($value, Biber::Config->getoption('listsep'));
  @tmp = map { decode_utf8($_) } @tmp;
  @tmp = map { remove_outer($_) } @tmp;
  $bibentry->set_datafield($field, [ @tmp ], $form, $lang);
  return;
}



=head2 cache_data

   Caches file data into T::B objects indexed by the original
   datasource key, decoded into UTF8

=cut

sub cache_data {
  my $filename = shift;
  my $secnum = $Biber::MASTER->get_current_section;
  my $section = $Biber::MASTER->sections->get_section($secnum);

  # Initialise this
  $cache->{preamble}{$filename} = [];

  # Convert/decode file
  my $pfilename = preprocess_file($filename);

  my $bib = Text::BibTeX::File->new( $pfilename, '<' )
    or biber_error("Cannot create Text::BibTeX::File object from $pfilename: $!");

  # Log that we found a data file
  $logger->info("Found BibTeX data source '$filename'");

  while ( my $entry = new Text::BibTeX::Entry $bib ) {
    if ( $entry->metatype == BTE_PREAMBLE ) {
      push @{$cache->{preamble}{$filename}}, decode_utf8($entry->value);
      next;
    }

    # Ignore misc BibTeX entry types we don't care about
    next if ( $entry->metatype == BTE_MACRODEF or
              $entry->metatype == BTE_UNKNOWN or
              $entry->metatype == BTE_COMMENT );

    # If an entry has no key, ignore it and warn
    unless ($entry->key) {
      biber_warn("Invalid or undefined BibTeX entry key in file '$pfilename', skipping ...");
      next;
    }

    # Text::BibTeX >= 0.46 passes through all citekey bits, thus allowing utf8 keys
    my $key = decode_utf8($entry->key);

    # Check if this key has already been registered as a citekey alias, if
    # so, the key takes priority and we delete the alias
    if (exists($cache->{data}{citekey_aliases}{$key})) {
      biber_warn("Citekey alias '$key' is also a real entry key, skipping ...");
      delete($cache->{data}{citekey_aliases}{$key});
    }

    # Any secondary keys?
    # We can't do this with a driver entry for the IDS field as this needs
    # an entry object creating first and the whole point of aliases is that
    # there is no entry object
    if (my $ids = decode_utf8($entry->get('ids'))) {
      foreach my $id (split(/\s*,\s*/, $ids)) {

        # Skip aliases which are also real entry keys
        if ($section->has_everykey($id)) {
          biber_warn("Citekey alias '$id' is also a real entry key, skipping ...");
          next;
        }

        # Warn on conflicting aliases
        if (exists($cache->{data}{citekey_aliases}{$id})) {
          my $otherid = $cache->{data}{citekey_aliases}{$id};
          if ($otherid ne $key) {
            biber_warn("Citekey alias '$id' already has an alias '$otherid', skipping ...");
          }
        }
        else {
          $cache->{data}{citekey_aliases}{$id} = $key;
          $logger->debug("Citekey '$id' is an alias for citekey '$key'");
        }
      }
    }

    # If we've already seen a case variant, warn
    # This is case mismatch test of datasource entries with other datasource entries
    if (my $okey = $section->has_badcasekey($key)) {
      biber_warn("Possible typo (case mismatch) between datasource keys: '$key' and '$okey' in file '$filename'");
    }

    # If we've already seen this key in a datasource, ignore it and warn
    if ($section->has_everykey($key)) {
      biber_warn("Duplicate entry key: '$key' in file '$filename', skipping ...");
      next;
    }
    else {
      $section->add_everykey($key);
    }

    # Bad entry
    unless ($entry->parse_ok) {
      biber_warn("Entry $key does not parse correctly");
      next;
    }

    # Cache the entry so we don't have to read the file again on next pass.
    # Two reasons - So we avoid T::B macro redef warnings and speed
    $cache->{data}{$filename}{$key} = $entry;
    # We do this as otherwise we have no way of determining the origing .bib entry order
    # We need this in order to do sorting=none + allkeys because in this case, there is no
    # "citeorder" because nothing is explicitly cited and so "citeorder" means .bib order
    push @{$cache->{orig_key_order}{$filename}}, $key;
    $logger->debug("Cached Text::BibTeX entry for key '$key' from BibTeX file '$filename'");
  }

  $bib->close; # If we don't do this, we can't unlink the temp file on Windows
  return;
}


=head2 preprocess_file

   Convert file to UTF-8 and potentially decode LaTeX macros to UTF-8

=cut

sub preprocess_file {
  my $filename = shift;

  # Put the utf8 encoded file into the global biber tempdir
  # We have to do this in case we can't write to the location of the
  # .bib file
  my $td = $Biber::MASTER->biber_tempdir;
  (undef, undef, my $fn) = File::Spec->splitpath($filename);
  my $ufilename = File::Spec->catfile($td->dirname, "${fn}_$$.utf8");

  # We read the file in the bib encoding and then output to UTF-8, even if it was already UTF-8,
  # just in case there was a BOM so we can delete it as it makes T::B complain
  my $buf = File::Slurp::Unicode::read_file($filename, encoding => Biber::Config->getoption('input_encoding'))
    or biber_error("Can't read $filename");

  # strip UTF-8 BOM if it exists - this just makes T::B complain about junk characters
  $buf =~ s/\A\x{feff}//;

  File::Slurp::Unicode::write_file($ufilename, {encoding => 'UTF-8'}, $buf)
      or biber_error("Can't write $ufilename");

  # Decode LaTeX to UTF8 if output is UTF-8
  if (Biber::Config->getoption('output_encoding') eq 'UTF-8') {
    my $buf = File::Slurp::Unicode::read_file($ufilename, encoding => 'UTF-8')
      or biber_error("Can't read $ufilename");
    $logger->info('Decoding LaTeX character macros into UTF-8');
    $logger->trace("Buffer before decoding -> '$buf'");
    $buf = Biber::LaTeX::Recode::latex_decode($buf, strip_outer_braces => 1);
    $logger->trace("Buffer after decoding -> '$buf'");
    File::Slurp::Unicode::write_file($ufilename, {encoding => 'UTF-8'}, $buf)
        or biber_error("Can't write $ufilename");
  }

  return $ufilename;
}

=head2 parsename

    Given a name string, this function returns a Biber::Entry::Name object
    with all parts of the name resolved according to the BibTeX conventions.

    parsename('John Doe')
    returns an object which internally looks a bit like this:

    { firstname     => 'John',
      firstname_i   => ['J'],
      lastname      => 'Doe',
      lastname_i    => ['D'],
      prefix        => undef,
      prefix_i      => undef,
      suffix        => undef,
      suffix_i      => undef,
      namestring    => 'Doe, John',
      nameinitstring => 'Doe_J',
      strip          => {'firstname' => 0,
                         'lastname'  => 0,
                         'prefix'    => 0,
                         'suffix'    => 0}
      }

=cut

sub parsename {
  my ($namestr, $fieldname, $opts) = @_;
  $logger->debug("Parsing namestring '$namestr'");
  my $usepre = $opts->{useprefix};
  # First sanitise the namestring due to Text::BibTeX::Name limitations on whitespace
  $namestr =~ s/\A\s*//xms; # leading whitespace
  $namestr =~ s/\s*\z//xms; # trailing whitespace
  $namestr =~ s/\s+/ /g;    # Collapse internal whitespace

  # If requested, try to correct broken initials with no space between them.
  # This can slightly mess up some other names like {{U.K. Government}} etc.
  # btparse can't do this so we do it before name parsing
  $namestr =~ s/(\w)\.(\w)/$1. $2/g if Biber::Config->getoption('fixinits');

  my $name = new Text::BibTeX::Name($namestr);

  # Formats so we can get BibTeX compatible nbsp inserted
  my $l_f = new Text::BibTeX::NameFormat('l', 0);
  my $f_f = new Text::BibTeX::NameFormat('f', 0);
  my $p_f = new Text::BibTeX::NameFormat('v', 0);
  my $s_f = new Text::BibTeX::NameFormat('j', 0);
  $l_f->set_options(BTN_LAST,  0, BTJ_MAYTIE, BTJ_NOTHING);
  $f_f->set_options(BTN_FIRST, 0, BTJ_MAYTIE, BTJ_NOTHING);
  $p_f->set_options(BTN_VON,   0, BTJ_MAYTIE, BTJ_NOTHING);
  $s_f->set_options(BTN_JR,    0, BTJ_MAYTIE, BTJ_NOTHING);

  # Generate name parts
  my $lastname  = decode_utf8($name->format($l_f));
  my $firstname = decode_utf8($name->format($f_f));
  my $prefix    = decode_utf8($name->format($p_f));
  my $suffix    = decode_utf8($name->format($s_f));

  # Skip the name if we can't determine last name - otherwise many other things will
  # fail later
  unless ($lastname) {
    biber_warn("Couldn't determine Last Name for name \"$namestr\" - ignoring name");
    return 0;
  }

  # Variables to hold the Text::BibTeX::NameFormat generated initials string
  my $gen_lastname_i;
  my $gen_firstname_i;
  my $gen_prefix_i;
  my $gen_suffix_i;

  # Use a copy of $name so that when we generate the
  # initials, we do so without certain things. This is easier than trying
  # hack robust initials code into btparse ...
  my $nd_namestr = strip_noinit($namestr);

  # Make initials with ties in between work. btparse doesn't understand this so replace with
  # spaces - this is fine as we are just generating initials
  $nd_namestr =~ s/(\w)\.~(\w)/$1. $2/g;

  my $nd_name = new Text::BibTeX::Name($nd_namestr, $fieldname);

  # Initials formats
  my $li_f = new Text::BibTeX::NameFormat('l', 1);
  my $fi_f = new Text::BibTeX::NameFormat('f', 1);
  my $pi_f = new Text::BibTeX::NameFormat('v', 1);
  my $si_f = new Text::BibTeX::NameFormat('j', 1);

  # Initials generated with forced tie so we can make an array
  $li_f->set_text(BTN_LAST,  undef, undef, undef, '');
  $fi_f->set_text(BTN_FIRST, undef, undef, undef, '');
  $pi_f->set_text(BTN_VON,   undef, undef, undef, '');
  $si_f->set_text(BTN_JR,    undef, undef, undef, '');
  $li_f->set_options(BTN_LAST,  1, BTJ_FORCETIE, BTJ_NOTHING);
  $fi_f->set_options(BTN_FIRST, 1, BTJ_FORCETIE, BTJ_NOTHING);
  $pi_f->set_options(BTN_VON,   1, BTJ_FORCETIE, BTJ_NOTHING);
  $si_f->set_options(BTN_JR,    1, BTJ_FORCETIE, BTJ_NOTHING);

  $gen_lastname_i    = inits(decode_utf8($nd_name->format($li_f)));
  $gen_firstname_i   = inits(decode_utf8($nd_name->format($fi_f)));
  $gen_prefix_i      = inits(decode_utf8($nd_name->format($pi_f)));
  $gen_suffix_i      = inits(decode_utf8($nd_name->format($si_f)));

  my $namestring = '';
  # prefix
  my $ps;
  my $prefix_stripped;
  my $prefix_i;
  if ($prefix) {
    $prefix_i        = $gen_prefix_i;
    $prefix_stripped = remove_outer($prefix);
    $ps = $prefix ne $prefix_stripped ? 1 : 0;
    $namestring .= "$prefix_stripped ";
  }
  # lastname
  my $ls;
  my $lastname_stripped;
  my $lastname_i;
  if ($lastname) {
    $lastname_i        = $gen_lastname_i;
    $lastname_stripped = remove_outer($lastname);
    $ls = $lastname ne $lastname_stripped ? 1 : 0;
    $namestring .= "$lastname_stripped, ";
  }
  # suffix
  my $ss;
  my $suffix_stripped;
  my $suffix_i;
  if ($suffix) {
    $suffix_i        = $gen_suffix_i;
    $suffix_stripped = remove_outer($suffix);
    $ss = $suffix ne $suffix_stripped ? 1 : 0;
    $namestring .= "$suffix_stripped, ";
  }
  # firstname
  my $fs;
  my $firstname_stripped;
  my $firstname_i;
  if ($firstname) {
    $firstname_i        = $gen_firstname_i;
    $firstname_stripped = remove_outer($firstname);
    $fs = $firstname ne $firstname_stripped ? 1 : 0;
    $namestring .= "$firstname_stripped";
  }

  # Remove any trailing comma and space if, e.g. missing firstname
  # Replace any nbspes
  $namestring =~ s/,\s+\z//xms;
  $namestring =~ s/~/ /gxms;

  # Construct $nameinitstring
  my $nameinitstr = '';
  $nameinitstr .= join('', @$prefix_i) . '_' if ( $usepre and $prefix );
  $nameinitstr .= $lastname if $lastname;
  $nameinitstr .= '_' . join('', @$suffix_i) if $suffix;
  $nameinitstr .= '_' . join('', @$firstname_i) if $firstname;
  $nameinitstr =~ s/\s+/_/g;
  $nameinitstr =~ s/~/_/g;

  # The "strip" entry tells us which of the name parts had outer braces
  # stripped during processing so we can add them back when printing the
  # .bbl so as to maintain maximum BibTeX compatibility
  return Biber::Entry::Name->new(
    firstname       => $firstname      eq '' ? undef : $firstname_stripped,
    firstname_i     => $firstname      eq '' ? undef : $firstname_i,
    lastname        => $lastname       eq '' ? undef : $lastname_stripped,
    lastname_i      => $lastname       eq '' ? undef : $lastname_i,
    prefix          => $prefix         eq '' ? undef : $prefix_stripped,
    prefix_i        => $prefix         eq '' ? undef : $prefix_i,
    suffix          => $suffix         eq '' ? undef : $suffix_stripped,
    suffix_i        => $suffix         eq '' ? undef : $suffix_i,
    namestring      => $namestring,
    nameinitstring  => $nameinitstr,
    strip           => {'firstname' => $fs,
                        'lastname'  => $ls,
                        'prefix'    => $ps,
                        'suffix'    => $ss}
    );
}

# Routine to try to hack month into the right biblatex format
# Especially since we support remote .bibs which we potentially have no control over
my %months = (
              'jan' => '01',
              'feb' => '02',
              'mar' => '03',
              'apr' => '04',
              'may' => '05',
              'jun' => '06',
              'jul' => '07',
              'aug' => '08',
              'sep' => '09',
              'oct' => '10',
              'nov' => '11',
              'dec' => '12'
             );

sub _hack_month {
  my $in_month = shift;
  if ($in_month =~ m/\A\s*((?:jan|feb|mar|apr|may|jun|jul|aug|sep|oct|nov|dec).*)\s*\z/i) {
    return $months{lc(substr($1,0,3))};
  }
  else {
    return $in_month;
  }
}

sub _get_handler {
  my $field = shift;
<<<<<<< HEAD
  my $forms = $DM_DATATYPES{'forms'};
  $field =~ s/_(?:$forms)_?.*$//;
=======
  my $S = Biber::Config->getoption('mssplit');
  $field =~ s/$S(?:original|translated|romanised|uniform)$S?.*$//;
>>>>>>> 715b676c
  if (my $h = $handlers->{CUSTOM}{$field}) {
    return $h;
  }
  else {
    return $handlers->{$dm->get_fieldtype($field)}{$dm->get_datatype($field)};
  }
}


1;

__END__

=pod

=encoding utf-8

=head1 NAME

Biber::Input::file::bibtex - look in a BibTeX file for an entry and create it if found

=head1 DESCRIPTION

Provides the extract_entries() method to get entries from a BibTeX data source
and instantiate Biber::Entry objects for what it finds

=head1 AUTHOR

François Charette, C<< <firmicus at ankabut.net> >>
Philip Kime C<< <philip at kime.org.uk> >>

=head1 BUGS

Please report any bugs or feature requests on our sourceforge tracker at
L<https://sourceforge.net/tracker2/?func=browse&group_id=228270>.

=head1 COPYRIGHT & LICENSE

Copyright 2009-2013 François Charette and Philip Kime, all rights reserved.

This module is free software.  You can redistribute it and/or
modify it under the terms of the Artistic License 2.0.

This program is distributed in the hope that it will be useful,
but without any warranty; without even the implied warranty of
merchantability or fitness for a particular purpose.

=cut<|MERGE_RESOLUTION|>--- conflicted
+++ resolved
@@ -524,13 +524,9 @@
 
 # HANDLERS
 # ========
-<<<<<<< HEAD
 my $forms = $DM_DATATYPES{'forms'};
-my $fl_re = qr/\A([^_]+)_?($forms)?_?(.+)?\z/;
-=======
 my $S = Biber::Config->getoption('mssplit');
-my $fl_re = qr/\A([^$S]+)$S?(original|translated|romanised|uniform)?$S?(.+)?\z/;
->>>>>>> 715b676c
+my $fl_re = qr/\A([^$S]+)$S?($forms)?$S?(.+)?\z/;
 
 # Literal fields
 sub _literal {
@@ -1103,13 +1099,9 @@
 
 sub _get_handler {
   my $field = shift;
-<<<<<<< HEAD
   my $forms = $DM_DATATYPES{'forms'};
-  $field =~ s/_(?:$forms)_?.*$//;
-=======
   my $S = Biber::Config->getoption('mssplit');
-  $field =~ s/$S(?:original|translated|romanised|uniform)$S?.*$//;
->>>>>>> 715b676c
+  $field =~ s/$S(?:$forms)$S?.*$//;
   if (my $h = $handlers->{CUSTOM}{$field}) {
     return $h;
   }
