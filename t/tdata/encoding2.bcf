<?xml version="1.0" encoding="UTF-8"?>
<?oxygen RNGSchema="../../data/schemata/bcf.rnc" type="compact"?>
<?xml-stylesheet type="text/xsl" href="../../data/bcf.xsl"?>
<<<<<<< HEAD
<bcf:controlfile version="3.0" xmlns:bcf="https://sourceforge.net/projects/biblatex">
=======
<bcf:controlfile version="2.7" xmlns:bcf="https://sourceforge.net/projects/biblatex">
>>>>>>> 457c62d3
  <!-- OPTIONS -->
  <bcf:options component="biber" type="global">
    <bcf:option type="singlevalued">
      <bcf:key>output_encoding</bcf:key>
      <bcf:value>utf8</bcf:value>
    </bcf:option>
    <bcf:option type="singlevalued">
      <bcf:key>input_encoding</bcf:key>
      <bcf:value>utf8</bcf:value>
    </bcf:option>
    <bcf:option type="singlevalued">
      <bcf:key>debug</bcf:key>
      <bcf:value>0</bcf:value>
    </bcf:option>
    <bcf:option type="singlevalued">
      <bcf:key>mincrossrefs</bcf:key>
      <bcf:value>2</bcf:value>
    </bcf:option>
    <bcf:option type="singlevalued">
      <bcf:key>sortcase</bcf:key>
      <bcf:value>0</bcf:value>
    </bcf:option>
    <bcf:option type="singlevalued">
      <bcf:key>sortfirstinits</bcf:key>
      <bcf:value>0</bcf:value>
    </bcf:option>
    <bcf:option type="singlevalued">
      <bcf:key>sortupper</bcf:key>
      <bcf:value>1</bcf:value>
    </bcf:option>
  </bcf:options>
  <bcf:options component="biblatex" type="global">
    <bcf:option type="singlevalued">
      <bcf:key>alphaothers</bcf:key>
      <bcf:value>\textbf{+}</bcf:value>
    </bcf:option>
    <bcf:option type="singlevalued">
      <bcf:key>autovlang</bcf:key>
      <bcf:value>0</bcf:value>
    </bcf:option>
    <bcf:option type="singlevalued">
      <bcf:key>labelalpha</bcf:key>
      <bcf:value>1</bcf:value>
    </bcf:option>
    <bcf:option type="multivalued">
      <bcf:key>labelnamespec</bcf:key>
      <bcf:value order="1">shortauthor</bcf:value>
      <bcf:value order="2">author</bcf:value>
      <bcf:value order="3">shorteditor</bcf:value>
      <bcf:value order="4">editor</bcf:value>
      <bcf:value order="5">translator</bcf:value>
    </bcf:option>
    <bcf:option type="singlevalued">
      <bcf:key>labeltitle</bcf:key>
      <bcf:value>0</bcf:value>
    </bcf:option>
    <bcf:option type="multivalued">
      <bcf:key>labeltitlespec</bcf:key>
      <bcf:value order="1">shorttitle</bcf:value>
      <bcf:value order="2">title</bcf:value>
    </bcf:option>
    <bcf:option type="singlevalued">
      <bcf:key>labeltitleyear</bcf:key>
      <bcf:value>0</bcf:value>
    </bcf:option>
    <bcf:option type="singlevalued">
      <bcf:key>labeldate</bcf:key>
      <bcf:value>1</bcf:value>
    </bcf:option>
    <bcf:option type="multivalued">
      <bcf:key>labeldatespec</bcf:key>
      <bcf:value order="1" type="field">date</bcf:value>
    </bcf:option>
    <bcf:option type="singlevalued">
      <bcf:key>maxalphanames</bcf:key>
      <bcf:value>3</bcf:value>
    </bcf:option>
    <bcf:option type="singlevalued">
      <bcf:key>maxbibnames</bcf:key>
      <bcf:value>3</bcf:value>
    </bcf:option>
    <bcf:option type="singlevalued">
      <bcf:key>maxcitenames</bcf:key>
      <bcf:value>3</bcf:value>
    </bcf:option>
    <bcf:option type="singlevalued">
      <bcf:key>maxitems</bcf:key>
      <bcf:value>3</bcf:value>
    </bcf:option>
    <bcf:option type="singlevalued">
      <bcf:key>minalphanames</bcf:key>
      <bcf:value>1</bcf:value>
    </bcf:option>
    <bcf:option type="singlevalued">
      <bcf:key>minbibnames</bcf:key>
      <bcf:value>1</bcf:value>
    </bcf:option>
    <bcf:option type="singlevalued">
      <bcf:key>mincitenames</bcf:key>
      <bcf:value>1</bcf:value>
    </bcf:option>
    <bcf:option type="singlevalued">
      <bcf:key>minitems</bcf:key>
      <bcf:value>1</bcf:value>
    </bcf:option>
    <bcf:option type="singlevalued">
      <bcf:key>singletitle</bcf:key>
      <bcf:value>1</bcf:value>
    </bcf:option>
    <bcf:option type="singlevalued">
      <bcf:key>sortalphaothers</bcf:key>
      <bcf:value>+</bcf:value>
    </bcf:option>
    <bcf:option type="singlevalued">
      <bcf:key>sortlocale</bcf:key>
      <bcf:value>english</bcf:value>
    </bcf:option>
    <bcf:option type="singlevalued">
      <bcf:key>sortscheme</bcf:key>
      <bcf:value>nty</bcf:value>
    </bcf:option>
    <bcf:option type="singlevalued">
      <bcf:key>uniquelist</bcf:key>
      <bcf:value>0</bcf:value>
    </bcf:option>
    <bcf:option type="singlevalued">
      <bcf:key>uniquename</bcf:key>
      <bcf:value>1</bcf:value>
    </bcf:option>
    <bcf:option type="singlevalued">
      <bcf:key>useprefix</bcf:key>
      <bcf:value>1</bcf:value>
    </bcf:option>
    <bcf:option type="singlevalued">
      <bcf:key>useauthor</bcf:key>
      <bcf:value>1</bcf:value>
    </bcf:option>
    <bcf:option type="singlevalued">
      <bcf:key>useeditor</bcf:key>
      <bcf:value>1</bcf:value>
    </bcf:option>
    <bcf:option type="singlevalued">
      <bcf:key>usetranslator</bcf:key>
      <bcf:value>1</bcf:value>
    </bcf:option>
    <bcf:option type="multivalued">
      <bcf:key>variantforms</bcf:key>
      <bcf:value>original</bcf:value>
      <bcf:value>translated</bcf:value>
      <bcf:value>romanised</bcf:value>
      <bcf:value>uniform</bcf:value>
    </bcf:option>
    <bcf:option type="singlevalued">
      <bcf:key>vform</bcf:key>
      <bcf:value>original</bcf:value>
    </bcf:option>
    <bcf:option type="singlevalued">
      <bcf:key>vlang</bcf:key>
      <bcf:value>english</bcf:value>
    </bcf:option>
  </bcf:options>
  <!-- BIBLATEX OPTION SCOPE -->
  <bcf:optionscope type="GLOBAL">
    <bcf:option>alphaothers</bcf:option>
    <bcf:option>sortalphaothers</bcf:option>
    <bcf:option>controlversion</bcf:option>
    <bcf:option>datamodel</bcf:option>
    <bcf:option>useafterword</bcf:option>
    <bcf:option>useannotator</bcf:option>
    <bcf:option>useauthor</bcf:option>
    <bcf:option>usebookauthor</bcf:option>
    <bcf:option>usecommentator</bcf:option>
    <bcf:option>useeditor</bcf:option>
    <bcf:option>useeditora</bcf:option>
    <bcf:option>useeditorb</bcf:option>
    <bcf:option>useeditorc</bcf:option>
    <bcf:option>useforeword</bcf:option>
    <bcf:option>useholder</bcf:option>
    <bcf:option>useintroduction</bcf:option>
    <bcf:option>usenamea</bcf:option>
    <bcf:option>usenameb</bcf:option>
    <bcf:option>usenamec</bcf:option>
    <bcf:option>usetranslator</bcf:option>
    <bcf:option>useshortauthor</bcf:option>
    <bcf:option>useshorteditor</bcf:option>
    <bcf:option>labelalphatemplate</bcf:option>
    <bcf:option>inheritance</bcf:option>
    <bcf:option>sortscheme</bcf:option>
    <bcf:option>presort</bcf:option>
    <bcf:option>labelnamespec</bcf:option>
    <bcf:option>labeltitlespec</bcf:option>
    <bcf:option>labeldatespec</bcf:option>
    <bcf:option>backend</bcf:option>
    <bcf:option>debug</bcf:option>
    <bcf:option>loadfiles</bcf:option>
    <bcf:option>mincrossrefs</bcf:option>
    <bcf:option>texencoding</bcf:option>
    <bcf:option>bibencoding</bcf:option>
    <bcf:option>safeinputenc</bcf:option>
    <bcf:option>sorting</bcf:option>
    <bcf:option>sortcase</bcf:option>
    <bcf:option>sortupper</bcf:option>
    <bcf:option>sortlos</bcf:option>
    <bcf:option>maxnames</bcf:option>
    <bcf:option>minnames</bcf:option>
    <bcf:option>maxbibnames</bcf:option>
    <bcf:option>minbibnames</bcf:option>
    <bcf:option>maxcitenames</bcf:option>
    <bcf:option>mincitenames</bcf:option>
    <bcf:option>maxitems</bcf:option>
    <bcf:option>minitems</bcf:option>
    <bcf:option>maxalphanames</bcf:option>
    <bcf:option>minalphanames</bcf:option>
    <bcf:option>terseinits</bcf:option>
    <bcf:option>firstinits</bcf:option>
    <bcf:option>sortfirstinits</bcf:option>
    <bcf:option>abbreviate</bcf:option>
    <bcf:option>dateabbrev</bcf:option>
    <bcf:option>sortlocale</bcf:option>
    <bcf:option>language</bcf:option>
    <bcf:option>clearlang</bcf:option>
    <bcf:option>babel</bcf:option>
    <bcf:option>autolang</bcf:option>
    <bcf:option>indexing</bcf:option>
    <bcf:option>sortcites</bcf:option>
    <bcf:option>hyperref</bcf:option>
    <bcf:option>backref</bcf:option>
    <bcf:option>backrefsetstyle</bcf:option>
    <bcf:option>block</bcf:option>
    <bcf:option>pagetracker</bcf:option>
    <bcf:option>citecounter</bcf:option>
    <bcf:option>citetracker</bcf:option>
    <bcf:option>ibidtracker</bcf:option>
    <bcf:option>idemtracker</bcf:option>
    <bcf:option>opcittracker</bcf:option>
    <bcf:option>loccittracker</bcf:option>
    <bcf:option>parentracker</bcf:option>
    <bcf:option>maxparens</bcf:option>
    <bcf:option>date</bcf:option>
    <bcf:option>datelabel</bcf:option>
    <bcf:option>urldate</bcf:option>
    <bcf:option>eventdate</bcf:option>
    <bcf:option>origdate</bcf:option>
    <bcf:option>alldates</bcf:option>
    <bcf:option>datezeros</bcf:option>
    <bcf:option>autocite</bcf:option>
    <bcf:option>notetype</bcf:option>
    <bcf:option>autopunct</bcf:option>
    <bcf:option>punctfont</bcf:option>
    <bcf:option>labelnumber</bcf:option>
    <bcf:option>labelalpha</bcf:option>
    <bcf:option>labeltitle</bcf:option>
    <bcf:option>labeltitleyear</bcf:option>
    <bcf:option>labeldate</bcf:option>
    <bcf:option>labelyear</bcf:option>
    <bcf:option>uniquelist</bcf:option>
    <bcf:option>uniquename</bcf:option>
    <bcf:option>singletitle</bcf:option>
    <bcf:option>defernumbers</bcf:option>
    <bcf:option>refsection</bcf:option>
    <bcf:option>refsegment</bcf:option>
    <bcf:option>citereset</bcf:option>
    <bcf:option>bibwarn</bcf:option>
    <bcf:option>useprefix</bcf:option>
    <bcf:option>defernums</bcf:option>
    <bcf:option>backrefstyle</bcf:option>
    <bcf:option>arxiv</bcf:option>
    <bcf:option>isbn</bcf:option>
    <bcf:option>url</bcf:option>
    <bcf:option>doi</bcf:option>
    <bcf:option>eprint</bcf:option>
    <bcf:option>related</bcf:option>
    <bcf:option>dashed</bcf:option>
    <bcf:option>mergedate</bcf:option>
  </bcf:optionscope>
  <bcf:optionscope type="PER_TYPE">
    <bcf:option>alphaothers</bcf:option>
    <bcf:option>sortalphaothers</bcf:option>
    <bcf:option>useafterword</bcf:option>
    <bcf:option>useannotator</bcf:option>
    <bcf:option>useauthor</bcf:option>
    <bcf:option>usebookauthor</bcf:option>
    <bcf:option>usecommentator</bcf:option>
    <bcf:option>useeditor</bcf:option>
    <bcf:option>useeditora</bcf:option>
    <bcf:option>useeditorb</bcf:option>
    <bcf:option>useeditorc</bcf:option>
    <bcf:option>useforeword</bcf:option>
    <bcf:option>useholder</bcf:option>
    <bcf:option>useintroduction</bcf:option>
    <bcf:option>usenamea</bcf:option>
    <bcf:option>usenameb</bcf:option>
    <bcf:option>usenamec</bcf:option>
    <bcf:option>usetranslator</bcf:option>
    <bcf:option>useshortauthor</bcf:option>
    <bcf:option>useshorteditor</bcf:option>
    <bcf:option>labelalphatemplate</bcf:option>
    <bcf:option>presort</bcf:option>
    <bcf:option>sortexclusion</bcf:option>
    <bcf:option>labelnamespec</bcf:option>
    <bcf:option>labeltitlespec</bcf:option>
    <bcf:option>labeldatespec</bcf:option>
    <bcf:option>maxnames</bcf:option>
    <bcf:option>minnames</bcf:option>
    <bcf:option>maxbibnames</bcf:option>
    <bcf:option>minbibnames</bcf:option>
    <bcf:option>maxcitenames</bcf:option>
    <bcf:option>mincitenames</bcf:option>
    <bcf:option>maxitems</bcf:option>
    <bcf:option>minitems</bcf:option>
    <bcf:option>maxalphanames</bcf:option>
    <bcf:option>minalphanames</bcf:option>
    <bcf:option>indexing</bcf:option>
    <bcf:option>labelnumber</bcf:option>
    <bcf:option>labelalpha</bcf:option>
    <bcf:option>labeltitle</bcf:option>
    <bcf:option>labeltitleyear</bcf:option>
    <bcf:option>labeldate</bcf:option>
    <bcf:option>labelyear</bcf:option>
    <bcf:option>uniquelist</bcf:option>
    <bcf:option>uniquename</bcf:option>
    <bcf:option>singletitle</bcf:option>
    <bcf:option>useprefix</bcf:option>
    <bcf:option>skipbib</bcf:option>
    <bcf:option>skiplos</bcf:option>
    <bcf:option>skipbiblist</bcf:option>
    <bcf:option>skiplab</bcf:option>
    <bcf:option>dataonly</bcf:option>
  </bcf:optionscope>
  <bcf:optionscope type="PER_ENTRY">
    <bcf:option>useafterword</bcf:option>
    <bcf:option>useannotator</bcf:option>
    <bcf:option>useauthor</bcf:option>
    <bcf:option>usebookauthor</bcf:option>
    <bcf:option>usecommentator</bcf:option>
    <bcf:option>useeditor</bcf:option>
    <bcf:option>useeditora</bcf:option>
    <bcf:option>useeditorb</bcf:option>
    <bcf:option>useeditorc</bcf:option>
    <bcf:option>useforeword</bcf:option>
    <bcf:option>useholder</bcf:option>
    <bcf:option>useintroduction</bcf:option>
    <bcf:option>usenamea</bcf:option>
    <bcf:option>usenameb</bcf:option>
    <bcf:option>usenamec</bcf:option>
    <bcf:option>usetranslator</bcf:option>
    <bcf:option>useshortauthor</bcf:option>
    <bcf:option>useshorteditor</bcf:option>
    <bcf:option>presort</bcf:option>
    <bcf:option>maxnames</bcf:option>
    <bcf:option>minnames</bcf:option>
    <bcf:option>maxbibnames</bcf:option>
    <bcf:option>minbibnames</bcf:option>
    <bcf:option>maxcitenames</bcf:option>
    <bcf:option>mincitenames</bcf:option>
    <bcf:option>maxitems</bcf:option>
    <bcf:option>minitems</bcf:option>
    <bcf:option>maxalphanames</bcf:option>
    <bcf:option>minalphanames</bcf:option>
    <bcf:option>indexing</bcf:option>
    <bcf:option>uniquelist</bcf:option>
    <bcf:option>uniquename</bcf:option>
    <bcf:option>useprefix</bcf:option>
    <bcf:option>skipbib</bcf:option>
    <bcf:option>skiplos</bcf:option>
    <bcf:option>skipbiblist</bcf:option>
    <bcf:option>skiplab</bcf:option>
    <bcf:option>dataonly</bcf:option>
  </bcf:optionscope>
  <!-- SOURCEMAP -->
  <bcf:sourcemap>
    <bcf:maps datatype="bibtex" level="driver">
      <bcf:map>
        <bcf:map_step map_type_source="conference" map_type_target="inproceedings" map_final="1"/>
        <bcf:map_step map_type_source="electronic" map_type_target="online" map_final="1"/>
        <bcf:map_step map_type_source="www" map_type_target="online" map_final="1"/>
      </bcf:map>
      <bcf:map>
        <bcf:map_step map_type_source="mastersthesis" map_type_target="thesis" map_final="1"/>
        <bcf:map_step map_field_set="type" map_field_value="mathesis"/>
      </bcf:map>
      <bcf:map>
        <bcf:map_step map_type_source="phdthesis" map_type_target="thesis" map_final="1"/>
        <bcf:map_step map_field_set="type" map_field_value="phdthesis"/>
      </bcf:map>
      <bcf:map>
        <bcf:map_step map_type_source="techreport" map_type_target="report" map_final="1"/>
        <bcf:map_step map_field_set="type" map_field_value="techreport"/>
      </bcf:map>
      <bcf:map>
        <bcf:map_step map_field_source="hyphenation" map_field_target="langid"/>
        <bcf:map_step map_field_source="address" map_field_target="location"/>
        <bcf:map_step map_field_source="school" map_field_target="institution"/>
        <bcf:map_step map_field_source="annote" map_field_target="annotation"/>
        <bcf:map_step map_field_source="archiveprefix" map_field_target="eprinttype"/>
        <bcf:map_step map_field_source="journal" map_field_target="journaltitle"/>
        <bcf:map_step map_field_source="primaryclass" map_field_target="eprintclass"/>
        <bcf:map_step map_field_source="key" map_field_target="sortkey"/>
        <bcf:map_step map_field_source="pdf" map_field_target="file"/>
      </bcf:map>
      <bcf:map map_overwrite="1">
        <bcf:map_step map_field_source="options" map_notmatch="vlang\s*=" map_final="1"/>
        <bcf:map_step map_field_source="langid" map_match="(.+)" map_final="1"/>
        <bcf:map_step map_field_set="options" map_field_value=",vlang=$1" map_append="1"/>
      </bcf:map>
      <bcf:map>
        <bcf:map_step map_field_source="langid" map_match="(.+)" map_final="1"/>
        <bcf:map_step map_field_set="options" map_field_value="vlang=$1"/>
      </bcf:map>
    </bcf:maps>
    <bcf:maps datatype="ris" level="driver">
      <bcf:map>
        <bcf:map_step map_type_source="ART" map_type_target="artwork" map_final="1"/>
        <bcf:map_step map_type_source="BILL" map_type_target="jurisdiction" map_final="1"/>
        <bcf:map_step map_type_source="BOOK" map_type_target="book" map_final="1"/>
        <bcf:map_step map_type_source="CHAP" map_type_target="inbook" map_final="1"/>
        <bcf:map_step map_type_source="COMP" map_type_target="software" map_final="1"/>
        <bcf:map_step map_type_source="CONF" map_type_target="proceedings" map_final="1"/>
        <bcf:map_step map_type_source="GEN" map_type_target="misc" map_final="1"/>
        <bcf:map_step map_type_source="JFULL" map_type_target="article" map_final="1"/>
        <bcf:map_step map_type_source="JOUR" map_type_target="article" map_final="1"/>
        <bcf:map_step map_type_source="MGZN" map_type_target="misc" map_final="1"/>
        <bcf:map_step map_type_source="MPCT" map_type_target="movie" map_final="1"/>
        <bcf:map_step map_type_source="NEWS" map_type_target="misc" map_final="1"/>
        <bcf:map_step map_type_source="PAMP" map_type_target="misc" map_final="1"/>
        <bcf:map_step map_type_source="PAT" map_type_target="patent" map_final="1"/>
        <bcf:map_step map_type_source="PCOMM" map_type_target="misc" map_final="1"/>
        <bcf:map_step map_type_source="RPRT" map_type_target="report" map_final="1"/>
        <bcf:map_step map_type_source="SER" map_type_target="misc" map_final="1"/>
        <bcf:map_step map_type_source="SLIDE" map_type_target="misc" map_final="1"/>
        <bcf:map_step map_type_source="SOUND" map_type_target="audio" map_final="1"/>
        <bcf:map_step map_type_source="STAT" map_type_target="legal" map_final="1"/>
        <bcf:map_step map_type_source="THES" map_type_target="thesis" map_final="1"/>
        <bcf:map_step map_type_source="UNBILL" map_type_target="jurisdiction" map_final="1"/>
        <bcf:map_step map_type_source="UNPB" map_type_target="unpublished" map_final="1"/>
      </bcf:map>
      <bcf:map>
        <bcf:map_step map_field_source="Y1" map_field_target="date"/>
        <bcf:map_step map_field_source="PY" map_field_target="date"/>
        <bcf:map_step map_field_source="Y2" map_field_target="eventdate"/>
        <bcf:map_step map_field_source="A1" map_field_target="author"/>
        <bcf:map_step map_field_source="AU" map_field_target="author"/>
        <bcf:map_step map_field_source="A2" map_field_target="editor"/>
        <bcf:map_step map_field_source="A3" map_field_target="editor"/>
        <bcf:map_step map_field_source="ED" map_field_target="editor"/>
        <bcf:map_step map_field_source="SPEP" map_field_target="pages"/>
        <bcf:map_step map_field_source="N1" map_field_target="note"/>
        <bcf:map_step map_field_source="N2" map_field_target="abstract"/>
        <bcf:map_step map_field_source="AB" map_field_target="abstract"/>
        <bcf:map_step map_field_source="JO" map_field_target="journaltitle"/>
        <bcf:map_step map_field_source="JF" map_field_target="journaltitle"/>
        <bcf:map_step map_field_source="JA" map_field_target="shortjournal"/>
        <bcf:map_step map_field_source="VL" map_field_target="volume"/>
        <bcf:map_step map_field_source="IS" map_field_target="issue"/>
        <bcf:map_step map_field_source="CP" map_field_target="issue"/>
        <bcf:map_step map_field_source="CY" map_field_target="location"/>
        <bcf:map_step map_field_source="SN" map_field_target="isbn"/>
        <bcf:map_step map_field_source="PB" map_field_target="publisher"/>
        <bcf:map_step map_field_source="KW" map_field_target="keywords"/>
        <bcf:map_step map_field_source="TI" map_field_target="title"/>
        <bcf:map_step map_field_source="U1" map_field_target="usera"/>
        <bcf:map_step map_field_source="U2" map_field_target="userb"/>
        <bcf:map_step map_field_source="U3" map_field_target="userc"/>
        <bcf:map_step map_field_source="U4" map_field_target="userd"/>
        <bcf:map_step map_field_source="U5" map_field_target="usere"/>
        <bcf:map_step map_field_source="UR" map_field_target="url"/>
        <bcf:map_step map_field_source="L1" map_field_target="file"/>
      </bcf:map>
    </bcf:maps>
  </bcf:sourcemap>
  <!-- LABELALPHA TEMPLATE -->
  <bcf:labelalphatemplate type="global">
    <bcf:labelelement order="1">
      <bcf:labelpart final="1">shorthand</bcf:labelpart>
      <bcf:labelpart>label</bcf:labelpart>
      <bcf:labelpart substring_width="3" substring_side="left" ifnamecount="1">labelname</bcf:labelpart>
      <bcf:labelpart substring_width="1" substring_side="left">labelname</bcf:labelpart>
    </bcf:labelelement>
    <bcf:labelelement order="2">
      <bcf:labelpart substring_width="2" substring_side="right">year</bcf:labelpart>
    </bcf:labelelement>
  </bcf:labelalphatemplate>
  <!-- INHERITANCE -->
  <bcf:inheritance>
    <bcf:defaults inherit_all="true" override_target="false">
    </bcf:defaults>
    <bcf:inherit>
      <bcf:type_pair source="mvbook" target="inbook"/>
      <bcf:type_pair source="mvbook" target="bookinbook"/>
      <bcf:type_pair source="mvbook" target="suppbook"/>
      <bcf:type_pair source="book" target="inbook"/>
      <bcf:type_pair source="book" target="bookinbook"/>
      <bcf:type_pair source="book" target="suppbook"/>
      <bcf:field source="author" target="author"/>
      <bcf:field source="author" target="bookauthor"/>
    </bcf:inherit>
    <bcf:inherit>
      <bcf:type_pair source="mvbook" target="book"/>
      <bcf:type_pair source="mvbook" target="inbook"/>
      <bcf:type_pair source="mvbook" target="bookinbook"/>
      <bcf:type_pair source="mvbook" target="suppbook"/>
      <bcf:field source="title" target="maintitle"/>
      <bcf:field source="subtitle" target="mainsubtitle"/>
      <bcf:field source="titleaddon" target="maintitleaddon"/>
      <bcf:field source="shorttitle" skip="true"/>
      <bcf:field source="sorttitle" skip="true"/>
      <bcf:field source="indextitle" skip="true"/>
      <bcf:field source="indexsorttitle" skip="true"/>
    </bcf:inherit>
    <bcf:inherit>
      <bcf:type_pair source="mvcollection" target="collection"/>
      <bcf:type_pair source="mvcollection" target="reference"/>
      <bcf:type_pair source="mvcollection" target="incollection"/>
      <bcf:type_pair source="mvcollection" target="inreference"/>
      <bcf:type_pair source="mvcollection" target="suppcollection"/>
      <bcf:type_pair source="mvreference" target="collection"/>
      <bcf:type_pair source="mvreference" target="reference"/>
      <bcf:type_pair source="mvreference" target="incollection"/>
      <bcf:type_pair source="mvreference" target="inreference"/>
      <bcf:type_pair source="mvreference" target="suppcollection"/>
      <bcf:field source="title" target="maintitle"/>
      <bcf:field source="subtitle" target="mainsubtitle"/>
      <bcf:field source="titleaddon" target="maintitleaddon"/>
      <bcf:field source="shorttitle" skip="true"/>
      <bcf:field source="sorttitle" skip="true"/>
      <bcf:field source="indextitle" skip="true"/>
      <bcf:field source="indexsorttitle" skip="true"/>
    </bcf:inherit>
    <bcf:inherit>
      <bcf:type_pair source="mvproceedings" target="proceedings"/>
      <bcf:type_pair source="mvproceedings" target="inproceedings"/>
      <bcf:field source="title" target="maintitle"/>
      <bcf:field source="subtitle" target="mainsubtitle"/>
      <bcf:field source="titleaddon" target="maintitleaddon"/>
      <bcf:field source="shorttitle" skip="true"/>
      <bcf:field source="sorttitle" skip="true"/>
      <bcf:field source="indextitle" skip="true"/>
      <bcf:field source="indexsorttitle" skip="true"/>
    </bcf:inherit>
    <bcf:inherit>
      <bcf:type_pair source="book" target="inbook"/>
      <bcf:type_pair source="book" target="bookinbook"/>
      <bcf:type_pair source="book" target="suppbook"/>
      <bcf:field source="title" target="booktitle"/>
      <bcf:field source="subtitle" target="booksubtitle"/>
      <bcf:field source="titleaddon" target="booktitleaddon"/>
      <bcf:field source="shorttitle" skip="true"/>
      <bcf:field source="sorttitle" skip="true"/>
      <bcf:field source="indextitle" skip="true"/>
      <bcf:field source="indexsorttitle" skip="true"/>
    </bcf:inherit>
    <bcf:inherit>
      <bcf:type_pair source="collection" target="incollection"/>
      <bcf:type_pair source="collection" target="inreference"/>
      <bcf:type_pair source="collection" target="suppcollection"/>
      <bcf:type_pair source="reference" target="incollection"/>
      <bcf:type_pair source="reference" target="inreference"/>
      <bcf:type_pair source="reference" target="suppcollection"/>
      <bcf:field source="title" target="booktitle"/>
      <bcf:field source="subtitle" target="booksubtitle"/>
      <bcf:field source="titleaddon" target="booktitleaddon"/>
      <bcf:field source="shorttitle" skip="true"/>
      <bcf:field source="sorttitle" skip="true"/>
      <bcf:field source="indextitle" skip="true"/>
      <bcf:field source="indexsorttitle" skip="true"/>
    </bcf:inherit>
    <bcf:inherit>
      <bcf:type_pair source="proceedings" target="inproceedings"/>
      <bcf:field source="title" target="booktitle"/>
      <bcf:field source="subtitle" target="booksubtitle"/>
      <bcf:field source="titleaddon" target="booktitleaddon"/>
      <bcf:field source="shorttitle" skip="true"/>
      <bcf:field source="sorttitle" skip="true"/>
      <bcf:field source="indextitle" skip="true"/>
      <bcf:field source="indexsorttitle" skip="true"/>
    </bcf:inherit>
    <bcf:inherit>
      <bcf:type_pair source="periodical" target="article"/>
      <bcf:type_pair source="periodical" target="suppperiodical"/>
      <bcf:field source="title" target="journaltitle"/>
      <bcf:field source="subtitle" target="journalsubtitle"/>
      <bcf:field source="shorttitle" skip="true"/>
      <bcf:field source="sorttitle" skip="true"/>
      <bcf:field source="indextitle" skip="true"/>
      <bcf:field source="indexsorttitle" skip="true"/>
    </bcf:inherit>
    <bcf:inherit>
      <bcf:type_pair source="*" target="*"/>
      <bcf:field source="ids" skip="true"/>
      <bcf:field source="crossref" skip="true"/>
      <bcf:field source="xref" skip="true"/>
      <bcf:field source="entryset" skip="true"/>
      <bcf:field source="entrysubtype" skip="true"/>
      <bcf:field source="execute" skip="true"/>
      <bcf:field source="label" skip="true"/>
      <bcf:field source="options" skip="true"/>
      <bcf:field source="presort" skip="true"/>
      <bcf:field source="related" skip="true"/>
      <bcf:field source="relatedoptions" skip="true"/>
      <bcf:field source="relatedstring" skip="true"/>
      <bcf:field source="relatedtype" skip="true"/>
      <bcf:field source="shorthand" skip="true"/>
      <bcf:field source="shorthandintro" skip="true"/>
      <bcf:field source="sortkey" skip="true"/>
    </bcf:inherit>
  </bcf:inheritance>
  <!-- VARIANT FALLBACKS -->
  <bcf:variantfallbacks>
    <bcf:variantfallback form="original"/>
    <bcf:variantfallback form="romanised"/>
  </bcf:variantfallbacks>
  <!-- SORTING -->
  <bcf:sorting>
    <bcf:presort>mm</bcf:presort>
    <bcf:sort order="1">
      <bcf:sortitem order="1">presort</bcf:sortitem>
    </bcf:sort>
    <bcf:sort order="2" final="1">
      <bcf:sortitem order="1">sortkey</bcf:sortitem>
    </bcf:sort>
    <bcf:sort order="3">
      <bcf:sortitem order="1">sortname</bcf:sortitem>
      <bcf:sortitem order="2">author</bcf:sortitem>
      <bcf:sortitem order="3">editor</bcf:sortitem>
      <bcf:sortitem order="4">translator</bcf:sortitem>
      <bcf:sortitem order="5">sorttitle</bcf:sortitem>
      <bcf:sortitem order="6">title</bcf:sortitem>
    </bcf:sort>
    <bcf:sort order="4">
      <bcf:sortitem order="1">sorttitle</bcf:sortitem>
      <bcf:sortitem order="2">title</bcf:sortitem>
    </bcf:sort>
    <bcf:sort order="5">
      <bcf:sortitem order="1">sortyear</bcf:sortitem>
      <bcf:sortitem order="2">year</bcf:sortitem>
    </bcf:sort>
    <bcf:sort order="6">
      <bcf:sortitem order="1">volume</bcf:sortitem>
      <bcf:sortitem order="2">0000</bcf:sortitem>
    </bcf:sort>
  </bcf:sorting>
  <!-- DATA MODEL -->
  <bcf:datamodel>
    <bcf:entrytypes>
      <bcf:entrytype>article</bcf:entrytype>
      <bcf:entrytype>artwork</bcf:entrytype>
      <bcf:entrytype>audio</bcf:entrytype>
      <bcf:entrytype>bibnote</bcf:entrytype>
      <bcf:entrytype>book</bcf:entrytype>
      <bcf:entrytype>bookinbook</bcf:entrytype>
      <bcf:entrytype>booklet</bcf:entrytype>
      <bcf:entrytype>collection</bcf:entrytype>
      <bcf:entrytype>commentary</bcf:entrytype>
      <bcf:entrytype>customa</bcf:entrytype>
      <bcf:entrytype>customb</bcf:entrytype>
      <bcf:entrytype>customc</bcf:entrytype>
      <bcf:entrytype>customd</bcf:entrytype>
      <bcf:entrytype>custome</bcf:entrytype>
      <bcf:entrytype>customf</bcf:entrytype>
      <bcf:entrytype>inbook</bcf:entrytype>
      <bcf:entrytype>incollection</bcf:entrytype>
      <bcf:entrytype>inproceedings</bcf:entrytype>
      <bcf:entrytype>inreference</bcf:entrytype>
      <bcf:entrytype>image</bcf:entrytype>
      <bcf:entrytype>jurisdiction</bcf:entrytype>
      <bcf:entrytype>legal</bcf:entrytype>
      <bcf:entrytype>legislation</bcf:entrytype>
      <bcf:entrytype>letter</bcf:entrytype>
      <bcf:entrytype>manual</bcf:entrytype>
      <bcf:entrytype>misc</bcf:entrytype>
      <bcf:entrytype>movie</bcf:entrytype>
      <bcf:entrytype>music</bcf:entrytype>
      <bcf:entrytype>mvcollection</bcf:entrytype>
      <bcf:entrytype>mvbook</bcf:entrytype>
      <bcf:entrytype>online</bcf:entrytype>
      <bcf:entrytype>patent</bcf:entrytype>
      <bcf:entrytype>performance</bcf:entrytype>
      <bcf:entrytype>periodical</bcf:entrytype>
      <bcf:entrytype>proceedings</bcf:entrytype>
      <bcf:entrytype>reference</bcf:entrytype>
      <bcf:entrytype>report</bcf:entrytype>
      <bcf:entrytype>review</bcf:entrytype>
      <bcf:entrytype>set</bcf:entrytype>
      <bcf:entrytype>software</bcf:entrytype>
      <bcf:entrytype>standard</bcf:entrytype>
      <bcf:entrytype>suppbook</bcf:entrytype>
      <bcf:entrytype>suppcollection</bcf:entrytype>
      <bcf:entrytype>thesis</bcf:entrytype>
      <bcf:entrytype>unpublished</bcf:entrytype>
      <bcf:entrytype>video</bcf:entrytype>
      <bcf:entrytype skip_output="true">xdata</bcf:entrytype>
    </bcf:entrytypes>
    <bcf:fields>
      <bcf:field fieldtype="field" datatype="datepart">day</bcf:field>
      <bcf:field fieldtype="field" datatype="datepart">endday</bcf:field>
      <bcf:field fieldtype="field" datatype="datepart">endmonth</bcf:field>
      <bcf:field fieldtype="field" datatype="datepart">eventday</bcf:field>
      <bcf:field fieldtype="field" datatype="datepart">eventendday</bcf:field>
      <bcf:field fieldtype="field" datatype="datepart">eventendmonth</bcf:field>
      <bcf:field fieldtype="field" datatype="datepart">eventmonth</bcf:field>
      <bcf:field fieldtype="field" datatype="datepart">eventyear</bcf:field>
      <bcf:field fieldtype="field" datatype="datepart">origday</bcf:field>
      <bcf:field fieldtype="field" datatype="datepart">origendday</bcf:field>
      <bcf:field fieldtype="field" datatype="datepart">origendmonth</bcf:field>
      <bcf:field fieldtype="field" datatype="datepart">origmonth</bcf:field>
      <bcf:field fieldtype="field" datatype="datepart">origyear</bcf:field>
      <bcf:field fieldtype="field" datatype="datepart">urlday</bcf:field>
      <bcf:field fieldtype="field" datatype="datepart">urlendday</bcf:field>
      <bcf:field fieldtype="field" datatype="datepart">urlendmonth</bcf:field>
      <bcf:field fieldtype="field" datatype="datepart">urlmonth</bcf:field>
      <bcf:field fieldtype="field" datatype="datepart">urlyear</bcf:field>
      <bcf:field fieldtype="field" datatype="literal" variants="true">abstract</bcf:field>
      <bcf:field fieldtype="field" datatype="literal" variants="true">addendum</bcf:field>
      <bcf:field fieldtype="field" datatype="literal" variants="true">annotation</bcf:field>
      <bcf:field fieldtype="field" datatype="literal" variants="true">booksubtitle</bcf:field>
      <bcf:field fieldtype="field" datatype="literal" variants="true">booktitle</bcf:field>
      <bcf:field fieldtype="field" datatype="literal" variants="true">booktitleaddon</bcf:field>
      <bcf:field fieldtype="field" datatype="literal" variants="true">chapter</bcf:field>
      <bcf:field fieldtype="field" datatype="literal" variants="true">edition</bcf:field>
      <bcf:field fieldtype="field" datatype="literal">eid</bcf:field>
      <bcf:field fieldtype="field" datatype="literal">entrysubtype</bcf:field>
      <bcf:field fieldtype="field" datatype="literal">eprintclass</bcf:field>
      <bcf:field fieldtype="field" datatype="literal">eprinttype</bcf:field>
      <bcf:field fieldtype="field" datatype="literal" variants="true">eventtitle</bcf:field>
      <bcf:field fieldtype="field" datatype="literal" variants="true">eventtitleaddon</bcf:field>
      <bcf:field fieldtype="field" datatype="literal">gender</bcf:field>
      <bcf:field fieldtype="field" datatype="literal" variants="true">howpublished</bcf:field>
      <bcf:field fieldtype="field" datatype="literal">langid</bcf:field>
      <bcf:field fieldtype="field" datatype="literal">langidopts</bcf:field>
      <bcf:field fieldtype="field" datatype="literal">indexsorttitle</bcf:field>
      <bcf:field fieldtype="field" datatype="literal">indextitle</bcf:field>
      <bcf:field fieldtype="field" datatype="literal">isan</bcf:field>
      <bcf:field fieldtype="field" datatype="literal">isbn</bcf:field>
      <bcf:field fieldtype="field" datatype="literal">ismn</bcf:field>
      <bcf:field fieldtype="field" datatype="literal">isrn</bcf:field>
      <bcf:field fieldtype="field" datatype="literal">issn</bcf:field>
      <bcf:field fieldtype="field" datatype="literal" variants="true">issue</bcf:field>
      <bcf:field fieldtype="field" datatype="literal" variants="true">issuesubtitle</bcf:field>
      <bcf:field fieldtype="field" datatype="literal" variants="true">issuetitle</bcf:field>
      <bcf:field fieldtype="field" datatype="literal">iswc</bcf:field>
      <bcf:field fieldtype="field" datatype="literal" variants="true">journalsubtitle</bcf:field>
      <bcf:field fieldtype="field" datatype="literal" variants="true">journaltitle</bcf:field>
      <bcf:field fieldtype="field" datatype="literal">label</bcf:field>
      <bcf:field fieldtype="field" datatype="literal" variants="true">library</bcf:field>
      <bcf:field fieldtype="field" datatype="literal" variants="true">mainsubtitle</bcf:field>
      <bcf:field fieldtype="field" datatype="literal" variants="true">maintitle</bcf:field>
      <bcf:field fieldtype="field" datatype="literal" variants="true">maintitleaddon</bcf:field>
      <bcf:field fieldtype="field" datatype="literal" variants="true">nameaddon</bcf:field>
      <bcf:field fieldtype="field" datatype="literal" variants="true">note</bcf:field>
      <bcf:field fieldtype="field" datatype="literal">number</bcf:field>
      <bcf:field fieldtype="field" datatype="literal" variants="true">origtitle</bcf:field>
      <bcf:field fieldtype="field" datatype="literal">pagetotal</bcf:field>
      <bcf:field fieldtype="field" datatype="literal" variants="true">part</bcf:field>
      <bcf:field fieldtype="field" format="xsv" datatype="entrykey">related</bcf:field>
      <bcf:field fieldtype="field" datatype="literal">relatedstring</bcf:field>
      <bcf:field fieldtype="field" datatype="literal">relatedtype</bcf:field>
      <bcf:field fieldtype="field" datatype="literal" variants="true">reprinttitle</bcf:field>
      <bcf:field fieldtype="field" datatype="literal" variants="true">series</bcf:field>
      <bcf:field fieldtype="field" datatype="literal" label="true">shorthand</bcf:field>
      <bcf:field fieldtype="field" datatype="literal" variants="true">shorthandintro</bcf:field>
      <bcf:field fieldtype="field" datatype="literal" label="true" variants="true">shortjournal</bcf:field>
      <bcf:field fieldtype="field" datatype="literal" label="true" variants="true">shortseries</bcf:field>
      <bcf:field fieldtype="field" datatype="literal" label="true" variants="true">shorttitle</bcf:field>
      <bcf:field fieldtype="field" datatype="literal" variants="true">subtitle</bcf:field>
      <bcf:field fieldtype="field" datatype="literal" variants="true">title</bcf:field>
      <bcf:field fieldtype="field" datatype="literal" variants="true">titleaddon</bcf:field>
      <bcf:field fieldtype="field" datatype="literal">usera</bcf:field>
      <bcf:field fieldtype="field" datatype="literal">userb</bcf:field>
      <bcf:field fieldtype="field" datatype="literal">userc</bcf:field>
      <bcf:field fieldtype="field" datatype="literal">userd</bcf:field>
      <bcf:field fieldtype="field" datatype="literal">usere</bcf:field>
      <bcf:field fieldtype="field" datatype="literal">userf</bcf:field>
      <bcf:field fieldtype="field" datatype="literal" variants="true">venue</bcf:field>
      <bcf:field fieldtype="field" datatype="literal">version</bcf:field>
      <bcf:field fieldtype="field" datatype="literal">volume</bcf:field>
      <bcf:field fieldtype="field" datatype="literal">volumes</bcf:field>
      <bcf:field fieldtype="field" datatype="datepart">month</bcf:field>
      <bcf:field fieldtype="field" datatype="datepart">year</bcf:field>
      <bcf:field fieldtype="field" datatype="datepart" nullok="true">urlendyear</bcf:field>
      <bcf:field fieldtype="field" datatype="datepart" nullok="true">endyear</bcf:field>
      <bcf:field fieldtype="field" datatype="datepart" nullok="true">eventendyear</bcf:field>
      <bcf:field fieldtype="field" datatype="datepart" nullok="true">origendyear</bcf:field>
      <bcf:field fieldtype="field" datatype="literal" skip_output="true">sorttitle</bcf:field>
      <bcf:field fieldtype="field" datatype="literal" skip_output="true">sortshorthand</bcf:field>
      <bcf:field fieldtype="field" datatype="literal" skip_output="true">sortyear</bcf:field>
      <bcf:field fieldtype="field" datatype="literal" skip_output="true">sortkey</bcf:field>
      <bcf:field fieldtype="field" datatype="literal" skip_output="true">presort</bcf:field>
      <bcf:field fieldtype="field" format="xsv" datatype="entrykey" skip_output="true">entryset</bcf:field>
      <bcf:field fieldtype="list" datatype="literal" variants="true">institution</bcf:field>
      <bcf:field fieldtype="list" datatype="literal">lista</bcf:field>
      <bcf:field fieldtype="list" datatype="literal">listb</bcf:field>
      <bcf:field fieldtype="list" datatype="literal">listc</bcf:field>
      <bcf:field fieldtype="list" datatype="literal">listd</bcf:field>
      <bcf:field fieldtype="list" datatype="literal">liste</bcf:field>
      <bcf:field fieldtype="list" datatype="literal">listf</bcf:field>
      <bcf:field fieldtype="list" datatype="literal" variants="true">location</bcf:field>
      <bcf:field fieldtype="list" datatype="literal" variants="true">organization</bcf:field>
      <bcf:field fieldtype="list" datatype="literal" variants="true">origlocation</bcf:field>
      <bcf:field fieldtype="list" datatype="literal" variants="true">origpublisher</bcf:field>
      <bcf:field fieldtype="list" datatype="literal" variants="true">publisher</bcf:field>
      <bcf:field fieldtype="list" datatype="name" variants="true">afterword</bcf:field>
      <bcf:field fieldtype="list" datatype="name" variants="true">annotator</bcf:field>
      <bcf:field fieldtype="list" datatype="name" variants="true">author</bcf:field>
      <bcf:field fieldtype="list" datatype="name" variants="true">bookauthor</bcf:field>
      <bcf:field fieldtype="list" datatype="name" variants="true">commentator</bcf:field>
      <bcf:field fieldtype="list" datatype="name" variants="true">editor</bcf:field>
      <bcf:field fieldtype="list" datatype="name" variants="true">editora</bcf:field>
      <bcf:field fieldtype="list" datatype="name" variants="true">editorb</bcf:field>
      <bcf:field fieldtype="list" datatype="name" variants="true">editorc</bcf:field>
      <bcf:field fieldtype="list" datatype="name" variants="true">foreword</bcf:field>
      <bcf:field fieldtype="list" datatype="name" variants="true">holder</bcf:field>
      <bcf:field fieldtype="list" datatype="name" variants="true">introduction</bcf:field>
      <bcf:field fieldtype="list" datatype="name" variants="true">namea</bcf:field>
      <bcf:field fieldtype="list" datatype="name" variants="true">nameb</bcf:field>
      <bcf:field fieldtype="list" datatype="name" variants="true">namec</bcf:field>
      <bcf:field fieldtype="list" datatype="name" label="true" variants="true">shortauthor</bcf:field>
      <bcf:field fieldtype="list" datatype="name" label="true" variants="true">shorteditor</bcf:field>
      <bcf:field fieldtype="list" datatype="name" variants="true">translator</bcf:field>
      <bcf:field fieldtype="list" datatype="name" skip_output="true">sortname</bcf:field>
      <bcf:field fieldtype="field" datatype="key">authortype</bcf:field>
      <bcf:field fieldtype="field" datatype="key">editoratype</bcf:field>
      <bcf:field fieldtype="field" datatype="key">editorbtype</bcf:field>
      <bcf:field fieldtype="field" datatype="key">editorctype</bcf:field>
      <bcf:field fieldtype="field" datatype="key">editortype</bcf:field>
      <bcf:field fieldtype="field" datatype="key">bookpagination</bcf:field>
      <bcf:field fieldtype="field" datatype="key">nameatype</bcf:field>
      <bcf:field fieldtype="field" datatype="key">namebtype</bcf:field>
      <bcf:field fieldtype="field" datatype="key">namectype</bcf:field>
      <bcf:field fieldtype="field" datatype="key">origlanguage</bcf:field>
      <bcf:field fieldtype="field" datatype="key">pagination</bcf:field>
      <bcf:field fieldtype="field" datatype="key">pubstate</bcf:field>
      <bcf:field fieldtype="field" datatype="key">type</bcf:field>
      <bcf:field fieldtype="list" datatype="key">language</bcf:field>
      <bcf:field fieldtype="field" datatype="entrykey">crossref</bcf:field>
      <bcf:field fieldtype="field" datatype="entrykey">xref</bcf:field>
      <bcf:field fieldtype="field" format="xsv" datatype="entrykey" skip_output="true">xdata</bcf:field>
      <bcf:field fieldtype="field" format="xsv" datatype="entrykey" skip_output="true">ids</bcf:field>
      <bcf:field fieldtype="field" datatype="date" skip_output="true">date</bcf:field>
      <bcf:field fieldtype="field" datatype="date" skip_output="true">eventdate</bcf:field>
      <bcf:field fieldtype="field" datatype="date" skip_output="true">origdate</bcf:field>
      <bcf:field fieldtype="field" datatype="date" skip_output="true">urldate</bcf:field>
      <bcf:field fieldtype="field" datatype="verbatim">doi</bcf:field>
      <bcf:field fieldtype="field" datatype="verbatim">eprint</bcf:field>
      <bcf:field fieldtype="field" datatype="verbatim">file</bcf:field>
      <bcf:field fieldtype="field" datatype="verbatim">verba</bcf:field>
      <bcf:field fieldtype="field" datatype="verbatim">verbb</bcf:field>
      <bcf:field fieldtype="field" datatype="verbatim">verbc</bcf:field>
      <bcf:field fieldtype="field" datatype="uri">url</bcf:field>
      <bcf:field fieldtype="field" format="xsv" datatype="keyword">keywords</bcf:field>
      <bcf:field fieldtype="field" format="xsv" datatype="option" skip_output="true">options</bcf:field>
      <bcf:field fieldtype="field" format="xsv" datatype="option" skip_output="true">relatedoptions</bcf:field>
      <bcf:field fieldtype="field" datatype="range">pages</bcf:field>
      <bcf:field fieldtype="field" datatype="code">execute</bcf:field>
      <bcf:field fieldtype="list" datatype="name">with</bcf:field>
      <bcf:field fieldtype="list" datatype="name">writer</bcf:field>
      <bcf:field fieldtype="list" datatype="name">producer</bcf:field>
      <bcf:field fieldtype="list" datatype="name">execproducer</bcf:field>
      <bcf:field fieldtype="list" datatype="name">director</bcf:field>
      <bcf:field fieldtype="field" datatype="literal">abstractloc</bcf:field>
      <bcf:field fieldtype="field" datatype="literal">doubtfulauthor</bcf:field>
      <bcf:field fieldtype="field" datatype="literal">doubtfuldate</bcf:field>
      <bcf:field fieldtype="field" datatype="literal">titleisdescription</bcf:field>
      <bcf:field fieldtype="field" datatype="literal">newspaper</bcf:field>
      <bcf:field fieldtype="field" datatype="literal">urldescription</bcf:field>
      <bcf:field fieldtype="field" datatype="verbatim">abstracturl</bcf:field>
    </bcf:fields>
    <bcf:entryfields>
      <bcf:field>abstract</bcf:field>
      <bcf:field>annotation</bcf:field>
      <bcf:field>authortype</bcf:field>
      <bcf:field>bookpagination</bcf:field>
      <bcf:field>crossref</bcf:field>
      <bcf:field>entryset</bcf:field>
      <bcf:field>entrysubtype</bcf:field>
      <bcf:field>execute</bcf:field>
      <bcf:field>file</bcf:field>
      <bcf:field>gender</bcf:field>
      <bcf:field>ids</bcf:field>
      <bcf:field>indextitle</bcf:field>
      <bcf:field>indexsorttitle</bcf:field>
      <bcf:field>isan</bcf:field>
      <bcf:field>ismn</bcf:field>
      <bcf:field>iswc</bcf:field>
      <bcf:field>keywords</bcf:field>
      <bcf:field>label</bcf:field>
      <bcf:field>langid</bcf:field>
      <bcf:field>langidopts</bcf:field>
      <bcf:field>library</bcf:field>
      <bcf:field>lista</bcf:field>
      <bcf:field>listb</bcf:field>
      <bcf:field>listc</bcf:field>
      <bcf:field>listd</bcf:field>
      <bcf:field>liste</bcf:field>
      <bcf:field>listf</bcf:field>
      <bcf:field>nameaddon</bcf:field>
      <bcf:field>options</bcf:field>
      <bcf:field>origday</bcf:field>
      <bcf:field>origendday</bcf:field>
      <bcf:field>origendmonth</bcf:field>
      <bcf:field>origendyear</bcf:field>
      <bcf:field>origmonth</bcf:field>
      <bcf:field>origyear</bcf:field>
      <bcf:field>origlocation</bcf:field>
      <bcf:field>origpublisher</bcf:field>
      <bcf:field>origtitle</bcf:field>
      <bcf:field>pagination</bcf:field>
      <bcf:field>presort</bcf:field>
      <bcf:field>related</bcf:field>
      <bcf:field>relatedtype</bcf:field>
      <bcf:field>relatedstring</bcf:field>
      <bcf:field>shortauthor</bcf:field>
      <bcf:field>shorteditor</bcf:field>
      <bcf:field>shorthand</bcf:field>
      <bcf:field>shorthandintro</bcf:field>
      <bcf:field>shortjournal</bcf:field>
      <bcf:field>shortseries</bcf:field>
      <bcf:field>shorttitle</bcf:field>
      <bcf:field>sortkey</bcf:field>
      <bcf:field>sortname</bcf:field>
      <bcf:field>sortshorthand</bcf:field>
      <bcf:field>sorttitle</bcf:field>
      <bcf:field>sortyear</bcf:field>
      <bcf:field>usera</bcf:field>
      <bcf:field>userb</bcf:field>
      <bcf:field>userc</bcf:field>
      <bcf:field>userd</bcf:field>
      <bcf:field>usere</bcf:field>
      <bcf:field>userf</bcf:field>
      <bcf:field>verba</bcf:field>
      <bcf:field>verbb</bcf:field>
      <bcf:field>verbc</bcf:field>
      <bcf:field>xdata</bcf:field>
      <bcf:field>xref</bcf:field>
    </bcf:entryfields>
    <bcf:entryfields>
      <bcf:entrytype>set</bcf:entrytype>
      <bcf:field>entryset</bcf:field>
      <bcf:field>crossref</bcf:field>
    </bcf:entryfields>
    <bcf:entryfields>
      <bcf:entrytype>article</bcf:entrytype>
      <bcf:field>author</bcf:field>
      <bcf:field>journaltitle</bcf:field>
      <bcf:field>title</bcf:field>
      <bcf:field>day</bcf:field>
      <bcf:field>endday</bcf:field>
      <bcf:field>endmonth</bcf:field>
      <bcf:field>endyear</bcf:field>
      <bcf:field>month</bcf:field>
      <bcf:field>year</bcf:field>
      <bcf:field>addendum</bcf:field>
      <bcf:field>annotator</bcf:field>
      <bcf:field>commentator</bcf:field>
      <bcf:field>doi</bcf:field>
      <bcf:field>editor</bcf:field>
      <bcf:field>editora</bcf:field>
      <bcf:field>editorb</bcf:field>
      <bcf:field>editorc</bcf:field>
      <bcf:field>editoratype</bcf:field>
      <bcf:field>editorbtype</bcf:field>
      <bcf:field>editorctype</bcf:field>
      <bcf:field>eid</bcf:field>
      <bcf:field>eprint</bcf:field>
      <bcf:field>eprintclass</bcf:field>
      <bcf:field>eprinttype</bcf:field>
      <bcf:field>issn</bcf:field>
      <bcf:field>issue</bcf:field>
      <bcf:field>issuetitle</bcf:field>
      <bcf:field>issuesubtitle</bcf:field>
      <bcf:field>journalsubtitle</bcf:field>
      <bcf:field>language</bcf:field>
      <bcf:field>note</bcf:field>
      <bcf:field>number</bcf:field>
      <bcf:field>origlanguage</bcf:field>
      <bcf:field>pages</bcf:field>
      <bcf:field>pubstate</bcf:field>
      <bcf:field>series</bcf:field>
      <bcf:field>subtitle</bcf:field>
      <bcf:field>titleaddon</bcf:field>
      <bcf:field>translator</bcf:field>
      <bcf:field>url</bcf:field>
      <bcf:field>urlday</bcf:field>
      <bcf:field>urlendday</bcf:field>
      <bcf:field>urlendmonth</bcf:field>
      <bcf:field>urlendyear</bcf:field>
      <bcf:field>urlmonth</bcf:field>
      <bcf:field>urlyear</bcf:field>
      <bcf:field>version</bcf:field>
      <bcf:field>volume</bcf:field>
    </bcf:entryfields>
    <bcf:entryfields>
      <bcf:entrytype>bibnote</bcf:entrytype>
      <bcf:field>note</bcf:field>
    </bcf:entryfields>
    <bcf:entryfields>
      <bcf:entrytype>book</bcf:entrytype>
      <bcf:field>author</bcf:field>
      <bcf:field>title</bcf:field>
      <bcf:field>day</bcf:field>
      <bcf:field>endday</bcf:field>
      <bcf:field>endmonth</bcf:field>
      <bcf:field>endyear</bcf:field>
      <bcf:field>month</bcf:field>
      <bcf:field>year</bcf:field>
      <bcf:field>addendum</bcf:field>
      <bcf:field>afterword</bcf:field>
      <bcf:field>annotator</bcf:field>
      <bcf:field>chapter</bcf:field>
      <bcf:field>commentator</bcf:field>
      <bcf:field>doi</bcf:field>
      <bcf:field>edition</bcf:field>
      <bcf:field>editor</bcf:field>
      <bcf:field>editora</bcf:field>
      <bcf:field>editorb</bcf:field>
      <bcf:field>editorc</bcf:field>
      <bcf:field>editoratype</bcf:field>
      <bcf:field>editorbtype</bcf:field>
      <bcf:field>editorctype</bcf:field>
      <bcf:field>eprint</bcf:field>
      <bcf:field>eprintclass</bcf:field>
      <bcf:field>eprinttype</bcf:field>
      <bcf:field>foreword</bcf:field>
      <bcf:field>introduction</bcf:field>
      <bcf:field>isbn</bcf:field>
      <bcf:field>language</bcf:field>
      <bcf:field>location</bcf:field>
      <bcf:field>maintitle</bcf:field>
      <bcf:field>maintitleaddon</bcf:field>
      <bcf:field>mainsubtitle</bcf:field>
      <bcf:field>note</bcf:field>
      <bcf:field>number</bcf:field>
      <bcf:field>origlanguage</bcf:field>
      <bcf:field>pages</bcf:field>
      <bcf:field>pagetotal</bcf:field>
      <bcf:field>part</bcf:field>
      <bcf:field>publisher</bcf:field>
      <bcf:field>pubstate</bcf:field>
      <bcf:field>series</bcf:field>
      <bcf:field>subtitle</bcf:field>
      <bcf:field>titleaddon</bcf:field>
      <bcf:field>translator</bcf:field>
      <bcf:field>url</bcf:field>
      <bcf:field>urlday</bcf:field>
      <bcf:field>urlendday</bcf:field>
      <bcf:field>urlendmonth</bcf:field>
      <bcf:field>urlendyear</bcf:field>
      <bcf:field>urlmonth</bcf:field>
      <bcf:field>urlyear</bcf:field>
      <bcf:field>volume</bcf:field>
      <bcf:field>volumes</bcf:field>
    </bcf:entryfields>
    <bcf:entryfields>
      <bcf:entrytype>mvbook</bcf:entrytype>
      <bcf:field>author</bcf:field>
      <bcf:field>title</bcf:field>
      <bcf:field>day</bcf:field>
      <bcf:field>endday</bcf:field>
      <bcf:field>endmonth</bcf:field>
      <bcf:field>endyear</bcf:field>
      <bcf:field>month</bcf:field>
      <bcf:field>year</bcf:field>
      <bcf:field>addendum</bcf:field>
      <bcf:field>afterword</bcf:field>
      <bcf:field>annotator</bcf:field>
      <bcf:field>commentator</bcf:field>
      <bcf:field>doi</bcf:field>
      <bcf:field>edition</bcf:field>
      <bcf:field>editor</bcf:field>
      <bcf:field>editora</bcf:field>
      <bcf:field>editorb</bcf:field>
      <bcf:field>editorc</bcf:field>
      <bcf:field>editoratype</bcf:field>
      <bcf:field>editorbtype</bcf:field>
      <bcf:field>editorctype</bcf:field>
      <bcf:field>eprint</bcf:field>
      <bcf:field>eprintclass</bcf:field>
      <bcf:field>eprinttype</bcf:field>
      <bcf:field>foreword</bcf:field>
      <bcf:field>introduction</bcf:field>
      <bcf:field>isbn</bcf:field>
      <bcf:field>language</bcf:field>
      <bcf:field>location</bcf:field>
      <bcf:field>note</bcf:field>
      <bcf:field>number</bcf:field>
      <bcf:field>origlanguage</bcf:field>
      <bcf:field>publisher</bcf:field>
      <bcf:field>pubstate</bcf:field>
      <bcf:field>subtitle</bcf:field>
      <bcf:field>titleaddon</bcf:field>
      <bcf:field>translator</bcf:field>
      <bcf:field>url</bcf:field>
      <bcf:field>urlday</bcf:field>
      <bcf:field>urlendday</bcf:field>
      <bcf:field>urlendmonth</bcf:field>
      <bcf:field>urlendyear</bcf:field>
      <bcf:field>urlmonth</bcf:field>
      <bcf:field>urlyear</bcf:field>
      <bcf:field>volume</bcf:field>
      <bcf:field>volumes</bcf:field>
    </bcf:entryfields>
    <bcf:entryfields>
      <bcf:entrytype>inbook</bcf:entrytype>
      <bcf:entrytype>bookinbook</bcf:entrytype>
      <bcf:entrytype>suppbook</bcf:entrytype>
      <bcf:field>author</bcf:field>
      <bcf:field>title</bcf:field>
      <bcf:field>booktitle</bcf:field>
      <bcf:field>day</bcf:field>
      <bcf:field>endday</bcf:field>
      <bcf:field>endmonth</bcf:field>
      <bcf:field>endyear</bcf:field>
      <bcf:field>month</bcf:field>
      <bcf:field>year</bcf:field>
      <bcf:field>addendum</bcf:field>
      <bcf:field>afterword</bcf:field>
      <bcf:field>annotator</bcf:field>
      <bcf:field>bookauthor</bcf:field>
      <bcf:field>booksubtitle</bcf:field>
      <bcf:field>booktitleaddon</bcf:field>
      <bcf:field>chapter</bcf:field>
      <bcf:field>commentator</bcf:field>
      <bcf:field>doi</bcf:field>
      <bcf:field>edition</bcf:field>
      <bcf:field>editor</bcf:field>
      <bcf:field>editora</bcf:field>
      <bcf:field>editorb</bcf:field>
      <bcf:field>editorc</bcf:field>
      <bcf:field>editoratype</bcf:field>
      <bcf:field>editorbtype</bcf:field>
      <bcf:field>editorctype</bcf:field>
      <bcf:field>eprint</bcf:field>
      <bcf:field>eprintclass</bcf:field>
      <bcf:field>eprinttype</bcf:field>
      <bcf:field>foreword</bcf:field>
      <bcf:field>introduction</bcf:field>
      <bcf:field>isbn</bcf:field>
      <bcf:field>language</bcf:field>
      <bcf:field>location</bcf:field>
      <bcf:field>mainsubtitle</bcf:field>
      <bcf:field>maintitle</bcf:field>
      <bcf:field>maintitleaddon</bcf:field>
      <bcf:field>note</bcf:field>
      <bcf:field>number</bcf:field>
      <bcf:field>origlanguage</bcf:field>
      <bcf:field>part</bcf:field>
      <bcf:field>publisher</bcf:field>
      <bcf:field>pages</bcf:field>
      <bcf:field>pubstate</bcf:field>
      <bcf:field>series</bcf:field>
      <bcf:field>subtitle</bcf:field>
      <bcf:field>titleaddon</bcf:field>
      <bcf:field>translator</bcf:field>
      <bcf:field>url</bcf:field>
      <bcf:field>urlday</bcf:field>
      <bcf:field>urlendday</bcf:field>
      <bcf:field>urlendmonth</bcf:field>
      <bcf:field>urlendyear</bcf:field>
      <bcf:field>urlmonth</bcf:field>
      <bcf:field>urlyear</bcf:field>
      <bcf:field>volume</bcf:field>
      <bcf:field>volumes</bcf:field>
    </bcf:entryfields>
    <bcf:entryfields>
      <bcf:entrytype>booklet</bcf:entrytype>
      <bcf:field>author</bcf:field>
      <bcf:field>editor</bcf:field>
      <bcf:field>title</bcf:field>
      <bcf:field>day</bcf:field>
      <bcf:field>endday</bcf:field>
      <bcf:field>endmonth</bcf:field>
      <bcf:field>endyear</bcf:field>
      <bcf:field>month</bcf:field>
      <bcf:field>year</bcf:field>
      <bcf:field>addendum</bcf:field>
      <bcf:field>chapter</bcf:field>
      <bcf:field>doi</bcf:field>
      <bcf:field>eprint</bcf:field>
      <bcf:field>eprintclass</bcf:field>
      <bcf:field>eprinttype</bcf:field>
      <bcf:field>howpublished</bcf:field>
      <bcf:field>language</bcf:field>
      <bcf:field>location</bcf:field>
      <bcf:field>note</bcf:field>
      <bcf:field>pages</bcf:field>
      <bcf:field>pagetotal</bcf:field>
      <bcf:field>pubstate</bcf:field>
      <bcf:field>subtitle</bcf:field>
      <bcf:field>titleaddon</bcf:field>
      <bcf:field>type</bcf:field>
      <bcf:field>url</bcf:field>
      <bcf:field>urlday</bcf:field>
      <bcf:field>urlendday</bcf:field>
      <bcf:field>urlendmonth</bcf:field>
      <bcf:field>urlendyear</bcf:field>
      <bcf:field>urlmonth</bcf:field>
      <bcf:field>urlyear</bcf:field>
    </bcf:entryfields>
    <bcf:entryfields>
      <bcf:entrytype>collection</bcf:entrytype>
      <bcf:entrytype>reference</bcf:entrytype>
      <bcf:field>editor</bcf:field>
      <bcf:field>title</bcf:field>
      <bcf:field>day</bcf:field>
      <bcf:field>endday</bcf:field>
      <bcf:field>endmonth</bcf:field>
      <bcf:field>endyear</bcf:field>
      <bcf:field>month</bcf:field>
      <bcf:field>year</bcf:field>
      <bcf:field>addendum</bcf:field>
      <bcf:field>afterword</bcf:field>
      <bcf:field>annotator</bcf:field>
      <bcf:field>chapter</bcf:field>
      <bcf:field>commentator</bcf:field>
      <bcf:field>doi</bcf:field>
      <bcf:field>edition</bcf:field>
      <bcf:field>editora</bcf:field>
      <bcf:field>editorb</bcf:field>
      <bcf:field>editorc</bcf:field>
      <bcf:field>editoratype</bcf:field>
      <bcf:field>editorbtype</bcf:field>
      <bcf:field>editorctype</bcf:field>
      <bcf:field>eprint</bcf:field>
      <bcf:field>eprintclass</bcf:field>
      <bcf:field>eprinttype</bcf:field>
      <bcf:field>foreword</bcf:field>
      <bcf:field>introduction</bcf:field>
      <bcf:field>isbn</bcf:field>
      <bcf:field>language</bcf:field>
      <bcf:field>location</bcf:field>
      <bcf:field>mainsubtitle</bcf:field>
      <bcf:field>maintitle</bcf:field>
      <bcf:field>maintitleaddon</bcf:field>
      <bcf:field>note</bcf:field>
      <bcf:field>number</bcf:field>
      <bcf:field>origlanguage</bcf:field>
      <bcf:field>pages</bcf:field>
      <bcf:field>pagetotal</bcf:field>
      <bcf:field>part</bcf:field>
      <bcf:field>publisher</bcf:field>
      <bcf:field>pubstate</bcf:field>
      <bcf:field>series</bcf:field>
      <bcf:field>subtitle</bcf:field>
      <bcf:field>titleaddon</bcf:field>
      <bcf:field>translator</bcf:field>
      <bcf:field>url</bcf:field>
      <bcf:field>urlday</bcf:field>
      <bcf:field>urlendday</bcf:field>
      <bcf:field>urlendmonth</bcf:field>
      <bcf:field>urlendyear</bcf:field>
      <bcf:field>urlmonth</bcf:field>
      <bcf:field>urlyear</bcf:field>
      <bcf:field>volume</bcf:field>
      <bcf:field>volumes</bcf:field>
    </bcf:entryfields>
    <bcf:entryfields>
      <bcf:entrytype>mvcollection</bcf:entrytype>
      <bcf:entrytype>mvreference</bcf:entrytype>
      <bcf:field>author</bcf:field>
      <bcf:field>title</bcf:field>
      <bcf:field>day</bcf:field>
      <bcf:field>endday</bcf:field>
      <bcf:field>endmonth</bcf:field>
      <bcf:field>endyear</bcf:field>
      <bcf:field>month</bcf:field>
      <bcf:field>year</bcf:field>
      <bcf:field>addendum</bcf:field>
      <bcf:field>afterword</bcf:field>
      <bcf:field>annotator</bcf:field>
      <bcf:field>commentator</bcf:field>
      <bcf:field>doi</bcf:field>
      <bcf:field>edition</bcf:field>
      <bcf:field>editor</bcf:field>
      <bcf:field>editora</bcf:field>
      <bcf:field>editorb</bcf:field>
      <bcf:field>editorc</bcf:field>
      <bcf:field>editoratype</bcf:field>
      <bcf:field>editorbtype</bcf:field>
      <bcf:field>editorctype</bcf:field>
      <bcf:field>eprint</bcf:field>
      <bcf:field>eprintclass</bcf:field>
      <bcf:field>eprinttype</bcf:field>
      <bcf:field>foreword</bcf:field>
      <bcf:field>introduction</bcf:field>
      <bcf:field>isbn</bcf:field>
      <bcf:field>language</bcf:field>
      <bcf:field>location</bcf:field>
      <bcf:field>note</bcf:field>
      <bcf:field>number</bcf:field>
      <bcf:field>origlanguage</bcf:field>
      <bcf:field>publisher</bcf:field>
      <bcf:field>pubstate</bcf:field>
      <bcf:field>subtitle</bcf:field>
      <bcf:field>titleaddon</bcf:field>
      <bcf:field>translator</bcf:field>
      <bcf:field>url</bcf:field>
      <bcf:field>urlday</bcf:field>
      <bcf:field>urlendday</bcf:field>
      <bcf:field>urlendmonth</bcf:field>
      <bcf:field>urlendyear</bcf:field>
      <bcf:field>urlmonth</bcf:field>
      <bcf:field>urlyear</bcf:field>
      <bcf:field>volume</bcf:field>
      <bcf:field>volumes</bcf:field>
    </bcf:entryfields>
    <bcf:entryfields>
      <bcf:entrytype>incollection</bcf:entrytype>
      <bcf:entrytype>suppcollection</bcf:entrytype>
      <bcf:entrytype>inreference</bcf:entrytype>
      <bcf:field>author</bcf:field>
      <bcf:field>editor</bcf:field>
      <bcf:field>title</bcf:field>
      <bcf:field>booktitle</bcf:field>
      <bcf:field>day</bcf:field>
      <bcf:field>endday</bcf:field>
      <bcf:field>endmonth</bcf:field>
      <bcf:field>endyear</bcf:field>
      <bcf:field>month</bcf:field>
      <bcf:field>year</bcf:field>
      <bcf:field>addendum</bcf:field>
      <bcf:field>afterword</bcf:field>
      <bcf:field>annotator</bcf:field>
      <bcf:field>booksubtitle</bcf:field>
      <bcf:field>booktitleaddon</bcf:field>
      <bcf:field>chapter</bcf:field>
      <bcf:field>commentator</bcf:field>
      <bcf:field>doi</bcf:field>
      <bcf:field>edition</bcf:field>
      <bcf:field>editora</bcf:field>
      <bcf:field>editorb</bcf:field>
      <bcf:field>editorc</bcf:field>
      <bcf:field>editoratype</bcf:field>
      <bcf:field>editorbtype</bcf:field>
      <bcf:field>editorctype</bcf:field>
      <bcf:field>eprint</bcf:field>
      <bcf:field>eprintclass</bcf:field>
      <bcf:field>eprinttype</bcf:field>
      <bcf:field>foreword</bcf:field>
      <bcf:field>introduction</bcf:field>
      <bcf:field>isbn</bcf:field>
      <bcf:field>language</bcf:field>
      <bcf:field>location</bcf:field>
      <bcf:field>mainsubtitle</bcf:field>
      <bcf:field>maintitle</bcf:field>
      <bcf:field>maintitleaddon</bcf:field>
      <bcf:field>note</bcf:field>
      <bcf:field>number</bcf:field>
      <bcf:field>origlanguage</bcf:field>
      <bcf:field>pages</bcf:field>
      <bcf:field>part</bcf:field>
      <bcf:field>publisher</bcf:field>
      <bcf:field>pubstate</bcf:field>
      <bcf:field>series</bcf:field>
      <bcf:field>subtitle</bcf:field>
      <bcf:field>titleaddon</bcf:field>
      <bcf:field>translator</bcf:field>
      <bcf:field>url</bcf:field>
      <bcf:field>urlday</bcf:field>
      <bcf:field>urlendday</bcf:field>
      <bcf:field>urlendmonth</bcf:field>
      <bcf:field>urlendyear</bcf:field>
      <bcf:field>urlmonth</bcf:field>
      <bcf:field>urlyear</bcf:field>
      <bcf:field>volume</bcf:field>
      <bcf:field>volumes</bcf:field>
    </bcf:entryfields>
    <bcf:entryfields>
      <bcf:entrytype>manual</bcf:entrytype>
      <bcf:field>title</bcf:field>
      <bcf:field>day</bcf:field>
      <bcf:field>endday</bcf:field>
      <bcf:field>endmonth</bcf:field>
      <bcf:field>endyear</bcf:field>
      <bcf:field>month</bcf:field>
      <bcf:field>year</bcf:field>
      <bcf:field>addendum</bcf:field>
      <bcf:field>author</bcf:field>
      <bcf:field>chapter</bcf:field>
      <bcf:field>doi</bcf:field>
      <bcf:field>edition</bcf:field>
      <bcf:field>editor</bcf:field>
      <bcf:field>eprint</bcf:field>
      <bcf:field>eprintclass</bcf:field>
      <bcf:field>eprinttype</bcf:field>
      <bcf:field>isbn</bcf:field>
      <bcf:field>language</bcf:field>
      <bcf:field>location</bcf:field>
      <bcf:field>note</bcf:field>
      <bcf:field>number</bcf:field>
      <bcf:field>organization</bcf:field>
      <bcf:field>pages</bcf:field>
      <bcf:field>pagetotal</bcf:field>
      <bcf:field>publisher</bcf:field>
      <bcf:field>pubstate</bcf:field>
      <bcf:field>series</bcf:field>
      <bcf:field>subtitle</bcf:field>
      <bcf:field>titleaddon</bcf:field>
      <bcf:field>type</bcf:field>
      <bcf:field>url</bcf:field>
      <bcf:field>urlday</bcf:field>
      <bcf:field>urlendday</bcf:field>
      <bcf:field>urlendmonth</bcf:field>
      <bcf:field>urlendyear</bcf:field>
      <bcf:field>urlmonth</bcf:field>
      <bcf:field>urlyear</bcf:field>
      <bcf:field>version</bcf:field>
    </bcf:entryfields>
    <bcf:entryfields>
      <bcf:entrytype>misc</bcf:entrytype>
      <bcf:field>title</bcf:field>
      <bcf:field>day</bcf:field>
      <bcf:field>endday</bcf:field>
      <bcf:field>endmonth</bcf:field>
      <bcf:field>endyear</bcf:field>
      <bcf:field>day</bcf:field>
      <bcf:field>endday</bcf:field>
      <bcf:field>endmonth</bcf:field>
      <bcf:field>endyear</bcf:field>
      <bcf:field>month</bcf:field>
      <bcf:field>year</bcf:field>
      <bcf:field>addendum</bcf:field>
      <bcf:field>author</bcf:field>
      <bcf:field>doi</bcf:field>
      <bcf:field>editor</bcf:field>
      <bcf:field>eprint</bcf:field>
      <bcf:field>eprintclass</bcf:field>
      <bcf:field>eprinttype</bcf:field>
      <bcf:field>howpublished</bcf:field>
      <bcf:field>language</bcf:field>
      <bcf:field>location</bcf:field>
      <bcf:field>note</bcf:field>
      <bcf:field>organization</bcf:field>
      <bcf:field>pubstate</bcf:field>
      <bcf:field>subtitle</bcf:field>
      <bcf:field>titleaddon</bcf:field>
      <bcf:field>type</bcf:field>
      <bcf:field>url</bcf:field>
      <bcf:field>urlday</bcf:field>
      <bcf:field>urlendday</bcf:field>
      <bcf:field>urlendmonth</bcf:field>
      <bcf:field>urlendyear</bcf:field>
      <bcf:field>urlmonth</bcf:field>
      <bcf:field>urlyear</bcf:field>
      <bcf:field>version</bcf:field>
    </bcf:entryfields>
    <bcf:entryfields>
      <bcf:entrytype>online</bcf:entrytype>
      <bcf:field>title</bcf:field>
      <bcf:field>url</bcf:field>
      <bcf:field>addendum</bcf:field>
      <bcf:field>author</bcf:field>
      <bcf:field>editor</bcf:field>
      <bcf:field>language</bcf:field>
      <bcf:field>month</bcf:field>
      <bcf:field>note</bcf:field>
      <bcf:field>organization</bcf:field>
      <bcf:field>pubstate</bcf:field>
      <bcf:field>subtitle</bcf:field>
      <bcf:field>titleaddon</bcf:field>
      <bcf:field>urlday</bcf:field>
      <bcf:field>urlendday</bcf:field>
      <bcf:field>urlendmonth</bcf:field>
      <bcf:field>urlendyear</bcf:field>
      <bcf:field>urlmonth</bcf:field>
      <bcf:field>urlyear</bcf:field>
      <bcf:field>version</bcf:field>
      <bcf:field>year</bcf:field>
    </bcf:entryfields>
    <bcf:entryfields>
      <bcf:entrytype>patent</bcf:entrytype>
      <bcf:field>author</bcf:field>
      <bcf:field>title</bcf:field>
      <bcf:field>number</bcf:field>
      <bcf:field>day</bcf:field>
      <bcf:field>endday</bcf:field>
      <bcf:field>endmonth</bcf:field>
      <bcf:field>endyear</bcf:field>
      <bcf:field>month</bcf:field>
      <bcf:field>year</bcf:field>
      <bcf:field>addendum</bcf:field>
      <bcf:field>doi</bcf:field>
      <bcf:field>eprint</bcf:field>
      <bcf:field>eprintclass</bcf:field>
      <bcf:field>eprinttype</bcf:field>
      <bcf:field>holder</bcf:field>
      <bcf:field>location</bcf:field>
      <bcf:field>note</bcf:field>
      <bcf:field>pubstate</bcf:field>
      <bcf:field>subtitle</bcf:field>
      <bcf:field>titleaddon</bcf:field>
      <bcf:field>type</bcf:field>
      <bcf:field>url</bcf:field>
      <bcf:field>urlday</bcf:field>
      <bcf:field>urlendday</bcf:field>
      <bcf:field>urlendmonth</bcf:field>
      <bcf:field>urlendyear</bcf:field>
      <bcf:field>urlmonth</bcf:field>
      <bcf:field>urlyear</bcf:field>
      <bcf:field>version</bcf:field>
    </bcf:entryfields>
    <bcf:entryfields>
      <bcf:entrytype>periodical</bcf:entrytype>
      <bcf:field>editor</bcf:field>
      <bcf:field>title</bcf:field>
      <bcf:field>day</bcf:field>
      <bcf:field>endday</bcf:field>
      <bcf:field>endmonth</bcf:field>
      <bcf:field>endyear</bcf:field>
      <bcf:field>month</bcf:field>
      <bcf:field>year</bcf:field>
      <bcf:field>addendum</bcf:field>
      <bcf:field>doi</bcf:field>
      <bcf:field>editora</bcf:field>
      <bcf:field>editorb</bcf:field>
      <bcf:field>editorc</bcf:field>
      <bcf:field>editoratype</bcf:field>
      <bcf:field>editorbtype</bcf:field>
      <bcf:field>editorctype</bcf:field>
      <bcf:field>eprint</bcf:field>
      <bcf:field>eprintclass</bcf:field>
      <bcf:field>eprinttype</bcf:field>
      <bcf:field>issn</bcf:field>
      <bcf:field>issue</bcf:field>
      <bcf:field>issuesubtitle</bcf:field>
      <bcf:field>issuetitle</bcf:field>
      <bcf:field>language</bcf:field>
      <bcf:field>note</bcf:field>
      <bcf:field>number</bcf:field>
      <bcf:field>pubstate</bcf:field>
      <bcf:field>series</bcf:field>
      <bcf:field>subtitle</bcf:field>
      <bcf:field>url</bcf:field>
      <bcf:field>urlday</bcf:field>
      <bcf:field>urlendday</bcf:field>
      <bcf:field>urlendmonth</bcf:field>
      <bcf:field>urlendyear</bcf:field>
      <bcf:field>urlmonth</bcf:field>
      <bcf:field>urlyear</bcf:field>
      <bcf:field>volume</bcf:field>
    </bcf:entryfields>
    <bcf:entryfields>
      <bcf:entrytype>mvproceedings</bcf:entrytype>
      <bcf:field>editor</bcf:field>
      <bcf:field>title</bcf:field>
      <bcf:field>day</bcf:field>
      <bcf:field>endday</bcf:field>
      <bcf:field>endmonth</bcf:field>
      <bcf:field>endyear</bcf:field>
      <bcf:field>month</bcf:field>
      <bcf:field>year</bcf:field>
      <bcf:field>addendum</bcf:field>
      <bcf:field>doi</bcf:field>
      <bcf:field>eprint</bcf:field>
      <bcf:field>eprintclass</bcf:field>
      <bcf:field>eprinttype</bcf:field>
      <bcf:field>eventday</bcf:field>
      <bcf:field>eventendday</bcf:field>
      <bcf:field>eventendmonth</bcf:field>
      <bcf:field>eventendyear</bcf:field>
      <bcf:field>eventmonth</bcf:field>
      <bcf:field>eventyear</bcf:field>
      <bcf:field>eventtitle</bcf:field>
      <bcf:field>eventtitleaddon</bcf:field>
      <bcf:field>isbn</bcf:field>
      <bcf:field>language</bcf:field>
      <bcf:field>location</bcf:field>
      <bcf:field>note</bcf:field>
      <bcf:field>number</bcf:field>
      <bcf:field>organization</bcf:field>
      <bcf:field>pagetotal</bcf:field>
      <bcf:field>publisher</bcf:field>
      <bcf:field>pubstate</bcf:field>
      <bcf:field>series</bcf:field>
      <bcf:field>subtitle</bcf:field>
      <bcf:field>titleaddon</bcf:field>
      <bcf:field>url</bcf:field>
      <bcf:field>urlday</bcf:field>
      <bcf:field>urlendday</bcf:field>
      <bcf:field>urlendmonth</bcf:field>
      <bcf:field>urlendyear</bcf:field>
      <bcf:field>urlmonth</bcf:field>
      <bcf:field>urlyear</bcf:field>
      <bcf:field>venue</bcf:field>
      <bcf:field>volumes</bcf:field>
    </bcf:entryfields>
    <bcf:entryfields>
      <bcf:entrytype>proceedings</bcf:entrytype>
      <bcf:field>editor</bcf:field>
      <bcf:field>title</bcf:field>
      <bcf:field>day</bcf:field>
      <bcf:field>endday</bcf:field>
      <bcf:field>endmonth</bcf:field>
      <bcf:field>endyear</bcf:field>
      <bcf:field>month</bcf:field>
      <bcf:field>year</bcf:field>
      <bcf:field>addendum</bcf:field>
      <bcf:field>chapter</bcf:field>
      <bcf:field>doi</bcf:field>
      <bcf:field>eprint</bcf:field>
      <bcf:field>eprintclass</bcf:field>
      <bcf:field>eprinttype</bcf:field>
      <bcf:field>eventday</bcf:field>
      <bcf:field>eventendday</bcf:field>
      <bcf:field>eventendmonth</bcf:field>
      <bcf:field>eventendyear</bcf:field>
      <bcf:field>eventmonth</bcf:field>
      <bcf:field>eventyear</bcf:field>
      <bcf:field>eventtitle</bcf:field>
      <bcf:field>eventtitleaddon</bcf:field>
      <bcf:field>isbn</bcf:field>
      <bcf:field>language</bcf:field>
      <bcf:field>location</bcf:field>
      <bcf:field>mainsubtitle</bcf:field>
      <bcf:field>maintitle</bcf:field>
      <bcf:field>maintitleaddon</bcf:field>
      <bcf:field>note</bcf:field>
      <bcf:field>number</bcf:field>
      <bcf:field>organization</bcf:field>
      <bcf:field>pages</bcf:field>
      <bcf:field>pagetotal</bcf:field>
      <bcf:field>part</bcf:field>
      <bcf:field>publisher</bcf:field>
      <bcf:field>pubstate</bcf:field>
      <bcf:field>series</bcf:field>
      <bcf:field>subtitle</bcf:field>
      <bcf:field>titleaddon</bcf:field>
      <bcf:field>url</bcf:field>
      <bcf:field>urlday</bcf:field>
      <bcf:field>urlendday</bcf:field>
      <bcf:field>urlendmonth</bcf:field>
      <bcf:field>urlendyear</bcf:field>
      <bcf:field>urlmonth</bcf:field>
      <bcf:field>urlyear</bcf:field>
      <bcf:field>venue</bcf:field>
      <bcf:field>volume</bcf:field>
      <bcf:field>volumes</bcf:field>
    </bcf:entryfields>
    <bcf:entryfields>
      <bcf:entrytype>inproceedings</bcf:entrytype>
      <bcf:field>author</bcf:field>
      <bcf:field>editor</bcf:field>
      <bcf:field>title</bcf:field>
      <bcf:field>booktitle</bcf:field>
      <bcf:field>day</bcf:field>
      <bcf:field>endday</bcf:field>
      <bcf:field>endmonth</bcf:field>
      <bcf:field>endyear</bcf:field>
      <bcf:field>month</bcf:field>
      <bcf:field>year</bcf:field>
      <bcf:field>addendum</bcf:field>
      <bcf:field>booksubtitle</bcf:field>
      <bcf:field>booktitleaddon</bcf:field>
      <bcf:field>chapter</bcf:field>
      <bcf:field>doi</bcf:field>
      <bcf:field>eprint</bcf:field>
      <bcf:field>eprintclass</bcf:field>
      <bcf:field>eprinttype</bcf:field>
      <bcf:field>eventday</bcf:field>
      <bcf:field>eventendday</bcf:field>
      <bcf:field>eventendmonth</bcf:field>
      <bcf:field>eventendyear</bcf:field>
      <bcf:field>eventmonth</bcf:field>
      <bcf:field>eventyear</bcf:field>
      <bcf:field>eventtitle</bcf:field>
      <bcf:field>eventtitleaddon</bcf:field>
      <bcf:field>isbn</bcf:field>
      <bcf:field>language</bcf:field>
      <bcf:field>location</bcf:field>
      <bcf:field>mainsubtitle</bcf:field>
      <bcf:field>maintitle</bcf:field>
      <bcf:field>maintitleaddon</bcf:field>
      <bcf:field>note</bcf:field>
      <bcf:field>number</bcf:field>
      <bcf:field>organization</bcf:field>
      <bcf:field>pages</bcf:field>
      <bcf:field>part</bcf:field>
      <bcf:field>publisher</bcf:field>
      <bcf:field>pubstate</bcf:field>
      <bcf:field>series</bcf:field>
      <bcf:field>subtitle</bcf:field>
      <bcf:field>titleaddon</bcf:field>
      <bcf:field>url</bcf:field>
      <bcf:field>urlday</bcf:field>
      <bcf:field>urlendday</bcf:field>
      <bcf:field>urlendmonth</bcf:field>
      <bcf:field>urlendyear</bcf:field>
      <bcf:field>urlmonth</bcf:field>
      <bcf:field>urlyear</bcf:field>
      <bcf:field>venue</bcf:field>
      <bcf:field>volume</bcf:field>
      <bcf:field>volumes</bcf:field>
    </bcf:entryfields>
    <bcf:entryfields>
      <bcf:entrytype>report</bcf:entrytype>
      <bcf:field>author</bcf:field>
      <bcf:field>title</bcf:field>
      <bcf:field>type</bcf:field>
      <bcf:field>institution</bcf:field>
      <bcf:field>day</bcf:field>
      <bcf:field>endday</bcf:field>
      <bcf:field>endmonth</bcf:field>
      <bcf:field>endyear</bcf:field>
      <bcf:field>month</bcf:field>
      <bcf:field>year</bcf:field>
      <bcf:field>addendum</bcf:field>
      <bcf:field>chapter</bcf:field>
      <bcf:field>doi</bcf:field>
      <bcf:field>eprint</bcf:field>
      <bcf:field>eprintclass</bcf:field>
      <bcf:field>eprinttype</bcf:field>
      <bcf:field>isrn</bcf:field>
      <bcf:field>language</bcf:field>
      <bcf:field>location</bcf:field>
      <bcf:field>note</bcf:field>
      <bcf:field>number</bcf:field>
      <bcf:field>pages</bcf:field>
      <bcf:field>pagetotal</bcf:field>
      <bcf:field>pubstate</bcf:field>
      <bcf:field>subtitle</bcf:field>
      <bcf:field>titleaddon</bcf:field>
      <bcf:field>url</bcf:field>
      <bcf:field>urlday</bcf:field>
      <bcf:field>urlendday</bcf:field>
      <bcf:field>urlendmonth</bcf:field>
      <bcf:field>urlendyear</bcf:field>
      <bcf:field>urlmonth</bcf:field>
      <bcf:field>urlyear</bcf:field>
      <bcf:field>version</bcf:field>
    </bcf:entryfields>
    <bcf:entryfields>
      <bcf:entrytype>thesis</bcf:entrytype>
      <bcf:field>author</bcf:field>
      <bcf:field>title</bcf:field>
      <bcf:field>type</bcf:field>
      <bcf:field>institution</bcf:field>
      <bcf:field>day</bcf:field>
      <bcf:field>endday</bcf:field>
      <bcf:field>endmonth</bcf:field>
      <bcf:field>endyear</bcf:field>
      <bcf:field>month</bcf:field>
      <bcf:field>year</bcf:field>
      <bcf:field>addendum</bcf:field>
      <bcf:field>chapter</bcf:field>
      <bcf:field>doi</bcf:field>
      <bcf:field>eprint</bcf:field>
      <bcf:field>eprintclass</bcf:field>
      <bcf:field>eprinttype</bcf:field>
      <bcf:field>language</bcf:field>
      <bcf:field>location</bcf:field>
      <bcf:field>note</bcf:field>
      <bcf:field>pages</bcf:field>
      <bcf:field>pagetotal</bcf:field>
      <bcf:field>pubstate</bcf:field>
      <bcf:field>subtitle</bcf:field>
      <bcf:field>titleaddon</bcf:field>
      <bcf:field>url</bcf:field>
      <bcf:field>urlday</bcf:field>
      <bcf:field>urlendday</bcf:field>
      <bcf:field>urlendmonth</bcf:field>
      <bcf:field>urlendyear</bcf:field>
      <bcf:field>urlmonth</bcf:field>
      <bcf:field>urlyear</bcf:field>
    </bcf:entryfields>
    <bcf:entryfields>
      <bcf:entrytype>unpublished</bcf:entrytype>
      <bcf:field>author</bcf:field>
      <bcf:field>title</bcf:field>
      <bcf:field>day</bcf:field>
      <bcf:field>endday</bcf:field>
      <bcf:field>endmonth</bcf:field>
      <bcf:field>endyear</bcf:field>
      <bcf:field>month</bcf:field>
      <bcf:field>year</bcf:field>
      <bcf:field>addendum</bcf:field>
      <bcf:field>howpublished</bcf:field>
      <bcf:field>language</bcf:field>
      <bcf:field>location</bcf:field>
      <bcf:field>note</bcf:field>
      <bcf:field>pubstate</bcf:field>
      <bcf:field>subtitle</bcf:field>
      <bcf:field>titleaddon</bcf:field>
      <bcf:field>url</bcf:field>
      <bcf:field>urlday</bcf:field>
      <bcf:field>urlendday</bcf:field>
      <bcf:field>urlendmonth</bcf:field>
      <bcf:field>urlendyear</bcf:field>
      <bcf:field>urlmonth</bcf:field>
      <bcf:field>urlyear</bcf:field>
    </bcf:entryfields>
    <bcf:constraints>
      <bcf:entrytype>article</bcf:entrytype>
      <bcf:entrytype>book</bcf:entrytype>
      <bcf:entrytype>inbook</bcf:entrytype>
      <bcf:entrytype>bookinbook</bcf:entrytype>
      <bcf:entrytype>suppbook</bcf:entrytype>
      <bcf:entrytype>booklet</bcf:entrytype>
      <bcf:entrytype>collection</bcf:entrytype>
      <bcf:entrytype>incollection</bcf:entrytype>
      <bcf:entrytype>suppcollection</bcf:entrytype>
      <bcf:entrytype>manual</bcf:entrytype>
      <bcf:entrytype>misc</bcf:entrytype>
      <bcf:entrytype>mvbook</bcf:entrytype>
      <bcf:entrytype>mvcollection</bcf:entrytype>
      <bcf:entrytype>online</bcf:entrytype>
      <bcf:entrytype>patent</bcf:entrytype>
      <bcf:entrytype>periodical</bcf:entrytype>
      <bcf:entrytype>suppperiodical</bcf:entrytype>
      <bcf:entrytype>proceedings</bcf:entrytype>
      <bcf:entrytype>inproceedings</bcf:entrytype>
      <bcf:entrytype>reference</bcf:entrytype>
      <bcf:entrytype>inreference</bcf:entrytype>
      <bcf:entrytype>report</bcf:entrytype>
      <bcf:entrytype>set</bcf:entrytype>
      <bcf:entrytype>thesis</bcf:entrytype>
      <bcf:entrytype>unpublished</bcf:entrytype>
      <bcf:constraint type="mandatory">
        <bcf:fieldxor>
          <bcf:field>date</bcf:field>
          <bcf:field>year</bcf:field>
        </bcf:fieldxor>
      </bcf:constraint>
    </bcf:constraints>
    <bcf:constraints>
      <bcf:entrytype>set</bcf:entrytype>
      <bcf:constraint type="mandatory">
        <bcf:field>entryset</bcf:field>
        <bcf:field>crossref</bcf:field>
      </bcf:constraint>
    </bcf:constraints>
    <bcf:constraints>
      <bcf:entrytype>article</bcf:entrytype>
      <bcf:constraint type="mandatory">
        <bcf:field>author</bcf:field>
        <bcf:field>journaltitle</bcf:field>
        <bcf:field>title</bcf:field>
      </bcf:constraint>
    </bcf:constraints>
    <bcf:constraints>
      <bcf:entrytype>book</bcf:entrytype>
      <bcf:entrytype>mvbook</bcf:entrytype>
      <bcf:entrytype>mvcollection</bcf:entrytype>
      <bcf:entrytype>mvreference</bcf:entrytype>
      <bcf:constraint type="mandatory">
        <bcf:field>author</bcf:field>
        <bcf:field>title</bcf:field>
      </bcf:constraint>
    </bcf:constraints>
    <bcf:constraints>
      <bcf:entrytype>inbook</bcf:entrytype>
      <bcf:entrytype>bookinbook</bcf:entrytype>
      <bcf:entrytype>suppbook</bcf:entrytype>
      <bcf:constraint type="mandatory">
        <bcf:field>author</bcf:field>
        <bcf:field>title</bcf:field>
        <bcf:field>booktitle</bcf:field>
      </bcf:constraint>
    </bcf:constraints>
    <bcf:constraints>
      <bcf:entrytype>booklet</bcf:entrytype>
      <bcf:constraint type="mandatory">
        <bcf:fieldor>
          <bcf:field>author</bcf:field>
          <bcf:field>editor</bcf:field>
        </bcf:fieldor>
        <bcf:field>title</bcf:field>
      </bcf:constraint>
    </bcf:constraints>
    <bcf:constraints>
      <bcf:entrytype>collection</bcf:entrytype>
      <bcf:entrytype>reference</bcf:entrytype>
      <bcf:constraint type="mandatory">
        <bcf:field>editor</bcf:field>
        <bcf:field>title</bcf:field>
      </bcf:constraint>
    </bcf:constraints>
    <bcf:constraints>
      <bcf:entrytype>incollection</bcf:entrytype>
      <bcf:entrytype>suppcollection</bcf:entrytype>
      <bcf:entrytype>inreference</bcf:entrytype>
      <bcf:constraint type="mandatory">
        <bcf:field>author</bcf:field>
        <bcf:field>editor</bcf:field>
        <bcf:field>title</bcf:field>
        <bcf:field>booktitle</bcf:field>
      </bcf:constraint>
    </bcf:constraints>
    <bcf:constraints>
      <bcf:entrytype>manual</bcf:entrytype>
      <bcf:constraint type="mandatory">
        <bcf:field>title</bcf:field>
      </bcf:constraint>
    </bcf:constraints>
    <bcf:constraints>
      <bcf:entrytype>misc</bcf:entrytype>
      <bcf:constraint type="mandatory">
        <bcf:field>title</bcf:field>
      </bcf:constraint>
    </bcf:constraints>
    <bcf:constraints>
      <bcf:entrytype>online</bcf:entrytype>
      <bcf:constraint type="mandatory">
        <bcf:field>title</bcf:field>
        <bcf:field>url</bcf:field>
      </bcf:constraint>
    </bcf:constraints>
    <bcf:constraints>
      <bcf:entrytype>patent</bcf:entrytype>
      <bcf:constraint type="mandatory">
        <bcf:field>author</bcf:field>
        <bcf:field>title</bcf:field>
        <bcf:field>number</bcf:field>
      </bcf:constraint>
    </bcf:constraints>
    <bcf:constraints>
      <bcf:entrytype>periodical</bcf:entrytype>
      <bcf:constraint type="mandatory">
        <bcf:field>editor</bcf:field>
        <bcf:field>title</bcf:field>
      </bcf:constraint>
    </bcf:constraints>
    <bcf:constraints>
      <bcf:entrytype>proceedings</bcf:entrytype>
      <bcf:entrytype>mvproceedings</bcf:entrytype>
      <bcf:constraint type="mandatory">
        <bcf:field>editor</bcf:field>
        <bcf:field>title</bcf:field>
      </bcf:constraint>
    </bcf:constraints>
    <bcf:constraints>
      <bcf:entrytype>inproceedings</bcf:entrytype>
      <bcf:constraint type="mandatory">
        <bcf:field>author</bcf:field>
        <bcf:field>editor</bcf:field>
        <bcf:field>title</bcf:field>
        <bcf:field>booktitle</bcf:field>
      </bcf:constraint>
    </bcf:constraints>
    <bcf:constraints>
      <bcf:entrytype>report</bcf:entrytype>
      <bcf:constraint type="mandatory">
        <bcf:field>author</bcf:field>
        <bcf:field>title</bcf:field>
        <bcf:field>type</bcf:field>
        <bcf:field>institution</bcf:field>
      </bcf:constraint>
    </bcf:constraints>
    <bcf:constraints>
      <bcf:entrytype>thesis</bcf:entrytype>
      <bcf:constraint type="mandatory">
        <bcf:field>author</bcf:field>
        <bcf:field>title</bcf:field>
        <bcf:field>type</bcf:field>
        <bcf:field>institution</bcf:field>
      </bcf:constraint>
    </bcf:constraints>
    <bcf:constraints>
      <bcf:entrytype>unpublished</bcf:entrytype>
      <bcf:constraint type="mandatory">
        <bcf:field>author</bcf:field>
        <bcf:field>title</bcf:field>
      </bcf:constraint>
    </bcf:constraints>
    <bcf:constraints>
      <bcf:constraint type="data" datatype="isbn">
        <bcf:field>isbn</bcf:field>
      </bcf:constraint>
      <bcf:constraint type="data" datatype="issn">
        <bcf:field>issn</bcf:field>
      </bcf:constraint>
      <bcf:constraint type="data" datatype="ismn">
        <bcf:field>ismn</bcf:field>
      </bcf:constraint>
      <bcf:constraint type="data" datatype="date">
        <bcf:field>date</bcf:field>
        <bcf:field>eventdate</bcf:field>
        <bcf:field>origdate</bcf:field>
        <bcf:field>urldate</bcf:field>
      </bcf:constraint>
      <bcf:constraint type="data" datatype="pattern" pattern="(?:sf|sm|sn|pf|pm|pn|pp)">
        <bcf:field>gender</bcf:field>
      </bcf:constraint>
    </bcf:constraints>
  </bcf:datamodel>
  <!-- SECTION 0 -->
  <bcf:bibdata section="0">
    <bcf:datasource type="file" datatype="bibtex">encoding2.bib</bcf:datasource>
  </bcf:bibdata>
  <bcf:section number="0">
    <bcf:citekey order="0">*</bcf:citekey>
  </bcf:section>
  <!-- SORT LISTS -->
  <bcf:sortlist section="0" name="nty" sortscheme="nty" type="entry" form="original" lang="english"/>
  <bcf:sortlist section="0" name="shorthands" sortscheme="shorthands" type="list" form="original" lang="english">
    <bcf:filter type="field">shorthand</bcf:filter>
  </bcf:sortlist>
</bcf:controlfile><|MERGE_RESOLUTION|>--- conflicted
+++ resolved
@@ -1,11 +1,7 @@
 <?xml version="1.0" encoding="UTF-8"?>
 <?oxygen RNGSchema="../../data/schemata/bcf.rnc" type="compact"?>
 <?xml-stylesheet type="text/xsl" href="../../data/bcf.xsl"?>
-<<<<<<< HEAD
-<bcf:controlfile version="3.0" xmlns:bcf="https://sourceforge.net/projects/biblatex">
-=======
-<bcf:controlfile version="2.7" xmlns:bcf="https://sourceforge.net/projects/biblatex">
->>>>>>> 457c62d3
+<bcf:controlfile version="4.0" xmlns:bcf="https://sourceforge.net/projects/biblatex">
   <!-- OPTIONS -->
   <bcf:options component="biber" type="global">
     <bcf:option type="singlevalued">
@@ -169,6 +165,11 @@
   </bcf:options>
   <!-- BIBLATEX OPTION SCOPE -->
   <bcf:optionscope type="GLOBAL">
+    <bcf:option>autovlang</bcf:option>
+    <bcf:option>variantforms</bcf:option>
+    <bcf:option>variantfallbacks</bcf:option>
+    <bcf:option>vform</bcf:option>
+    <bcf:option>vlang</bcf:option>
     <bcf:option>alphaothers</bcf:option>
     <bcf:option>sortalphaothers</bcf:option>
     <bcf:option>controlversion</bcf:option>
@@ -282,6 +283,7 @@
     <bcf:option>mergedate</bcf:option>
   </bcf:optionscope>
   <bcf:optionscope type="PER_TYPE">
+    <bcf:option>autovlang</bcf:option>
     <bcf:option>alphaothers</bcf:option>
     <bcf:option>sortalphaothers</bcf:option>
     <bcf:option>useafterword</bcf:option>
@@ -336,6 +338,9 @@
     <bcf:option>dataonly</bcf:option>
   </bcf:optionscope>
   <bcf:optionscope type="PER_ENTRY">
+    <bcf:option>autovlang</bcf:option>
+    <bcf:option>vform</bcf:option>
+    <bcf:option>vlang</bcf:option>
     <bcf:option>useafterword</bcf:option>
     <bcf:option>useannotator</bcf:option>
     <bcf:option>useauthor</bcf:option>
