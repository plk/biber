--- conflicted
+++ resolved
@@ -26,13 +26,8 @@
 \newcommand*{\biblatex}{Biblatex\xspace}
 \MakeAutoQuote{«}{»}
 
-<<<<<<< HEAD
 \gdef\biberversion{4.0}    % BIBER VERSION
 \gdef\biblatexversion{4.0}   % BIBLATEX VERSION
-=======
-\gdef\biberversion{2.16}    % BIBER VERSION
-\gdef\biblatexversion{3.16}   % BIBLATEX VERSION
->>>>>>> 0df7ebd6
 
 % colour for tables
 \definecolor{Gray}{gray}{0.85}
