use strict;
use warnings;
use utf8;
no warnings 'utf8';

<<<<<<< HEAD
use Test::More tests => 32;
=======
use Test::More tests => 31;
>>>>>>> f9b0040b
use XML::LibXML;
use Biber;
chdir('t');

# Validate all .bcfs used in tests

# Set up schema
my $CFxmlschema = XML::LibXML::RelaxNG->new(location => '../data/schemata/bcf.rng');

foreach my $bcf (<tdata/*.bcf>) {
# Set up XML parser
  my $CFxmlparser = XML::LibXML->new();

  # basic parse and XInclude processing
  my $CFxp = $CFxmlparser->parse_file($bcf);

  # XPath context
  my $CFxpc = XML::LibXML::XPathContext->new($CFxp);
  $CFxpc->registerNs('bcf', 'https://sourceforge.net/projects/biblatex');

  # Validate against schema. Dies if it fails.
  $CFxmlschema->validate($CFxp);
  is($@, '', "Validation of $bcf");
}<|MERGE_RESOLUTION|>--- conflicted
+++ resolved
@@ -3,11 +3,7 @@
 use utf8;
 no warnings 'utf8';
 
-<<<<<<< HEAD
-use Test::More tests => 32;
-=======
-use Test::More tests => 31;
->>>>>>> f9b0040b
+use Test::More tests => 33;
 use XML::LibXML;
 use Biber;
 chdir('t');
