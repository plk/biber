--- conflicted
+++ resolved
@@ -118,7 +118,6 @@
       \strng{fullhash}{6eb389989020e8246fee90ac93fcecbe}
       \field{labelalpha}{Doe\textbf{+}95}
       \field{sortinit}{D}
-<<<<<<< HEAD
       \field{sortinithash}{a01c54d1737685bc6dbf0ea0673fa44c}
       \field{labeltitle}{Some title about sorting}
       \field{labeltitlesourcefield}{title}
@@ -126,26 +125,15 @@
       \field{labeltitlesourcelang}{english}
       \field{extraalpha}{2}
       \field[form=original,lang=english]{title}{Some title about sorting}
-=======
-      \field{sortinithash}{78f7c4753a2004675f316a80bdb31742}
-      \field{extraalpha}{2}
-      \field{labelnamesource}{author}
-      \field{labeltitlesource}{title}
-      \field{title}{Some title about sorting}
->>>>>>> 06c6d749
       \field{year}{1995}
     \endentry
 |;
 
 my $l1 = q|    \entry{L1}{book}{}
-<<<<<<< HEAD
       \name{labelname}{1}{}{%
         {{hash=bd051a2f7a5f377e3a62581b0e0f8577}{Doe}{D\bibinitperiod}{John}{J\bibinitperiod}{}{}{}{}}%
       }
       \name[form=original,lang=english]{author}{1}{}{%
-=======
-      \name{author}{1}{}{%
->>>>>>> 06c6d749
         {{hash=bd051a2f7a5f377e3a62581b0e0f8577}{Doe}{D\bibinitperiod}{John}{J\bibinitperiod}{}{}{}{}}%
       }
       \field{labelnamesourcefield}{author}
@@ -161,7 +149,6 @@
       \strng{fullhash}{bd051a2f7a5f377e3a62581b0e0f8577}
       \field{labelalpha}{Doe95}
       \field{sortinit}{D}
-<<<<<<< HEAD
       \field{sortinithash}{a01c54d1737685bc6dbf0ea0673fa44c}
       \field{labeltitle}{Algorithms For Sorting}
       \field{labeltitlesourcefield}{title}
@@ -169,26 +156,15 @@
       \field{labeltitlesourcelang}{english}
       \field{extraalpha}{1}
       \field[form=original,lang=english]{title}{Algorithms For Sorting}
-=======
-      \field{sortinithash}{78f7c4753a2004675f316a80bdb31742}
-      \field{extraalpha}{1}
-      \field{labelnamesource}{author}
-      \field{labeltitlesource}{title}
-      \field{title}{Algorithms For Sorting}
->>>>>>> 06c6d749
       \field{year}{1995}
     \endentry
 |;
 
 my $l2 = q|    \entry{L2}{book}{}
-<<<<<<< HEAD
       \name{labelname}{1}{}{%
         {{hash=bd051a2f7a5f377e3a62581b0e0f8577}{Doe}{D\bibinitperiod}{John}{J\bibinitperiod}{}{}{}{}}%
       }
       \name[form=original,lang=english]{author}{1}{}{%
-=======
-      \name{author}{1}{}{%
->>>>>>> 06c6d749
         {{hash=bd051a2f7a5f377e3a62581b0e0f8577}{Doe}{D\bibinitperiod}{John}{J\bibinitperiod}{}{}{}{}}%
       }
       \field{labelnamesourcefield}{author}
@@ -204,7 +180,6 @@
       \strng{fullhash}{bd051a2f7a5f377e3a62581b0e0f8577}
       \field{labelalpha}{Doe95}
       \field{sortinit}{D}
-<<<<<<< HEAD
       \field{sortinithash}{a01c54d1737685bc6dbf0ea0673fa44c}
       \field{labeltitle}{Sorting Algorithms}
       \field{labeltitlesourcefield}{title}
@@ -212,26 +187,15 @@
       \field{labeltitlesourcelang}{english}
       \field{extraalpha}{3}
       \field[form=original,lang=english]{title}{Sorting Algorithms}
-=======
-      \field{sortinithash}{78f7c4753a2004675f316a80bdb31742}
-      \field{extraalpha}{3}
-      \field{labelnamesource}{author}
-      \field{labeltitlesource}{title}
-      \field{title}{Sorting Algorithms}
->>>>>>> 06c6d749
       \field{year}{1995}
     \endentry
 |;
 
 my $l3 = q|    \entry{L3}{book}{}
-<<<<<<< HEAD
       \name{labelname}{1}{}{%
         {{hash=bd051a2f7a5f377e3a62581b0e0f8577}{Doe}{D\bibinitperiod}{John}{J\bibinitperiod}{}{}{}{}}%
       }
       \name[form=original,lang=english]{author}{1}{}{%
-=======
-      \name{author}{1}{}{%
->>>>>>> 06c6d749
         {{hash=bd051a2f7a5f377e3a62581b0e0f8577}{Doe}{D\bibinitperiod}{John}{J\bibinitperiod}{}{}{}{}}%
       }
       \field{labelnamesourcefield}{author}
@@ -247,7 +211,6 @@
       \strng{fullhash}{bd051a2f7a5f377e3a62581b0e0f8577}
       \field{labelalpha}{Doe95}
       \field{sortinit}{D}
-<<<<<<< HEAD
       \field{sortinithash}{a01c54d1737685bc6dbf0ea0673fa44c}
       \field{labeltitle}{More and More Algorithms}
       \field{labeltitlesourcefield}{title}
@@ -255,13 +218,6 @@
       \field{labeltitlesourcelang}{english}
       \field{extraalpha}{2}
       \field[form=original,lang=english]{title}{More and More Algorithms}
-=======
-      \field{sortinithash}{78f7c4753a2004675f316a80bdb31742}
-      \field{extraalpha}{2}
-      \field{labelnamesource}{author}
-      \field{labeltitlesource}{title}
-      \field{title}{More and More Algorithms}
->>>>>>> 06c6d749
       \field{year}{1995}
     \endentry
 |;
@@ -284,7 +240,6 @@
       \strng{fullhash}{6eb389989020e8246fee90ac93fcecbe}
       \field{labelalpha}{Doe\textbf{+}95}
       \field{sortinit}{D}
-<<<<<<< HEAD
       \field{sortinithash}{a01c54d1737685bc6dbf0ea0673fa44c}
       \field{labeltitle}{Some other title about sorting}
       \field{labeltitlesourcefield}{title}
@@ -292,13 +247,6 @@
       \field{labeltitlesourcelang}{english}
       \field{extraalpha}{1}
       \field[form=original,lang=english]{title}{Some other title about sorting}
-=======
-      \field{sortinithash}{78f7c4753a2004675f316a80bdb31742}
-      \field{extraalpha}{1}
-      \field{labelnamesource}{author}
-      \field{labeltitlesource}{title}
-      \field{title}{Some other title about sorting}
->>>>>>> 06c6d749
       \field{year}{1995}
     \endentry
 |;
