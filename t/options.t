# -*- cperl -*-
use strict;
use warnings;
use utf8;
no warnings 'utf8' ;

use Test::More tests => 9;
use Test::Differences;
unified_diff;

use Biber;
use Biber::Output::bbl;
use Log::Log4perl;
chdir("t/tdata") ;

# Set up Biber object
my $biber = Biber->new(noconf => 1);
my $LEVEL = 'ERROR';
my $l4pconf = qq|
    log4perl.category.main                             = $LEVEL, Screen
    log4perl.category.screen                           = $LEVEL, Screen
    log4perl.appender.Screen                           = Log::Log4perl::Appender::Screen
    log4perl.appender.Screen.utf8                      = 1
    log4perl.appender.Screen.Threshold                 = $LEVEL
    log4perl.appender.Screen.stderr                    = 0
    log4perl.appender.Screen.layout                    = Log::Log4perl::Layout::SimpleLayout
|;
Log::Log4perl->init(\$l4pconf);

$biber->parse_ctrlfile('options.bcf');
$biber->set_output_obj(Biber::Output::bbl->new());

# Options - we could set these in the control file but it's nice to see what we're
# relying on here for tests

# Biber options
Biber::Config->setoption('sortlocale', 'en_GB.UTF-8');

# Testing customg xsv format sep
Biber::Config->setoption('xsvsep', '\s*\|\s*');

# Biblatex options
Biber::Config->setblxoption(undef,'labeldatespec', [ {content => 'date', type => 'field'} ]);

# Now generate the information
$biber->prepare;
my $out = $biber->get_output_obj;
my $section = $biber->sections->get_section(0);
my $main = $biber->datalists->get_list('nty/global//global/global');
my $bibentries = $section->bibentries;

my $dmv =  [
              [
               {'presort'    => {}},
               {'mm'         => {}},
              ],
              [
               {'sortkey'    => {'final' => 1}}
              ],
              [
               {'sortname'   => {}},
               {'author'     => {}},
               {'editor'     => {}},
               {'translator' => {}},
               {'sorttitle'  => {}},
               {'title'      => {}}
              ],
              [
               {'sorttitle'  => {}},
               {'title'      => {}}
              ],
              [
               {'sortyear'   => {}},
               {'year'       => {}}
              ],
              [
               {'volume'     => {}},
               {'0000'       => {}}
              ]
             ];

my $bln = [ {content => 'author'}, {content => 'editor'} ];

my $l1 = q|    \entry{L1}{book}{}
      \name[default][en-us]{author}{1}{}{%
        {{un=0,uniquepart=base,hash=bd051a2f7a5f377e3a62581b0e0f8577}{%
           family={Doe},
           familyi={D\bibinitperiod},
           given={John},
           giveni={J\bibinitperiod},
           givenun=0}}%
      }
      \namepartms{author}{1}{%
          familydefaulten-us={Doe},
          familydefaulten-usi={D\bibinitperiod},
          givendefaulten-us={John},
          givendefaulten-usi={J\bibinitperiod}
      }
      \list[default][en-us]{publisher}{1}{%
        {Oxford}%
      }
      \listitemms{publisher}{1}{%
        defaulten-us={Oxford}
      }
      \strng{namehash}{bd051a2f7a5f377e3a62581b0e0f8577}
      \strng{fullhash}{bd051a2f7a5f377e3a62581b0e0f8577}
      \strng{bibnamehash}{bd051a2f7a5f377e3a62581b0e0f8577}
      \strng{authordefaulten-usbibnamehash}{bd051a2f7a5f377e3a62581b0e0f8577}
      \strng{authordefaulten-usnamehash}{bd051a2f7a5f377e3a62581b0e0f8577}
      \strng{authordefaulten-usfullhash}{bd051a2f7a5f377e3a62581b0e0f8577}
      \field{sortinit}{D}
<<<<<<< HEAD
      \strng{sortinithash}{c438b3d5d027251ba63f5ed538d98af5}
=======
      \field{sortinithash}{6f385f66841fb5e82009dc833c761848}
>>>>>>> d5cdbe1f
      \field{extradatescope}{labelyear}
      \field{labeldatesource}{}
      \fieldmssource{labelname}{author}{default}{en-us}
      \fieldmssource{labeltitle}{title}{default}{en-us}
      \field{day}{5}
      \field{month}{4}
      \field{origday}{30}
      \field{origmonth}{10}
      \field{origyear}{1985}
      \field[default][en-us]{title}{Title 1}
      \field{year}{1998}
      \field{dateera}{ce}
      \field{origdateera}{ce}
      \keyw{one,two,three}
    \endentry
|;

my $l2 = q|    \entry{L2}{book}{maxalphanames=10,maxbibnames=3,maxcitenames=3,maxitems=2}
      \name[default][en-us]{author}{1}{}{%
        {{un=0,uniquepart=base,hash=19eec87c959944d6d9c72434a42856ba}{%
           family={Edwards},
           familyi={E\bibinitperiod},
           given={Ellison},
           giveni={E\bibinitperiod},
           givenun=0}}%
      }
      \namepartms{author}{1}{%
          familydefaulten-us={Edwards},
          familydefaulten-usi={E\bibinitperiod},
          givendefaulten-us={Ellison},
          givendefaulten-usi={E\bibinitperiod}
      }
      \list[default][en-us]{publisher}{1}{%
        {Oxford}%
      }
      \listitemms{publisher}{1}{%
        defaulten-us={Oxford}
      }
      \strng{namehash}{19eec87c959944d6d9c72434a42856ba}
      \strng{fullhash}{19eec87c959944d6d9c72434a42856ba}
      \strng{bibnamehash}{19eec87c959944d6d9c72434a42856ba}
      \strng{authordefaulten-usbibnamehash}{19eec87c959944d6d9c72434a42856ba}
      \strng{authordefaulten-usnamehash}{19eec87c959944d6d9c72434a42856ba}
      \strng{authordefaulten-usfullhash}{19eec87c959944d6d9c72434a42856ba}
      \field{sortinit}{E}
<<<<<<< HEAD
      \strng{sortinithash}{c554bd1a0b76ea92b9f105fe36d9c7b0}
=======
      \field{sortinithash}{8da8a182d344d5b9047633dfc0cc9131}
>>>>>>> d5cdbe1f
      \field{extradatescope}{labelyear}
      \field{labeldatesource}{}
      \fieldmssource{labelname}{author}{default}{en-us}
      \fieldmssource{labeltitle}{title}{default}{en-us}
      \field{day}{5}
      \field{month}{4}
      \field[default][en-us]{title}{Title 2}
      \field{year}{1998}
      \field{dateera}{ce}
    \endentry
|;

my $l3 = q|    \entry{L3}{book}{blah=10}
      \name[default][en-us]{author}{1}{}{%
        {{un=0,uniquepart=base,hash=490250da1f3b92580d97563dc96c6c84}{%
           family={Bluntford},
           familyi={B\bibinitperiod},
           given={Bunty},
           giveni={B\bibinitperiod},
           givenun=0}}%
      }
      \namepartms{author}{1}{%
          familydefaulten-us={Bluntford},
          familydefaulten-usi={B\bibinitperiod},
          givendefaulten-us={Bunty},
          givendefaulten-usi={B\bibinitperiod}
      }
      \list[default][en-us]{publisher}{1}{%
        {Oxford}%
      }
      \listitemms{publisher}{1}{%
        defaulten-us={Oxford}
      }
      \strng{namehash}{490250da1f3b92580d97563dc96c6c84}
      \strng{fullhash}{490250da1f3b92580d97563dc96c6c84}
      \strng{bibnamehash}{490250da1f3b92580d97563dc96c6c84}
      \strng{authordefaulten-usbibnamehash}{490250da1f3b92580d97563dc96c6c84}
      \strng{authordefaulten-usnamehash}{490250da1f3b92580d97563dc96c6c84}
      \strng{authordefaulten-usfullhash}{490250da1f3b92580d97563dc96c6c84}
      \field{sortinit}{B}
<<<<<<< HEAD
      \strng{sortinithash}{8de16967003c7207dae369d874f1456e}
=======
      \field{sortinithash}{d7095fff47cda75ca2589920aae98399}
>>>>>>> d5cdbe1f
      \field{extradatescope}{labelyear}
      \field{labeldatesource}{}
      \fieldmssource{labelname}{author}{default}{en-us}
      \fieldmssource{labeltitle}{title}{default}{en-us}
      \field{day}{5}
      \field{month}{4}
      \field[default][en-us]{title}{Title 3}
      \field{year}{1999}
      \field{dateera}{ce}
    \endentry
|;

ok(Biber::Config->getblxoption(undef,'uniquename') eq 'init', "Single-valued option") ;
is_deeply(Biber::Config->getblxoption(undef,'labelnamespec'), [ {content => 'author'} ], "Multi-valued options");
ok(Biber::Config->getoption('mincrossrefs') == 88, "Setting Biber options via control file");
ok(Biber::Config->getblxoption(undef,'useprefix', 'book') == 1 , "Per-type single-valued options");
is_deeply(Biber::Config->getblxoption(undef,'labelnamespec', 'book'), $bln, "Per-type multi-valued options");
eq_or_diff($bibentries->entry('L1')->get_labeldate_info->{field}{year}, 'year', 'Global labelyear setting' ) ;
eq_or_diff( $out->get_output_entry('L1', $main), $l1, 'Global labelyear setting - labelyear should be YEAR') ;
eq_or_diff( $out->get_output_entry('L2', $main), $l2, 'Entry-local biblatex option mappings - 1') ;
eq_or_diff( $out->get_output_entry('L3', $main), $l3, 'Entry-local biblatex option mappings - 2') ;<|MERGE_RESOLUTION|>--- conflicted
+++ resolved
@@ -109,11 +109,7 @@
       \strng{authordefaulten-usnamehash}{bd051a2f7a5f377e3a62581b0e0f8577}
       \strng{authordefaulten-usfullhash}{bd051a2f7a5f377e3a62581b0e0f8577}
       \field{sortinit}{D}
-<<<<<<< HEAD
-      \strng{sortinithash}{c438b3d5d027251ba63f5ed538d98af5}
-=======
-      \field{sortinithash}{6f385f66841fb5e82009dc833c761848}
->>>>>>> d5cdbe1f
+      \strng{sortinithash}{6f385f66841fb5e82009dc833c761848}
       \field{extradatescope}{labelyear}
       \field{labeldatesource}{}
       \fieldmssource{labelname}{author}{default}{en-us}
@@ -159,11 +155,7 @@
       \strng{authordefaulten-usnamehash}{19eec87c959944d6d9c72434a42856ba}
       \strng{authordefaulten-usfullhash}{19eec87c959944d6d9c72434a42856ba}
       \field{sortinit}{E}
-<<<<<<< HEAD
-      \strng{sortinithash}{c554bd1a0b76ea92b9f105fe36d9c7b0}
-=======
-      \field{sortinithash}{8da8a182d344d5b9047633dfc0cc9131}
->>>>>>> d5cdbe1f
+      \strng{sortinithash}{8da8a182d344d5b9047633dfc0cc9131}
       \field{extradatescope}{labelyear}
       \field{labeldatesource}{}
       \fieldmssource{labelname}{author}{default}{en-us}
@@ -204,11 +196,7 @@
       \strng{authordefaulten-usnamehash}{490250da1f3b92580d97563dc96c6c84}
       \strng{authordefaulten-usfullhash}{490250da1f3b92580d97563dc96c6c84}
       \field{sortinit}{B}
-<<<<<<< HEAD
-      \strng{sortinithash}{8de16967003c7207dae369d874f1456e}
-=======
-      \field{sortinithash}{d7095fff47cda75ca2589920aae98399}
->>>>>>> d5cdbe1f
+      \strng{sortinithash}{d7095fff47cda75ca2589920aae98399}
       \field{extradatescope}{labelyear}
       \field{labeldatesource}{}
       \fieldmssource{labelname}{author}{default}{en-us}
