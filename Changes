--- conflicted
+++ resolved
@@ -1,13 +1,5 @@
 Revision history for Biber
 
-<<<<<<< HEAD
-0.5.?  unreleased
-       * Biber no longer needs or uses an .aux file. Everything is passed
-         via the .bcf file.
-       * Bibliography sections work via .bcf file. Only one .bbl is made
-         for all sections and so Biber needs only to be run once and this
-         processes every section.
-=======
 0.54   Unreleased
        * Multi-section support. Only one biber pass needed to process all
          bib sections using extended biblatex 0.9b .bbl format.
@@ -15,7 +7,6 @@
          in .bcf file.
        * Misc bug fixes
 
->>>>>>> 58b8b90c
 0.5.3  19-03-2010
        * Changed semantics of --outfile and --output-directory. --outfile
          is now relative to --output-directory. If --outfile is absolute, it
