--- conflicted
+++ resolved
@@ -166,19 +166,12 @@
 sub is_field {
   my $self = shift;
   my $field = shift;
-<<<<<<< HEAD
+  my $S = Biber::Config->getoption('mssplit');
   my $forms = $DM_DATATYPES{'forms'};
   if ($field =~ m/^BIBERCUSTOM/o) {
     return 1;
   }
-  elsif ($field =~ m/^([^_]+)_(?:${forms})_?.*$/) {
-=======
-  my $S = Biber::Config->getoption('mssplit');
-  if ($field =~ m/^BIBERCUSTOM/o) {
-    return 1;
-  }
-  elsif ($field =~ m/^([^$S]+)$S(?:original|translated|romanised|uniform)$S?.*$/) {
->>>>>>> 715b676c
+  elsif ($field =~ m/^([^$S]+)$S(?:${forms})$S?.*$/) {
     return $self->{fieldsbyname}{$1} ? 1 : 0;
   }
   else {
