package Biber::Output::bibtex;
use v5.24;
use strict;
use warnings;
use parent qw(Biber::Output::base);

use Biber::Annotation;
use Biber::Config;
use Biber::Constants;
use Biber::Utils;
use List::AllUtils qw( :all );
use Encode;
use IO::File;
use Log::Log4perl qw( :no_extra_logdie_message );
use Scalar::Util qw(looks_like_number);
use Text::Wrap;
$Text::Wrap::columns = 80;
use Unicode::Normalize;
my $logger = Log::Log4perl::get_logger('main');

=encoding utf-8

=head1 NAME

Biber::Output::bibtex - class for bibtex output

=cut


=head2 set_output_target_file

    Set the output target file of a Biber::Output::bibtex object
    A convenience around set_output_target so we can keep track of the
    filename

=cut

sub set_output_target_file {
  my $self = shift;
  my $outfile = shift;
  $self->{output_target_file} = $outfile;
  return undef;
}

=head2 set_output_comment

  Set the output for a comment

=cut

sub set_output_comment {
  my $self = shift;
  my $comment = shift;
  my $acc = '';

  # Make the right casing function
  my $casing;

  if (Biber::Config->getoption('output_fieldcase') eq 'upper') {
    $casing = sub {uc(shift)};
  }
  elsif (Biber::Config->getoption('output_fieldcase') eq 'lower') {
    $casing = sub {lc(shift)};
  }
  elsif (Biber::Config->getoption('output_fieldcase') eq 'title') {
    $casing = sub {ucfirst(shift)};
  }

  $acc .= '@';
  $acc .= $casing->('comment');
  $acc .= "{$comment}\n";

  push $self->{output_data}{COMMENTS}->@*, $acc;
  return;
}

=head2 set_output_entry

  Set the output for an entry

=cut

sub set_output_entry {
  my $self = shift;
  my $be = shift; # Biber::Entry object
  my $bee = $be->get_field('entrytype');
  my $section = shift; # Section object the entry occurs in
  my $dm = shift; # Data Model object
  my $dmh = $dm->{helpers};
  my $acc = '';
  my $secnum = $section->number;
  my $key = $be->get_field('citekey');
  my $omssep = $CONFIG_META_MARKERS{outputmssep};

  # Make the right casing/output mapping function
  my $outmap;
  if (Biber::Config->getoption('output_fieldcase') eq 'upper') {
    $outmap = sub {my $f = shift; uc($CONFIG_OUTPUT_FIELDREPLACE{$f} // $f)};
  }
  elsif (Biber::Config->getoption('output_fieldcase') eq 'lower') {
    $outmap = sub {my $f = shift; lc($CONFIG_OUTPUT_FIELDREPLACE{$f} // $f)};
  }
  elsif (Biber::Config->getoption('output_fieldcase') eq 'title') {
    $outmap = sub {my $f = shift; ucfirst($CONFIG_OUTPUT_FIELDREPLACE{$f} // $f)};
  }

  $acc .= '@';
  $acc .= $outmap->($bee);
  $acc .=  "\{$key,\n";

  # hash accumulator so we can gather all the data before formatting so that things like
  # $max_field_len can be calculated
  my %acc;

  # IDs
  if (my $val = $be->get_field('ids')) {
<<<<<<< HEAD
    $acc{$casing->('ids')} = join(',', $val->get_items->@*);
=======
    $acc{$outmap->('ids')} = join(',', $val->@*);
>>>>>>> 6f4998bc
  }

  # Name fields
  my $tonamesub = 'name_to_bibtex';
  if (Biber::Config->getoption('output_xname')) {
    $tonamesub = 'name_to_xname';
  }

  foreach my $namefield ($dmh->{namelists}->@*) {
    foreach my $alts ($be->get_alternates_for_field($namefield)->@*) {
      my $names = $alts->{val};
      my $form  = $alts->{form} // '';
      my $lang  = $alts->{lang} // '';

      $form = ($form eq 'default' or not $form) ? '' : "$omssep$form";
      $lang = ($lang eq Biber::Config->get_mslang($key) or not $lang) ? '' : "$omssep$lang";

      # XDATA is special
      unless (Biber::Config->getoption('output_resolve_xdata')) { # already resolved
        if (my $xdata = $names->get_xdata) {
<<<<<<< HEAD
          $acc{$casing->($namefield) . lc($form) . lc($lang)} = xdatarefout($xdata);
=======
          $acc{$outmap->($namefield)} = xdatarefout($xdata);
>>>>>>> 6f4998bc
          next;
        }
      }

      my $namesep = Biber::Config->getoption('output_namesep');
      my @namelist;

      # Namelist scope useprefix
      if (defined($names->get_useprefix)) {# could be 0
        push @namelist, 'useprefix=' . map_boolean('useprefix', $names->get_useprefix, 'tostring');
      }

      # Namelist scope sortingnamekeytemplatename
      if (my $snks = $names->get_sortingnamekeytemplatename) {
        push @namelist, "sortingnamekeytemplatename=$snks";
      }

      # Now add all names to accumulator
      foreach my $name ($names->names->@*) {

        # XDATA is special
        unless (Biber::Config->getoption('output_resolve_xdata')) {
          if (my $xdata = $name->get_xdata) {
            push @namelist, xdatarefout($xdata);
            next;
          }
        }

        push @namelist, $name->$tonamesub;
      }

<<<<<<< HEAD
      $acc{$casing->($namefield) . lc($form) . lc($lang)} = join(" $namesep ", @namelist);

      # Deal with morenames
      if ($names->get_morenames) {
        $acc{$casing->($namefield) . lc($form) . lc($lang)} .= " $namesep others";
=======
      $acc{$outmap->($namefield)} = join(" $namesep ", @namelist);

      # Deal with morenames
      if ($names->get_morenames) {
        $acc{$outmap->($namefield)} .= " $namesep others";
>>>>>>> 6f4998bc
      }
    }
  }

  # List fields and verbatim list fields
  foreach my $listfield ($dmh->{lists}->@*, $dmh->{vlists}->@*) {
    foreach my $alts ($be->get_alternates_for_field($listfield)->@*) {
      my $list = $alts->{val};
      my $form  = $alts->{form} // '';
      my $lang  = $alts->{lang} // '';

      $form = ($form eq 'default' or not $form) ? '' : "$omssep$form";
      $lang = ($lang eq Biber::Config->get_mslang($key) or not $lang) ? '' : "$omssep$lang";

      my $listsep = Biber::Config->getoption('output_listsep');
      my @plainlist;
      foreach my $item ($list->get_items->@*) {
        unless (Biber::Config->getoption('output_resolve_xdata')) {
          my $xd = xdatarefcheck($item);
          $item = $xd // $item;
        }
        push @plainlist, $item;
      }
<<<<<<< HEAD
      $acc{$casing->($listfield) . lc($form) . lc($lang)} = join(" $listsep ", @plainlist);
=======
      $acc{$outmap->($listfield)} = join(" $listsep ", @plainlist);
>>>>>>> 6f4998bc
    }
  }

  # Per-entry options
  my @entryoptions;
  foreach my $opt (Biber::Config->getblxentryoptions($secnum, $key)) {
    push @entryoptions, $opt . '=' . Biber::Config->getblxoption($secnum, $opt, undef, $key);
  }
  $acc{$outmap->('options')} = join(',', @entryoptions) if @entryoptions;

  # YEAR and MONTH are legacy - convert these to DATE if possible if they are
  # datepart fields (they are in the default datamodel) otherwise output as literal
  # as the datamodel has been redefined on purpose to not absorb these into DATE
  my $literalyear = 0;
  if (my $val = $be->get_field('year') and
      $dm->get_datatype('year') ne 'datepart' and
      not $be->get_field('day')) {
    $acc{$outmap->('year')} = $val;
    $literalyear = 1;
    if (my $mval = $be->get_field('month') and $dm->get_datatype('month') ne 'datepart') {
      $acc{$outmap->('month')} = $mval;
    }
  }

  # Date fields
  foreach my $d ($dmh->{datefields}->@*) {
    $d =~ s/date$//;
    next unless $be->get_field("${d}year");
    next if $literalyear;
    $acc{$outmap->("${d}date")} = construct_datetime($be, $d);
  }

  # If CROSSREF and XDATA have been resolved, don't output them
  if (Biber::Config->getoption('output_resolve_crossrefs')) {
    if ($be->get_field('crossref')) {
      $be->del_field('crossref');
    }
  }
  if (Biber::Config->getoption('output_resolve_xdata')) {
    if ($be->get_field('xdata')) {
      $be->del_field('xdata');
    }
  }

  # Standard fields
  foreach my $field ($dmh->{fields}->@*) {
    foreach my $alts ($be->get_alternates_for_field($field)->@*) {
      my $val   = $alts->{val};
      my $form  = $alts->{form} // '';
      my $lang  = $alts->{lang} // '';


      $form = ($form eq 'default' or not $form) ? '' : "$omssep$form";
      $lang = ($lang eq Biber::Config->get_mslang($key) or not $lang) ? '' : "$omssep$lang";

      unless (Biber::Config->getoption('output_resolve_xdata')) {
        my $xd = xdatarefcheck($val);
        $val = $xd // $val;
      }
<<<<<<< HEAD
      $acc{$casing->($field) . lc($form) . lc($lang)} = $val;
=======
      $acc{$outmap->($field)} = $val;
>>>>>>> 6f4998bc
    }
  }

  # XSV fields
  foreach my $field ($dmh->{xsv}->@*) {
    # keywords is by default field/xsv/keyword but it is in fact
    # output with its own special macro below
    next if $field eq 'keywords';
    foreach my $alts ($be->get_alternates_for_field($field)->@*) {
      my $f   = $alts->{val};
      my $form  = $alts->{form} // '';
      my $lang  = $alts->{lang} // '';

      $form = ($form eq 'default' or not $form) ? '' : "$omssep$form";
      $lang = ($lang eq Biber::Config->get_mslang($key) or not $lang) ? '' : "$omssep$lang";

      my $fl = join(',', $f->get_items->@*);
      unless (Biber::Config->getoption('output_resolve_xdata')) {
        my $xd = xdatarefcheck($fl);
        $fl = $xd // $fl;
      }
<<<<<<< HEAD
      $acc{$casing->($field) . lc($form) . lc($lang)} .= $fl;
=======
      $acc{$outmap->($field)} .= $fl;
>>>>>>> 6f4998bc
    }
  }

  # Ranges
  foreach my $rfield ($dmh->{ranges}->@*) {
    if ( my $rf = $be->get_field($rfield) ) {
      my $rfl = construct_range($rf);
      unless (Biber::Config->getoption('output_resolve_xdata')) {
        my $xd = xdatarefcheck($rfl);
        $rfl = $xd // $rfl;
      }
<<<<<<< HEAD
      $acc{$casing->($rfield)} = $rfl;
=======
      $acc{$outmap->($rfield)} .= $rfl;
>>>>>>> 6f4998bc
    }
  }

  # Verbatim fields
  foreach my $vfield ($dmh->{vfields}->@*) {
    if ( my $vf = $be->get_field($vfield) ) {
      unless (Biber::Config->getoption('output_resolve_xdata')) {
        my $xd = xdatarefcheck($vf);
        $vf = $xd // $vf;
      }
      $acc{$outmap->($vfield)} = $vf;
    }
  }

  # Keywords
  if ( my $k = $be->get_field('keywords') ) {
    my $kl = join(',', $k->get_items->@*);
    unless (Biber::Config->getoption('output_resolve_xdata')) {
      my $xd = xdatarefcheck($kl);
      $kl = $xd // $kl;
    }
    $acc{$outmap->('keywords')} = $kl;
  }

  # Annotations
  foreach my $f (keys %acc) {
<<<<<<< HEAD
    my ($field, $form, $lang) = mssplit($f, $key);
    if (Biber::Annotation->is_annotated_field($key, lc($field), $form, $lang)) {
      foreach my $n (Biber::Annotation->get_annotation_names($key, lc($field), $form, $lang)) {
        my $nform = ($form eq 'default') ? '' : "$omssep$form";
        my $nlang = ($lang eq Biber::Config->get_mslang($key)) ? '' : "$omssep$lang";
        $acc{$casing->($field) . lc($nform) . lc($nlang) . Biber::Config->getoption('output_annotation_marker') .
            Biber::Config->getoption('output_named_annotation_marker') . $n} = construct_annotation($key, lc($field), $n, $form, $lang);
=======
    if (Biber::Annotation->is_annotated_field($key, lc($f))) {
      foreach my $n (Biber::Annotation->get_annotation_names($key, lc($f))) {
        $acc{$outmap->($f) . Biber::Config->getoption('output_annotation_marker') .
            Biber::Config->getoption('output_named_annotation_marker') . $n} = construct_annotation($key, lc($f), $n);
>>>>>>> 6f4998bc
      }
    }
  }

  # Determine maximum length of field names
  my $max_field_len;
  if (Biber::Config->getoption('output_align')) {
    $max_field_len = max map {Unicode::GCString->new($_)->length} keys %acc;
  }

  # Determine order of fields
  my %classmap = ('names'     => 'namelists',
                  'lists'     => 'lists',
                  'dates'     => 'datefields');

  foreach my $field (split(/\s*,\s*/, Biber::Config->getoption('output_field_order'))) {
    if ($field eq 'names' or
        $field eq 'lists' or
        $field eq 'dates') {
      my @donefields;
      foreach my $key (sort keys %acc) {
        if (first {fc($_) eq fc(msfield(strip_annotation($key)))} $dmh->{$classmap{$field}}->@*) {
          $acc .= bibfield($key, $acc{$key}, $max_field_len);
          push @donefields, $key;
        }
      }
      delete @acc{@donefields};
    }
    elsif (my $value = delete $acc{$outmap->($field)}) {
      $acc .= bibfield($outmap->($field), $value, $max_field_len);
    }
  }

  # Now rest of fields not explicitly specified
  foreach my $field (sort keys %acc) {
    $acc .= bibfield($field, $acc{$field}, $max_field_len);
  }

  $acc .= "}\n\n";

  # If requested to convert UTF-8 to macros ...
  if (Biber::Config->getoption('output_safechars')) {
    $acc = latex_recode_output($acc);
  }
  else { # ... or, check for encoding problems and force macros
    my $outenc = Biber::Config->getoption('output_encoding');
    if ($outenc ne 'UTF-8') {
      # Can this entry be represented in the output encoding?
      if (encode($outenc, NFC($acc)) =~ /\?/) { # Malformed data encoding char
        # So convert to macro
        $acc = latex_recode_output($acc);
        biber_warn("The entry '$key' has characters which cannot be encoded in '$outenc'. Recoding problematic characters into macros.");
      }
    }
  }

  # Create an index by keyname for easy retrieval
  $self->{output_data}{ENTRIES}{$secnum}{index}{$key} = \$acc;

  return;
}


=head2 output

    output method

=cut

sub output {
  my $self = shift;
  my $data = $self->{output_data};

  my $target_string = "Target"; # Default
  if ($self->{output_target_file}) {
    $target_string = $self->{output_target_file};
  }

  # Instantiate output file now that input is read in case we want to do in-place
  # output for tool mode
  my $enc_out;
  if (Biber::Config->getoption('output_encoding')) {
    $enc_out = ':encoding(' . Biber::Config->getoption('output_encoding') . ')';
  }
  my $target = IO::File->new($target_string, ">$enc_out");

  # for debugging mainly
  if (not $target or $target_string eq '-') {
    $target = new IO::File '>-';
  }

  if ($logger->is_debug()) {# performance tune
    $logger->debug('Preparing final output using class ' . __PACKAGE__ . '...');
  }

  $logger->info("Writing '$target_string' with encoding '" . Biber::Config->getoption('output_encoding') . "'");
  $logger->info('Converting UTF-8 to TeX macros on output') if Biber::Config->getoption('output_safechars');

  out($target, $data->{HEAD});

  if ($logger->is_debug()) {# performance tune
    $logger->debug("Writing entries in bibtex format");
  }

  # Bibtex output uses just one special section, always sorted by global sorting spec
  foreach my $key ($Biber::MASTER->datalists->get_lists_by_attrs(section => 99999,
                                                                 name => Biber::Config->getblxoption(undef, 'sortingtemplatename') . '/global//global/global',
                                                                 type => 'entry',
                                                                 sortingtemplatename => Biber::Config->getblxoption(undef, 'sortingtemplatename'),
                                                                 sortingnamekeytemplatename => 'global',
                                                                 labelprefix => '',
                                                                 uniquenametemplatename => 'global',
                                                                 labelalphanametemplatename => 'global')->[0]->get_keys->@*) {
    out($target, ${$data->{ENTRIES}{99999}{index}{$key}});
  }

  # Output any comments when in tool mode
  if (Biber::Config->getoption('tool')) {
    foreach my $comment ($data->{COMMENTS}->@*) {
      out($target, $comment);
    }
  }

  out($target, $data->{TAIL});

  $logger->info("Output to $target_string");
  close $target;
  return;
}

=head2 create_output_section

    Create the output from the sections data and push it into the
    output object.

=cut

sub create_output_section {
  my $self = shift;
  my $secnum = $Biber::MASTER->get_current_section;
  my $section = $Biber::MASTER->sections->get_section($secnum);

  # We rely on the order of this array for the order of the .bib
  foreach my $k ($section->get_citekeys) {
    # Regular entry
    my $be = $section->bibentry($k) or biber_error("Cannot find entry with key '$k' to output");
    $self->set_output_entry($be, $section, Biber::Config->get_dm);
  }

  # Output all comments at the end
  foreach my $comment ($Biber::MASTER->{comments}->@*) {
    $self->set_output_comment($comment);
  }

  # Make sure the output object knows about the output section
  $self->set_output_section($secnum, $section);

  return;
}

=head2 bibfield

  Format a single field

=cut

sub bibfield {
  my ($field, $value, $max_field_len) = @_;
  my $acc;
  $acc .= ' ' x Biber::Config->getoption('output_indent');
  $acc .= $field;
  $acc .= ' ' x ($max_field_len - Unicode::GCString->new($field)->length) if $max_field_len;
  $acc .= ' = ';

  # Don't wrap fields which should be macros in braces
  my $mfs = Biber::Config->getoption('output_macro_fields');
  if (defined($mfs) and first {lc($field) eq $_} map {lc($_)} split(/\s*,\s*/, $mfs) ) {
    $acc .= "$value,\n";
  }
  else {
    $acc .= "\{$value\},\n";
  }
  return $acc;
}


=head2 construct_annotation

  Construct a field annotation

=cut

sub construct_annotation {
  my ($key, $field, $name, $form, $lang) = @_;
  my @annotations;

  if (my $fa = Biber::Annotation->get_field_annotation($key, $field, $name, $form, $lang)) {
    push @annotations, "=$fa";
  }

  foreach my $item (Biber::Annotation->get_annotated_items('item', $key, $field, $name, $form, $lang)) {
    push @annotations, "$item=" . Biber::Annotation->get_annotation('item', $key, $field, $form, $lang, $name, $item);
  }

  foreach my $item (Biber::Annotation->get_annotated_items('part', $key, $field, $name, $form, $lang)) {
    foreach my $part (Biber::Annotation->get_annotated_parts('part', $key, $field, $name, $item, $form, $lang)) {
      push @annotations, "$item:$part=" . Biber::Annotation->get_annotation('part', $key, $field, $form, $lang, $name, $item, $part);
    }
  }

  return join(';', @annotations);
}

=head2 construct_range

  Construct a range field from its components

  [m, n]      -> m-n
  [m, undef]  -> m
  [m, '']     -> m-
  ['', n]     -> -n
  ['', undef] -> ignore

=cut

sub construct_range {
  my $r = shift;
  my @ranges;
  foreach my $e ($r->@*) {
    my $rs = $e->[0];
    if (defined($e->[1])) {
      $rs .= '--' . $e->[1];
    }
    push @ranges, $rs;
  }
  return join(',', @ranges);
}

=head2 construct_datetime

  Construct a datetime from its components

=cut

sub construct_datetime {
  my ($be, $d) = @_;
  my $datestring = '';
  my $overridey;
  my $overridem;
  my $overrideem;
  my $overrided;

  my %seasons = ( 'spring' => 21,
                  'summer' => 22,
                  'autumn' => 23,
                  'winter' => 24 );

  # Did the date fields come from interpreting an ISO8601-2:2016 unspecified date?
  # If so, do the reverse of Biber::Utils::parse_date_unspecified()
  if (my $unspec = $be->get_field("${d}dateunspecified")) {

    # 1990/1999 -> 199X
    if ($unspec eq 'yearindecade') {
      my ($decade) = $be->get_field("${d}year") =~ m/^(\d+)\d$/;
      $overridey = "${decade}X";
      $be->del_field("${d}endyear");
    }
    # 1900/1999 -> 19XX
    elsif ($unspec eq 'yearincentury') {
      my ($century) = $be->get_field("${d}year") =~ m/^(\d+)\d\d$/;
      $overridey = "${century}XX";
      $be->del_field("${d}endyear");
    }
    # 1999-01/1999-12 => 1999-XX
    elsif ($unspec eq 'monthinyear') {
      $overridem = 'XX';
      $be->del_field("${d}endyear");
      $be->del_field("${d}endmonth");
    }
    # 1999-01-01/1999-01-31 -> 1999-01-XX
    elsif ($unspec eq 'dayinmonth') {
      $overrided = 'XX';
      $be->del_field("${d}endyear");
      $be->del_field("${d}endmonth");
      $be->del_field("${d}endday");
    }
    # 1999-01-01/1999-12-31 -> 1999-XX-XX
    elsif ($unspec eq 'dayinyear') {
      $overridem = 'XX';
      $overrided = 'XX';
      $be->del_field("${d}endyear");
      $be->del_field("${d}endmonth");
      $be->del_field("${d}endday");
    }
  }

  # Seasons derived from EDTF dates
  if (my $s = $be->get_field("${d}season")) {
    $overridem = $seasons{$s};
  }
  if (my $s = $be->get_field("${d}endseason")) {
    $overrideem = $seasons{$s};
  }

  # date exists if there is a start year
  if (my $sy = $overridey || $be->get_field("${d}year") ) {
    $datestring .= $sy;
    $be->del_field("${d}year");

    # Start month
    if (my $sm = $overridem || $be->get_field("${d}month")) {
      $datestring .= '-' . sprintf('%.2d', $sm);
      $be->del_field("${d}month");
    }

    # Start day
    if (my $sd = $overrided || $be->get_field("${d}day")) {
      $datestring .= '-' . sprintf('%.2d', $sd);
      $be->del_field("${d}day");
    }

    # Uncertain and approximate start date
    if ($be->get_field("${d}dateuncertain") and
        $be->get_field("${d}dateapproximate")) {
      $datestring .= '%';
    }
    else {
      # Uncertain start date
      if ($be->get_field("${d}dateuncertain")) {
        $datestring .= '?';
      }

      # Approximate start date
      if ($be->get_field("${d}dateapproximate")) {
        $datestring .= '~';
      }
    }

    # If start hour, there must be minute and second
    if (my $sh = $be->get_field("${d}hour")) {
      $datestring .= 'T' . sprintf('%.2d', $sh) . ':' .
        sprintf('%.2d', $be->get_field("${d}minute")) . ':' .
          sprintf('%.2d', $be->get_field("${d}second"));
      $be->del_field("${d}hour");
      $be->del_field("${d}minute");
      $be->del_field("${d}second");
    }

    # start timezone
    if (my $stz = $be->get_field("${d}timezone")) {
      $stz =~ s/\\bibtzminsep\s+/:/;
      $datestring .= $stz;
      $be->del_field("${d}timezone");
    }

    # End year, can be empty
    if ($be->field_exists("${d}endyear")) {
      $datestring .= '/';
    }

    # End year
    if (my $ey = $be->get_field("${d}endyear")) {
      $datestring .= $ey;
      $be->del_field("${d}endyear");

      # End month
      if (my $em = $overrideem || $be->get_field("${d}endmonth")) {
        $datestring .= '-' . sprintf('%.2d', $em);
        $be->del_field("${d}endmonth");
      }

      # End day
      if (my $ed = $be->get_field("${d}endday")) {
        $datestring .= '-' . sprintf('%.2d', $ed);
        $be->del_field("${d}endday");
      }

      # Uncertain and approximate end date
      if ($be->get_field("${d}enddateuncertain") and
          $be->get_field("${d}enddateapproximate")) {
        $datestring .= '%';
      }
      else {
        # Uncertain end date
        if ($be->get_field("${d}enddateuncertain")) {
          $datestring .= '?';
        }

        # Approximate end date
        if ($be->get_field("${d}enddateapproximate")) {
          $datestring .= '~';
        }
      }

      # If end hour, there must be minute and second
      if (my $eh = $be->get_field("${d}endhour")) {
        $datestring .= 'T' . sprintf('%.2d', $eh) . ':' .
          sprintf('%.2d', $be->get_field("${d}endminute")) . ':' .
            sprintf('%.2d', $be->get_field("${d}endsecond"));
        $be->del_field("${d}endhour");
        $be->del_field("${d}endminute");
        $be->del_field("${d}endsecond");
      }

      # end timezone
      if (my $etz = $be->get_field("${d}endtimezone")) {
        $etz =~ s/\\bibtzminsep\s+/:/;
        $datestring .= $etz;
        $be->del_field("${d}endtimezone");
      }
    }
  }
  return $datestring;
}

1;

__END__

=head1 AUTHORS

Philip Kime C<< <philip at kime.org.uk> >>

=head1 BUGS

Please report any bugs or feature requests on our Github tracker at
L<https://github.com/plk/biber/issues>.

=head1 COPYRIGHT & LICENSE

Copyright 2009-2012 François Charette and Philip Kime, all rights reserved.
Copyright 2012-2020 Philip Kime, all rights reserved.

This module is free software.  You can redistribute it and/or
modify it under the terms of the Artistic License 2.0.

This program is distributed in the hope that it will be useful,
but without any warranty; without even the implied warranty of
merchantability or fitness for a particular purpose.

=cut<|MERGE_RESOLUTION|>--- conflicted
+++ resolved
@@ -54,20 +54,20 @@
   my $acc = '';
 
   # Make the right casing function
-  my $casing;
+  my $outmap;
 
   if (Biber::Config->getoption('output_fieldcase') eq 'upper') {
-    $casing = sub {uc(shift)};
+    $outmap = sub {my $f = shift; uc($CONFIG_OUTPUT_FIELDREPLACE{$f} // $f)};
   }
   elsif (Biber::Config->getoption('output_fieldcase') eq 'lower') {
-    $casing = sub {lc(shift)};
+    $outmap = sub {my $f = shift; lc($CONFIG_OUTPUT_FIELDREPLACE{$f} // $f)};
   }
   elsif (Biber::Config->getoption('output_fieldcase') eq 'title') {
-    $casing = sub {ucfirst(shift)};
+    $outmap = sub {my $f = shift; ucfirst($CONFIG_OUTPUT_FIELDREPLACE{$f} // $f)};
   }
 
   $acc .= '@';
-  $acc .= $casing->('comment');
+  $acc .= $outmap->('comment');
   $acc .= "{$comment}\n";
 
   push $self->{output_data}{COMMENTS}->@*, $acc;
@@ -114,11 +114,7 @@
 
   # IDs
   if (my $val = $be->get_field('ids')) {
-<<<<<<< HEAD
-    $acc{$casing->('ids')} = join(',', $val->get_items->@*);
-=======
-    $acc{$outmap->('ids')} = join(',', $val->@*);
->>>>>>> 6f4998bc
+    $acc{$outmap->('ids')} = join(',', $val->get_items->@*);
   }
 
   # Name fields
@@ -139,11 +135,7 @@
       # XDATA is special
       unless (Biber::Config->getoption('output_resolve_xdata')) { # already resolved
         if (my $xdata = $names->get_xdata) {
-<<<<<<< HEAD
-          $acc{$casing->($namefield) . lc($form) . lc($lang)} = xdatarefout($xdata);
-=======
-          $acc{$outmap->($namefield)} = xdatarefout($xdata);
->>>>>>> 6f4998bc
+          $acc{$outmap->($namefield) . lc($form) . lc($lang)} = xdatarefout($xdata);
           next;
         }
       }
@@ -175,19 +167,11 @@
         push @namelist, $name->$tonamesub;
       }
 
-<<<<<<< HEAD
-      $acc{$casing->($namefield) . lc($form) . lc($lang)} = join(" $namesep ", @namelist);
+      $acc{$outmap->($namefield) . lc($form) . lc($lang)} = join(" $namesep ", @namelist);
 
       # Deal with morenames
       if ($names->get_morenames) {
-        $acc{$casing->($namefield) . lc($form) . lc($lang)} .= " $namesep others";
-=======
-      $acc{$outmap->($namefield)} = join(" $namesep ", @namelist);
-
-      # Deal with morenames
-      if ($names->get_morenames) {
-        $acc{$outmap->($namefield)} .= " $namesep others";
->>>>>>> 6f4998bc
+        $acc{$outmap->($namefield) . lc($form) . lc($lang)} .= " $namesep others";
       }
     }
   }
@@ -211,11 +195,7 @@
         }
         push @plainlist, $item;
       }
-<<<<<<< HEAD
-      $acc{$casing->($listfield) . lc($form) . lc($lang)} = join(" $listsep ", @plainlist);
-=======
-      $acc{$outmap->($listfield)} = join(" $listsep ", @plainlist);
->>>>>>> 6f4998bc
+      $acc{$outmap->($listfield) . lc($form) . lc($lang)} = join(" $listsep ", @plainlist);
     }
   }
 
@@ -275,11 +255,7 @@
         my $xd = xdatarefcheck($val);
         $val = $xd // $val;
       }
-<<<<<<< HEAD
-      $acc{$casing->($field) . lc($form) . lc($lang)} = $val;
-=======
-      $acc{$outmap->($field)} = $val;
->>>>>>> 6f4998bc
+      $acc{$outmap->($field) . lc($form) . lc($lang)} = $val;
     }
   }
 
@@ -301,11 +277,7 @@
         my $xd = xdatarefcheck($fl);
         $fl = $xd // $fl;
       }
-<<<<<<< HEAD
-      $acc{$casing->($field) . lc($form) . lc($lang)} .= $fl;
-=======
-      $acc{$outmap->($field)} .= $fl;
->>>>>>> 6f4998bc
+      $acc{$outmap->($field) . lc($form) . lc($lang)} .= $fl;
     }
   }
 
@@ -317,11 +289,7 @@
         my $xd = xdatarefcheck($rfl);
         $rfl = $xd // $rfl;
       }
-<<<<<<< HEAD
-      $acc{$casing->($rfield)} = $rfl;
-=======
-      $acc{$outmap->($rfield)} .= $rfl;
->>>>>>> 6f4998bc
+      $acc{$outmap->($rfield)} = $rfl;
     }
   }
 
@@ -348,20 +316,13 @@
 
   # Annotations
   foreach my $f (keys %acc) {
-<<<<<<< HEAD
     my ($field, $form, $lang) = mssplit($f, $key);
     if (Biber::Annotation->is_annotated_field($key, lc($field), $form, $lang)) {
       foreach my $n (Biber::Annotation->get_annotation_names($key, lc($field), $form, $lang)) {
         my $nform = ($form eq 'default') ? '' : "$omssep$form";
         my $nlang = ($lang eq Biber::Config->get_mslang($key)) ? '' : "$omssep$lang";
-        $acc{$casing->($field) . lc($nform) . lc($nlang) . Biber::Config->getoption('output_annotation_marker') .
+        $acc{$outmap->($field) . lc($nform) . lc($nlang) . Biber::Config->getoption('output_annotation_marker') .
             Biber::Config->getoption('output_named_annotation_marker') . $n} = construct_annotation($key, lc($field), $n, $form, $lang);
-=======
-    if (Biber::Annotation->is_annotated_field($key, lc($f))) {
-      foreach my $n (Biber::Annotation->get_annotation_names($key, lc($f))) {
-        $acc{$outmap->($f) . Biber::Config->getoption('output_annotation_marker') .
-            Biber::Config->getoption('output_named_annotation_marker') . $n} = construct_annotation($key, lc($f), $n);
->>>>>>> 6f4998bc
       }
     }
   }
