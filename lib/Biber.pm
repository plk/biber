package Biber;
use v5.24;
use strict;
use warnings;
use parent qw(Class::Accessor Biber::Internals);

use constant {
  EXIT_OK => 0,
  EXIT_ERROR => 2
};

use Biber::Config;
use Biber::DataLists;
use Biber::DataList;
use Biber::DataModel;
use Biber::Constants;
use Biber::Internals;
use Biber::Entries;
use Biber::Entry;
use Biber::Entry::Names;
use Biber::Entry::Name;
use Biber::LangTags;
use Biber::Sections;
use Biber::Section;
use Biber::LaTeX::Recode;
use Biber::UCollate;
use Biber::Utils;
use Carp;
use Data::Dump;
use Data::Compare;
use Encode;
use File::Copy;
use File::Slurper;
use File::Spec;
use File::Temp;
use IO::File;
use List::AllUtils qw( first uniq max first_index );
use Log::Log4perl qw( :no_extra_logdie_message );
use POSIX qw( locale_h ); # for lc()
use Scalar::Util qw(looks_like_number);
use Sort::Key qw ( multikeysorter );
use Text::BibTeX qw(:macrosubs);
use Unicode::Normalize;

=encoding utf-8

=head1 NAME

Biber - main module for biber, a bibtex replacement for users of biblatex

=cut

my $logger = Log::Log4perl::get_logger('main');


=head1 SYNOPSIS

    use Biber;
    my $biber = Biber->new();
    $biber->parse_ctrlfile("example.bcf");
    $biber->prepare;

=cut

our $MASTER; # reference to biber object. Needed all over the place

=head1 METHODS

=head2 new

    Initialize the Biber object, optionally passing named options as arguments.

=cut

sub new {
  my ($class, %opts) = @_;
  my $self = bless {}, $class;

  Biber::Config->_initopts(\%opts);

  # Add a reference to a global temp dir used for various things
  $self->{TEMPDIR} = File::Temp->newdir("biber_tmp_XXXX",
                                        TMPDIR => 1,
                                        CLEANUP => (Biber::Config->getoption('noremove_tmp_dir') ? 0 : 1));
  $self->{TEMPDIRNAME} = $self->{TEMPDIR}->dirname;

  # Initialise recoding schemes
  Biber::LaTeX::Recode->init_sets(Biber::Config->getoption('decodecharsset'),
                                  Biber::Config->getoption('output_safecharsset'));

  $MASTER = $self;

  # Validate if asked to.
  # This has to be here, after config file is read and options
  # are parsed. It seems strange to validate the config file after it's been
  # read but there is no choice and it's useful anyway as this will catch some semantic
  # errors. Uses biber_error() and so $MASTER has to be defined before we call this
  if (Biber::Config->getoption('validate_config') and $opts{configfile}) {
    validate_biber_xml($opts{configfile}, 'config', '');
  }

  # Set up LangTag parser
  $self->{langtags} = Biber::LangTags->new();

  return $self;
}


=head2 display_end

   Output summary of warnings/errors/misc before exit

=cut

sub display_end {
  my $self = shift;

  # Show location of temporary directory
  if (Biber::Config->getoption('show_tmp_dir')) {
    if (Biber::Config->getoption('noremove_tmp_dir')) {
      $logger->info("TEMP DIR: " . $self->biber_tempdir_name);
    }
    else {
      biber_warn("--noremove-tmp-dir was not set, no temporary directory to show");
    }
  }

  if ($self->{warnings}) {
    $logger->info('WARNINGS: ' . $self->{warnings});
  }
  if ($self->{errors}) {
    $logger->info('ERRORS: ' . $self->{errors});
    exit EXIT_ERROR;
  }
}

=head2 biber_tempdir

    Returns a File::Temp directory object for use in various things

=cut

sub biber_tempdir {
  my $self = shift;
  return $self->{TEMPDIR};
}

=head2 biber_tempdir_name

    Returns the directory name of the File::Temp directory object

=cut

sub biber_tempdir_name {
  my $self = shift;
  return $self->{TEMPDIRNAME};
}

=head2 sections

    my $sections= $biber->sections

    Returns a Biber::Sections object describing the bibliography sections

=cut

sub sections {
  my $self = shift;
  return $self->{sections};
}

=head2 add_sections

    Adds a Biber::Sections object. Used externally from, e.g. biber

=cut

sub add_sections {
  my ($self, $sections) = @_;
  $self->{sections} = $sections;
  return;
}

=head2 datalists

    my $datalists = $biber->datalists

    Returns a Biber::DataLists object describing the bibliography sorting lists

=cut

sub datalists {
  my $self = shift;
  return $self->{datalists};
}

=head2 langtags

    Returns a Biber::LangTags object containing a parser for BCP47 tags

=cut

sub langtags {
  my $self = shift;
  return $self->{langtags};
}

=head2 set_output_obj

    Sets the object used to output final results
    Must be a subclass of Biber::Output::base

=cut

sub set_output_obj {
  my $self = shift;
  my $obj = shift;
  croak('Output object must be subclass of Biber::Output::base!') unless $obj->isa('Biber::Output::base');
  $self->{output_obj} = $obj;
  return;
}


=head2 get_preamble

    Returns the current preamble as an array ref

=cut

sub get_preamble {
  my $self = shift;
  return $self->{preamble};
}


=head2 get_output_obj

    Returns the object used to output final results

=cut

sub get_output_obj {
  my $self = shift;
  return $self->{output_obj};
}

=head2 set_current_section

    Sets the current section number that we are working on to a section number

=cut

sub set_current_section {
  my $self = shift;
  my $secnum = shift;
  $self->{current_section} = $secnum;
  return;
}

=head2 get_current_section

    Gets the current section number that we are working on

=cut

sub get_current_section {
  my $self = shift;
  return $self->{current_section};
}

=head2 tool_mode_setup

  Fakes parts of the control file for tool mode

=cut

sub tool_mode_setup {
  my $self = shift;
  my $bib_sections = new Biber::Sections;
  # There are no sections in tool mode so create a pseudo-section
  my $bib_section = new Biber::Section('number' => 99999);
  my $ifs = [];
  foreach my $if (@ARGV) {
    push $ifs->@*, {type => 'file',
                    name => $if,
                    datatype => Biber::Config->getoption('input_format'),
                    encoding => Biber::Config->getoption('input_encoding')};
  }
  $bib_section->set_datasources($ifs);

  $bib_section->set_allkeys(1);
  $bib_sections->add_section($bib_section);

  # Always resolve date meta-information in tool mode
  Biber::Config->setblxoption(undef, 'dateapproximate', 1);
  Biber::Config->setblxoption(undef, 'dateera', 1);
  Biber::Config->setblxoption(undef, 'dateuncertain', 1);

  # No need to worry about this in tool mode but it needs to be set
  Biber::Config->setblxoption(undef, 'namestrunchandling', 0);

  # Add the Biber::Sections object to the Biber object
  $self->add_sections($bib_sections);

  my $datalists = new Biber::DataLists;
  my $seclist = Biber::DataList->new(section => 99999,
                                     sortingtemplatename => 'tool',
                                     sortingnamekeytemplatename => 'global',
                                     uniquenametemplatename => 'global',
                                     labelalphanametemplatename => 'global',
                                     labelprefix => '',
                                     name => 'tool/global//global/global');
  $seclist->set_type('entry');
  # Locale just needs a default here - there is no biblatex option to take it from
  Biber::Config->setblxoption(undef, 'sortlocale', 'en_US');
  if ($logger->is_debug()) {# performance tune
    $logger->debug("Adding 'entry' list 'tool' for pseudo-section 99999");
  }
  $datalists->add_list($seclist);
  $self->{datalists} = $datalists;

  # User maps are set in config file and need some massaging which normally
  # happens in parse_ctrlfile
  if (my $usms = Biber::Config->getoption('sourcemap')) {
    # Force "user" level for the maps
    $usms->@* = map {$_->{level} = 'user';$_} $usms->@*;
  }
  return;
}

=head2 parse_ctrlfile

    This method reads the control file
    generated by biblatex to work out the various biblatex options.
    See Constants.pm for defaults and example of the data structure being built here.

=cut

sub parse_ctrlfile {
  my ($self, $ctrl_file) = @_;

  my $ctrl_file_path = locate_data_file($ctrl_file);
  Biber::Config->set_ctrlfile_path($ctrl_file_path);

  biber_error("Cannot find control file '$ctrl_file'! - Did latex run successfully on your .tex file before you ran biber?") unless ($ctrl_file_path and -e $ctrl_file_path);

  # Early check to make sure .bcf is well-formed. If not, this means that the last biblatex run
  # exited prematurely while writing the .bcf. This results is problems for latexmk. So, if the
  # .bcf is broken, just stop here, remove the .bcf and exit with error so that we don't write
  # a bad .bbl
  my $checkbuf;
  unless ($checkbuf = eval {File::Slurper::read_text($ctrl_file_path)}) {
    # Reading ctrl-file as UTF-8 failed. Probably it was written by fontenc as latin1
    # with some latin1 char in it (probably a sourcemap), so try that as a last resort
    unless (eval {$checkbuf = File::Slurper::read_text($ctrl_file_path, 'latin1')}) {
      biber_error("$ctrl_file_path is not UTF-8 or even latin1, please delete it and run latex again or check that biblatex is writing a valid .bcf file.");
    }
    # Write ctrl file as UTF-8
    File::Slurper::write_text($ctrl_file_path, NFC($checkbuf));# Unicode NFC boundary
  }

  $checkbuf = NFD($checkbuf);# Unicode NFD boundary
  unless (eval "XML::LibXML->load_xml(string => \$checkbuf)") {
    my $output = $self->get_output_obj->get_output_target_file;
    unlink($output) unless $output eq '-';# ignore deletion of STDOUT marker
    biber_error("$ctrl_file_path is malformed, last biblatex run probably failed. Deleted $output");
  }

  # Validate if asked to
  if (Biber::Config->getoption('validate_control')) {
    validate_biber_xml($ctrl_file_path, 'bcf', 'https://sourceforge.net/projects/biblatex');
  }

  # Convert .bcf to .html using XSLT transform if asked to
  if (Biber::Config->getoption('convert_control')) {

    require XML::LibXSLT;
    require XML::LibXML;

    my $xslt = XML::LibXSLT->new();
    my $CFstyle;

    # we assume that the schema files are in the same dir as Biber.pm:
    (my $vol, my $biber_path, undef) = File::Spec->splitpath( $INC{"Biber.pm"} );

    # Deal with the strange world of PAR::Packer paths
    # We might be running inside a PAR executable and @INC is a bit odd in this case
    # Specifically, "Biber.pm" in @INC might resolve to an internal jumbled name
    # nowhere near to these files. You know what I mean if you've dealt with pp
    my $bcf_xsl;
    if ($biber_path =~ m|/par\-| and $biber_path !~ m|/inc|) { # a mangled PAR @INC path
      $bcf_xsl = File::Spec->catpath($vol, "$biber_path/inc/lib/Biber", 'bcf.xsl');
    }
    else {
      $bcf_xsl = File::Spec->catpath($vol, "$biber_path/Biber", 'bcf.xsl');
    }

    if (-e $bcf_xsl) {
      $CFstyle = XML::LibXML->load_xml( location => $bcf_xsl, no_cdata=>1 )
    }
    else {
      biber_warn("Cannot find XML::LibXSLT stylesheet. Skipping conversion : $!");
      goto LOADCF;
    }

    my $CF = XML::LibXML->load_xml(location => $ctrl_file_path);
    my $stylesheet = $xslt->parse_stylesheet($CFstyle);
    my $CFhtml = $stylesheet->transform($CF);
    $stylesheet->output_file($CFhtml, $ctrl_file_path . '.html');
    $logger->info("Converted BibLaTeX control file '$ctrl_file_path' to '$ctrl_file_path.html'");
  }

  # Open control file
 LOADCF:
  $logger->info("Reading '$ctrl_file_path'");
  my $buf = File::Slurper::read_text($ctrl_file_path);
  $buf = NFD($buf);# Unicode NFD boundary

  # Read control file
  require XML::LibXML::Simple;

  my $bcfxml = XML::LibXML::Simple::XMLin($buf,
                                          'ForceContent' => 1,
                                          'ForceArray' => [
                                                           qr/\A(?:no)*citekey\z/,
                                                           qr/\Aoption\z/,
                                                           qr/\Aoptions\z/,
                                                           qr/\Avalue\z/,
                                                           qr/\Asortitem\z/,
                                                           qr/\Abibdata\z/,
                                                           qr/\Adatasource\z/,
                                                           qr/\Aconstant\z/,
                                                           qr/\Asection\z/,
                                                           qr/\Asort(?:ex|in)clusion\z/,
                                                           qr/\A(?:ex|in)clusion\z/,
                                                           qr/\Asort\z/,
                                                           qr/\Amode\z/,
                                                           qr/\Amaps\z/,
                                                           qr/\Amap\z/,
                                                           qr/\Amap_step\z/,
                                                           qr/\Aper_type\z/,
                                                           qr/\Aper_nottype\z/,
                                                           qr/\Akeypart\z/,
                                                           qr/\Apart\z/,
                                                           qr/\Asortingnamekeytemplate\z/,
                                                           qr/\Asortingtemplate\z/,
                                                           qr/\Aper_datasource\z/,
                                                           qr/\Anosort\z/,
                                                           qr/\Amember\z/,
                                                           qr/\Anoinit\z/,
                                                           qr/\Anolabel\z/,
                                                           qr/\Anolabelwidthcount\z/,
                                                           qr/\Apresort\z/,
                                                           qr/\Atype_pair\z/,
                                                           qr/\Ainherit\z/,
                                                           qr/\Anamepart\z/,
                                                           qr/\Afieldor\z/,
                                                           qr/\Afieldxor\z/,
                                                           qr/\Afield\z/,
                                                           qr/\Ascope\z/,
                                                           qr/\Atransliteration\z/,
                                                           qr/\Atranslit\z/,
                                                           qr/\Aalias\z/,
                                                           qr/\Aalsoset\z/,
                                                           qr/\Aconstraints\z/,
                                                           qr/\Aconstraint\z/,
                                                           qr/\Aentryfields\z/,
                                                           qr/\Aentrytype\z/,
                                                           qr/\Adatetype\z/,
                                                           qr/\Adatalist\z/,
                                                           qr/\Alabel(?:part|element|alpha(?:name)?template)\z/,
                                                           qr/\Auniquenametemplate\z/,
                                                           qr/\Acondition\z/,
                                                           qr/\Afilter(?:or)?\z/,
                                                           qr/\Aoptionscope\z/,
                                                          ],
                                          'NsStrip' => 1,
                                          'KeyAttr' => []);
#  use Data::Dump;dd($bcfxml);exit 0;
  my $controlversion = $bcfxml->{version};
  my $bltxversion = $bcfxml->{bltxversion};
  Biber::Config->setblxoption(undef, 'controlversion', $controlversion);
  unless ($controlversion eq $BCF_VERSION) {
    biber_error("Error: Found biblatex control file version $controlversion, expected version $BCF_VERSION.\nThis means that your biber ($Biber::Config::VERSION) and biblatex ($bltxversion) versions are incompatible.\nSee compat matrix in biblatex or biber PDF documentation.");
  }

  # Option scope
  foreach my $bcfscopeopts ($bcfxml->{optionscope}->@*) {
    my $scope = $bcfscopeopts->{type};
    foreach my $bcfscopeopt ($bcfscopeopts->{option}->@*) {
      my $opt = $bcfscopeopt->{content};
      $CONFIG_BIBLATEX_OPTIONS{$scope}{$opt}{OUTPUT} = $bcfscopeopt->{backendout} || 0;
      if (my $bin = process_backendin($bcfscopeopt->{backendin})) {
        $CONFIG_BIBLATEX_OPTIONS{$scope}{$opt}{INPUT} = $bin;
      }
      $CONFIG_OPTSCOPE_BIBLATEX{$opt}{$scope} = 1;
      $CONFIG_SCOPEOPT_BIBLATEX{$scope}{$opt} = 1;
      if (defined($CONFIG_OPTTYPE_BIBLATEX{$opt}) and
          lc($CONFIG_OPTTYPE_BIBLATEX{$opt}) ne lc($bcfscopeopt->{datatype})) {
        biber_warn("Warning: Datatype for biblatex option '$opt' has conflicting values, probably at different scopes. This is not supported.");
      }
      else {
        $CONFIG_OPTTYPE_BIBLATEX{$opt} = lc($bcfscopeopt->{datatype});
      }
    }
  }
  # Now we have the per-namelist options, make the accessors for them in the Names package
  foreach my $nso (keys $CONFIG_SCOPEOPT_BIBLATEX{NAMELIST}->%*) {
    Biber::Entry::Names->follow_best_practice;
    Biber::Entry::Names->mk_accessors($nso);
  }
  # Now we have the per-name options, make the accessors for them in the Name package
  foreach my $no (keys $CONFIG_SCOPEOPT_BIBLATEX{NAME}->%*) {
    Biber::Entry::Name->follow_best_practice;
    Biber::Entry::Name->mk_accessors($no);
  }

  # OPTIONS
  foreach my $bcfopts ($bcfxml->{options}->@*) {

    # Biber options
    if ($bcfopts->{component} eq 'biber') {

      # Global options
      if ($bcfopts->{type} eq 'global') {
        foreach my $bcfopt ($bcfopts->{option}->@*) {
          # unless already explicitly set from cmdline/config file
          unless (Biber::Config->isexplicitoption($bcfopt->{key}{content})) {
            if ($bcfopt->{type} eq 'singlevalued') {
              Biber::Config->setoption($bcfopt->{key}{content}, $bcfopt->{value}[0]{content});
            }
            elsif ($bcfopt->{type} eq 'multivalued') {
              Biber::Config->setoption($bcfopt->{key}{content},
                [ map {$_->{content}} sort {$a->{order} <=> $b->{order}} $bcfopt->{value}->@* ]);
            }
          }
        }
      }
    }

    # BibLaTeX options
    if ($bcfopts->{component} eq 'biblatex') {

      # Global options
      if ($bcfopts->{type} eq 'global') {
        foreach my $bcfopt ($bcfopts->{option}->@*) {
          if ($bcfopt->{type} eq 'singlevalued') {
            Biber::Config->setblxoption(undef, $bcfopt->{key}{content}, $bcfopt->{value}[0]{content});
          }
          elsif ($bcfopt->{type} eq 'multivalued') {
            # sort on order attribute and then remove it
            Biber::Config->setblxoption(undef, $bcfopt->{key}{content},
              [ map {delete($_->{order}); $_} sort {$a->{order} <=> $b->{order}} $bcfopt->{value}->@* ]);
          }
        }
      }

      # Entrytype options
      else {
        my $entrytype = $bcfopts->{type};
        foreach my $bcfopt ($bcfopts->{option}->@*) {
          if ($bcfopt->{type} eq 'singlevalued') {
            Biber::Config->setblxoption(undef, $bcfopt->{key}{content}, $bcfopt->{value}[0]{content}, 'ENTRYTYPE', $entrytype);
          }
          elsif ($bcfopt->{type} eq 'multivalued') {
            # sort on order attribute and then remove it
            Biber::Config->setblxoption(undef, $bcfopt->{key}{content},
              [ map {delete($_->{order}); $_} sort {$a->{order} <=> $b->{order}} $bcfopt->{value}->@* ],
              'ENTRYTYPE',
              $entrytype);
          }
        }
      }
    }
  }

  # DATAFIELD SETS
  # Since we have to use the datamodel to resolve some members, just record the settings
  # here for processing after the datamodel is parsed
  foreach my $s ($bcfxml->{datafieldset}->@*) {
    my $name = lc($s->{name});
    foreach my $m ($s->{member}->@*) {
      if (my $field = $m->{field}[0]) {# 'field' has forcearray for other things
        push $DATAFIELD_SETS{$name}->@*, $field;
      }
      else {
          push $DATAFIELD_SETS{$name}->@*, {fieldtype => $m->{fieldtype},
                                            datatype  => $m->{datatype}};
      }
    }
  }

  # DATASOURCE MAPPING
  # This is special as it's both a biblatex option and a biber option
  # We merge into the biber option
  # In biblatex you can set driver mappings but not in biber
  # Order of application of maps is decided by the level and within 'user' level,
  # which can come from two places (biber.conf and \DeclareSourcemap), order is
  # \DeclareSourcemap, then biber.conf
  if (exists($bcfxml->{sourcemap})) {
    # User maps are set in config file
    if (my $usms = Biber::Config->getoption('sourcemap')) {
      # Force "user" level for the maps
      $usms->@* = map {$_->{level} = 'user';$_} $usms->@*;

      # Merge any user maps from the document set by \DeclareSourcemap into user
      # maps set in the biber config file. These document user maps take precedence so go
      # at the front of any other user maps
      # Are there any doc maps to merge?
      if (my @docmaps = grep {$_->{level} eq 'user'} $bcfxml->{sourcemap}{maps}->@*) {
        # If so, get a reference to the maps in the config map and prepend all
        # of the doc maps to it. Must also deref the doc maps map element to make
        # sure that they collapse nicely
        my $configmaps = first {$_->{level} eq 'user'} $usms->@*;
        unshift($configmaps->{map}->@*, map {$_->{map}->@*} @docmaps);
      }

      # Merge the driver/style maps with the user maps from the config file
      if (my @m = grep {$_->{level} eq 'driver' or
                        $_->{level} eq 'style'} $bcfxml->{sourcemap}{maps}->@* ) {
        Biber::Config->setoption('sourcemap', [$usms->@*, @m]);
      }
      else { # no driver defaults, just override the config file user map settings
        Biber::Config->setoption('sourcemap', $bcfxml->{sourcemap}{maps});
      }
    }
    else { # just write the option as there are no config file settings at all
      Biber::Config->setoption('sourcemap', $bcfxml->{sourcemap}{maps});
    }
  }

  # LABELALPHA NAME TEMPLATE
  my $lants;
  foreach my $t ($bcfxml->{labelalphanametemplate}->@*) {
    my $lant;
    foreach my $np (sort {$a->{order} <=> $b->{order}} $t->{namepart}->@*) {
      push $lant->@*, {namepart           => $np->{content},
                       use                => $np->{use},
                       pre                => $np->{pre},
                       substring_compound => $np->{substring_compound},
                       substring_side     => $np->{substring_side},
                       substring_width    => $np->{substring_width}};
    }
    $lants->{$t->{name}} = $lant;
  }
  Biber::Config->setblxoption(undef, 'labelalphanametemplate', $lants);

  # LABELALPHA TEMPLATE
  foreach my $t ($bcfxml->{labelalphatemplate}->@*) {
    my $latype = $t->{type};
    if ($latype eq 'global') {
      Biber::Config->setblxoption(undef, 'labelalphatemplate', $t);
    }
    else {
      Biber::Config->setblxoption(undef, 'labelalphatemplate',
                                  $t,
                                  'ENTRYTYPE',
                                  $latype);
    }
  }

  # EXTRADATE specification
  my $ed;
  foreach my $scope ($bcfxml->{extradatespec}->{scope}->@*) {
    my $fields;
    foreach my $field (sort {$a->{order} <=> $b->{order}} $scope->{field}->@*) {
      push $fields->@*, $field->{content};
    }
    push $ed->@*, $fields;
  }
  Biber::Config->setblxoption(undef, 'extradatespec', $ed);

  # INHERITANCE schemes for crossreferences (always global)
  Biber::Config->setblxoption(undef, 'inheritance', $bcfxml->{inheritance});

  # NOINIT
  # Make the data structure look like the biber config file structure
  # "value" is forced to arrays for other elements so we extract
  # the first element here as they will always be only length=1
  my $noinit;
  foreach my $ni ($bcfxml->{noinits}{noinit}->@*) {
    push $noinit->@*, { value => $ni->{value}[0]};
  }
  # There is a default so don't set this option if nothing is in the .bcf
  Biber::Config->setoption('noinit', $noinit) if $noinit;

  # NOLABEL
  # Make the data structure look like the biber config file structure
  # "value" is forced to arrays for other elements so we extract
  # the first element here as they will always be only length=1
  my $nolabel;
  foreach my $nl ($bcfxml->{nolabels}{nolabel}->@*) {
    push $nolabel->@*, { value => $nl->{value}[0]};
  }
  # There is a default so don't set this option if nothing is in the .bcf
  Biber::Config->setoption('nolabel', $nolabel) if $nolabel;

  # NOLABELWIDTHCOUNT
  # Make the data structure look like the biber config file structure
  # "value" is forced to arrays for other elements so we extract
  # the first element here as they will always be only length=1
  my $nolabelwidthcount;
  foreach my $nlwc ($bcfxml->{nolabelwidthcounts}{nolabelwidthcount}->@*) {
    push $nolabelwidthcount->@*, { value => $nlwc->{value}[0]};
  }
  # There is a default so don't set this option if nothing is in the .bcf
  Biber::Config->setoption('nolabelwidthcount', $nolabelwidthcount) if $nolabelwidthcount;

  # NOSORT
  # Make the data structure look like the biber config file structure
  # "field" and "value" are forced to arrays for other elements so we extract
  # the first element here as they will always be only length=1
  my $nosort;
  foreach my $ns ($bcfxml->{nosorts}{nosort}->@*) {
    push $nosort->@*, {name => $ns->{field}[0], value => $ns->{value}[0]};
  }
  # There is a default so don't set this option if nothing is in the .bcf
  Biber::Config->setoption('nosort', $nosort) if $nosort;

  # UNIQUENAME TEMPLATE
  my $unts;
  my $checkbase = 0;
  foreach my $unt ($bcfxml->{uniquenametemplate}->@*) {
    my $untval = [];
    foreach my $np (sort {$a->{order} <=> $b->{order}} $unt->{namepart}->@*) {
      $checkbase = 1 if $np->{base};
      push $untval->@*, {namepart        => $np->{content},
                         use             => $np->{use},
                         disambiguation  => $np->{disambiguation},
                         base            => $np->{base}};
    }
    $unts->{$unt->{name}} = $untval;
  }

  # Check to make sure we have a base to disambiguate from. If not, we can get infinite loops
  # in the disambiguation code
  biber_error("The uniquenametemplate must contain at least one 'base' part otherwise name disambiguation is impossible") unless $checkbase;

  Biber::Config->setblxoption(undef, 'uniquenametemplate', $unts);

  # SORTING NAME KEY
  # Use the order attributes to make sure things are in right order and create a data structure
  # we can use later
  my $snss;
  foreach my $sns ($bcfxml->{sortingnamekeytemplate}->@*) {
    my $snkps;
    foreach my $snkp (sort {$a->{order} <=> $b->{order}} $sns->{keypart}->@*) {
      my $snps;
      foreach my $snp (sort {$a->{order} <=> $b->{order}} $snkp->{part}->@*) {
        my $np;
        if ($snp->{type} eq 'namepart') {
          $np = { type => 'namepart', value => $snp->{content} };
          if (exists($snp->{use})) {
            $np->{use} = $snp->{use};
          }
          if (exists($snp->{inits})) {
            $np->{inits} = $snp->{inits};
          }
        }
        elsif ($snp->{type} eq 'literal') {
          $np = { type => 'literal', value => $snp->{content} };
        }
        push $snps->@*, $np;
      }
      push $snkps->@*, $snps;
    }
    $snss->{$sns->{name}} = $snkps;
  }
  Biber::Config->setblxoption(undef, 'sortingnamekeytemplate', $snss);

  # SORTING

  # transliterations
  foreach my $tr ($bcfxml->{transliteration}->@*) {
    if ($tr->{entrytype}[0] eq '*') { # already array forced for another option
      Biber::Config->setblxoption(undef, 'translit', $tr->{translit});
    }
    else { # per_entrytype
      Biber::Config->setblxoption(undef, 'translit',
                                  $tr->{translit},
                                  'ENTRYTYPE',
                                  $tr->{entrytype}[0]);
    }
  }

  # sorting excludes
  foreach my $sex ($bcfxml->{sortexclusion}->@*) {
    my $excludes;
    foreach my $ex ($sex->{exclusion}->@*) {
      $excludes->{$ex->{content}} = 1;
    }
    Biber::Config->setblxoption(undef, 'sortexclusion',
                                $excludes,
                                'ENTRYTYPE',
                                $sex->{type});
  }

  # sorting includes
  foreach my $sin ($bcfxml->{sortinclusion}->@*) {
    my $includes;
    foreach my $in ($sin->{inclusion}->@*) {
      $includes->{$in->{content}} = 1;
    }
    Biber::Config->setblxoption(undef, 'sortinclusion',
                                $includes,
                                'ENTRYTYPE',
                                $sin->{type});
  }

  # presort defaults
  foreach my $presort ($bcfxml->{presort}->@*) {
    # Global presort default
    unless (exists($presort->{type})) {
      Biber::Config->setblxoption(undef, 'presort', $presort->{content});
    }
    # Per-type default
    else {
      Biber::Config->setblxoption(undef, 'presort',
                                  $presort->{content},
                                  'ENTRYTYPE',
                                  $presort->{type});
    }
  }

  my $sortingtemplates;
  foreach my $ss ($bcfxml->{sortingtemplate}->@*) {
    $sortingtemplates->{$ss->{name}} = _parse_sort($ss);
  }
  Biber::Config->setblxoption(undef, 'sortingtemplate', $sortingtemplates);

  # DATAMODEL schema (always global and is an array to accomodate multiple
  # datamodels in tool mode)

  # Because in tests, parse_ctrlfile() is called several times so we need to sanitise this here
  Biber::Config->setblxoption(undef, 'datamodel', []);
  Biber::Config->addtoblxoption(undef, 'datamodel', $bcfxml->{datamodel});

  # SECTIONS
  # This is also where we set data files as these are associated with a bib section

  # Data sources
  my %bibdatasources = ();
  foreach my $data ($bcfxml->{bibdata}->@*) {
    foreach my $datasource ($data->{datasource}->@*) {
      unless (first {$_->{type} eq $datasource->{type} and
             $_->{datatype} eq $datasource->{datatype} and
               $_->{name} eq $datasource->{content}} $bibdatasources{$data->{section}[0]}->@*) {
        push $bibdatasources{$data->{section}[0]}->@*, { type     => $datasource->{type},
                                                         name     => $datasource->{content},
                                                         datatype => $datasource->{datatype},
                                                         encoding => $datasource->{encoding} // Biber::Config->getoption('input_encoding')};
      }
    }
  }

  # Be friendly to latexmk etc.
  unless (%bibdatasources) {
    biber_warn("No data sources defined!");
    exit EXIT_OK;
  }

  my $key_flag = 0;
  my $bib_sections = new Biber::Sections;

SECTION: foreach my $section ($bcfxml->{section}->@*) {
    my $bib_section;
    my $secnum = $section->{number};
    # Can be multiple section 0 entries and so re-use that section object if it exists
    if (my $existing_section = $bib_sections->get_section($secnum)) {
      $bib_section = $existing_section;
    }
    else {
      $bib_section = new Biber::Section('number' => $secnum);
    }

    # Set the data files for the section unless we've already done so
    # (for example, for multiple section 0 entries)
    $bib_section->set_datasources($bibdatasources{$secnum}) unless
      $bib_section->get_datasources;

    my @prekeys = ();
    my @keys = ();
    # Pre-process to deal with situation where key is both \nocite'd and \cited
    # \cite'd takes priority
    foreach my $keyc ($section->{citekey}->@*) {
      my $key = NFD($keyc->{content}); # Key is already UTF-8 - it comes from UTF-8 XML

      if ($keyc->{nocite}) {# \nocite'd
        # Don't add if there is an identical key without nocite since \cite takes precedence
        unless (first {$key eq NFD($_->{content})} @prekeys) {
          push @prekeys, $keyc;
        }
      }
      else {# \cite'd
        # If there is already a nocite of this key, remove the nocite attribute and don't add
        if (first {($key eq NFD($_->{content})) and $_->{nocite}} @prekeys) {
          @prekeys = map {delete($_->{nocite}) if $key eq NFD($_->{content});$_} @prekeys;
        }
        else {
          push @prekeys, $keyc;
        }
      }
    }

    # Loop over all section keys
    foreach my $keyc (@prekeys) {
      my $key = NFD($keyc->{content}); # Key is already UTF-8 - it comes from UTF-8 XML
      # Stop reading citekeys if we encounter "*" as a citation as this means
      # "all keys"
      if ($key eq '*') {
        $bib_section->set_allkeys(1);
        if ($keyc->{nocite}) {
          $bib_section->set_allkeys_nocite(1);
        }
        $key_flag = 1; # There is at least one key, used for error reporting below
      }
      elsif (not Biber::Config->get_seenkey($key, $secnum)) {
        # Dynamic set definition
        # Save dynamic key -> member keys mapping for set entry auto creation later
        # We still need to find these even if allkeys is set
        if (exists($keyc->{type}) and $keyc->{type} eq 'set') {
          $bib_section->set_dynamic_set($key, split /\s*,\s*/, $keyc->{members});
          push @keys, $key;
          $key_flag = 1; # There is at least one key, used for error reporting below
        }
        else {
          next if $bib_section->is_allkeys; # Skip if we have already encountered '*'
          # Track cite/nocite - needed for sourcemapping logic
          if ($keyc->{nocite}) {
            $bib_section->add_nocite($key);
          }
          else {
            $bib_section->add_cite($key);
          }
          # Set order information - there is no order on dynamic key defs above
          # as they are a definition, not a cite
          Biber::Config->set_keyorder($secnum, $key, $keyc->{order});
          push @keys, $key;
          $key_flag = 1; # There is at least one key, used for error reporting below
          Biber::Config->incr_seenkey($key, $secnum);
        }
      }
    }

    if ($bib_section->is_allkeys) {
      # Normalise - when allkeys is true don't need citekeys - just in case someone
      # lists "*" and also some other citekeys
      $bib_section->del_citekeys;
      $logger->info("Using all citekeys in bib section " . $secnum);
    }
    else {
      $logger->info('Found ', $#keys+1 , " citekeys in bib section $secnum");
    }

    unless ($bib_section->is_allkeys) {
      if ($logger->is_debug()) { # performance shortcut
        $logger->debug("The citekeys for section $secnum are: ", join(', ', sort @keys), "\n");
      }
    }

    $bib_section->add_citekeys(@keys) unless $bib_section->is_allkeys;
    $bib_sections->add_section($bib_section);
  }

  # Add the Biber::Sections object to the Biber object
  $self->{sections} = $bib_sections;

  # Read datalists
  my $datalists = new Biber::DataLists;

  foreach my $list ($bcfxml->{datalist}->@*) {
    my $ltype  = $list->{type};
    my $lstn = $list->{sortingtemplatename};
    my $lsnksn = $list->{sortingnamekeytemplatename};
    my $luntn = $list->{uniquenametemplatename};
    my $llantn = $list->{labelalphanametemplatename};
    my $lpn = $list->{labelprefix};
    my $lname = $list->{name};

    my $lsection = $list->{section}[0]; # because "section" needs to be a list elsewhere in XML
    if ($datalists->get_list(section                    => $lsection,
                             name                       => $lname,
                             type                       => $ltype,
                             sortingtemplatename        => $lstn,
                             sortingnamekeytemplatename    => $lsnksn,
                             labelprefix                => $lpn,
                             uniquenametemplatename     => $luntn,
                             labelalphanametemplatename => $llantn)) {
      if ($logger->is_debug()) {# performance tune
        $logger->debug("Section datalist '$lname' of type '$ltype' with sortingtemplate '$lstn', sortingnamekeytemplatename '$lsnksn', labelprefix '$lpn', uniquenametemplate '$luntn' and labelalphanametemplate '$llantn' is repeated for section $lsection - ignoring");
      }
      next;
    }

    my $datalist = Biber::DataList->new(section                    => $lsection,
                                        sortingtemplatename        => $lstn,
                                        sortingnamekeytemplatename    => $lsnksn,
                                        uniquenametemplatename     => $luntn,
                                        labelalphanametemplatename => $llantn,
                                        labelprefix                => $lpn,
                                        name                       => $lname);
    $datalist->set_type($ltype || 'entry'); # lists are entry lists by default
    $datalist->set_name($lname || "$lstn/$lsnksn/$lpn/$luntn/$llantn"); # default to ss+snkss+pn+untn+lantn
    foreach my $filter ($list->{filter}->@*) {
      $datalist->add_filter({'type'  => $filter->{type},
                            'value' => $filter->{content}});
    }
    # disjunctive filters are an array ref of filter hashes
    foreach my $orfilter ($list->{filteror}->@*) {
      my $orfilts = [];
      foreach my $filter ($orfilter->{filter}->@*) {
        push $orfilts->@*, {type  => $filter->{type},
                            value => $filter->{content}};
      }
      $datalist->add_filter($orfilts) if $orfilts;
    }

    # Collator for determining primary weight hash for sortinit
    # Here as it varies only with the locale and that doesn't vary between entries in a list
    # Potentially, the locale could be different for the first field in the sort spec in which
    # case that might give wrong results but this is highly unlikely as it is only used to
    # determine sortinithash in DataList.pm and that only changes \bibinitsep in biblatex.
    $datalist->set_sortinit_collator(Unicode::Collate::Locale->new(locale => Biber::Config->getblxoption(undef, 'sortingtemplate')->{$datalist->get_sortingtemplatename}->{locale}, level => 1));

    if ($logger->is_debug()) {# performance tune
      $logger->debug("Adding datalist of type '$ltype' with sortingtemplate '$lstn', sortingnamekeytemplatename '$lsnksn', labelprefix '$lpn', uniquenametemplate '$luntn', labelalphanametemplate '$llantn' and name '$lname' for section $lsection");
    }
    $datalists->add_list($datalist);
  }

  # Check to make sure that each section has an entry datalist for global sorting
  # We have to make sure in case sortcites is used which uses the global order.
  foreach my $section ($bcfxml->{section}->@*) {
    my $globalss = Biber::Config->getblxoption(undef, 'sortingtemplatename');
    my $secnum = $section->{number};

    unless ($datalists->get_lists_by_attrs(section                    => $secnum,
                                           type                       => 'entry',
                                           sortingtemplatename        => $globalss,
                                           sortingnamekeytemplatename    => 'global',
                                           uniquenametemplatename     => 'global',
                                           labelalphanametemplatename => 'global',
                                           labelprefix                => '',
                                           name                       => "$globalss/global//global/global")) {
      my $datalist = Biber::DataList->new(section                    => $secnum,
                                          type                       => 'entry',
                                          sortingtemplatename        => $globalss,
                                          sortingnamekeytemplatename    => 'global',
                                          uniquenametemplatename     => 'global',
                                          labelalphanametemplatename => 'global',
                                          labelprefix                => '',
                                          name                       => "$globalss/global//global/global");
      $datalists->add_list($datalist);
      # See comment above

      $datalist->set_sortinit_collator(Unicode::Collate::Locale->new(locale => Biber::Config->getblxoption(undef, 'sortingtemplate')->{$datalist->get_sortingtemplatename}->{locale}, level => 1));
    }
  }

  # Add the Biber::DataLists object to the Biber object
  $self->{datalists} = $datalists;

  # Warn if there are no citations in any section
  unless ($key_flag) {
    biber_warn("The file '$ctrl_file_path' does not contain any citations!");
  }

  # Normalise any UTF-8 encoding string immediately to exactly what we want
  # We want the strict perl utf8 "UTF-8"
  normalise_utf8();

  # bibtex output when not in tool mode, is essentially entering tool mode but
  # without allkeys. We are not in tool mode if we are here. We fake tool mode
  # and then add a special section which contains all cited keys from all sections
  if (Biber::Config->getoption('output_format') eq 'bibtex') {
    Biber::Config->setoption('tool' ,1);

    my $bib_section = new Biber::Section('number' => 99999);

    foreach my $section ($self->sections->get_sections->@*) {
      if ($section->is_allkeys) {
        $bib_section->set_allkeys(1);
      }
      else {
        $bib_section->add_citekeys($section->get_citekeys);
      }
      foreach my $ds ($section->get_datasources->@*) {
        $bib_section->add_datasource($ds);
      }
    }

    $self->sections->add_section($bib_section);

    my $datalist = Biber::DataList->new(section => 99999,
                                        sortingtemplatename => Biber::Config->getblxoption(undef, 'sortingtemplatename'),
                                        sortingnamekeytemplatename => 'global',
                                        uniquenametemplatename => 'global',
                                        labelalphanametemplatename => 'global',
                                        labelprefix => '',
                                        name => Biber::Config->getblxoption(undef, 'sortingtemplatename') . '/global//global/global');
    $datalist->set_type('entry');
    if ($logger->is_debug()) {# performance tune
      $logger->debug("Adding 'entry' list 'none' for pseudo-section 99999");
    }
    $self->{datalists}->add_list($datalist);
  }

  return;
}


=head2 process_setup

   Place to put misc pre-processing things needed later

=cut

sub process_setup {
  my $self = shift;

  # Make sure there is a default entry list with global sorting for each refsection
  # Needed in case someone cites entries which are included in no
  # bibliography as this results in no entry list in the .bcf
  foreach my $section ($self->sections->get_sections->@*) {
    my $secnum = $section->number;
    unless ($self->datalists->has_lists_of_type_for_section($secnum, 'entry')) {
      my $datalist = Biber::DataList->new(sortingtemplatename => Biber::Config->getblxoption(undef, 'sortingtemplatename'),
                                          sortingnamekeytemplatename => 'global',
                                          uniquenametemplatename => 'global',
                                          labelalphanametemplatename => 'global',
                                          labelprefix => '',
                                          name => Biber::Config->getblxoption(undef, 'sortingtemplatename') . '/global//global/global');
      $datalist->set_type('entry');
      $datalist->set_section($secnum);
      $self->datalists->add_list($datalist);
      # See comment for same call in .bcf instantiation of datalists
      $datalist->set_sortinit_collator(Unicode::Collate::Locale->new(locale => Biber::Config->getblxoption(undef, 'sortingtemplate')->{$datalist->get_sortingtemplatename}->{locale}, level => 1));
    }
  }

  # Break data model information up into more processing-friendly formats
  # for use in verification checks later
  # This has to be here as opposed to in parse_ctrlfile() so that it can pick
  # up user config dm settings
  Biber::Config->set_dm(Biber::DataModel->new(Biber::Config->getblxoption(undef, 'datamodel')));

  # Now resolve any datafield sets from the .bcf
  _resolve_datafieldsets();

  # Force output_safechars flag if output to ASCII and input_encoding is not ASCII
  if (Biber::Config->getoption('output_encoding') =~ /(?:x-)?ascii/xmsi and
      Biber::Config->getoption('input_encoding') !~ /(?:x-)?ascii/xmsi) {
    Biber::Config->setoption('output_safechars', 1);
  }
}

=head2 process_setup_tool

   Place to put misc pre-processing things needed later for tool mode

=cut

sub process_setup_tool {
  my $self = shift;

  Biber::Config->set_dm(Biber::DataModel->new(Biber::Config->getblxoption(undef, 'datamodel')));

  # Now resolve any datafield sets from the .bcf
  _resolve_datafieldsets();

  # Force output_safechars flag if output to ASCII and input_encoding is not ASCII
  if (Biber::Config->getoption('output_encoding') =~ /(?:x-)?ascii/xmsi and
      Biber::Config->getoption('input_encoding') !~ /(?:x-)?ascii/xmsi) {
    Biber::Config->setoption('output_safechars', 1);
  }
}

# datafield sets need to be resolved after the datamodel is parsed
sub _resolve_datafieldsets {
  my $dm = Biber::Config->get_dm;
  while (my ($key, $value) = each %DATAFIELD_SETS) {
    my $fs;
    foreach my $m ($value->@*) {
      if (ref $m eq 'HASH') {
        if ($m->{fieldtype} and $m->{datatype}) {
          push $fs->@*, $dm->get_fields_of_type($m->{fieldtype}, $m->{datatype})->@*;
        }
        elsif ($m->{fieldtype}) {
          push $fs->@*, $dm->get_fields_of_fieldtype($m->{fieldtype})->@*;
        }
        elsif ($m->{datatype}) {
          push $fs->@*, $dm->get_fields_of_datatype($m->{datatype})->@*;
        }
      }
      else {
        push $fs->@*, $m;
      }
    }
    $DATAFIELD_SETS{$key} = $fs;
  }
}


=head2 resolve_alias_refs

  Resolve aliases in xref/crossref/xdata which take keys as values to their real keys

  We use set_datafield as we are overriding the alias in the datasource

=cut

sub resolve_alias_refs {
  my $self = shift;
  my $secnum = $self->get_current_section;
  my $section = $self->sections->get_section($secnum);
  my $dm = Biber::Config->get_dm;
  foreach my $citekey ($section->get_citekeys) {
    my $be = $section->bibentry($citekey);

    # XREF
    if (my $refkey = $be->get_field('xref')) {
      if (my $realkey = $section->get_citekey_alias($refkey)) {
        $be->set_datafield('xref', $realkey);
      }
    }
    # CROSSREF
    if (my $refkey = $be->get_field('crossref')) {
      if (my $realkey = $section->get_citekey_alias($refkey)) {
        $be->set_datafield('crossref', $realkey);
      }
    }
    # XDATA
    if (my $xdata = $be->get_xdata_refs) {
      my $resolved_keys;
      foreach my $xdataref ($xdata->@*) {
        if (not defined($xdataref->{xdatafield})) { # XDATA ref to whole entry
          foreach my $refkey ($xdataref->{xdataentries}->@*) { # whole entry XDATA can be xsv
            $refkey = $section->get_citekey_alias($refkey) // $refkey;
            push $resolved_keys->@*, $refkey;
          }
          $xdataref->{xdataentries} = $resolved_keys;
        }
        else { # granular XDATA ref - only one entry key
          my $refkey = $xdataref->{xdataentries}->[0];
          $refkey = $section->get_citekey_alias($refkey) // $refkey;
          $xdataref->{xdataentries} = [$refkey];
        }
      }
    }
  }
}


=head2 process_citekey_aliases

 Remove citekey aliases from citekeys as they don't point to real
 entries.

=cut

sub process_citekey_aliases {
  my $self = shift;
  my $secnum = $self->get_current_section;
  my $section = $self->sections->get_section($secnum);
  foreach my $citekey ($section->get_citekeys) {
    if (my $a = $section->get_citekey_alias($citekey)) {
      if ($logger->is_debug()) {# performance tune
        $logger->debug("Pruning citekey alias '$citekey' from citekeys");
      }
      $section->del_citekey($citekey);
    }
  }
}

=head2 resolve_multiscript

 Resolve any list multiscript overrides and set in the list object properties

=cut

sub resolve_multiscript {
  my $self = shift;
  my $secnum = $self->get_current_section;
  my $section = $self->sections->get_section($secnum);
  my $bibentries = $section->bibentries;
  my $dm = Biber::Config->get_dm;
  foreach my $citekey ($section->get_citekeys) {
    if ($logger->is_debug()) {# performance tune
      $logger->debug("Resolving multiscript list overrides in '$citekey'");
    }
    my $be = $bibentries->entry($citekey);
    foreach my $f (Biber::Annotation->fields_with_named_annotation($citekey, 'mslang')->@*) {
      my ($field, $form, $lang) = ($f->[0], $f->[1], $f->[2]);
      if ($dm->is_multiscript($field) and $dm->field_is_fieldtype('list', $field)) {
        my $val = $be->get_field($field, $form, $lang);
        for (my $i=1;$i<=$val->count;$i++) {
          if (my $a = Biber::Annotation->get_annotation('item', $citekey, $field, $form, $lang, 'mslang', $i)) {
            $val->set_nth_mslang($i, $self->langtags->parse($a)->as_string);
            Biber::Annotation->del_annotation($citekey, $field, 'mslang');
          }
        }
      }
    }
  }
}

=head2 instantiate_dynamic

    This instantiates any dynamic entries so that they are available
    for processing later on. This has to be done before most all other
    processing so that when we call $section->bibentry($key), as we
    do many times in the code, we don't die because there is a key but
    no Entry object.

=cut

sub instantiate_dynamic {
  my $self = shift;
  my $secnum = $self->get_current_section;
  my $section = $self->sections->get_section($secnum);

  if ($logger->is_debug()) {# performance tune
    $logger->debug("Creating dynamic entries (sets/related) for section $secnum");
  }

  # Instantiate any dynamic set entries before we do anything else
  foreach my $dset ($section->dynamic_set_keys->@*) {
    my @members = $section->get_dynamic_set($dset);

    # Resolve any aliases in the members
    my @realmems;
    foreach my $mem (@members) {
      push @realmems, $section->get_citekey_alias($mem) // $mem;
    }
    @members = @realmems;
    $section->set_dynamic_set($dset, @realmems);

    my $be = new Biber::Entry;
    $be->set_field('citekey', $dset); # Must set this first, see set_field()
    $be->set_field('entrytype', 'set');
    $be->set_field('entryset', Biber::Entry::List->new([ @members ]));
    $be->set_field('datatype', 'dynamic');
    $section->bibentries->add_entry($dset, $be);
    if ($logger->is_debug()) {# performance tune
      $logger->debug("Created dynamic set entry '$dset' in section $secnum");
    }

    foreach my $m (@members) {
      # Instantiate any related entry clones we need from dynamic set members
      $section->bibentry($m)->relclone;
    }
    # Setting dataonly options for members is handled by process_sets()
  }

  # Instantiate any related entry clones we need from regular entries
  foreach my $citekey ($section->get_citekeys) {
    $section->bibentry($citekey)->relclone;
  }

  return;
}

=head2 resolve_xdata

    Resolve xdata

=cut

sub resolve_xdata {
  my $self = shift;
  my $secnum = $self->get_current_section;
  my $section = $self->sections->get_section($secnum);
  if ($logger->is_debug()) {# performance tune
    $logger->debug("Resolving XDATA for section $secnum");
  }

  # We are not looping over citekeys here as XDATA entries are not cited.
  # They may have been added to the section as entries, however.
  foreach my $be ($section->bibentries->entries) {
    # Don't directly resolve XDATA entrytypes - this is done recursively in the Entry method
    # Otherwise, we will die on loops etc. for XDATA entries which are never referenced from
    # any cited entry
    next if $be->get_field('entrytype') eq 'xdata';
    next unless my $xdata = $be->get_xdata_refs;
    $be->resolve_xdata($xdata);
  }
}


=head2 cite_setmembers

    Promotes set member to cited status

=cut

sub cite_setmembers {
  my $self = shift;
  my $secnum = $self->get_current_section;
  my $section = $self->sections->get_section($secnum);

  if ($logger->is_debug()) {# performance tune
    $logger->debug("Adding set members to citekeys for section $secnum");
  }

  foreach my $citekey ($section->get_citekeys) {
    my $be = $section->bibentry($citekey);

    # promote indirectly cited inset set members to fully cited entries
    if ($be->get_field('entrytype') eq 'set' and
        $be->get_field('entryset')) {
      my $inset_keys = $be->get_field('entryset');

      # Ignore empty sets (likely this means that they contained only
      # non-existent keys that were removed)
      next unless $inset_keys->get_items->@*;

      my $realmems;
      foreach my $mem ($inset_keys->get_items->@*) {
        push $realmems->@*, $section->get_citekey_alias($mem) // $mem;
      }
      $inset_keys->set_items($realmems);

      foreach my $inset_key ($inset_keys->get_items->@*) {
        if ($logger->is_debug()) {# performance tune
          $logger->debug("Adding set member '$inset_key' to the citekeys (section $secnum)");
        }
        $section->add_citekeys($inset_key);
      }

      # Set parents inherit first child member data so that they get sensible
      # sorting/labelling defaults. Most of these inherited fields will not be output
      # in the .bbl
      $be->set_inherit_from($section->bibentry($inset_keys->nth_item(1)), $section);

      # warning for the old pre-Biber way of doing things
      if ($be->get_field('crossref')) {
        biber_warn("Field 'crossref' is no longer needed in set entries in Biber - ignoring in entry '$citekey'", $be);
        $be->del_field('crossref');
      }
    }
  }
}

=head2 preprocess_sets

    $biber->preprocess_sets

    This records the set information for use later

=cut

sub preprocess_sets {
  my $self = shift;
  my $secnum = $self->get_current_section;
  my $section = $self->sections->get_section($secnum);

  if ($logger->is_debug()) {# performance tune
    $logger->debug("Recording set information");
  }

  foreach my $citekey ($section->get_citekeys) {
    my $be = $section->bibentry($citekey);

    # Record set information
    # It's best to do this in the loop here as every entry needs the information
    # from all other entries in process_sets()
    if ($be->get_field('entrytype') eq 'set') {
      my $entrysetkeys = $be->get_field('entryset');
<<<<<<< HEAD
      foreach my $member ($entrysetkeys->get_items->@*) {
=======
      unless ($entrysetkeys) {
        biber_warn("Set entry '$citekey' has no entryset field, ignoring", $be);
        next;
      }
      foreach my $member ($entrysetkeys->@*) {
>>>>>>> f16bb0f8
        $section->set_set_pc($citekey, $member);
        $section->set_set_cp($member, $citekey);

        # Instantiate any related entry clones we need from static set members
        $section->bibentry($member)->relclone;
      }
    }
  }
}

=head2 process_interentry

    $biber->process_interentry

    This does several things:
    1. Ensures proper inheritance of data from cross-references.
    2. Ensures that crossrefs/xrefs that are directly cited or cross-referenced
       at least mincrossrefs/minxrefs times are included in the bibliography.

=cut

sub process_interentry {
  my $self = shift;
  my $secnum = $self->get_current_section;
  my $section = $self->sections->get_section($secnum);

  if ($logger->is_debug()) {# performance tune
    $logger->debug("Processing explicit and implicit xref/crossrefs for section $secnum");
  }

  foreach my $citekey ($section->get_citekeys) {
    my $be = $section->bibentry($citekey);

    # Loop over cited keys and count the cross/xrefs
    # Can't do this when parsing entries as this would count them
    # for potentially uncited children
    if (my $refkey = $be->get_field('crossref')) {
      if ($logger->is_debug()) {# performance tune
        $logger->debug("Incrementing crossrefkey count for entry '$refkey' via entry '$citekey'");
      }
      Biber::Config->incr_crossrefkey($refkey);
    }

    if (my $refkey = $be->get_field('xref')) {
      if ($logger->is_debug()) {# performance tune
        $logger->debug("Incrementing xrefkey count for entry '$refkey' via entry '$citekey'");
      }
      Biber::Config->incr_xrefkey($refkey);
    }
  }

  # We make sure that crossrefs that are directly cited or cross-referenced
  # at least mincrossrefs times are included in the bibliography.
  foreach my $k ( Biber::Config->get_crossrefkeys->@* ) {
    # If parent has been crossref'ed more than mincrossref times, upgrade it
    # to cited crossref status and add it to the citekeys list
    if (Biber::Config->get_crossrefkey($k) >= Biber::Config->getoption('mincrossrefs')) {
      if ($logger->is_debug()) {# performance tune
        $logger->debug("cross key '$k' is crossref'ed >= mincrossrefs, adding to citekeys");
      }
      # Don't add this flag if the entry is also cited directly
      $section->bibentry($k)->set_field('crossrefsource', 1) unless $section->has_citekey($k);
      $section->add_citekeys($k);
    }
  }

  # We make sure that xrefs that are directly cited or x-referenced
  # at least minxrefs times are included in the bibliography.
  foreach my $k ( Biber::Config->get_xrefkeys->@* ) {
    # If parent has been xref'ed more than minxref times, upgrade it
    # to cited xref status and add it to the citekeys list
    if (Biber::Config->get_xrefkey($k) >= Biber::Config->getoption('minxrefs')) {
      if ($logger->is_debug()) {# performance tune
        $logger->debug("xref key '$k' is xref'ed >= minxrefs, adding to citekeys");
      }
      # Don't add this flag if the entry is also cited directly
      $section->bibentry($k)->set_field('xrefsource', 1) unless $section->has_citekey($k);
      $section->add_citekeys($k);
    }
  }

  # This must come after doing implicit inclusion based on minref/mincrossref
  # otherwise cascading xref->crossref wont' work
  foreach my $citekey ($section->get_citekeys) {
    my $be = $section->bibentry($citekey);

    # Do crossref inheritance
    if (my $cr = $be->get_field('crossref')) {
      # Skip inheritance if we've already done it
      next if Biber::Config->get_inheritance('crossref', $cr, $be->get_field('citekey'));
      my $parent = $section->bibentry($cr);
      if ($logger->is_debug()) {# performance tune
        $logger->debug("Entry $citekey inheriting fields from parent $cr");
      }
      unless ($parent) {
        biber_warn("Cannot inherit from crossref key '$cr' - does it exist?", $be);
      }
      else {
        $be->inherit_from($parent);
      }
    }
  }
}

=head2 validate_datamodel

  Validate bib data according to a datamodel
  Note that we are validating the internal Biber::Entries
  after they have been created from the datasources so this is
  datasource neutral, as it should be. It is here to enforce
  adherence to what biblatex expects.

=cut

sub validate_datamodel {
  my $self = shift;
  my $secnum = $self->get_current_section;
  my $section = $self->sections->get_section($secnum);
  my $dm = Biber::Config->get_dm;

  if (Biber::Config->getoption('validate_datamodel')) {
    $logger->info("Datamodel validation starting");
    my $dmwe = Biber::Config->getoption('dieondatamodel') ? \&biber_error : \&biber_warn;
    foreach my $citekey ($section->get_citekeys) {
      my $be = $section->bibentry($citekey);
      my $citekey = $be->get_field('citekey');
      my $et = $be->get_field('entrytype');
      my $ds = $section->get_keytods($citekey);

      # default entrytype to MISC type if not a known type
      unless ($dm->is_entrytype($et)) {
        $dmwe->("Datamodel: Entry '$citekey' ($ds): Invalid entry type '" . $be->get_field('entrytype') . "' - defaulting to 'misc'", $be);
        $be->set_field('entrytype', 'misc');
        $et = 'misc';           # reset this too
      }

      # Are all fields valid fields?
      # Each field must be:
      # * Valid because it's allowed for "ALL" entrytypes OR
      # * Valid field for the specific entrytype OR
      # * Valid because entrytype allows "ALL" fields
      unless ($et eq 'xdata' or $et eq 'set') { # XDATA/SET are generic containers for any field
        foreach my $ef ($be->datafields) {
          unless ($dm->is_field_for_entrytype($et, $ef)) {
            $dmwe->("Datamodel: Entry '$citekey' ($ds): Invalid field '$ef' for entrytype '$et'", $be);
          }
        }
      }

      # Mandatory constraints
      foreach my $warning ($dm->check_mandatory_constraints($be)) {
        $dmwe->($warning, $be);
      }

      # Conditional constraints
      foreach my $warning ($dm->check_conditional_constraints($be)) {
        $dmwe->($warning, $be);
      }

      # Data constraints
      foreach my $warning ($dm->check_data_constraints($be)) {
        $dmwe->($warning, $be);
      }
    }
    $logger->info("Datamodel validation complete");
  }
}

=head2 process_namedis

    Generate name strings and disambiguation schema. Has to be in the context
    of a data list (reference context) because uniquenametemplate can be specified
    per-list/context

=cut

sub process_namedis {
  my ($self, $citekey, $dlist) = @_;
  my $secnum = $self->get_current_section;
  my $section = $self->sections->get_section($secnum);
  my $dmh = Biber::Config->get_dm_helpers;
  if ($logger->is_debug()) {    # performance tune
    $logger->debug("Processing names in entries in section $secnum to generate disambiguation data");
  }
  # Use nameuniqueness template to construct uniqueness strings
  my $untname = $dlist->get_uniquenametemplatename;

  my $be = $section->bibentry($citekey);
  my $bee = $be->get_field('entrytype');
  my ($lni, $lnf, $lnl) = $be->get_labelname_info->@*;

  my $un = Biber::Config->getblxoption($secnum, 'uniquename', $bee, $citekey);
  my $ul = Biber::Config->getblxoption($secnum, 'uniquelist', $bee, $citekey);

  # Can be per-entry
  $untname = Biber::Config->getblxoption($secnum, 'uniquenametemplatename', undef, $citekey) // $untname;

  # Instead of setting this directly in here, we save the data and pass it out as we need
  # to use this method to get data without setting it in the list object (in uniqueprimaryauthor())
  my $namedis;
  my $namedisval;

 MAIN:  foreach my $pn ($dmh->{namelistsall}->@*) {
    next unless (defined($lni) and $lni eq $pn); # labelname only
    my $nl = $be->get_field($lni, $lnf, $lnl);
    my $nlid = $nl->get_id;

    # per-namelist uniquenametemplatename
    if (defined($nl->get_uniquenametemplatename)) {
      $untname = $nl->get_uniquenametemplatename;
    }

    # per-namelist uniquelist
    if (defined($nl->get_uniquelist)) {
      $ul = $nl->get_uniquelist;
    }

    # per-namelist uniquename
    if (defined($nl->get_uniquename)) {
      $un = $nl->get_uniquename;
    }

    foreach my $n ($nl->names->@*) {
      my $nid = $n->get_id;

      my $namestring = '';
      my $namestrings = [];
      my $namedisschema = [];

      # per-name uniquenametemplatename
      if (defined($n->get_uniquenametemplatename)) {
        $untname = $n->get_uniquenametemplatename;
      }

      # per-name uniquename
      if (defined($n->get_uniquename)) {
        $un = $n->get_uniquename;
      }

      my $nameun = $un;

      # First construct base part ...
      my $base = ''; # Might not be any base parts at all so make sure it's not undefined
      my $baseparts;

      foreach my $np (Biber::Config->getblxoption(undef, 'uniquenametemplate')->{$untname}->@*) {
        next unless $np->{base};
        my $npn = $np->{namepart};

        if (my $p = $n->get_namepart($npn)) {
          if ($np->{use}) {     # only ever defined as 1
            my $method = "get_use$npn";
            my $useok = Biber::Config->getblxoption($secnum, "use$npn",
                                                    $bee,
                                                    $citekey);
            # Override with per-namelist setting - only for extended name format
            if (defined($nl->$method)) {
              $useok = $nl->$method;
            }
            # Override with per-name setting - only for extended name format
            if (defined($n->$method)) {
              $useok = $n->$method;
            }
            next unless $useok;
          }
          $base .= $p;
          push $baseparts->@*, $npn;
        }
      }

      $namestring .= $base;
      push $namestrings->@*, $base;
      push $namedisschema->@*, ['base' => $baseparts] if defined($baseparts);

      # ... then add non-base parts by incrementally adding to the last disambiguation level
      foreach my $np (Biber::Config->getblxoption(undef, 'uniquenametemplate')->{$untname}->@*) {
        next if $np->{base};
        next if defined($np->{disambiguation}) and ($np->{disambiguation} eq 'none');

        my $npn = $np->{namepart};

        my $level = $np->{disambiguation} // $UNIQUENAME_CONTEXTS{$un // 'false'};
        my $lastns = $namestrings->[$namestrings->$#*];

        if (my $p = $n->get_namepart($npn)) {
          my $pi = $n->get_namepart_initial($npn);
          if ($np->{use}) {     # only ever defined as 1
            my $method = "get_use$npn";
            my $useok = Biber::Config->getblxoption($secnum, "use$npn",
                                                    $bee,
                                                    $citekey);
            # Override with per-namelist setting - only for extended name format
            if (defined($nl->$method)) {
              $useok = $nl->$method;
            }
            # Override with per-name setting - only for extended name format
            if (defined($n->$method)) {
              $useok = $n->$method;
            }
            next unless $useok;
          }

          $namestring .= $p;

          # per-namepart disambiguation level
          # Here we incrementally add disambiguation possibilities to an array and simultaneously
          # record a schema of what each incremental disambiguation is
          if (fc($level) eq fc('full')) { # only full disambiguation
            push $namestrings->@*, $lastns . $p;
            push $namedisschema->@*, [$npn => 'fullonly'];
          }
          if (fc($level) eq fc('initorfull')) { # initials or full disambiguation
            push $namestrings->@*, $lastns . join('', $pi->@*);
            push $namedisschema->@*, [$npn => 'init'];
            push $namestrings->@*, $lastns . $p;
            push $namedisschema->@*, [$npn => 'full'];
          }
          elsif (fc($level) eq fc('init')) { # inits only
            push $namestrings->@*, $lastns . join('', $pi->@*);
            push $namedisschema->@*, [$npn => 'init'];
          }
        }
      }

      if ($logger->is_trace()) { # performance tune
        $logger->trace("namestrings in '$citekey': " . join (',', $namestrings->@*));
      }

      # namelistul is the option value of the effective uniquelist option at the level
      # of the list in which the name occurs. It's useful to know this where the results
      # of the sub are used
      $namedis->{$nlid}{$nid} = {nameun        => $nameun,
                                 namelistul    => $ul,
                                 namestring    => $namestring,
                                 namestrings   => $namestrings,
                                 namedisschema => $namedisschema};

    }
  }

  return $namedis;
}

=head2 postprocess_sets

  Adds required per-entry options etc. to sets

=cut

sub postprocess_sets {
  my $self = shift;
  my $secnum = $self->get_current_section;
  my $section = $self->sections->get_section($secnum);
  foreach my $citekey ( $section->get_citekeys ) {

    # process set entries
    $self->process_sets($citekey);
  }

  return;
}

=head2 process_entries_static

  Processing of entries which is not list-specific and which can therefore
  insert data directly into entries

=cut

sub process_entries_static {
  my ($self) = @_;
  my $secnum = $self->get_current_section;
  my $section = $self->sections->get_section($secnum);
  if ($logger->is_debug()) {# performance tune
    $logger->debug("Processing static entry information in section $secnum");
  }
  foreach my $citekey ( $section->get_citekeys ) {

    # generate nocite information
    $self->process_nocite($citekey);

    # generate labelname name
    $self->process_labelname($citekey);

    # generate labeldate name
    $self->process_labeldate($citekey);

    # generate labeltitle name
    $self->process_labeltitle($citekey);

    # generate fullhash
    $self->process_fullhash($citekey);

    # push entry-specific presort fields into the presort state
    $self->process_presort($citekey);
  }
}

=head2 process_entries_pre

    Main processing operations, to generate metadata and entry information
    This method is automatically called by C<prepare>.
    Runs prior to uniqueness processing

=cut

sub process_entries_pre {
  my ($self, $dlist) = @_;
  my $secnum = $self->get_current_section;
  my $section = $self->sections->get_section($secnum);
  if ($logger->is_debug()) {# performance tune
    $logger->debug("Processing entries in section $secnum (before uniqueness)");
  }
  foreach my $citekey ( $section->get_citekeys ) {

    my $be = $section->bibentry($citekey);

    # process name disambiguation schemata
    my $namedis = $self->process_namedis($citekey, $dlist);

    foreach my $nlid (keys $namedis->%*) {
      foreach my $nid (keys $namedis->{$nlid}->%*) {
        # process_namedis() has to record uniquelist/uniquename as it has access to
        # namelist-scope and name-scope uniquelist/uniquename and makes this visible
        # here so that they can be checked
        # We only don't set name disambiguation data if both uniquelist/uniquename
        # effective options are 'false'. If either are not false, we need the information
        if ($namedis->{$nlid}{$nid}{nameun} eq 'false' and
            $namedis->{$nlid}{$nid}{namelistul} eq 'false') {
          next;
        }
        $dlist->set_namedis($nlid,
                            $nid,
                            $namedis->{$nlid}{$nid}{namestring},
                            $namedis->{$nlid}{$nid}{namestrings},
                            $namedis->{$nlid}{$nid}{namedisschema});
      }
    }
  }

  if ($logger->is_debug()) {# performance tune
    $logger->debug("Finished processing entries in section $secnum (before uniqueness)");
  }

  return;
}

=head2 process_entries_post

    More processing operations, to generate things which require uniqueness
    information like namehash
    Runs after uniqueness processing

=cut

sub process_entries_post {
  my ($self, $dlist) = @_;
  my $secnum = $self->get_current_section;
  my $section = $self->sections->get_section($secnum);
  if ($logger->is_debug()) {# performance tune
    $logger->debug("Postprocessing entries in section $secnum (after uniqueness)");
  }
  foreach my $citekey ( $section->get_citekeys ) {

    # generate labelalpha information
    $self->process_labelalpha($citekey, $dlist);

    # generate information for tracking extraalpha
    $self->process_extraalpha($citekey, $dlist);

    # generate information for tracking extradate
    $self->process_extradate($citekey, $dlist);

    # generate information for tracking extraname
    $self->process_extraname($citekey, $dlist);

    # generate information for tracking extratitle
    $self->process_extratitle($citekey, $dlist);

    # generate information for tracking extratitleyear
    $self->process_extratitleyear($citekey, $dlist);

    # generate information for tracking singletitle, uniquetitle, uniquebaretitle and uniquework
    $self->process_workuniqueness($citekey, $dlist);

    # generate namehash
    $self->process_namehash($citekey, $dlist);

    # generate per-name hashes
    $self->process_pername_hashes($citekey, $dlist);

    # generate information for tracking uniqueprimaryauthor
    $self ->process_uniqueprimaryauthor($citekey, $dlist);

  }

  if ($logger->is_debug()) {# performance tune
    $logger->debug("Finished processing entries in section $secnum (after uniqueness)");
  }

  return;
}


=head2 process_entries_final

    Final processing operations which depend on all previous processing

=cut

sub process_entries_final {
  my ($self, $dlist) = @_;
  my $secnum = $self->get_current_section;
  my $section = $self->sections->get_section($secnum);
  if ($logger->is_debug()) {# performance tune
    $logger->debug("Final processing for entries in section $secnum");
  }
  foreach my $citekey ( $section->get_citekeys ) {

    # Generate singletitle field if requested
    $self->generate_singletitle($citekey, $dlist);

    # Generate uniquetitle field if requested
    $self->generate_uniquetitle($citekey, $dlist);

    # Generate uniquebaretitle field if requested
    $self->generate_uniquebaretitle($citekey, $dlist);

    # Generate uniquework field if requested
    $self->generate_uniquework($citekey, $dlist);

    # Generate uniqueprimaryauthor if requested
    $self->generate_uniquepa($citekey, $dlist);
  }
}


=head2 process_uniqueprimaryauthor

    Track seen primary author base names for generation of uniqueprimaryauthor

=cut

sub process_uniqueprimaryauthor {
  my ($self, $citekey, $dlist) = @_;
  my $secnum = $self->get_current_section;
  my $section = $self->sections->get_section($secnum);
  my $be = $section->bibentry($citekey);
  my $bee = $be->get_field('entrytype');

  if (my ($lni, $lnf, $lnl) = $be->get_labelname_info->@*) {
    if (Biber::Config->getblxoption(undef, 'uniqueprimaryauthor', $bee, $citekey)) {
      my $nl = $be->get_field($lni, $lnf, $lnl);
      if ($logger->is_trace()) {# performance tune
        $logger->trace("Creating uniqueprimaryauthor information for '$citekey'");
      }

      my $namedis = $self->process_namedis($citekey, $dlist);

      my $nds = $namedis->{$nl->get_id}{$nl->nth_name(1)->get_id}{namedisschema};
      my $nss = $namedis->{$nl->get_id}{$nl->nth_name(1)->get_id}{namestrings};
      my $pabase;

      for (my $i=0;$i<=$nds->$#*;$i++) {
        my $se = $nds->[$i];
        if ($se->[0] eq 'base') {
          $pabase = $nss->[$i];
        }
      }

      $dlist->set_entryfield($citekey, 'seenprimaryauthor', $pabase);
      $dlist->incr_seenpa($pabase, $nl->nth_name(1)->get_hash);
    }
  }
}

=head2 process_workuniqueness

    Track seen work combination for generation of singletitle, uniquetitle, uniquebaretitle and
    uniquework

=cut

sub process_workuniqueness {
  my ($self, $citekey, $dlist) = @_;
  my $secnum = $self->get_current_section;
  my $section = $self->sections->get_section($secnum);
  my $be = $section->bibentry($citekey);
  my $bee = $be->get_field('entrytype');

  my $identifier;
  my ($lni, $lnf, $lnl) = $be->get_labelname_info->@*;
  my ($lti, $ltf, $ltl) = $be->get_labeltitle_info->@*;

  # ignore settings from inheritance data?
  my $ignore = Biber::Config->get_uniq_ignore($citekey);

  # singletitle
  # Don't generate information for entries with no labelname or labeltitle
  # Use fullhash as this is not a test of uniqueness of only visible information
  if ($lni and Biber::Config->getblxoption(undef, 'singletitle', $bee, $citekey)) {
    $identifier = $self->_getfullhash($citekey, $be->get_field($lni, $lnf, $lnl));

    # Skip due to ignore settings?
    # Don't count towards singletitle being false if both labelname and labeltitle
    # were inherited
    # Put another way, if both labelname and labeltitle were inherited, singletitle
    # can still be true (in a mvbook for example, which is just a single "work")
    unless (($lni and first {fc($lni) eq fc($_)} $ignore->{singletitle}->@*) and
            ($lti and first {fc($lti) eq fc($_)} $ignore->{singletitle}->@*)) {
      $dlist->incr_seenname($identifier);
    }
    $dlist->set_entryfield($citekey, 'seenname', $identifier);
  }

  # uniquetitle
  # Don't generate information for entries with no labeltitle
  if ($lti and Biber::Config->getblxoption(undef, 'uniquetitle', $bee, $citekey)) {
    $identifier = $be->get_field($lti, $ltf, $ltl);

    # Skip due to ignore settings?
    unless (first {fc($lti) eq fc($_)} $ignore->{uniquetitle}->@*) {
      $dlist->incr_seentitle($identifier);
    }
    $dlist->set_entryfield($citekey, 'seentitle', $identifier);
  }

  # uniquebaretitle
  # Don't generate information for entries with no labeltitle and with labelname
  if ($lti and not $lni and Biber::Config->getblxoption(undef, 'uniquebaretitle', $bee, $citekey)) {
    $identifier = $be->get_field($lti, $ltf, $ltl);

    # Skip due to ignore settings?
    unless (first {fc($lti) eq fc($_)} $ignore->{uniquebaretitle}->@*) {
      $dlist->incr_seenbaretitle($identifier);
    }
    $dlist->set_entryfield($citekey, 'seenbaretitle', $identifier);
  }

  # uniquework
  # Don't generate information for entries with no labelname and labeltitle
  # Should use fullhash this is not a test of uniqueness of only visible information
  if ($lni and $lti and Biber::Config->getblxoption(undef, 'uniquework', $bee, $citekey)) {
    $identifier = $self->_getfullhash($citekey, $be->get_field($lni, $lnf, $lnl)) . $be->get_field($lti, $ltf, $ltl);

    # Skip due to ignore settings?
    unless (first {fc($lni) eq fc($_)} $ignore->{uniquework}->@* and
            first {fc($lti) eq fc($_)} $ignore->{uniquework}->@*) {
      $dlist->incr_seenwork($identifier);
    }
    $dlist->set_entryfield($citekey, 'seenwork', $identifier);
  }

  return;
}

=head2 process_extradate

    Track labelname/date parts combination for generation of extradate

=cut

sub process_extradate {
  my ($self, $citekey, $dlist) = @_;
  my $secnum = $self->get_current_section;
  my $section = $self->sections->get_section($secnum);
  my $be = $section->bibentry($citekey);
  my $bee = $be->get_field('entrytype');

  # Generate labelname/year combination for tracking extradate
  # * If there is no labelname to use, use empty string
  # * If there is no date information to use, try year
  # * Don't increment the seen_namedateparts count if the name string is empty
  #   (see code in incr_seen_namedateparts method).
  # * Don't increment if skiplab is set

  if (Biber::Config->getblxoption(undef, 'labeldateparts', $bee, $citekey)) {
    if (Biber::Config->getblxoption($secnum, 'skiplab', $bee, $citekey)) {
      return;
    }

    if ($logger->is_trace()) {# performance tune
      $logger->trace("Creating extradate information for '$citekey'");
    }

    my $namehash = '';
    if (my ($lni, $lnf, $lnl) = $be->get_labelname_info->@*) {
      $namehash = $self->_getnamehash_u($citekey, $be->get_field($lni, $lnf, $lnl), $dlist);
    }

    my $datestring = ''; # Need a default empty string
    my $edspec = Biber::Config->getblxoption(undef, 'extradatespec');
    my $edscope;
    # Look in each scope
    foreach my $scope ($edspec->@*) {
      # Use the first field in the scope which we find and ignore the rest
      foreach my $field ($scope->@*) {
        if (defined($be->get_field($field))) {
          $datestring .= $be->get_field($field);
          $edscope = $field;
          last;
        }
      }
    }

    my $tracking_string = "$namehash,$datestring";

    $be->set_field('extradatescope', $edscope);
    $dlist->set_entryfield($citekey, 'namedateparts', $tracking_string);
    $dlist->incr_seen_namedateparts($namehash, $datestring);
  }

  return;
}

=head2 process_extraname

    Track labelname only for generation of extraname

=cut

sub process_extraname {
  my ($self, $citekey, $dlist) = @_;
  my $secnum = $self->get_current_section;
  my $section = $self->sections->get_section($secnum);
  my $be = $section->bibentry($citekey);
  my $bee = $be->get_field('entrytype');

  if (Biber::Config->getblxoption($secnum, 'skiplab', $bee, $citekey)) {
    return;
  }

  if ($logger->is_trace()) {# performance tune
    $logger->trace("Creating extraname information for '$citekey'");
  }

  my $namehash;
  if (my ($lni, $lnf, $lnl) = $be->get_labelname_info->@*) {
    $namehash = $self->_getnamehash_u($citekey, $be->get_field($lni, $lnf, $lnl), $dlist);
  }

  # Don't bother with extraname when there is no labelname
  if (defined($namehash)) {
    $dlist->set_entryfield($citekey, 'labelnamehash', $namehash);
    $dlist->incr_seen_labelname($namehash);
  }

  return;
}

=head2 process_extratitle

    Track labelname/labeltitle combination for generation of extratitle

=cut

sub process_extratitle {
  my ($self, $citekey, $dlist) = @_;
  my $secnum = $self->get_current_section;
  my $section = $self->sections->get_section($secnum);
  my $be = $section->bibentry($citekey);
  my $bee = $be->get_field('entrytype');

  # Generate labelname/labeltitle combination for tracking extratitle
  # * If there is no labelname to use, use empty string
  # * If there is no labeltitle to use, use empty string
  # * Don't increment if skiplab is set

  # This is different from extradate in that we do track the information
  # if the labelname is empty as titles are much more unique than years

  if (Biber::Config->getblxoption(undef, 'labeltitle', $bee)) {
    if (Biber::Config->getblxoption($secnum, 'skiplab', $bee, $citekey)) {
      return;
    }

    if ($logger->is_trace()) {# performance tune
      $logger->trace("Creating extratitle information for '$citekey'");
    }

    my $namehash = '';
    if (my ($lni, $lnf, $lnl) = $be->get_labelname_info->@*) {
      $namehash = $self->_getnamehash_u($citekey, $be->get_field($lni, $lnf, $lnl), $dlist);
    }

    my ($lti, $ltf, $ltl) = $be->get_labeltitle_info->@*;
    my $title_string = $be->get_field($lti, $ltf, $ltl) // '';

    my $nametitle_string = "$namehash,$title_string";
    if ($logger->is_trace()) {# performance tune
      $logger->trace("Setting nametitle to '$nametitle_string' for entry '$citekey'");
    }

    $dlist->set_entryfield($citekey, 'nametitle', $nametitle_string);

    if ($logger->is_trace()) {# performance tune
      $logger->trace("Incrementing nametitle for '$namehash'");
    }
    $dlist->incr_seen_nametitle($namehash, $title_string);
  }

  return;
}

=head2 process_extratitleyear

    Track labeltitle/labelyear combination for generation of extratitleyear

=cut

sub process_extratitleyear {
  my ($self, $citekey, $dlist) = @_;
  my $secnum = $self->get_current_section;
  my $section = $self->sections->get_section($secnum);
  my $be = $section->bibentry($citekey);
  my $bee = $be->get_field('entrytype');

  # Generate labeltitle/labelyear combination for tracking extratitleyear
  # * If there is no labeltitle to use, use empty string
  # * If there is no labelyear to use, use empty string
  # * Don't increment the seen_titleyear count if the labeltitle field is empty
  #   (see code in incr_seen_titleyear method).
  # * Don't increment if skiplab is set

  if (Biber::Config->getblxoption(undef, 'labeltitleyear', $bee, $citekey)) {
    if (Biber::Config->getblxoption($secnum, 'skiplab', $bee, $citekey)) {
      return;
    }

    if ($logger->is_trace()) {# performance tune
      $logger->trace("Creating extratitleyear information for '$citekey'");
    }

    my ($lti, $ltf, $ltl) = $be->get_labeltitle_info->@*;
    my $title_string = $be->get_field($lti, $ltf, $ltl) // '';

    # Takes into account the labelyear which can be a range
    my $year_string = $be->get_field('labelyear') || $be->get_field('year') || '';

    my $titleyear_string = "$title_string,$year_string";
    if ($logger->is_trace()) {# performance tune
      $logger->trace("Setting titleyear to '$titleyear_string' for entry '$citekey'");
    }

    $dlist->set_entryfield($citekey, 'titleyear', $titleyear_string);

    if ($logger->is_trace()) {# performance tune
      $logger->trace("Incrementing titleyear for '$title_string'");
    }
    $dlist->incr_seen_titleyear($title_string, $year_string);
  }

  return;
}


=head2 process_sets

    Postprocess set entries

    Checks for common set errors and enforces "dataonly" options for set members.
    It's not necessary to set skipbib, skipbiblist in the OPTIONS field for
    the set members as these are automatically set by biblatex due to the \inset

=cut

sub process_sets {
  my $self = shift;
  my $citekey = shift;
  my $secnum = $self->get_current_section;
  my $section = $self->sections->get_section($secnum);
  my $be = $section->bibentry($citekey);
  if (my @entrysetkeys = $section->get_set_children($citekey)) {
    # Enforce Biber parts of virtual "dataonly" options for set members
    # Also automatically create an "entryset" field for the members
    foreach my $member (@entrysetkeys) {
      my $me = $section->bibentry($member);
      process_entry_options($member, Biber::Entry::List->new([ 'skipbib', 'skiplab', 'skipbiblist', 'uniquename=false', 'uniquelist=false' ]), $secnum);

      # Use get_datafield() instead of get_field() because we add 'entryset' below
      # and if the same entry is used in more than one set, it will pass this test
      # and generate an error if we use get_field()
      if ($me->get_datafield('entryset')) {
        biber_warn("Field 'entryset' is no longer needed in set member entries in Biber - ignoring in entry '$member'", $me);
        $me->del_field('entryset');
      }
      # This ends up setting \inset{} in the bbl
      $me->set_field('entryset', Biber::Entry::List->new([ $citekey ]));
    }

    unless (@entrysetkeys) {
      biber_warn("No entryset found for entry $citekey of type 'set'", $be);
    }
  }
  # Also set this here for any non-set keys which are in a set and which haven't
  # had skips set by being seen as a member of that set yet
  else {
    if ($section->get_set_parents($citekey)) {
      process_entry_options($citekey, Biber::Entry::List->new([ 'skipbib', 'skiplab', 'skipbiblist', 'uniquename=false', 'uniquelist=false' ]), $secnum);
    }
  }
}


=head2 process_nocite

    Generate nocite information

=cut

sub process_nocite {
  my ($self, $citekey) = @_;
  my $secnum = $self->get_current_section;
  my $section = $self->sections->get_section($secnum);
  my $be = $section->bibentry($citekey);
  # Either specifically nocited or \nocite{*} and not specifically cited without nocite
  if ($section->is_nocite($citekey) or
      ($section->is_allkeys_nocite and not $section->is_specificcitekey($citekey))) {
    $be->set_field('nocite', '1');
  }
}

=head2 process_labelname

    Generate labelname information.

=cut

sub process_labelname {
  my ($self, $citekey) = @_;
  my $secnum = $self->get_current_section;
  my $section = $self->sections->get_section($secnum);
  my $be = $section->bibentry($citekey);
  my $bee = $be->get_field('entrytype');
  my $lnamespec = Biber::Config->getblxoption(undef, 'labelnamespec', $bee);
  my $dm = Biber::Config->get_dm;
  my $dmh = Biber::Config->get_dm_helpers;

  # First we set the normal labelname name
  foreach my $h_ln ($lnamespec->@*) {
    my $lnameopt;
    my $ln = $h_ln->{content};
    my $form = $h_ln->{form};
    my $lang = $h_ln->{lang};

    if ( $ln =~ /\Ashort(\X+)\z/xms ) {
      $lnameopt = $1;
    }
    else {
      $lnameopt = $ln;
    }

    unless (first {$ln eq $_} $dmh->{namelistsall}->@*) {
      biber_warn("Labelname candidate '$ln' is not a name field - skipping");
      next;
    }

    # If there is a biblatex option which controls the use of this labelname info, check it
    if ($CONFIG_OPTSCOPE_BIBLATEX{"use$lnameopt"} and
       not Biber::Config->getblxoption($secnum, "use$lnameopt", $bee, $citekey)) {
      next;
    }

    if ($be->get_field($ln, $form, $lang)) {
      $be->set_labelname_info($ln, $form, $lang);
      last;
    }
  }

  # Then we loop again to set the labelname name for the fullhash generation code
  # This is because fullhash generation ignores SHORT* fields (section 4.2.4.1, BibLaTeX
  # manual)
  foreach my $h_ln ($lnamespec->@*) {
    my $ln = $h_ln->{content};
    my $form = $h_ln->{form};
    my $lang = $h_ln->{lang};
    if ( $ln =~ /\Ashort(.+)\z/xms ) {
      next;
    }

    # We have already warned about this above
    next unless (first {$ln eq $_} $dmh->{namelistsall}->@*);

    # If there is a biblatex option which controls the use of this labelname info, check it
    if ($CONFIG_OPTSCOPE_BIBLATEX{"use$ln"} and
       not Biber::Config->getblxoption($secnum, "use$ln", $bee, $citekey)) {
      next;
    }

    if ($be->get_field($ln, $form, $lang)) {
      $be->set_labelnamefh_info($ln, $form, $lang);
      last;
    }
  }

  unless ($be->get_labelname_info) {
    if ($logger->is_debug()) {# performance tune
      $logger->debug("Could not determine the labelname source of entry $citekey");
    }
  }
}

=head2 process_labeldate

    Generate labeldate information, including times

=cut

sub process_labeldate {
  my $self = shift;
  my $citekey = shift;
  my $secnum = $self->get_current_section;
  my $section = $self->sections->get_section($secnum);
  my $be = $section->bibentry($citekey);
  my $bee = $be->get_field('entrytype');
  my $dm = Biber::Config->get_dm;

  if (Biber::Config->getblxoption(undef, 'labeldateparts', $bee, $citekey)) {
    my $ldatespec = Biber::Config->getblxoption(undef, 'labeldatespec', $bee);
    foreach my $lds ($ldatespec->@*) {
      my $pseudodate;
      my $ld = $lds->{content};
      if ($lds->{'type'} eq 'field') { # labeldate field

        my $ldy;
        my $ldey;
        my $ldm;
        my $ldd;
        my $ldhour;
        my $ldmin;
        my $ldsec;
        my $ldtz;
        my $datetype;

        # resolve dates
        $datetype = $ld =~ s/date\z//xmsr;
        if ($dm->field_is_datatype('date', $ld) and
            $be->get_field("${datetype}datesplit")) { # real ISO8601 dates
          $ldy    = $datetype . 'year';
          $ldey   = $datetype . 'endyear';
          $ldm    = $datetype . 'month';
          $ldd    = $datetype . 'day';
          $ldhour = $datetype . 'hour';
          $ldmin  = $datetype . 'minute';
          $ldsec  = $datetype . 'second';
          $ldtz   = $datetype . 'timezone';
        }
        else { # non-ISO8601 split date field so make a pseudo-year
          $ldy = $ld;
          $pseudodate = 1;
        }

        # Did we find a labeldate - this is equivalent to checking for a year/endyear
        # as that is always present if there is a labeldate
        if (defined($be->get_field($ldy)) or defined($be->get_field($ldey))) {
          # set source to field or date field prefix for a real date field
          $be->set_labeldate_info({'field' => {year       => $ldy,
                                               month      => $ldm,
                                               day        => $ldd,
                                               hour       => $ldhour,
                                               minute     => $ldmin,
                                               second     => $ldsec,
                                               timezone   => $ldtz,
                                               pseudodate => $pseudodate,
                                               source     => $pseudodate ? $ldy : $datetype }});
          last;
        }
      }
      elsif ($lds->{'type'} eq 'string') { # labelyear fallback string
        $be->set_labeldate_info({'string' => $ld});
        last;
      }
    }

    # Construct label*
    # Might not have been set due to skiplab
    if (my $ldi = $be->get_labeldate_info) {
      if (my $df = $ldi->{field}) { # set labelyear to a field value
        my $pseudodate = $df->{pseudodate};
        $be->set_field('labelyear', $be->get_field($df->{year}));
        $be->set_field('labelmonth', $be->get_field($df->{month})) if $df->{month};
        $be->set_field('labelday', $be->get_field($df->{day})) if $df->{day};
        $be->set_field('labelhour', $be->get_field($df->{hour})) if $df->{hour};
        $be->set_field('labelminute', $be->get_field($df->{minute})) if $df->{minute};
        $be->set_field('labelsecond', $be->get_field($df->{second})) if $df->{second};
        $be->set_field('labeltimezone', $be->get_field($df->{timezone})) if $df->{timezone};
        $be->set_field('labeldatesource', $df->{source});

        # ignore endyear if it's the same as year
        my ($ytype) = $df->{year} =~ /\A(\X*)year\z/xms;
        $ytype = $ytype // ''; # Avoid undef warnings since no match above can make it undef

        # construct labelyear from start/end year field
        if ($be->field_exists($ytype . 'endyear')
            and (($be->get_field($df->{year}) // '') ne $be->get_field($ytype . 'endyear'))) {
          $be->set_field('labelyear',
                         ($be->get_field('labelyear') // ''). '\bibdatedash ' . $be->get_field($ytype . 'endyear'));
        }
        # construct labelmonth from start/end month field
        if (not $pseudodate and
            $be->get_field($ytype . 'endmonth')
            and (($be->get_field($df->{month}) // '') ne $be->get_field($ytype . 'endmonth'))) {
          $be->set_field('labelmonth',
                         ($be->get_field('labelmonth') // '') . '\bibdatedash ' . $be->get_field($ytype . 'endmonth'));
        }
        # construct labelday from start/end month field
        if (not $pseudodate and
            $be->get_field($ytype . 'endday')
            and (($be->get_field($df->{day}) // '') ne $be->get_field($ytype . 'endday'))) {
          $be->set_field('labelday',
                         ($be->get_field('labelday') // '') . '\bibdatedash ' . $be->get_field($ytype . 'endday'));
        }
        # construct labelhour from start/end hour field
        if (not $pseudodate and
            $be->get_field($ytype . 'endhour')
            and (($be->get_field($df->{hour}) // '') ne $be->get_field($ytype . 'endhour'))) {
          $be->set_field('labelhour',
                         ($be->get_field('labelhour') // '') . '\bibdatedash ' . $be->get_field($ytype . 'endhour'));
        }
        # construct labelminute from start/end minute field
        if (not $pseudodate and
            $be->get_field($ytype . 'endminute')
            and (($be->get_field($df->{minute}) // '') ne $be->get_field($ytype . 'endminute'))) {
          $be->set_field('labelminute',
                         ($be->get_field('labelminute') // '') . '\bibdatedash ' . $be->get_field($ytype . 'endminute'));
        }
        # construct labelsecond from start/end second field
        if (not $pseudodate and
            $be->get_field($ytype . 'endsecond')
            and (($be->get_field($df->{second}) // '') ne $be->get_field($ytype . 'endsecond'))) {
          $be->set_field('labelsecond',
                         ($be->get_field('labelsecond') // '') . '\bibdatedash ' . $be->get_field($ytype . 'endsecond'));
        }
      }
      elsif (my $ys = $ldi->{string}) { # set labeldatesource to a fallback string
        $be->set_field('labeldatesource', $ys);
      }
    }
    else {
      if ($logger->is_debug()) {# performance tune
        $logger->debug("labeldate information of entry $citekey is unset");
      }
    }
  }
}

=head2 process_labeltitle

  Generate labeltitle

  Note that this is not conditionalised on the biblatex "labeltitle"
  as labeltitle should always be output since all standard styles need it.
  Only extratitle is conditionalised on the biblatex "labeltitle" option.

=cut


sub process_labeltitle {
  my $self = shift;
  my $citekey = shift;
  my $secnum = $self->get_current_section;
  my $section = $self->sections->get_section($secnum);
  my $be = $section->bibentry($citekey);
  my $bee = $be->get_field('entrytype');

  my $ltitlespec = Biber::Config->getblxoption(undef, 'labeltitlespec', $bee);

  foreach my $h_ltn ($ltitlespec->@*) {
    my $ltn = $h_ltn->{content};
    my $form = $h_ltn->{form};
    my $lang = $h_ltn->{lang};

    if (my $lt = $be->get_field($ltn, $form, $lang)) {
      $be->set_labeltitle_info($ltn, $form, $lang);
      last;
    }
    if ($logger->is_debug()) {# performance tune
      $logger->debug("labeltitle information of entry $citekey is unset");
    }
  }
}

=head2 process_fullhash

    Generate fullhash

=cut

sub process_fullhash {
  my $self = shift;
  my $citekey = shift;
  my $secnum = $self->get_current_section;
  my $section = $self->sections->get_section($secnum);
  my $be = $section->bibentry($citekey);
  my $dmh = Biber::Config->get_dm_helpers;

  # fullhash is generated from the labelname but ignores SHORT* fields and
  # max/mincitenames settings
  # This can't be resolved nicely by biblatex because it depends on use* options
  # and also SHORT* fields etc.
  if (my ($lni, $lnf, $lnl) = $be->get_labelnamefh_info->@*) {
    if (my $lnfh = $be->get_field($lni, $lnf, $lnl)) {
      $be->set_field('fullhash', $self->_getfullhash($citekey, $lnfh));
    }
  }

  # Generate fullhash for all other name fields
  foreach my $n ($dmh->{namelistsall}->@*) {
    foreach my $alts ($be->get_alternates_for_field($n)->@*) {
      my $nv = $alts->{val};
      my $form = $alts->{form} // '';
      my $lang = $alts->{lang} // '';

      $be->set_field("${n}${form}${lang}fullhash", $self->_getfullhash($citekey, $nv));
    }
  }

  return;
}

=head2 process_namehash

    Generate namehash

=cut

sub process_namehash {
  my ($self, $citekey, $dlist) = @_;
  my $secnum = $self->get_current_section;
  my $section = $self->sections->get_section($secnum);
  my $be = $section->bibentry($citekey);
  my $dmh = Biber::Config->get_dm_helpers;

  # namehash is generated from the labelname
  # This can't be resolved nicely by biblatex because it depends on use* options
  # and also SHORT* fields etc.
  if (my ($lni, $lnf, $lnl) = $be->get_labelname_info->@*) {
    if (my $ln = $be->get_field($lni, $lnf, $lnl)) {
      $dlist->set_entryfield($citekey, 'namehash', $self->_getnamehash($citekey, $ln, $dlist));
      $dlist->set_entryfield($citekey, 'bibnamehash', $self->_getnamehash($citekey, $ln, $dlist, 1));
    }
  }

  # Generate namehash for all other name fields
  foreach my $n ($dmh->{namelistsall}->@*) {
    foreach my $alts ($be->get_alternates_for_field($n)->@*) {
      my $nv = $alts->{val};
      my $form = $alts->{form} // '';
      my $lang = $alts->{lang} // '';

      $dlist->set_entryfield($citekey, "${n}${form}${lang}namehash", $self->_getnamehash($citekey, $nv, $dlist));
      $dlist->set_entryfield($citekey, "${n}${form}${lang}bibnamehash", $self->_getnamehash($citekey, $nv, $dlist, 1));
    }
  }

  return;
}

=head2 process_pername_hashes

    Generate per_name_hashes

=cut

sub process_pername_hashes {
  my ($self, $citekey, $dlist) = @_;
  my $secnum = $self->get_current_section;
  my $section = $self->sections->get_section($secnum);
  my $be = $section->bibentry($citekey);
  my $dmh = Biber::Config->get_dm_helpers;

  foreach my $pn ($dmh->{namelistsall}->@*) {
    foreach my $alts ($be->get_alternates_for_field($pn)->@*) {
      my $nl = $alts->{val};
      foreach my $n ($nl->names->@*) {
        my $pnhash = $self->_genpnhash($citekey, $n);
        $n->set_hash($pnhash);
        $dlist->set_namehash($nl->get_id, $n->get_id, $pnhash);
      }
    }
  }
  return;
}

=head2 process_visible_names

    Generate the visible name information.
    This is used in various places and it is useful to have it generated in one place.

=cut

sub process_visible_names {
  my ($self, $dlist) = @_;
  my $secnum = $self->get_current_section;
  my $section = $self->sections->get_section($secnum);
  my $dmh = Biber::Config->get_dm_helpers;

  if ($logger->is_debug()) {# performance tune
    $logger->debug("Postprocessing visible names for section $secnum");
  }
  foreach my $citekey ($section->get_citekeys) {
    my $be = $section->bibentry($citekey);
    my $bee = $be->get_field('entrytype');

    my $maxcn = Biber::Config->getblxoption($secnum, 'maxcitenames', $bee, $citekey);
    my $mincn = Biber::Config->getblxoption($secnum, 'mincitenames', $bee, $citekey);
    my $maxbn = Biber::Config->getblxoption($secnum, 'maxbibnames', $bee, $citekey);
    my $minbn = Biber::Config->getblxoption($secnum, 'minbibnames', $bee, $citekey);
    my $maxsn = Biber::Config->getblxoption($secnum, 'maxsortnames', $bee, $citekey);
    my $minsn = Biber::Config->getblxoption($secnum, 'minsortnames', $bee, $citekey);
    my $maxan = Biber::Config->getblxoption($secnum, 'maxalphanames', $bee, $citekey);
    my $minan = Biber::Config->getblxoption($secnum, 'minalphanames', $bee, $citekey);

    foreach my $n ($dmh->{namelistsall}->@*) {
      foreach my $alts ($be->get_alternates_for_field($n)->@*) {
        my $nl = $alts->{val};
        my $form = $alts->{form} // '';
        my $lang = $alts->{lang} // '';

        my $count = $nl->count;
        my $visible_names_cite;
        my $visible_names_bib;
        my $visible_names_sort;
        my $visible_names_alpha;

        # Cap min*names for this entry at $count. Why? Because imagine we have this:
        #
        # John Smith and Bill Jones
        #
        # and mincitenames=3. Then visibility will be set to 3 but there aren't 3 names to
        # get information from so looping over the visibility count would cause name methods
        # to operate on undef at index 3 and die
        my $l_mincn = $count < $mincn ? $count : $mincn;
        my $l_minbn = $count < $minbn ? $count : $minbn;
        my $l_minsn = $count < $minsn ? $count : $minsn;
        my $l_minan = $count < $minan ? $count : $minan;

        # If name list was truncated in bib with "and others", this means that the
        # name list has already been manually truncated to the correct visibility
        # and so the visibility is just the count of the explicit names

        # max/minalphanames doesn't care about uniquelist - labels are just labels
        if ($count > $maxan) {
          $visible_names_alpha = $l_minan;
        }
        else {
          $visible_names_alpha = $count;
        }

        # max/mincitenames
        if ($count > $maxcn) {
          # Visibility to the uniquelist point if uniquelist is requested
          # We know at this stage that if uniquelist is set, there are more than maxcitenames
          # names. We also know that uniquelist > mincitenames because it is a further
          # disambiguation on top of mincitenames so can't be less as you can't disambiguate
          # by losing information
          $visible_names_cite = $dlist->get_uniquelist($nl->get_id) // $l_mincn;
        }
        else {                  # visibility is simply the full list
          $visible_names_cite = $count;
        }

        # max/minbibnames
        if ($count > $maxbn) {
          # Visibility to the uniquelist point if uniquelist is requested
          # We know at this stage that if uniquelist is set, there are more than maxbibnames
          # names. We also know that uniquelist > minbibnames because it is a further
          # disambiguation on top of minbibnames so can't be less as you can't disambiguate
          # by losing information
          $visible_names_bib = $dlist->get_uniquelist($nl->get_id) // $l_minbn;
        }
        else {                  # visibility is simply the full list
          $visible_names_bib = $count;
        }

        # max/minsortnames
        if ($count > $maxsn) {
          # Visibility to the uniquelist point if uniquelist is requested
          # We know at this stage that if uniquelist is set, there are more than maxsortnames
          # names. We also know that uniquelist > minsortnames because it is a further
          # disambiguation on top of minsortnames so can't be less as you can't disambiguate
          # by losing information
          $visible_names_sort = $dlist->get_uniquelist($nl->get_id) // $l_minsn;
        }
        else {                  # visibility is simply the full list
          $visible_names_sort = $count;
        }

        if ($logger->is_trace()) { # performance shortcut
          $logger->trace("Setting visible names (cite) for key '$citekey' to '$visible_names_cite'");
          $logger->trace("Setting visible names (bib) for key '$citekey' to '$visible_names_bib'");
          $logger->trace("Setting visible names (alpha) for key '$citekey' to '$visible_names_alpha'");
        }

        # Need to set these on all name forms
        my $nlid = $be->get_field($n, $form, $lang)->get_id;
        $dlist->set_visible_cite($nlid, $visible_names_cite);
        $dlist->set_visible_bib($nlid, $visible_names_bib);
        $dlist->set_visible_sort($nlid, $visible_names_sort);
        $dlist->set_visible_alpha($nlid, $visible_names_alpha);
      }
    }
  }
}


=head2 process_labelalpha

    Generate the labelalpha and also the variant for sorting

=cut

sub process_labelalpha {
  my ($self, $citekey, $dlist) = @_;
  my $secnum = $self->get_current_section;
  my $section = $self->sections->get_section($secnum);
  my $be = $section->bibentry($citekey);
  my $bee = $be->get_field('entrytype');
  # Don't add a label if skiplab is set for entry
  if (Biber::Config->getblxoption($secnum, 'skiplab', $bee, $citekey)) {
    return;
  }
  if ( my $la = Biber::Config->getblxoption(undef, 'labelalpha', $bee, $citekey) ) {
    my ($label, $sortlabel) = $self->_genlabel($citekey, $dlist)->@*;
    $dlist->set_entryfield($citekey, 'labelalpha', $label);
    $dlist->set_entryfield($citekey, 'sortlabelalpha', $sortlabel);
  }
}

=head2 process_extraalpha

    Generate the extraalpha information

=cut

sub process_extraalpha {
  my ($self, $citekey, $dlist) = @_;
  my $secnum = $self->get_current_section;
  my $section = $self->sections->get_section($secnum);
  my $be = $section->bibentry($citekey);
  my $bee = $be->get_field('entrytype');
  if (Biber::Config->getblxoption(undef, 'labelalpha', $bee, $citekey)) {
    if (my $la = $dlist->get_entryfield($citekey, 'labelalpha')) {
      $dlist->incr_la_disambiguation($la);
    }
  }
}



=head2 process_presort

    Put presort fields for an entry into the main Biber bltx state
    so that it is all available in the same place since this can be
    set per-type and globally too.

=cut

sub process_presort {
  my $self = shift;
  my $citekey = shift;
  my $secnum = $self->get_current_section;
  my $section = $self->sections->get_section($secnum);
  my $be = $section->bibentry($citekey);
  # We are treating presort as an option as it can be set per-type and globally too
  if (my $ps = $be->get_field('presort')) {
    Biber::Config->setblxoption($secnum, 'presort', $ps, 'ENTRY', $citekey);
  }
}


=head2 process_lists

    Process a bibliography list

=cut

sub process_lists {
  my $self = shift;
  my $secnum = $self->get_current_section;
  my $section = $self->sections->get_section($secnum);

  foreach my $list ($self->datalists->get_lists_for_section($secnum)->@*) {
    my $lattrs = $list->get_attrs;
    my $ltype = $list->get_type;
    my $lname = $list->get_name;

    # sanitise state - essential in tests which call Biber::prepare() multiple times
    $list->reset_state;

    # Last-ditch fallback in case we still don't have a sorting spec
    $list->set_sortingnamekeytemplatename('global') unless $list->get_sortingnamekeytemplatename;
    $list->set_uniquenametemplatename('global') unless $list->get_uniquenametemplatename;
    $list->set_labelalphanametemplatename('global') unless $list->get_labelalphanametemplatename;
    $list->set_keys([ $section->get_citekeys ]);
    if ($logger->is_debug()) {  # performance tune
      $logger->debug("Populated datalist '$lname' of type '$ltype' with attributes '$lattrs' in section $secnum with keys: " . join(', ', $list->get_keys->@*));
    }

    # A datalist represents a biblatex refcontext
    # and many things are refcontext specific and so we need to use the right data. For
    # example labelalphanametemplate and uniquenametemplate can be set per-list and much
    # processing uses these

    unless (Biber::Config->getoption('tool')) {

      # Set this so that uniqueness processing starts
      $list->set_unul_changed(1);

      # Main processing loop, part 1
      $self->process_entries_pre($list);

      # Generate uniqueness information
      $self->uniqueness($list);
    }

    # Generate visible names information for all entries
    $self->process_visible_names($list);

    unless (Biber::Config->getoption('tool')) {
      # Main processing loop, part 2
      $self->process_entries_post($list);

      # Final processing loop
      $self->process_entries_final($list);
    }

    # Sorting
    $self->generate_sortdataschema($list); # generate the sort schema information
    $self->generate_sortinfo($list);       # generate the sort information
    $self->sort_list($list);               # sort the list
    $self->generate_contextdata($list) unless Biber::Config->getoption('tool');

    # Filtering
    if (my $filters = $list->get_filters) {
      my $flist = [];
    KEYLOOP: foreach my $k ($list->get_keys->@*) {

        my $be = $section->bibentry($k);
        foreach my $f ($filters->@*) {
          # Filter disjunction is ok if any of the checks are ok, hence the grep()
          if (ref $f eq 'ARRAY') {
            next KEYLOOP unless grep {check_list_filter($k, $_->{type}, $_->{value}, $be)} $f->@*;
          }
          else {
            next KEYLOOP unless check_list_filter($k, $f->{type}, $f->{value}, $be);
          }
        }
        push $flist->@*, $k;
      }
      if ($logger->is_debug()) { # performance tune
        $logger->debug("Keys after filtering list '$lname' in section $secnum: " . join(', ', $flist->@*));
      }
      $list->set_keys($flist); # Now save the sorted list in the list object
    }
  }
  return;
}


=head2 check_list_filter

    Run an entry through a list filter. Returns a boolean.

=cut

sub check_list_filter {
  my ($k, $t, $fs, $be) = @_;
  if ($logger->is_debug()) {# performance tune
    $logger->debug("Checking key '$k' against filter '$t=$fs'");
  }
  if ($t eq 'type') {
    if ($be->get_field('entrytype') eq lc($fs)) {
      if ($logger->is_trace()) {# performance tune
        $logger->trace("Key '$k' passes against filter '$t=$fs'");
      }
    }
    else {
      return 0;
    }
  }
  elsif ($t eq 'nottype') {
    if ($be->get_field('entrytype') eq lc($fs)) {
      return 0;
    }
    else {
      if ($logger->is_trace()) {# performance tune
        $logger->trace("Key '$k' passes against filter '$t=$fs'");
      }
    }
  }
  elsif ($t eq 'subtype') {
    if ($be->field_exists('entrysubtype') and
        $be->get_field('entrysubtype') eq lc($fs)) {
      if ($logger->is_trace()) {# performance tune
        $logger->trace("Key '$k' passes against filter '$t=$fs'");
      }
    }
    else {
      return 0;
    }
  }
  elsif ($t eq 'notsubtype') {
    if ($be->field_exists('entrysubtype') and
        $be->get_field('entrysubtype') eq lc($fs)) {
      return 0;
    }
    else {
      if ($logger->is_trace()) {# performance tune
        $logger->trace("Key '$k' passes against filter '$t=$fs'");
      }
    }
  }
  elsif ($t eq 'keyword') {
    if ($be->has_keyword($fs)) {
      if ($logger->is_trace()) {# performance tune
        $logger->trace("Key '$k' passes against filter '$t=$fs'");
      }
    }
    else {
      return 0;
    }
  }
  elsif ($t eq 'notkeyword') {
    if ($be->has_keyword($fs)) {
      return 0;
    }
    else {
      if ($logger->is_trace()) {# performance tune
        $logger->trace("Key '$k' passes against filter '$t=$fs'");
      }
    }
  }
  elsif ($t eq 'field') {
    if ($be->field_exists($fs)) {
      if ($logger->is_trace()) {# performance tune
        $logger->trace("Key '$k' passes against filter '$t=$fs'");
      }
    }
    else {
      return 0;
    }
  }
  elsif ($t eq 'notfield') {
    if ($be->field_exists($fs)) {
      return 0;
    }
    else {
      if ($logger->is_trace()) {# performance tune
        $logger->trace("Key '$k' passes against filter '$t=$fs'");
      }
    }
  }
  return 1;
}

=head2 generate_sortdataschema

    Generate sort data schema for Sort::Key from sort spec like this:

  spec   => [
              [undef, { presort => {} }],
              [{ final => 1 }, { sortkey => {} }],
              [
                {'sort_direction'  => 'descending'},
                { sortname => {} },
                { author => {} },
                { editor => {} },
                { translator => {} },
                { sorttitle => {} },
                { title => {} },
              ],
              [undef, { sortyear => {} }, { year => {} }],
              [undef, { sorttitle => {} }, { title => {} }],
              [undef, { volume => {} }, { "0000" => {} }],
            ],


=cut

sub generate_sortdataschema {
  my ($self, $list) = @_;
  my $dm = Biber::Config->get_dm;
  my $ds;
  my $schema;

  # Check if sorting templatename for the list contains anything ...
  if (keys Biber::Config->getblxoption(undef, 'sortingtemplate')->{$list->get_sortingtemplatename}->%*) {
    $schema = Biber::Config->getblxoption(undef, 'sortingtemplate')->{$list->get_sortingtemplatename};
  }
  else {
    # ... fall back to global default if named template does not exist
    $schema = Biber::Config->getblxoption(undef, 'sortingtemplate')->{Biber::Config->getblxoption(undef, 'sortingtemplatename')};
  }

  $list->set_sortingtemplate($schema); # link the sort schema into the list

  foreach my $sort ($schema->{spec}->@*) {
    # Assume here that every item in a sorting spec section is the same datatype
    # See header for data structure
    my $direction = '';
    while (my ($sopt, $val) = each $sort->[0]->%*) {
      if ($sopt eq 'sort_direction') {
        if ($val eq 'descending') {
          $direction = '-';
        }
      }
    }
    my $spec = $dm->{sortdataschema}->([keys $sort->[1]->%*]->[0]);
    push $ds->@*, {spec  => "$direction$spec",
                   $spec => 1}; # Speed shortcut for sortkey extraction sub

  }
  $list->set_sortdataschema($ds);
  return;
}

=head2 generate_sortinfo

    Generate information for sorting

=cut

sub generate_sortinfo {
  my ($self, $dlist) = @_;

  foreach my $key ($dlist->get_keys->@*) {
    $self->_generatesortinfo($key, $dlist);
  }
  return;
}

=head2 uniqueness

    Generate the uniqueness information needed when creating .bbl

=cut

sub uniqueness {
  my ($self, $dlist) = @_;
  my $secnum = $self->get_current_section;
  my $section = $self->sections->get_section($secnum);
  # Generate uniqueness information according to this algorithm:
  # 1. Generate uniquename if uniquename option is set
  # 2. if (uniquelist has never run before OR step 1 changed any uniquename values) {
  #      goto step 3
  #    } else { return }
  # 3. Completely regenerate uniquelist if uniquelist option is set
  # 4. if (step 3 changed any uniquelist values) {
  #      goto step 1
  #    } else { return }

  # uniquelist can never shorten to a list shorter than maxcitenames because:
  # * Shortening a list can't make it unique
  # * You can't lengthen it if the list is shorter than maxcitenames because there
  #   is no more information to add that you don't already have.
  # uniquelist cannot be less than mincitenames as the list is either unambiguous
  # at mincitenames or it isn't and uniquelist needs more information by adding items

  # Set a flag for first uniquelist pass. This is a special case as we always want to run
  # at least one uniquelist pass if requested, regardless of unul_done global flag.
  my $first_ul_pass = 1;

  # Generate uniquename information, if requested
  while ('true') {
    unless ($dlist->get_unul_done) {
      if ($logger->is_debug()) {# performance tune
        $logger->debug("Entering uniquename processing");
      }
      $dlist->set_unul_changed(0); # reset state for global unul changed flag
      $self->create_uniquename_info($dlist);
      $self->generate_uniquename($dlist);
    }
    else {
      last; # uniquename/uniquelist disambiguation is finished as nothing changed
    }
    # Generate uniquelist information, if requested
    # Always run uniquelist at least once, if requested
    if ($first_ul_pass or not $dlist->get_unul_done) {
      if ($logger->is_debug()) {# performance tune
        $logger->debug("Entering uniquelist processing");
      }
      $dlist->set_unul_changed(0); # reset state for global unul changed flag
      $first_ul_pass = 0; # Ignore special case when uniquelist has run once
      $self->create_uniquelist_info($dlist);
      $self->generate_uniquelist($dlist);
    }
    else {
      last; # uniquename/uniquelist disambiguation is finished as nothing changed
    }
  }
  return;
}


=head2 create_uniquename_info

    Gather the uniquename information as we look through the names

    What is happening in here is the following: We are registering the
    number of occurrences of each name, name+init and fullname within a
    specific context. For example, the context is "global" with uniquename
    < mininit and "name list" for uniquename=mininit or minfull. The keys
    we store to count this are the most specific information for the
    context, so, for uniquename < mininit, this is the full name and for
    uniquename=mininit or minfull, this is the complete list of full names.
    These keys have values in a hash which are ignored. They serve only to
    accumulate repeated occurrences with the context and we don't care
    about this and so the values are a useful sinkhole for such repetition.

    For example, if we find in the global context a base name "Smith" in two different entries
    under the same form "Alan Smith", the data structure will look like:

    {Smith}->{global}->{Alan Smith} = 2

    We don't care about the value as this means that there are 2 "Alan Smith"s in the global
    context which need disambiguating identically anyway. So, we just count the keys for the
    base name "Smith" in the global context to see how ambiguous the base name itself is. This
    would be "1" and so "Alan Smith" would get uniquename=false because it's unambiguous as just
    "Smith".

    The same goes for "minimal" list context disambiguation for uniquename=mininit or minfull.
    For example, if we had the base name "Smith" to disambiguate in two entries with labelname
    "John Smith and Alan Jones", the data structure would look like:

    {Smith}->{Smith+Jones}->{John Smith+Alan Jones} = 2

    Again, counting the keys of the context for the base name gives us "1" which means we
    have uniquename=false for "John Smith" in both entries because it's the same list. This also
    works for repeated names in the same list "John Smith and Bert Smith". Disambiguating
    "Smith" in this:

    {Smith}->{Smith+Smith}->{John Smith+Bert Smith} = 2

    So both "John Smith" and "Bert Smith" in this entry get
    uniquename=false (of course, as long as there are no other "X Smith and
    Y Smith" entries where X != "John" or Y != "Bert").

    The values from biblatex.sty:

    false   = 0
    init    = 1
    true    = 2
    full    = 2
    allinit = 3
    allfull = 4
    mininit = 5
    minfull = 6

=cut

sub create_uniquename_info {
  my ($self, $dlist) = @_;
  my $secnum = $self->get_current_section;
  my $section = $self->sections->get_section($secnum);
  my $bibentries = $section->bibentries;

  # Reset uniquename information as we have to generate it
  # again because uniquelist information might have changed
  $dlist->reset_uniquenamecount;

  MAIN: foreach my $citekey ( $section->get_citekeys ) {
    my $be = $bibentries->entry($citekey);
    my $bee = $be->get_field('entrytype');
    my ($lni, $lnf, $lnl) = $be->get_labelname_info->@*;

    next unless defined($lni); # only care about labelname

    my $nl = $be->get_field($lni, $lnf, $lnl);
    my $nlid = $nl->get_id;

    my $un = Biber::Config->getblxoption($secnum, 'uniquename', $bee, $citekey);

    # Per-namelist uniquename
    if (defined($nl->get_uniquename)) {
      $un = $nl->get_uniquename;
    }

    if ($logger->is_trace()) {# performance tune
      $logger->trace("Generating uniquename information for '$citekey'");
    }

    # Set the index limit beyond which we don't look for disambiguating information
    my $ul = undef;             # Not set
    if (defined($dlist->get_uniquelist($nlid))) {
      # If defined, $ul will always be >1, see comment in set_uniquelist() in Names.pm
      $ul = $dlist->get_uniquelist($nlid);
    }
    my $maxcn = Biber::Config->getblxoption($secnum, 'maxcitenames', $bee, $citekey);
    my $mincn = Biber::Config->getblxoption($secnum, 'mincitenames', $bee, $citekey);

    # Note that we don't determine if a name is unique here -
    # we can't, were still processing entries at this point.
    # Here we are just recording seen combinations of the basename plus
    # non-basename parts in both initial and full formats.
    #
    # A name scope can be either a complete single name or a list of names
    # depending on whether uniquename=min* or not
    #
    # Anything which has more than one combination for a given basename+non-basenameparts
    # would be uniquename = 2 unless even the full name doesn't disambiguate
    # and then it is left at uniquename = 0

    my $num_names = $nl->count;
    my $names = $nl->names;

    # If name list was truncated in bib with "and others", this overrides maxcitenames
    my $morenames = $nl->get_morenames ? 1 : 0;

    my %truncnames;
    my @basenames;
    my @allnames;

    foreach my $n ($names->@*) {
      my $nid = $n->get_id;

      # Per-name uniquename
      if (defined($n->get_uniquename)) {
        $un = $n->get_uniquename;
      }

      next MAIN if $un eq 'false';

      # We need to track two types of uniquename disambiguation here:
      #
      # 1. Information to disambiguate visible names from visible names
      #    where "visibility" is governed by uniquelist/max/mincitenames.
      #    This is the actual "uniquename" feature information.
      # 2. Information to disambiguate all names, regardless of visibility
      #    This is needed for uniquelist because it needs to construct
      #    hypothetical ambiguity information for every list position.

      # We want to record disambiguation information for visible names when:
      # uniquename = allinit or allfull
      # Uniquelist is set and a name appears before the uniquelist truncation
      # Uniquelist is not set and the entry has an explicit "and others" at the end
      #   since this means that every name is less than maxcitenames by definition
      # Uniquelist is not set and a name list is shorter than the maxcitenames truncation
      # Uniquelist is not set, a name list is longer than the maxcitenames truncation
      #   and the name appears before the mincitenames truncation

      if ($un eq 'allinit' or $un eq 'allfull' or
          ($ul and $n->get_index <= $ul) or
          $morenames or
          $num_names <= $maxcn or
          $n->get_index <= $mincn) { # implicitly, $num_names > $maxcn here

        $truncnames{$nid} = 1;
        if ($un eq 'mininit' or $un eq 'minfull') {
          push @basenames, $dlist->get_basenamestring($nlid, $nid);
          push @allnames, $dlist->get_namestring($nlid, $nid);
        }
      }
    }
    # Information for mininit or minfull, here the basename
    # and non-basename is all names in the namelist, not just the current name
    my $min_basename;
    my $min_namestring;
    if ($un eq 'mininit' or $un eq 'minfull') {
      $min_basename = join("\x{10FFFD}", @basenames);
      $min_namestring = join("\x{10FFFD}", @allnames);
      if ($#basenames + 1 < $num_names or $morenames) {
        $min_basename .= "\x{10FFFD}et al";     # if truncated, record this
        $min_namestring .= "\x{10FFFD}et al";   # if truncated, record this
      }
    }

    foreach my $n ($names->@*) {
      my $nid = $n->get_id;
      my $basename    = $dlist->get_basenamestring($nlid, $nid);
      my $namestring  = $dlist->get_namestring($nlid, $nid);
      my $namestrings = $dlist->get_namestrings($nlid, $nid);
      my $namedisamiguationscope;
      my $nskey;

      # Disambiguation scope and key depend on the uniquename setting
      if ($un eq 'init' or $un eq 'full' or $un eq 'allinit' or $un eq 'allfull') {
        $namedisamiguationscope = 'global';
        $nskey = join("\x{10FFFD}", $namestrings->@*);
      }
      elsif ($un eq 'mininit' or $un eq 'minfull') {
        $namedisamiguationscope = $min_basename;
        $nskey = $min_namestring;
        $dlist->set_unmininfo($nlid, $nid, $min_basename);
      }

      if ($truncnames{$nid}) {
        # Record uniqueness information entry for all name contexts
        # showing that they have been seen for this name key in this name scope
        foreach my $ns ($namestrings->@*) {
          $dlist->add_uniquenamecount($ns, $namedisamiguationscope, $nskey);
        }
      }

      # As above but here we are collecting (separate) information for all
      # names, regardless of visibility (needed to track uniquelist)
      my $eul = Biber::Config->getblxoption($secnum, 'uniquelist', $bee, $citekey);

      # Per-namelist uniquelist
      my $nl = $be->get_field($lni, $lnf, $lnl);
      if (defined($lni) and $nl->get_uniquelist) {
        $eul = $nl->get_uniquelist;
      }

      if ($eul ne 'false') {
        foreach my $ns ($namestrings->@*) {
          $dlist->add_uniquenamecount_all($ns, $namedisamiguationscope, $nskey);
        }
      }
    }
  }

  return;
}

=head2 generate_uniquename

   Generate the per-name uniquename values using the information
   harvested by create_uniquename_info()

=cut

sub generate_uniquename {
  my ($self, $dlist) = @_;
  my $secnum = $self->get_current_section;
  my $section = $self->sections->get_section($secnum);
  my $bibentries = $section->bibentries;

  # Now use the information to set the actual uniquename information
MAIN:  foreach my $citekey ( $section->get_citekeys ) {
    my $be = $bibentries->entry($citekey);
    my $bee = $be->get_field('entrytype');
    my ($lni, $lnf, $lnl) = $be->get_labelname_info->@*;
    next unless defined($lni); # only care about labelname

    my $nl = $be->get_field($lni, $lnf, $lnl);
    my $nlid = $nl->get_id;

    my $un = Biber::Config->getblxoption($secnum, 'uniquename', $bee, $citekey);

    # Per-namelist uniquename
    if (defined($nl->get_uniquename)) {
      $un = $nl->get_uniquename;
    }

    if ($logger->is_trace()) {# performance tune
      $logger->trace("Setting uniquename for '$citekey'");
    }

    # Set the index limit beyond which we don't look for disambiguating information
    # If defined, $ul will always be >1, see comment in set_uniquelist() in Names.pm
    my $ul = $dlist->get_uniquelist($nlid);

    my $maxcn = Biber::Config->getblxoption($secnum, 'maxcitenames', $bee, $citekey);
    my $mincn = Biber::Config->getblxoption($secnum, 'mincitenames', $bee, $citekey);

    my $num_names = $nl->count;
    my $names = $nl->names;
    # If name list was truncated in bib with "and others", this overrides maxcitenames
    my $morenames = ($nl->get_morenames) ? 1 : 0;

    my %truncnames;

    foreach my $n ($names->@*) {
      my $nid = $n->get_id;

      # Per-name uniquename
      if (defined($n->get_uniquename)) {
        $un = $n->get_uniquename;
      }

      next MAIN if $un eq 'false';

      if ($un eq 'allinit' or $un eq 'allfull' or
          ($ul and $n->get_index <= $ul) or
          $morenames or
          $num_names <= $maxcn or
          $n->get_index <= $mincn) { # implicitly, $num_names > $maxcn here
        $truncnames{$nid} = 1;
      }
      else {
        # Set anything now not visible due to uniquelist back to 0
        $dlist->reset_uniquename($nlid, $nid);
      }
    }

    foreach my $n ($names->@*) {
      my $nid = $n->get_id;
      my $basename = $dlist->get_basenamestring($nlid, $nid);
      my $namestrings = $dlist->get_namestrings($nlid, $nid);
      my $namedisschema = $dlist->get_namedisschema($nlid, $nid);
      my $namescope = 'global'; # default

      if ($un eq 'mininit' or $un eq 'minfull') {
        $namescope = $dlist->get_unmininfo($nlid, $nid);
      }

      if ($truncnames{$nid}) {
        for (my $i=0; $i<=$namestrings->$#*; $i++) {
          my $ns = $namestrings->[$i];
          my $nss = $namedisschema->[$i];
          if ($dlist->get_numofuniquenames($ns, $namescope) == 1) {
            $dlist->set_uniquename($nlid, $nid, $nss);
            # We have found the most general disambiguation schema which disambiguates,
            # skip the rest since the schema array goes from most general to least general
            last;
          }
        }
        # Nothing disambiguates, set to just base of schema
        $dlist->set_uniquename($nlid, $nid, $namedisschema->[0])
          unless defined($dlist->get_uniquename($nlid, $nid));
      }

      my $eul = Biber::Config->getblxoption($secnum, 'uniquelist', $bee, $citekey);
      # Per-namelist uniquelist
      my $names = $be->get_field($lni, $lnf, $lnl);
      if (defined($names->get_uniquelist)) {
        $eul = $names->get_uniquelist;
      }

      # As above but not just for visible names (needed for uniquelist)
      if ($eul ne 'false') {
        for (my $i=0; $i<=$namestrings->$#*; $i++) {
          my $ns = $namestrings->[$i];
          my $nss = $namedisschema->[$i];
          if ($dlist->get_numofuniquenames_all($ns, $namescope) == 1) {
            $dlist->set_uniquename_all($nlid, $nid, $nss);
            # We have found the most general disambiguation schema which disambiguates,
            # skip the rest since the schema array goes from most general to least general
            last;
          }
        }
        # Nothing disambiguates, set to just base of schema
        $dlist->set_uniquename_all($nlid, $nid, $namedisschema->[0])
          unless defined($dlist->get_uniquename_all($nlid, $nid));
      }
    }
  }
  return;
}

=head2 create_uniquelist_info

    Gather the uniquelist information as we look through the names

=cut

sub create_uniquelist_info {
  my ($self, $dlist) = @_;
  my $secnum = $self->get_current_section;
  my $section = $self->sections->get_section($secnum);
  my $bibentries = $section->bibentries;

  # Reset uniquelist information as we have to generate it again because uniquename
  # information might have changed
  $dlist->reset_uniquelistcount;

  foreach my $citekey ($section->get_citekeys) {
    my $be = $bibentries->entry($citekey);
    my $bee = $be->get_field('entrytype');
    my $maxcn = Biber::Config->getblxoption($secnum, 'maxcitenames', $bee, $citekey);
    my $mincn = Biber::Config->getblxoption($secnum, 'mincitenames', $bee, $citekey);
    my ($lni, $lnf, $lnl) = $be->get_labelname_info->@*;
    next unless defined($lni); # only care about labelname
    my $nl = $be->get_field($lni, $lnf, $lnl);
    my $nlid = $nl->get_id;

    my $ul = Biber::Config->getblxoption($secnum, 'uniquelist', $bee, $citekey);

    # Per-namelist uniquelist
    if (defined($nl->get_uniquelist)) {
      $ul = $nl->get_uniquelist;
    }

    next if $ul eq 'false';

    if ($logger->is_trace()) {# performance tune
      $logger->trace("Generating uniquelist information for '$citekey'");
    }

    my $num_names = $nl->count;
    my $namelist = [];
    my $ulminyear_namelist = [];

    foreach my $n ($nl->names->@*) {
      my $nid = $n->get_id;
      my $basename = $dlist->get_basenamestring($nlid, $nid);
      my $namestrings = $dlist->get_namestrings($nlid, $nid);
      my $namedisschema = $dlist->get_namedisschema($nlid, $nid);
      my $ulminyearflag = 0;

      # uniquelist = minyear
      if ($ul eq 'minyear') {
        # minyear uniquename, we set based on the max/mincitenames list
        if ($num_names > $maxcn and
            $n->get_index <= $mincn) {
          $ulminyearflag = 1;
        }
      }

      my $unall = $dlist->get_uniquename_all($nlid, $nid);

      # uniquename is not set so generate uniquelist based on just base name
      if (not defined($unall) or $unall->[0] eq 'base') {
        push $namelist->@*, $basename if defined($basename);
        push $ulminyear_namelist->@*, $basename if $ulminyearflag;
      }
      else {
        for (my $i=0; $i<=$namedisschema->$#*; $i++) {
          my $nss = $namedisschema->[$i];
          if (Compare($nss, $unall)) {
            push $namelist->@*, $namestrings->[$i] if defined($namestrings->[$i]);
            push $ulminyear_namelist->@*, $namestrings->[$i] if $ulminyearflag;
          }
        }
      }

      $dlist->add_uniquelistcount($namelist);
    }
    # We need to know the list uniqueness counts for the whole list seperately otherwise
    # we will falsely "disambiguate" identical name lists from each other by setting
    # uniquelist to the full list because every part of each list will have more than
    # one count. We therefore need to distinguish counts which are of the final, complete
    # list of names. If there is more than one count for these, (meaning that there are
    # two or more identical name lists), we don't expand them at all as there is no point.
    $dlist->add_uniquelistcount_final($namelist);

    # Add count for uniquelist=minyear
    unless (Compare($ulminyear_namelist, [])) {
      $dlist->add_uniquelistcount_minyear($ulminyear_namelist,
                                          $be->get_field('labelyear'),
                                          $namelist);
    }
  }
  return;
}


=head2 generate_uniquelist

   Generate the per-namelist uniquelist values using the information
   harvested by create_uniquelist_info()

=cut

sub generate_uniquelist {
  my ($self, $dlist) = @_;
  my $secnum = $self->get_current_section;
  my $section = $self->sections->get_section($secnum);
  my $bibentries = $section->bibentries;

 MAIN: foreach my $citekey ( $section->get_citekeys ) {
    my $be = $bibentries->entry($citekey);
    my $bee = $be->get_field('entrytype');
    my $maxcn = Biber::Config->getblxoption($secnum, 'maxcitenames', $bee, $citekey);
    my $mincn = Biber::Config->getblxoption($secnum, 'mincitenames', $bee, $citekey);
    my ($lni, $lnf, $lnl) = $be->get_labelname_info->@*;
    next unless defined($lni); # only care about labelname
    my $nl = $be->get_field($lni, $lnf, $lnl);
    my $nlid = $nl->get_id;

    my $ul = Biber::Config->getblxoption($secnum, 'uniquelist', $bee, $citekey);
    # Per-namelist uniquelist
    if (defined($nl->get_uniquelist)) {
      $ul = $nl->get_uniquelist;
    }

    next if $ul eq 'false';

    if ($logger->is_trace()) {# performance tune
      $logger->trace("Creating uniquelist for '$citekey'");
    }

    my $namelist = [];
    my $num_names = $nl->count;

    foreach my $n ($nl->names->@*) {
      my $nid = $n->get_id;
      my $basename = $dlist->get_basenamestring($nlid, $nid);
      my $namestrings = $dlist->get_namestrings($nlid, $nid);
      my $namedisschema = $dlist->get_namedisschema($nlid, $nid);

      my $unall = $dlist->get_uniquename_all($nlid, $nid);

      # uniquename is not set so generate uniquelist based on just base name
      if (not defined($unall) or $unall->[0] eq 'base') {
        push $namelist->@*, $basename if defined($basename);
      }
      else {
        for (my $i=0; $i<=$namedisschema->$#*; $i++) {
          my $nss = $namedisschema->[$i];
          if (Compare($nss, $unall)) {
            push $namelist->@*, $namestrings->[$i] if defined($namestrings->[$i]);
          }
        }
      }

      # With uniquelist=minyear, uniquelist should not be set at all if there are
      # no other entries with the same max/mincitenames visible list and different years
      # to disambiguate from
      if ($ul eq 'minyear' and
          $num_names > $maxcn and
          $n->get_index <= $mincn and
          $dlist->get_uniquelistcount_minyear($namelist, $be->get_field('labelyear')) == 1) {
        if ($logger->is_trace()) { # performance tune
          $logger->trace("Not setting uniquelist=minyear for '$citekey'");
        }
        next MAIN;
      }

      # list is unique after this many names so we set uniquelist to this point
      # Even if uniquelist=minyear, we record normal uniquelist information if
      # we didn't skip this key in the test above
      if ($dlist->get_uniquelistcount($namelist) == 1) {
        last;
      }
    }

    if ($logger->is_trace()) {  # performance tune
      $logger->trace("Setting uniquelist for '$citekey' using " . join(',', $namelist->@*));
    }
    $dlist->set_uniquelist($nl, $namelist, $maxcn, $mincn);
  }
  return;
}


=head2 generate_contextdata

    Generate information for data which may changes per datalist

=cut

sub generate_contextdata {
  my ($self, $dlist) = @_;
  my $secnum = $self->get_current_section;
  my $section = $self->sections->get_section($secnum);
  my $dmh = Biber::Config->get_dm_helpers;
  my $dm = Biber::Config->get_dm;

  # This loop critically depends on the order of the citekeys which
  # is why we have to do sorting before this
  foreach my $key ($dlist->get_keys->@*) {
    my $be = $section->bibentry($key);
    my $bee = $be->get_field('entrytype');
    my ($lni, $lnf, $lnl) = $be->get_labelname_info->@*;

    # Sort any set members according to the list sorting order of the keys.
    # This gets the indices of the set elements in the sorted datalist, sorts
    # them numerically and then extracts the actual citekeys to make a new
    # entryset field value which we store in the list metadata until output time.
    if ($be->get_field('entrytype') eq 'set') {
      my @es;
      if (Biber::Config->getblxoption(undef, 'sortsets')) {
        my $setkeys = $be->get_field('entryset');
        my $keys = $dlist->get_keys;
        my @sorted_setkeys;
        # Generate array of indices of set members in the main sorted datalist
        foreach my $elem ($setkeys->get_items->@*) {
          push @sorted_setkeys, first_index {$elem eq $_} $keys->@*;
        }
        # Sort the indices numerically (sorting has already been done so this is fine)
        # then get the actual citekeys using an array slice on the main sorted list
        @es = $keys->@[sort {$a <=> $b} @sorted_setkeys];
      }
      else {
<<<<<<< HEAD
        @es = $be->get_field('entryset')->get_items->@*;
=======
        @es = $be->get_field('entryset')->@* if $be->get_field('entryset');
>>>>>>> f16bb0f8
      }
      $dlist->set_entryfield($key, 'entryset', Biber::Entry::List->new([@es]));
    }

    # Only generate extra* information if skiplab is not set.
    # Don't forget that skiplab is implied for set members
    unless (Biber::Config->getblxoption($secnum, 'skiplab', $bee, $key)) {
      # extraname
      if (my $labelnamehash = $dlist->get_entryfield($key, 'labelnamehash')) {
        if ($dlist->get_seen_labelname($labelnamehash) > 1) {
          my $v = $dlist->incr_seen_extraname($labelnamehash);
          $dlist->set_extranamedata_for_key($key, $v);
        }
      }
      # extradate
      if (Biber::Config->getblxoption(undef, 'labeldateparts', $bee, $key)) {
        my $namedateparts = $dlist->get_entryfield($key, 'namedateparts');
        if ($dlist->get_seen_namedateparts($namedateparts) > 1) {
          if ($logger->is_trace()) {# performance tune
            $logger->trace("namedateparts for '$namedateparts': " . $dlist->get_seen_namedateparts($namedateparts));
          }
          my $v = $dlist->incr_seen_extradate($namedateparts);
          $dlist->set_extradatedata_for_key($key, $v);
        }
      }
      # extratitle
      if (Biber::Config->getblxoption(undef, 'labeltitle', $bee, $key)) {
        my $nametitle = $dlist->get_entryfield($key, 'nametitle');
        if ($dlist->get_seen_nametitle($nametitle) > 1) {
          if ($logger->is_trace()) {# performance tune
            $logger->trace("nametitle for '$nametitle': " . $dlist->get_seen_nametitle($nametitle));
          }
          my $v = $dlist->incr_seen_extratitle($nametitle);
          $dlist->set_extratitledata_for_key($key, $v);
        }
      }
      # extratitleyear
      if (Biber::Config->getblxoption(undef, 'labeltitleyear', $bee, $key)) {
        my $titleyear = $dlist->get_entryfield($key, 'titleyear');
        if ($dlist->get_seen_titleyear($titleyear) > 1) {
          if ($logger->is_trace()) {# performance tune
            $logger->trace("titleyear for '$titleyear': " . $dlist->get_seen_titleyear($titleyear));
          }
          my $v = $dlist->incr_seen_extratitleyear($titleyear);
          $dlist->set_extratitleyeardata_for_key($key, $v);
        }
      }

      # labelalpha
      # This works because labelalpha field is regenerated per-list
      if (Biber::Config->getblxoption(undef, 'labelalpha', $bee, $key)) {
        $dlist->set_labelalphadata_for_key($key, $dlist->get_entryfield($key, 'labelalpha'));
      }
      # extraalpha
      if (Biber::Config->getblxoption(undef, 'labelalpha', $bee, $key)) {
        my $la = $dlist->get_entryfield($key, 'labelalpha');
        if ($dlist->get_la_disambiguation($la) > 1) {
          if ($logger->is_trace()) {# performance tune
            $logger->trace("labelalpha disambiguation for '$la': " . $dlist->get_la_disambiguation($la));
          }
          my $v = $dlist->incr_seen_extraalpha($la);
          $dlist->set_extraalphadata_for_key($key, $v);
        }
      }
    }

    # uniquename
    foreach my $namefield ($dmh->{namelists}->@*) {
      next unless (defined($lni) and $lni eq $namefield); # labelname only
      my $nl = $be->get_field($lni, $lnf, $lnl);
      my $nlid = $nl->get_id;

      foreach my $n ($nl->names->@*) {
        my $nid = $n->get_id;
        next unless my $uniquename = $dlist->get_uniquename($nlid, $nid);
        my $namedisschema = $dlist->get_namedisschema($nlid, $nid);

        # Construct per-namepart uniquename value
        my %pnun;
        for (my $i=0; $i<=$namedisschema->$#*; $i++) {
          my $nss = $namedisschema->[$i];
          if (Compare($uniquename, $nss)) {
            # Find where uniqueness is established, determine un settings up to this point
            my @dis = grep {$_->[0] ne 'base' and $_->[1] ne 'full'} $namedisschema->@[1..$i-1];
            push @dis, $namedisschema->@[$i];
            # normalise 'fullonly' to 'full' now that we have stripped all non-disambiguating elements
            %pnun = map {$_->[0] => ($_->[1] eq 'fullonly' ? 'full' : $_->[1])} @dis;
            last;
          }
        }
        foreach my $np ($n->get_nameparts) {
          my $npun = $UNIQUENAME_VALUES{$pnun{$np} // 'none'};
          $npun //= 0;
          $dlist->set_unparts($nlid, $nid, $np, $npun);
        }
      }
    }
  }
  return;
}

=head2 generate_singletitle

    Generate the singletitle field, if requested. The information for generating
    this is gathered in process_workuniqueness()

=cut

sub generate_singletitle {
  my ($self, $citekey, $dlist) = @_;
  my $secnum = $self->get_current_section;
  my $section = $self->sections->get_section($secnum);
  my $bibentries = $section->bibentries;
  my $be = $bibentries->entry($citekey);
  my $bee = $be->get_field('entrytype');

  if (Biber::Config->getblxoption(undef, 'singletitle', $bee, $citekey)) {
    my $sn = $dlist->get_entryfield($citekey, 'seenname');
    if (defined($sn) and $dlist->get_seenname($sn) < 2 ) {
      $dlist->set_entryfield($citekey, 'singletitle', 1);
    }
  }
  return;
}

=head2 generate_uniquetitle

    Generate the uniquetitle field, if requested. The information for generating
    this is gathered in process_workuniqueness()

=cut

sub generate_uniquetitle {
  my ($self, $citekey, $dlist) = @_;
  my $secnum = $self->get_current_section;
  my $section = $self->sections->get_section($secnum);
  my $bibentries = $section->bibentries;
  my $be = $bibentries->entry($citekey);
  my $bee = $be->get_field('entrytype');

  if (Biber::Config->getblxoption(undef, 'uniquetitle', $bee, $citekey)) {
    my $ut = $dlist->get_entryfield($citekey, 'seentitle');
    if (defined($ut) and $dlist->get_seentitle($ut) < 2 ) {
      $dlist->set_entryfield($citekey, 'uniquetitle', 1);
    }
  }
  return;
}

=head2 generate_uniquebaretitle

    Generate the uniquebaretitle field, if requested. The information for generating
    this is gathered in process_workuniqueness()

=cut

sub generate_uniquebaretitle {
  my ($self, $citekey, $dlist) = @_;
  my $secnum = $self->get_current_section;
  my $section = $self->sections->get_section($secnum);
  my $bibentries = $section->bibentries;
  my $be = $bibentries->entry($citekey);
  my $bee = $be->get_field('entrytype');

  if (Biber::Config->getblxoption(undef, 'uniquebaretitle', $bee, $citekey)) {
    my $ubt = $dlist->get_entryfield($citekey, 'seenbaretitle');
    if (defined($ubt) and $dlist->get_seenbaretitle($ubt) < 2 ) {
      $dlist->set_entryfield($citekey, 'uniquebaretitle', 1);
    }
  }
  return;
}

=head2 generate_uniquework

    Generate the uniquework field, if requested. The information for generating
    this is gathered in process_workuniqueness()

=cut

sub generate_uniquework {
  my ($self, $citekey, $dlist) = @_;
  my $secnum = $self->get_current_section;
  my $section = $self->sections->get_section($secnum);
  my $bibentries = $section->bibentries;
  my $be = $bibentries->entry($citekey);
  my $bee = $be->get_field('entrytype');

  if (Biber::Config->getblxoption(undef, 'uniquework', $bee, $citekey)) {
    if ($dlist->get_entryfield($citekey, 'seenwork') and
        $dlist->get_seenwork($dlist->get_entryfield($citekey, 'seenwork')) < 2 ) {
      if ($logger->is_trace()) { # performance tune
        $logger->trace("Setting uniquework for '$citekey'");
      }
      $dlist->set_entryfield($citekey, 'uniquework', 1);
    }
    else {
      if ($logger->is_trace()) { # performance tune
        $logger->trace("Not setting uniquework for '$citekey'");
      }
    }
  }
  return;
}

=head2 generate_uniquepa

    Generate the uniqueprimaryauthor field, if requested. The information for generating
    this is gathered in create_uniquename_info()

=cut

sub generate_uniquepa {
  my ($self, $citekey, $dlist) = @_;
  my $secnum = $self->get_current_section;
  my $section = $self->sections->get_section($secnum);
  my $bibentries = $section->bibentries;
  my $be = $bibentries->entry($citekey);
  my $bee = $be->get_field('entrytype');

  if (Biber::Config->getblxoption(undef, 'uniqueprimaryauthor', $bee, $citekey)) {
    if ($dlist->get_entryfield($citekey, 'seenprimaryauthor') and
        $dlist->get_seenpa($dlist->get_entryfield($citekey, 'seenprimaryauthor')) < 2 ) {
      if ($logger->is_trace()) { # performance tune
        $logger->trace("Setting uniqueprimaryauthor for '$citekey'");
      }
      $dlist->set_entryfield($citekey, 'uniqueprimaryauthor', 1);
    }
    else {
      if ($logger->is_trace()) { # performance tune
        $logger->trace("Not setting uniqueprimaryauthor for '$citekey'");
      }
    }
  }
  return;
}

=head2 sort_list

    Sort a list using information in entries according to a certain sorting template.
    Use a flag to skip info messages on first pass

=cut

sub sort_list {
  my ($self, $dlist) = @_;
  my $sortingtemplate = $dlist->get_sortingtemplate;
  my $lsds  = $dlist->get_sortdataschema;
  my @keys = $dlist->get_keys->@*;
  my $lstn = $dlist->get_sortingtemplatename;
  my $ltype = $dlist->get_type;
  my $lname = $dlist->get_name;
  my $llocale = locale2bcp47($sortingtemplate->{locale} || Biber::Config->getblxoption(undef, 'sortlocale'));
  my $secnum = $self->get_current_section;
  my $section = $self->sections->get_section($secnum);

  if ($logger->is_debug()) {# performance tune
    if (Biber::Config->getoption('sortcase')) {
      $logger->debug("Sorting is by default case-SENSITIVE");
    }
    else {
      $logger->debug("Sorting is by default case-INSENSITIVE");
    }
    $logger->debug("Keys before sort:\n");
    foreach my $k (@keys) {
      $logger->debug("$k => " . $dlist->get_sortdata_for_key($k)->[0]);
    }
  }

  if ($logger->is_trace()) { # performance shortcut
    $logger->trace("Sorting datalist '$lname' of type '$ltype' with sortingtemplate '$lstn'. Scheme is\n-------------------\n" . Data::Dump::pp($sortingtemplate) . "\n-------------------\n");
  }
  # Set up locale. Order of priority is:
  # 1. locale value passed to Unicode::Collate::Locale->new() (Unicode::Collate sorts only)
  # 2. Biber sortlocale option
  # 3. Sorting 'locale' option
  # 4. Global biblatex 'sortlocale' option

  my $thislocale = Biber::Config->getoption('sortlocale') || $llocale;
  if ($logger->is_debug()) {# performance tune
    $logger->debug("Locale for sorting is '$thislocale'");
  }

  if ( Biber::Config->getoption('fastsort') ) {
    biber_warn("fastsort option no longer required/supported, defaulting to UCA");
  }

  my $collopts = Biber::Config->getoption('collate_options');

  # UCA level 2 if case insensitive sorting is requested
  unless (Biber::Config->getoption('sortcase')) {
    $collopts->{level} = 2;
  }

  # Add upper_before_lower option
  $collopts->{upper_before_lower} = Biber::Config->getoption('sortupper');

  # Create collation object

  my $Collator = Biber::UCollate->new($thislocale, $collopts->%*);

  my $UCAversion = $Collator->version();
  $logger->info("Sorting list '$lname' of type '$ltype' with template '$lstn' and locale '$thislocale'");
  if ($logger->is_debug()) {# performance tune
    $logger->debug("Sorting with Unicode::Collate (" . stringify_hash($collopts) . ", UCA version: $UCAversion, Locale: " . $Collator->getlocale . ")");
  }

  # Log if U::C::L currently has no tailoring for used locale
  if ($Collator->getlocale eq 'default') {
    $logger->info("No sort tailoring available for locale '$thislocale'");
  }

  # For collecting the collation object settings for retrieval in the sort key extractor
  my @collateobjs;

  # Instantiate Sort::Key sorter with correct data schema
  my $sorter = multikeysorter(map {$_->{spec}} $lsds->@*);

  # Sorting cache to shortcut expensive UCA keygen
  my $cache;

  # Construct data needed for sort key extractor
  foreach my $sortset ($sortingtemplate->{spec}->@*) {
    my $fc = '';
    my @fc;

    # Re-instantiate collation object if a different locale is required for this sort item.
    # This can't be done in a ->change() method, has to be a new object.
    my $cobj;
    my $sl = locale2bcp47($sortset->[0]{locale});
    if (defined($sl) and $sl ne $thislocale) {
      $cobj = 'Biber::UCollate->new(' . "'$sl'" . ",'" . join("','", $collopts->%*) . "')";
    }
    else {
      $cobj = '$Collator';
    }

    # If the case or upper option on a field is not the global default
    # set it locally on the $Collator by constructing a change() method call
    my $sc = $sortset->[0]{sortcase};
    if (defined($sc) and $sc != Biber::Config->getoption('sortcase')) {
      push @fc, $sc ? 'level => 4' : 'level => 2';
    }
    my $su = $sortset->[0]{sortupper};
    if (defined($su) and $su != Biber::Config->getoption('sortupper')) {
      push @fc, $su ? 'upper_before_lower => 1' : 'upper_before_lower => 0';
    }

    if (@fc) {
      # This field has custom collation options
      $fc = '->change(' . join(',', @fc) . ')';
    }
    else {
      # Reset collation options to global defaults if there are no field options
      # We have to do this as ->change modifies the Collation object
      $fc = '->change(level => '
        . $collopts->{level}
          . ' ,upper_before_lower => '
            . $collopts->{upper_before_lower}
              . ')';
    }

    push @collateobjs, $cobj . $fc;
  }

  # Sort::Key sort key extractor called on each element of array to be sorted and
  # returns an array of the sorting keys for each sorting field. We have to construct
  # the collator strings and then eval() because passing the collation
  # objects in directly by reference means that the wrong settings are present on some of them
  # since they point to the same object and the ->change() calls in later references
  # therefore change earlier sorting field sorts. So, we have to defer until actual use time.
  my $extract = sub {
    my @d;
    my $key = $keys[$_];
    # Loop over all sorting fields
    for (my $i=0; $i<=$#{$dlist->get_sortdata_for_key($key)->[1]}; $i++) {
      my $sortfield = $dlist->get_sortdata_for_key($key)->[1][$i];
      # Resolve real zeros back again
      if ($lsds->[$i]{int}) {
        # There are special cases to be careful of here in that "final" elements
        # in sorting copy themselves as strings to further sort fields and therefore
        # need coercing to 0 for int tests. Fallback of '0' for int fields should
        # be handled in the sorting spec otherwise this will be the default for missing
        # int fields. This means that entries with missing data for an int sort field will
        # always sort after int fields by default.

        # normalise all strings to a large int so that they sort after real ints
        # as a fallback
        push @d, looks_like_number($sortfield) ? $sortfield : 2000000000;
      }
      else {
        # Don't do '$sortfield' or "$sortfield" because it might contain quotes
        my $a = $collateobjs[$i] . "->getSortKey(q{$sortfield})";
        # Cache index is just the collation object opts and key gen call in string form
        # since this should be unique for a key/collopts combination
        push @d, $cache->{$a} ||= eval $a;
      }
    }
    return @d;
  };

  # We actually sort the indices of the keys array, as we need these in the extractor.
  # Then we extract the real keys with a map. This therefore follows the typical ST sort
  # semantics (plus an OM cache above due to expensive UCA key extraction).
  @keys = map {$keys[$_]} &$sorter($extract, 0..$#keys);

  if ($logger->is_debug()) {# performance tune for large @keys
    $logger->debug("Keys after sort:\n");
    foreach my $k (@keys) {
      $logger->debug("$k => " . $dlist->get_sortdata_for_key($k)->[0]);
    }
  }

  $dlist->set_keys([ @keys ]);

  return;
}

=head2 preprocess_options

   Preprocessing for options. Used primarily to perform process-intensive
   operations which can be done once instead of inside dense loops later.

=cut

sub preprocess_options {

  # nosort - compile regexps
  if (my $nosort = Biber::Config->getoption('nosort')) {
    foreach my $nsopt ($nosort->@*) {
      my $re = $nsopt->{value};
      $nsopt->{value} = qr/$re/;
    }
  }

  # nolabel - compile regexps
  if (my $nolabel = Biber::Config->getoption('nolabel')) {
    foreach my $nsopt ($nolabel->@*) {
      my $re = $nsopt->{value};
      $nsopt->{value} = qr/$re/;
    }
  }

  # noinit - compile regexps
  if (my $noinit = Biber::Config->getoption('noinit')) {
    foreach my $nsopt ($noinit->@*) {
      my $re = $nsopt->{value};
      $nsopt->{value} = qr/$re/;
    }
  }

  return;
}

=head2 prepare

    Do the main work.
    Process and sort all entries before writing the output.

=cut

sub prepare {
  my $self = shift;

  my $out = $self->get_output_obj;          # Biber::Output object

  # Place to put global pre-processing things
  $self->process_setup;

  foreach my $section ($self->sections->get_sections->@*) {
    # shortcut - skip sections that don't have any keys
    next unless $section->get_citekeys or $section->is_allkeys;
    my $secnum = $section->number;

    $logger->info("Processing section $secnum");

    $section->reset_caches;              # Reset the the section caches
    Biber::Config->_init;                # (re)initialise Config object
    $self->set_current_section($secnum); # Set the section number we are working on
    $self->preprocess_options;           # Preprocess any options
    $self->fetch_data;                   # Fetch cited key and dependent data from sources
    $self->process_citekey_aliases;      # Remove citekey aliases from citekeys
    $self->resolve_multiscript;          # Resolve granular multiscript overrides
    $self->instantiate_dynamic;          # Instantiate any dynamic entries (sets, related)
    $self->resolve_alias_refs;           # Resolve xref/crossref/xdata aliases to real keys
    $self->resolve_xdata;                # Resolve xdata entries
    $self->cite_setmembers;              # Cite set members
    $self->preprocess_sets;              # Record set information
    $self->process_interentry;           # Process crossrefs/xrefs etc.
    $self->validate_datamodel;           # Check against data model
    $self->postprocess_sets;             # Add options to set members etc.
    $self->process_entries_static;       # Generate static entry data not dependent on lists
    $self->process_lists;                # Process the output lists
    $out->create_output_section;         # Generate and push the section output into the
                                         # output object ready for writing
  }
  $out->create_output_misc;              # Generate and push the final misc bits of output
                                         # into the output object ready for writing
  return;
}

=head2 prepare_tool

    Do the main work for tool mode

=cut

sub prepare_tool {
  my $self = shift;
  my $out = $self->get_output_obj;          # Biber::Output object

  # Place to put global pre-processing things
  $self->process_setup_tool;

  # tool mode only has a section '99999'
  my $secnum = 99999;
  my $section = $self->sections->get_section($secnum);

  $section->reset_caches; # Reset the the section caches (sorting, label etc.)
  Biber::Config->_init;   # (re)initialise Config object
  $self->set_current_section($secnum); # Set the section number we are working on
  $self->preprocess_options;           # Preprocess any options
  $self->fetch_data;      # Fetch cited key and dependent data from sources

  if (Biber::Config->getoption('output_resolve_xdata') or
      Biber::Config->getoption('output_resolve_crossrefs')) {
    $self->resolve_alias_refs; # Resolve xref/crossref/xdata aliases to real keys
  }

  if (Biber::Config->getoption('output_resolve_sets')) {
    $self->preprocess_sets;    # Record set information
  }

  if (Biber::Config->getoption('output_resolve_crossrefs')) {
    $self->process_interentry; # Process crossrefs/xrefs etc.
  }

  if (Biber::Config->getoption('output_resolve_xdata')) {
    $self->resolve_xdata;      # Resolve xdata entries
  }

  $self->validate_datamodel;   # Check against data model
  $self->process_lists;        # process the output lists (sort and filtering)
  $out->create_output_section; # Generate and push the section output into the
                               # into the output object ready for writing
  return;
}


=head2 fetch_data

    Fetch citekey and dependents data from section datasources
    Expects to find datasource packages named:

    Biber::Input::<type>::<datatype>

    and one defined subroutine called:

    Biber::Input::<type>::<datatype>::extract_entries

    which takes args:

    1: Biber object
    2: Datasource name
    3: Reference to an array of cite keys to look for

    and returns an array of the cite keys it did not find in the datasource

=cut

sub fetch_data {
  my $self = shift;
  my $secnum = $self->get_current_section;
  my $section = $self->sections->get_section($secnum);
  my $dm = Biber::Config->get_dm;
  # Only looking for static keys, dynamic key entries are not in any datasource ...
  my @citekeys = $section->get_static_citekeys;
  no strict 'refs'; # symbolic references below ...

  # Clear all T::B macro definitions between sections if asked as T::B never clears these
  if (Biber::Config->getoption('clrmacros')) {
    if ($logger->is_debug()) {# performance tune
      $logger->debug('Clearing Text::BibTeX macros definitions');
    }
    Text::BibTeX::delete_all_macros();
  }

  # (Re-)define the old BibTeX month macros to what biblatex wants unless user stops this
  unless (Biber::Config->getoption('nostdmacros')) {
    foreach my $mon (keys %MONTHS) {
      Text::BibTeX::delete_macro($mon);
      Text::BibTeX::add_macro_text($mon, $MONTHS{$mon});
    }
  }

  # First we look for the directly cited keys in each datasource
  my @remaining_keys = @citekeys;
  if ($logger->is_debug()) {# performance tune
    $logger->debug('Looking for directly cited keys: ' . join(', ', @remaining_keys));
  }

  # Process datasource globs
  my $ds;
  foreach my $datasource ($section->get_datasources->@*) {
    unless ($datasource->{type} eq 'file') {
      push $ds->@*, $datasource;
    }
    unless (Biber::Config->getoption('noglob')) {
      foreach my $gds (glob_data_file($datasource->{name})) {
        push $ds->@*, { type     => $datasource->{type},
                        name     => $gds,
                        datatype => $datasource->{datatype},
                        encoding => $datasource->{encoding}};
      }
    }
    else {
      push $ds->@*, { type     => $datasource->{type},
                      name     => $datasource->{name},
                      datatype => $datasource->{datatype},
                      encoding => $datasource->{encoding}};
    }
  }
  $section->set_datasources($ds);

  # Now actually fetch data with expanded list of data sources
  foreach my $datasource ($section->get_datasources->@*) {
    # shortcut if we have found all the keys now
    last unless (@remaining_keys or $section->is_allkeys);
    my $type = $datasource->{type};
    my $name = $datasource->{name};
    my $encoding = $datasource->{encoding};
    my $datatype = $datasource->{datatype};
    if ($datatype eq 'biblatexml') {
      my $outfile;
      if (Biber::Config->getoption('tool')) {
        my $exts = join('|', values %DS_EXTENSIONS);
        $outfile = Biber::Config->getoption('dsn') =~ s/\.(?:$exts)$/.rng/r;
      }
      else {
        $outfile = Biber::Config->getoption('bcf') =~ s/bcf$/rng/r;
      }

      # Generate schema for datasource
      unless (Biber::Config->getoption('no_bltxml_schema')) {
        $dm->generate_bltxml_schema($outfile);
      }

      if (Biber::Config->getoption('validate_bltxml')) {
        validate_biber_xml($name, 'bltx', 'http://biblatex-biber.sourceforge.net/biblatexml', $outfile);
      }
    }
    my $package = 'Biber::Input::' . $type . '::' . $datatype;
    unless(eval "require $package") {

      my ($vol, $dir, undef) = File::Spec->splitpath( $INC{"Biber.pm"} );
      $dir =~ s/\/$//;          # splitpath sometimes leaves a trailing '/'

      # Use Windows style globbing on Windows
      if ($^O =~ /Win/) {
        $logger->debug("Enabling Windows-style globbing");
        require File::DosGlob;
        File::DosGlob->import('glob');
      }

      my @vts;
      foreach my $t (glob("$vol$dir/Biber/Input/*")) {
        my (undef, undef, $tleaf) = File::Spec->splitpath($t);
        foreach my $dt (map {s/\.pm$//r} glob("$vol$dir/Biber/Input/$tleaf/*.pm")) {
          my (undef, undef, $dtleaf) = File::Spec->splitpath($dt);
          push @vts, "$tleaf/$dtleaf";
        }
      }

      biber_error("Error loading data source package '$package' for '$datatype' '$type' datasource. Valid type/datatypes are: " . join(',', @vts));

    }

    # Slightly different message for tool mode
    if (Biber::Config->getoption('tool')) {
      $logger->info("Looking for $datatype format $type '$name'");
    }
    else {
      $logger->info("Looking for $datatype format $type '$name' for section $secnum");
    }

    @remaining_keys = "${package}::extract_entries"->(locate_data_file($name), $encoding, \@remaining_keys);
  }

  # error reporting
  if ($logger->is_debug()) {# performance tune
    $logger->debug("Directly cited keys not found for section '$secnum': " . join(',', @remaining_keys));
  }

  foreach my $citekey (@remaining_keys) {
    biber_warn("I didn't find a database entry for '$citekey' (section $secnum)");
    $section->del_citekey($citekey);
    $section->add_undef_citekey($citekey);
  }

  if ($logger->is_debug()) {# performance tune
    $logger->debug('Building dependents for keys: ' . join(',', $section->get_citekeys));
  }

  # dependent key list generation - has to be a sub as it's recursive to catch
  # nested crossrefs, xdata etc.
  # We still do this even in tool mode which is implicitly allkeys=1 because it
  # prunes things like missing crossrefs etc. which otherwise would cause problems
  # later on
  get_dependents($self, [$section->get_citekeys]);
  if ($logger->is_debug()) {# performance tune
    $logger->debug("Citekeys for section '$secnum' after fetching data: " . join(', ', $section->get_citekeys));
  }
  return;
}

=head2 get_dependents

  Get dependents of the entries for a given list of citekeys. Is called recursively
  until there are no more dependents to look for.

=cut

sub get_dependents {
  my ($self, $keys, $keyswithdeps, $missing) = @_;
  my $secnum = $self->get_current_section;
  my $section = $self->sections->get_section($secnum);
  my $new_deps;

  $keyswithdeps = $keyswithdeps // [];
  $missing = $missing // [];

  no strict 'refs'; # symbolic references below ...

  foreach my $citekey ($keys->@*) {
    # aliases need resolving here and are treated as dependents
    if (my $real = $section->get_citekey_alias($citekey)) {
      if ($logger->is_debug()) {# performance tune
        $logger->debug("Alias '$citekey' requires real key '$real'");
      }
      push $new_deps->@*, $real;
      push $keyswithdeps->@*, $real unless first {$real eq $_} $keyswithdeps->@*;
    }
    # Dynamic sets don't exist yet but their members do
    elsif (my @dmems = $section->get_dynamic_set($citekey)) {
      # skip looking for dependent if it's already there
      foreach my $dm (@dmems) {
        unless ($section->bibentry($dm)) {
          push $new_deps->@*, $dm;
          push $keyswithdeps->@*, $citekey unless first {$citekey eq $_} $keyswithdeps->@*;
        }
      }
      if ($logger->is_debug()) {# performance tune
        $logger->debug("Dynamic set entry '$citekey' has members: " . join(', ', @dmems));
      }
    }
    else {
      # This must exist for all but dynamic sets
      my $be = $section->bibentry($citekey);

      # xdata
      if (my $xdata = $be->get_xdata_refs) {
        foreach my $xdatum ($xdata->@*) {
          foreach my $xdref ($xdatum->{xdataentries}->@*) {
            # skip looking for dependent if it's already there (loop suppression)
            push $new_deps->@*, $xdref unless $section->bibentry($xdref);
            if ($logger->is_debug()) { # performance tune
              $logger->debug("Entry '$citekey' has xdata '$xdref'");
            }
            push $keyswithdeps->@*, $citekey unless first {$citekey eq $_} $keyswithdeps->@*;
          }
        }
      }

      # xrefs
      if (my $refkey = $be->get_field('xref')) {
        # skip looking for dependent if it's already there (loop suppression)
        push $new_deps->@*, $refkey unless $section->bibentry($refkey);
        if ($logger->is_debug()) {# performance tune
          $logger->debug("Entry '$citekey' has xref '$refkey'");
        }
        push $keyswithdeps->@*, $citekey unless first {$citekey eq $_} $keyswithdeps->@*;
      }

      # crossrefs
      if (my $refkey = $be->get_field('crossref')) {
        # skip looking for dependent if it's already there (loop suppression)
        push $new_deps->@*, $refkey unless $section->bibentry($refkey);
        if ($logger->is_debug()) {# performance tune
          $logger->debug("Entry '$citekey' has crossref '$refkey'");
        }
        push $keyswithdeps->@*, $citekey unless first {$citekey eq $_} $keyswithdeps->@*;
      }

      # static sets
      if ($be->get_field('entrytype') eq 'set') {
        my $smems = $be->get_field('entryset');
        # skip looking for dependent if it's already there (loop suppression)
        foreach my $sm ($smems->get_items->@*) {
          unless ($section->has_citekey($sm)) {
            push $new_deps->@*, $sm;
            push $keyswithdeps->@*, $citekey unless first {$citekey eq $_} $keyswithdeps->@*;
          }
        }
        if ($logger->is_debug()) {# performance tune
          $logger->debug("Static set entry '$citekey' has members: " . join(', ', $smems->@*));
        }
      }

      # Related entries
      if (my $relkeys = $be->get_field('related')) {
        # skip looking for dependent if it's already there (loop suppression)
        foreach my $rm ($relkeys->get_items->@*) {
          unless ($section->has_citekey($rm) or $section->is_related($rm)) {
            # record that $rm is used as a related entry key
            $section->add_related($rm);
            push $new_deps->@*, $rm;
            push $keyswithdeps->@*, $citekey unless first {$citekey eq $_} $keyswithdeps->@*;
          }
        }
        if ($logger->is_debug()) {# performance tune
          $logger->debug("Entry '$citekey' has related entries: " . join(', ', $relkeys->get_items->@*));
        }
      }
    }
  }

  # Remove repeated keys which are dependents of more than one entry
  $new_deps->@* = uniq $new_deps->@*;

  if ($new_deps->@*) {
    # Now look for the dependents of the directly cited keys
    if ($logger->is_debug()) {# performance tune
      $logger->debug('Looking for dependent keys: ' . join(', ', $new_deps->@*));
    }

    # No need to go back to the datasource if allkeys, just see if the keys
    # are in section
    if ($section->is_allkeys) {
      foreach my $dk ($new_deps->@*) {
        push $missing->@*, $dk unless $section->has_citekey($dk);
      }
    }
    else {
      $missing->@* = $new_deps->@*;
      foreach my $datasource ($section->get_datasources->@*) {
        # shortcut if we have found all the keys now
        last unless $missing->@*;
        my $type = $datasource->{type};
        my $name = $datasource->{name};
        my $encoding = $datasource->{encoding};
        my $datatype = $datasource->{datatype};
        my $package = 'Biber::Input::' . $type . '::' . $datatype;
        eval "require $package" or
          biber_error("Error loading data source package '$package': $@");
        $missing->@* = "${package}::extract_entries"->(locate_data_file($name), $encoding, $missing);
      }
    }

    if ($logger->is_debug()) {# performance tune
      $logger->debug("Dependent keys not found for section '$secnum': " . join(', ', $missing->@*));
    }
    foreach my $missing_key ($missing->@*) {
      # Remove the missing key from the list to recurse with
      $new_deps->@* = grep { $_ ne $missing_key } $new_deps->@*;
    }
  }

  # recurse if there are more things to find
  if ($logger->is_trace()) {# performance tune
    $logger->trace('Recursing in get_dependents with: ' . join(', ', $new_deps->@*));
  }

  get_dependents($self, $new_deps, $keyswithdeps) if $new_deps->@*;

  # Now remove any missing entries from various places in all entries we have flagged
  # as having dependendents. If we don't do this, many things fail later like clone creation
  # for related entries etc.
  foreach my $keywithdeps ($keyswithdeps->@*) {
    foreach my $missing_key ($missing->@*) {
      $self->remove_undef_dependent($keywithdeps, $missing_key);
    }
  }

  return; # bottom of recursion
}


=head2 remove_undef_dependent

    Remove undefined dependent keys from an entry using a map of
    dependent keys to entries

=cut

sub remove_undef_dependent {
  my $self = shift;
  my ($citekey, $missing_key) = @_;
  my $secnum = $self->get_current_section;
  my $section = $self->sections->get_section($secnum);
  if ($logger->is_debug()) {# performance tune
    $logger->debug("Removing dependency on missing key '$missing_key' from '$citekey' in section '$secnum'");
  }

  # remove from any dynamic keys
  if (my @dmems = $section->get_dynamic_set($citekey)){
    if (first {$missing_key eq $_} @dmems) {
      $section->set_dynamic_set($citekey, grep {$_ ne $missing_key} @dmems);
      if ($logger->is_trace()) {# performance tune
        $logger->trace("Removed dynamic set dependency for missing key '$missing_key' from '$citekey' in section '$secnum'");
      }
      biber_warn("I didn't find a database entry for dynamic set member '$missing_key' - ignoring (section $secnum)");
    }
  }
  else {
    my $be = $section->bibentry($citekey);

    # remove any xrefs
    if ($be->get_field('xref') and ($be->get_field('xref') eq $missing_key)) {
      biber_warn("I didn't find a database entry for xref '$missing_key' in entry '$citekey' - ignoring (section $secnum)");

      if ($logger->is_trace()) { # performance tune
        $logger->trace("Removed xref dependency for missing key '$missing_key' from '$citekey' in section '$secnum'");
      }

      if (not Biber::Config->getoption('tool_noremove_missing_dependants')) {
        $be->del_field('xref');
      }
    }

    # remove any crossrefs
    if ($be->get_field('crossref') and ($be->get_field('crossref') eq $missing_key)) {
      biber_warn("I didn't find a database entry for crossref '$missing_key' in entry '$citekey' - ignoring (section $secnum)");

      if ($logger->is_trace()) { # performance tune
        $logger->trace("Removed crossref dependency for missing key '$missing_key' from '$citekey' in section '$secnum'");
      }

      if (not Biber::Config->getoption('tool_noremove_missing_dependants')) {
        $be->del_field('crossref');
      }
    }

    # remove xdata
    if (my $xdata = $be->get_field('xdata')) {
      if (first {$missing_key eq $_} $xdata->get_items->@*) {
        biber_warn("I didn't find a database entry for xdata entry '$missing_key' in entry '$citekey' - ignoring (section $secnum)");
      }

      if ($logger->is_trace()) { # performance tune
        $logger->trace("Removed xdata dependency for missing key '$missing_key' from '$citekey' in section '$secnum'");
      }

      if (not Biber::Config->getoption('tool_noremove_missing_dependants')) {
        $be->get_field('xdata')->remove_item($missing_key);
      }
    }

    # remove static sets
    if ($be->get_field('entrytype') eq 'set') {
      my $smems = $be->get_field('entryset');
      if (first {$missing_key eq $_} $smems->get_items->@*) {
        $be->get_field('entryset')->remove_item($missing_key);
        if ($logger->is_trace()) {# performance tune
          $logger->trace("Removed static set dependency for missing key '$missing_key' from '$citekey' in section '$secnum'");
        }
        biber_warn("I didn't find a database entry for static set member '$missing_key' in entry '$citekey' - ignoring (section $secnum)");
      }
    }

    # remove related entries
    if (my $relkeys = $be->get_field('related')) {
      if (first {$missing_key eq $_} $relkeys->get_items->@*) {
        $be->get_field('related')->remove_item($missing_key);
        # If no more related entries, remove the other related fields
        unless ($be->get_field('related')) {
          $be->del_field('relatedtype');
          $be->del_field('relatedstring');
          if ($logger->is_trace()) {# performance tune
            $logger->trace("Removed related entry dependency for missing key '$missing_key' from '$citekey' in section '$secnum'");
          }
        }
        biber_warn("I didn't find a database entry for related entry '$missing_key' in entry '$citekey' - ignoring (section $secnum)");
      }
    }
  }
    return;
}

=head2 _parse_sort

   Convenience sub to parse a .bcf sorting section and return nice
   sorting object

=cut

sub _parse_sort {
  my $root_obj = shift;
  my $sorting;

  foreach my $sort (sort {$a->{order} <=> $b->{order}} $root_obj->{sort}->@*) {
    my $sortingitems;

    # Generate sorting pass structures
    foreach my $sortitem (sort {$a->{order} <=> $b->{order}} $sort->{sortitem}->@*) {
      my $sortitemattributes = {};
      if (defined($sortitem->{substring_side})) { # Found sorting substring side attribute
        $sortitemattributes->{substring_side} = $sortitem->{substring_side};
      }
      if (defined($sortitem->{substring_width})) { # Found sorting substring length attribute
        $sortitemattributes->{substring_width} = $sortitem->{substring_width};
      }
      if (defined($sortitem->{pad_width})) { # Found sorting pad length attribute
        $sortitemattributes->{pad_width} = $sortitem->{pad_width};
      }
      if (defined($sortitem->{pad_char})) { # Found sorting pad char attribute
        $sortitemattributes->{pad_char} = $sortitem->{pad_char};
      }
      if (defined($sortitem->{pad_side})) { # Found sorting pad side attribute
        $sortitemattributes->{pad_side} = $sortitem->{pad_side};
      }
      if (defined($sortitem->{literal})) { # Found literal attribute
        $sortitemattributes->{literal} = $sortitem->{literal};
      }
      if (defined($sortitem->{form})) { # Found form attribute
        $sortitemattributes->{form} = $sortitem->{form};
      }
      if (defined($sortitem->{lang})) { # Found lang attribute
        $sortitemattributes->{lang} = $sortitem->{lang};
      }

      push $sortingitems->@*, {$sortitem->{content} => $sortitemattributes};
    }

    # Only push a sortitem if defined.
    # Also, we only push the sort attributes if there are any sortitems otherwise
    # we end up with a blank sort
    my $sopts;
    $sopts->{final}          = $sort->{final}          if defined($sort->{final});
    $sopts->{sort_direction} = $sort->{sort_direction} if defined($sort->{sort_direction});
    $sopts->{sortcase}       = $sort->{sortcase}       if defined($sort->{sortcase});
    $sopts->{sortupper}      = $sort->{sortupper}      if defined($sort->{sortupper});
    $sopts->{locale}         = $sort->{locale}         if defined($sort->{locale});
    if (defined($sortingitems)) {
      unshift $sortingitems->@*, $sopts;
      push $sorting->@*, $sortingitems;
    }
  }

  return {locale => locale2bcp47($root_obj->{locale} || Biber::Config->getblxoption(undef, 'sortlocale')),
          spec   => $sorting};
}

=head2 _filedump and _stringdump

    Dump the biber object with Data::Dump for debugging

=cut

sub _filedump {
  my ($self, $file) = @_;
  my $fh = IO::File->new($file, '>') or croak "Can't open file $file for writing";
  print $fh Data::Dump::pp($self);
  close $fh;
  return
}

sub _stringdump {
  my $self = shift ;
  return Data::Dump::pp($self);
}

1;

__END__

=head1 AUTHORS

Philip Kime C<< <philip at kime.org.uk> >>

=head1 BUGS

Please report any bugs or feature requests on our Github tracker at
L<https://github.com/plk/biber/issues>.

=head1 COPYRIGHT & LICENSE

Copyright 2009-2012 François Charette and Philip Kime, all rights reserved.
Copyright 2012-2020 Philip Kime, all rights reserved.

This module is free software.  You can redistribute it and/or
modify it under the terms of the Artistic License 2.0.

This program is distributed in the hope that it will be useful,
but without any warranty; without even the implied warranty of
merchantability or fitness for a particular purpose.

=cut<|MERGE_RESOLUTION|>--- conflicted
+++ resolved
@@ -1466,15 +1466,11 @@
     # from all other entries in process_sets()
     if ($be->get_field('entrytype') eq 'set') {
       my $entrysetkeys = $be->get_field('entryset');
-<<<<<<< HEAD
-      foreach my $member ($entrysetkeys->get_items->@*) {
-=======
-      unless ($entrysetkeys) {
+      unless ($entrysetkeys->count) {
         biber_warn("Set entry '$citekey' has no entryset field, ignoring", $be);
         next;
       }
-      foreach my $member ($entrysetkeys->@*) {
->>>>>>> f16bb0f8
+      foreach my $member ($entrysetkeys->get_items->@*) {
         $section->set_set_pc($citekey, $member);
         $section->set_set_cp($member, $citekey);
 
@@ -3841,11 +3837,7 @@
         @es = $keys->@[sort {$a <=> $b} @sorted_setkeys];
       }
       else {
-<<<<<<< HEAD
-        @es = $be->get_field('entryset')->get_items->@*;
-=======
-        @es = $be->get_field('entryset')->@* if $be->get_field('entryset');
->>>>>>> f16bb0f8
+        @es = $be->get_field('entryset')->get_items->@* if $be->get_field('entryset')->count;
       }
       $dlist->set_entryfield($key, 'entryset', Biber::Entry::List->new([@es]));
     }
