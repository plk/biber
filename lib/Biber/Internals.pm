package Biber::Internals;
use strict;
use warnings;
use Carp;
use Biber::Constants;
use Biber::Utils;
use Text::Wrap;
$Text::Wrap::columns = 80;
use Storable qw( dclone );
use List::AllUtils qw( :all );
use Log::Log4perl qw(:no_extra_logdie_message);

=encoding utf-8

=head1 NAME

Biber::Internals - Internal methods for processing the bibliographic data

=head1 METHODS


=cut

my $logger = Log::Log4perl::get_logger('main');

sub _getnamehash {
  my ($self, $citekey, $names) = @_;
  my $initstr = '';
  my $bibentries = $self->bib;
  my $be = $bibentries->entry($citekey);
  ## my $nodecodeflag = $self->_decode_or_not($citekey);

  if ( $names->count_elements <= Biber::Config->getblxoption('maxnames') ) {    # 1 to maxname names
    foreach my $n (@{$names->names}) {
      if ( $n->get_prefix and
        Biber::Config->getblxoption('useprefix', $be->get_field('entrytype'), $citekey ) ) {
        $initstr .= $n->get_prefix_it;
      }
      $initstr .= $n->get_lastname_it;

      if ( $n->get_suffix ) {
        $initstr .= $n->get_suffix_it;
      }

      if ( $n->get_firstname ) {
        $initstr .= $n->get_firstname_it;
      }
    }
  }
  # > maxname names: only take initials of first getblxoption('minnames', $citekey)
  else {
    foreach my $i ( 1 .. Biber::Config->getblxoption('minnames') ) {
      if ( $names->nth_element($i)->get_prefix and
        Biber::Config->getblxoption('useprefix', $be->get_field('entrytype'), $citekey) ) {
        $initstr .= $names->nth_element($i)->get_prefix_it;
      }

      if ( $names->nth_element($i)->get_suffix ) {
        $initstr .= $names->nth_element($i)->get_suffix_it;
      }

      $initstr .= $names->nth_element($i)->get_lastname_it;
      if ( $names->nth_element($i)->get_firstname ) {
        $initstr .= $names->nth_element($i)->get_firstname_it;
      }
      $initstr .= "+";
    }
  }
  return normalize_string_lite($initstr);
}

sub _getfullhash {
  my ($self, $citekey, $names) = @_;
  my $initstr = '';
  my $bibentries = $self->bib;
  my $be = $bibentries->entry($citekey);
  foreach my $n (@{$names->names}) {
    if ( $n->get_prefix and
      Biber::Config->getblxoption('useprefix', $be->get_field('entrytype'), $citekey ) ) {
      $initstr .= $n->get_prefix_it;
    }
    $initstr .= $n->get_lastname_it;

    if ( $n->get_suffix ) {
      $initstr .= $n->get_suffix_it;
    }

    if ( $n->get_firstname ) {
      $initstr .= $n->get_firstname_it;
    }
  }
  return normalize_string_lite($initstr);
}

sub _getlabel {
  my ($self, $citekey, $namefield) = @_;
  my $bibentries = $self->bib;
  my $be = $bibentries->entry($citekey);
  my $dt = $be->get_field('datatype');
  my $names = $be->get_field($namefield);
  my $alphaothers = Biber::Config->getblxoption('alphaothers', $be->get_field('entrytype'));
  my $sortalphaothers = Biber::Config->getblxoption('sortalphaothers', $be->get_field('entrytype'));
  my $useprefix = Biber::Config->getblxoption('useprefix', $be->get_field('entrytype'), $citekey);
  my $maxnames = Biber::Config->getblxoption('maxnames');
  my $minnames = Biber::Config->getblxoption('minnames');
  my $label = '';
  my $sortlabel = ''; # This contains sortalphaothers instead of alphaothers, if defined
  # This is needed in cases where alphaothers is something like
  # '\textasteriskcentered' which would mess up sorting.

  my @lastnames = map { normalize_string( $_->get_lastname, $dt ) } @{$names->names};
  my @prefices  = map { $_->get_prefix } @{$names->names};
  my $numnames  = $names->count_elements;

  # If name list was truncated in bib with "and others", this overrides maxnames
  my $morenames = ($names->last_element->get_namestring eq 'others') ? 1 : 0;
  my $nametrunc;
  my $loopnames;

# loopnames is the number of names to loop over in the name list when constructing the label
  if ($morenames or ($numnames > $maxnames)) {
    $nametrunc = 1;
    $loopnames = $minnames; # Only look at $minnames names if we are truncating ...
  } else {
    $loopnames = $numnames; # ... otherwise look at all names
  }

# Now loop over the name list, grabbing a substring of each surname
# The substring length depends on whether we are using prefices and also whether
# we have truncated to one name:
#   1. If there is only one name
#      1. label string is first 3 chars of surname if there is no prefix
#      2. label string is first char of prefix plus first 2 chars of surname if there is a prefix
#   2. If there is more than one name
#      1.  label string is first char of each surname (up to minnames) if there is no prefix
#      2.  label string is first char of prefix plus first char of each surname (up to minnames)
#          if there is a prefix
  for (my $i=0; $i<$loopnames; $i++) {
    $label .= substr($prefices[$i] , 0, 1) if ($useprefix and $prefices[$i]);
    $label .= substr($lastnames[$i], 0, $loopnames == 1 ? (($useprefix and $prefices[$i]) ? 2 : 3) : 1);
  }

  $sortlabel = $label;

  # Add alphaothers if name list is truncated
  if ($nametrunc) {
    $label .= $alphaothers;
    $sortlabel .= $sortalphaothers;
  }

  return [$label, $sortlabel];
}

#########
# Sorting
#########

our $sorting_sep = '0';

# The keys are defined by BibLaTeX and passed in the control file
# The value is an array pointer, first element is a code pointer, second is
# a pointer to extra arguments to the code. This is to make code re-use possible
# so the sorting can share code for similar things.
our $dispatch_sorting = {
  '0000'          =>  [\&_sort_0000,          []],
  '9999'          =>  [\&_sort_9999,          []],
  'address'       =>  [\&_sort_place,         ['place']],
  'author'        =>  [\&_sort_author,        []],
  'citeorder'     =>  [\&_sort_citeorder,     []],
  'day'           =>  [\&_sort_dm,            ['day']],
  'debug'         =>  [\&_sort_debug,         []],
  'editor'        =>  [\&_sort_editor,        ['editor']],
  'editora'       =>  [\&_sort_editor,        ['editora']],
  'editoraclass'  =>  [\&_sort_editortc,      ['editoraclass']],
  'editoratype'   =>  [\&_sort_editortc,      ['editoratype']],
  'editorb'       =>  [\&_sort_editor,        ['editorb']],
  'editorbclass'  =>  [\&_sort_editortc,      ['editorbclass']],
  'editorbtype'   =>  [\&_sort_editortc,      ['editorbtype']],
  'editorc'       =>  [\&_sort_editor,        ['editorc']],
  'editorcclass'  =>  [\&_sort_editortc,      ['editorcclass']],
  'editorctype'   =>  [\&_sort_editortc,      ['editorctype']],
  'endday'        =>  [\&_sort_dm,            ['endday']],
  'endmonth'      =>  [\&_sort_dm,            ['endmonth']],
  'endyear'       =>  [\&_sort_year,          ['endyear']],
  'eventday'      =>  [\&_sort_dm,            ['eventday']],
  'eventendday'   =>  [\&_sort_dm,            ['eventendday']],
  'eventendmonth' =>  [\&_sort_dm,            ['eventendmonth']],
  'eventendyear'  =>  [\&_sort_year,          ['eventendyear']],
  'eventmonth'    =>  [\&_sort_dm,            ['eventmonth']],
  'eventyear'     =>  [\&_sort_year,          ['eventyear']],
  'extraalpha'    =>  [\&_sort_extraalpha,    []],
  'issuetitle'    =>  [\&_sort_issuetitle,    []],
  'institution'   =>  [\&_sort_place,         ['institution']],
  'journal'       =>  [\&_sort_journal,       []],
  'labelalpha'    =>  [\&_sort_labelalpha,    []],
  'location'      =>  [\&_sort_place,         ['location']],
  'mm'            =>  [\&_sort_mm,            []],
  'month'         =>  [\&_sort_dm,            ['month']],
  'origday'       =>  [\&_sort_dm,            ['origday']],
  'origendday'    =>  [\&_sort_dm,            ['origendday']],
  'origendmonth'  =>  [\&_sort_dm,            ['origendmonth']],
  'origendyear'   =>  [\&_sort_year,          ['origendyear']],
  'origmonth'     =>  [\&_sort_dm,            ['origmonth']],
  'origyear'      =>  [\&_sort_year,          ['origyear']],
  'organization'  =>  [\&_sort_place,         ['organization']],
  'presort'       =>  [\&_sort_presort,       []],
  'publisher'     =>  [\&_sort_publisher,     []],
  'pubstate'      =>  [\&_sort_pubstate,      []],
  'school'        =>  [\&_sort_place,         ['school']],
  'sortkey'       =>  [\&_sort_sortkey,       []],
  'sortname'      =>  [\&_sort_sortname,      []],
  'sorttitle'     =>  [\&_sort_title,         ['sorttitle']],
  'sortyear'      =>  [\&_sort_year,          ['sortyear']],
  'title'         =>  [\&_sort_title,         ['title']],
  'translator'    =>  [\&_sort_translator,    []],
  'urlday'        =>  [\&_sort_dm,            ['urlday']],
  'urlendday'     =>  [\&_sort_dm,            ['urlendday']],
  'urlendmonth'   =>  [\&_sort_dm,            ['urlendmonth']],
  'urlendyear'    =>  [\&_sort_year,          ['urlendyear']],
  'urlmonth'      =>  [\&_sort_dm,            ['urlmonth']],
  'urlyear'       =>  [\&_sort_year,          ['urlyear']],
  'volume'        =>  [\&_sort_volume,        []],
  'year'          =>  [\&_sort_year,          ['year']],
  };

# Main sorting dispatch method
sub _dispatch_sorting {
  my ($self, $sortfield, $citekey, $sortelementattributes) = @_;
  my $code_ref = @{$dispatch_sorting->{$sortfield}}[0];
  my $code_args_ref = @{$dispatch_sorting->{$sortfield}}[1];
  return &{$code_ref}($self, $citekey, $sortelementattributes, $code_args_ref);
}

# Conjunctive set of sorting sets
sub _generatesortstring {
  my ($self, $citekey, $sortscheme) = @_;
  my $be = $self->bibentry($citekey);
  my $sortstring;
  foreach my $sortset (@{$sortscheme}) {
    $BIBER_SORT_FINAL = 0; # reset sorting short-circuit
    $sortstring .= $self->_sortset($sortset, $citekey);

  # Only append sorting separator if this isn't a null sort string element
  # Put another way, null elements should be completely ignored and no separator
  # added
    unless ($BIBER_SORT_NULL) {
      $sortstring .= $sorting_sep;
    }

    # Stop here if this sort element is specified as "final" and it's non-null
    if ($BIBER_SORT_FINAL and not $BIBER_SORT_NULL) {
      last;
    }
  }
  $sortstring =~ s/0\z//xms; # strip off the last '0' added by _sortset()
  $be->set_field('sortstring', lc($sortstring));

  # Generate sortinit - the initial letter of the sortstring. This must ignore
  # presort characters, naturally
  my $pre;
  my $ss = $sortstring;
  # Prefix is either specified or 'mm' default plus the $sorting_sep
  if ($be->get_field('presort')) {
    $pre = $be->get_field('presort');
    $pre .= $sorting_sep;
  }
  else {
    $pre = 'mm' . $sorting_sep;
  }
  # Strip off the prefix
  $ss =~ s/\A$pre//;
  $be->set_field('sortinit', substr $ss, 0, 1);
  return;
}

# Disjunctive sorting set
sub _sortset {
  my ($self, $sortset, $citekey) = @_;
  foreach my $sortelement (@{$sortset}) {
    my ($sortelementname, $sortelementattributes) = %{$sortelement};
    my $string = $self->_dispatch_sorting($sortelementname, $citekey, $sortelementattributes);
    $BIBER_SORT_NULL  = 0; # reset sorting null flag
    if ($sortelementattributes->{final}) { # set short-circuit flag if specified
      $BIBER_SORT_FINAL = 1;
    }
    if ($string) { # sort returns something for this key
      return $string;
    }
  }
  $BIBER_SORT_NULL = 1; # set null flag - need this to deal with some cases
  return '';
}

##############################################
# Sort dispatch routines
##############################################

sub _sort_0000 {
  return '0000';
}

sub _sort_9999 {
  return '9999';
}

sub _sort_author {
  my ($self, $citekey, $sortelementattributes) = @_;
  my $bibentries = $self->bib;
  my $be = $bibentries->entry($citekey);
  if (Biber::Config->getblxoption('useauthor', $be->get_field('entrytype'), $citekey) and
    $be->get_field('author')) {
    return $self->_namestring($citekey, 'author');
  }
  else {
    return '';
  }
}

sub _sort_citeorder {
  my ($self, $citekey, $sortelementattributes) = @_;
  return (first_index {$_ eq $citekey} @{$self->{orig_order_citekeys}}) + 1; # +1 just to make it easier to debug
}

sub _sort_debug {
  my ($self, $citekey, $sortelementattributes) = @_;
  return $citekey;
}

# This is a meta-sub which uses the optional arguments to the dispatch code
# It's done to avoid having many repetitions of almost identical sorting code
# for the many date sorting options
# It deals with day and month fields
sub _sort_dm {
  my ($self, $citekey, $sortelementattributes, $args) = @_;
  my $dmtype = (@{$args})[0]; # get day/month field type
  my $bibentries = $self->bib;
  my $be = $bibentries->entry($citekey);
  my $default_pad_width = 2;
  my $default_pad_side = 'left';
  my $default_pad_char = '0';
  if ($be->get_field($dmtype)) {
    my $pad_width = ($sortelementattributes->{pad_width} or $default_pad_width);
    my $pad_side = ($sortelementattributes->{pad_side} or $default_pad_side);
    my $pad_char = ($sortelementattributes->{pad_char} or $default_pad_char);
    my $pad_length = $pad_width - length($be->get_field($dmtype));
    if ($pad_side eq 'left') {
      return ($pad_char x $pad_length) . $be->get_field($dmtype);
    }
    elsif ($pad_side eq 'right') {
      return $be->get_field($dmtype) . ($pad_char x $pad_length);
    }
  }
  else {
    return '';
  }
}

# This is a meta-sub which uses the optional arguments to the dispatch code
# It's done to avoid having many repetitions of almost identical sorting code
# for the editor roles
sub _sort_editor {
  my ($self, $citekey, $sortelementattributes, $args) = @_;
  my $ed = (@{$args})[0]; # get editor field
  my $bibentries = $self->bib;
  my $be = $bibentries->entry($citekey);
  if (Biber::Config->getblxoption('useeditor', $be->get_field('entrytype'), $citekey) and
    $be->get_field($ed)) {
    return $self->_namestring($citekey, $ed);
  }
  else {
    return '';
  }
}

# This is a meta-sub which uses the optional arguments to the dispatch code
# It's done to avoid having many repetitions of almost identical sorting code
# for the editor type/class roles
sub _sort_editortc {
  my ($self, $citekey, $sortelementattributes, $args) = @_;
  my $edtypeclass = (@{$args})[0]; # get editor type/class field
  my $bibentries = $self->bib;
  my $be = $bibentries->entry($citekey);
  if (Biber::Config->getblxoption('useeditor', $be->get_field('entrytype'), $citekey) and
    $be->get_field($edtypeclass)) {
    return $be->get_field($edtypeclass);
  }
  else {
    return '';
  }
}

sub _sort_extraalpha {
  my ($self, $citekey, $sortelementattributes) = @_;
  my $bibentries = $self->bib;
  my $be = $bibentries->entry($citekey);
  my $default_pad_width = 4;
  my $default_pad_side = 'left';
  my $default_pad_char = '0';
  if (Biber::Config->getblxoption('labelalpha', $be->get_field('entrytype')) and
    $be->get_field('extraalpha')) {
    my $pad_width = ($sortelementattributes->{pad_width} or $default_pad_width);
    my $pad_side = ($sortelementattributes->{pad_side} or $default_pad_side);
    my $pad_char = ($sortelementattributes->{pad_char} or $default_pad_char);
    my $pad_length = $pad_width - length($be->get_field('extraalpha'));
    if ($pad_side eq 'left') {
      return ($pad_char x $pad_length) . $be->get_field('extraalpha');
    } elsif ($pad_side eq 'right') {
      return $be->get_field('extraalpha') . ($pad_char x $pad_length);
    }
  }
  else {
    return '';
  }
}

sub _sort_issuetitle {
  my ($self, $citekey, $sortelementattributes) = @_;
  my $bibentries = $self->bib;
  my $be = $bibentries->entry($citekey);
  if ($be->get_field('issuetitle')) {
    return normalize_string( $be->get_field('issuetitle'), $self->_nodecode($citekey) );
  }
  else {
    return '';
  }
}

sub _sort_journal {
  my ($self, $citekey, $sortelementattributes) = @_;
  my $bibentries = $self->bib;
  my $be = $bibentries->entry($citekey);
  if ($be->get_field('journal')) {
    return normalize_string( $be->get_field('journal'), $self->_nodecode($citekey) );
  }
  else {
    return '';
  }
}

sub _sort_mm {
  return 'mm';
}

sub _sort_labelalpha {
  my ($self, $citekey, $sortelementattributes) = @_;
  my $bibentries = $self->bib;
  my $be = $bibentries->entry($citekey);
  if ($be->get_field('sortlabelalpha')) {
    return $be->get_field('sortlabelalpha');
  }
  else {
    return '';
  }
}

# This is a meta-sub which uses the optional arguments to the dispatch code
# It's done to avoid having many repetitions of almost identical sorting code
# for the place (address/location/institution etc.) sorting options
sub _sort_place {
  my ($self, $citekey, $sortelementattributes, $args) = @_;
  my $pltype = (@{$args})[0]; # get place field type
  my $bibentries = $self->bib;
  my $be = $bibentries->entry($citekey);
  if ($be->get_field($pltype)) {
    return $self->_liststring($citekey, $pltype);
  }
  else {
    return '';
  }
}

sub _sort_presort {
  my ($self, $citekey, $sortelementattributes) = @_;
  my $bibentries = $self->bib;
  my $be = $bibentries->entry($citekey);
  return $be->get_field('presort') ? $be->get_field('presort') : '';
}

sub _sort_publisher {
  my ($self, $citekey, $sortelementattributes) = @_;
  my $bibentries = $self->bib;
  my $be = $bibentries->entry($citekey);
  if ($be->get_field('publisher')) {
    return $self->_liststring($citekey, 'publisher');
  }
  else {
    return '';
  }
}

sub _sort_pubstate {
  my ($self, $citekey, $sortelementattributes) = @_;
  my $bibentries = $self->bib;
  my $be = $bibentries->entry($citekey);
  return $be->get_field('pubstate') ? $be->get_field('pubstate') : '';
}

sub _sort_sortkey {
  my ($self, $citekey, $sortelementattributes) = @_;
  my $bibentries = $self->bib;
  my $be = $bibentries->entry($citekey);
  if ($be->get_field('sortkey')) {
    my $sortkey = lc($be->get_field('sortkey'));
    $sortkey = LaTeX::Decode::latex_decode($sortkey) unless $self->_nodecode($citekey);
    return $sortkey;
  }
  else {
    return '';
  }
}

sub _sort_sortname {
  my ($self, $citekey, $sortelementattributes) = @_;
  my $bibentries = $self->bib;
  my $be = $bibentries->entry($citekey);

# see biblatex manual §3.4 - sortname is ignored if no use<name> option is defined
  if ($be->get_field('sortname') and
    (Biber::Config->getblxoption('useauthor', $be->get_field('entrytype'), $citekey) or
      Biber::Config->getblxoption('useeditor', $be->get_field('entrytype'), $citekey) or
      Biber::Config->getblxoption('useetranslator', $be->get_field('entrytype'), $citekey))) {
    return $self->_namestring($citekey, 'sortname');
  }
  else {
    return '';
  }
}

# This is a meta-sub which uses the optional arguments to the dispatch code
# It's done to avoid having many repetitions of almost identical sorting code
# for the title sorting options
sub _sort_title {
  my ($self, $citekey, $sortelementattributes, $args) = @_;
  my $ttype = (@{$args})[0]; # get year field type
  my $bibentries = $self->bib;
  my $be = $bibentries->entry($citekey);
  if ($be->get_field($ttype)) {
    return normalize_string( $be->get_field($ttype), $self->_nodecode($citekey));
  }
  else {
    return '';
  }
}

sub _sort_translator {
  my ($self, $citekey, $sortelementattributes) = @_;
  my $bibentries = $self->bib;
  my $be = $bibentries->entry($citekey);
  if (Biber::Config->getblxoption('usetranslator', $be->get_field('entrytype'), $citekey) and
    $be->get_field('translator')) {
    return $self->_namestring($citekey, 'translator');
  }
  else {
    return '';
  }
}

sub _sort_volume {
  my ($self, $citekey, $sortelementattributes) = @_;
  my $bibentries = $self->bib;
  my $be = $bibentries->entry($citekey);
  my $default_pad_width = 4;
  my $default_pad_side = 'left';
  my $default_pad_char = '0';
  if ($be->get_field('volume')) {
    my $pad_width = ($sortelementattributes->{pad_width} or $default_pad_width);
    my $pad_side = ($sortelementattributes->{pad_side} or $default_pad_side);
    my $pad_char = ($sortelementattributes->{pad_char} or $default_pad_char);
    my $pad_length = $pad_width - length($be->get_field('volume'));
    if ($pad_side eq 'left') {
      return ($pad_char x $pad_length) . $be->get_field('volume');
    }
    elsif ($pad_side eq 'right') {
      return $be->get_field('volume') . ($pad_char x $pad_length);
    }
  }
  else {
    return '';
  }
}

# This is a meta-sub which uses the optional arguments to the dispatch code
# It's done to avoid having many repetitions of almost identical sorting code
# for the many date sorting options
# It deals with year fields
sub _sort_year {
  my ($self, $citekey, $sortelementattributes, $args) = @_;
  my $ytype = (@{$args})[0]; # get year field type
  my $bibentries = $self->bib;
  my $be = $bibentries->entry($citekey);
  my $default_substring_width = 4;
  my $default_substring_side = 'left';
  my $default_direction = 'ascending';
  my $subs_offset = 0;
  if ($be->get_field($ytype)) {
    my $subs_width = ($sortelementattributes->{substring_width} or $default_substring_width);
    my $subs_side = ($sortelementattributes->{substring_side} or $default_substring_side);
    my $sort_dir = ($sortelementattributes->{sort_direction} or $default_direction);
    if ($subs_side eq 'right') {
      $subs_offset = 0 - $subs_width;
    }
    if ($sort_dir eq 'ascending') { # default, ascending sort
      return substr( $be->get_field($ytype), $subs_offset, $subs_width );
    }
    elsif ($sort_dir eq 'descending') { # descending sort
      return 9999 - substr($be->get_field($ytype), $subs_offset, $subs_width );
    }
  }
  else {
    return '';
  }
}

#========================================================
# Utility subs used elsewhere but relying on sorting code
#========================================================

sub _nodecode {
  my ($self, $citekey) = @_;
  my $be = $self->bibentry($citekey);
  my $no_decode = (Biber::Config->getoption('unicodebib') or
      Biber::Config->getoption('fastsort') or
      $be->get_field('datatype') eq 'xml');
  return $no_decode;
}

# This is used for two things - to generate sorting strings and to
# index name/year combinations for extrayear and extraalpha
sub _namestring {
  my $self = shift;
  # $extraflag is set if we are calling this to generate strings for extra*
  # processing and therefore need to use uniquename
  my ($citekey, $field, $extraflag) = @_;
  my $bibentries = $self->bib;
  my $be = $bibentries->entry($citekey);
  my $bee = $be->get_field('entrytype');
  my $names = $be->get_field($field);
  my $str = '';
  my $truncated = 0;
  my $truncnames = dclone($names);

  # perform truncation according to options minnames, maxnames and uniquelist (if
  # requested)
  my $ul = -1;
  if (defined($names->get_uniquelist)) {
    $ul = $names->get_uniquelist;
  }
  my $mn = Biber::Config->getblxoption('maxnames');
  my $minn = Biber::Config->getblxoption('minnames');
  my $localmaxnames = $ul > $mn ? $ul : $mn;

  if ( $names->count_elements > $localmaxnames ) {
    $truncated = 1;
    # truncate to the uniquelist point if uniquelist is requested
    if (Biber::Config->getblxoption('uniquelist', $bee)) {
      $truncnames = $truncnames->first_n_elements($localmaxnames);
    }
    # otherwise truncate to minnames
    else {
      $truncnames = $truncnames->first_n_elements($minn);
    }
  }

  my $prefix_opt = Biber::Config->getblxoption('useprefix', $be->get_field('entrytype'), $citekey);

  foreach my $n ( @{$truncnames->names} ) {
    # Append prefix, if requested
    if ($n->get_prefix and $prefix_opt) {
      $str .= $n->get_prefix . '2';
    }
    # Append last name
    $str .= strip_nosort($n->get_lastname) . '2';
    # If we're generating information for extra* processing, use uniquename
    if ($extraflag) {
      # Append first name only if it's needed to get a unique name ...
      if ($n->get_firstname and $n->get_uniquename) {
        # ... and then only the initials if uniquename=1
        if ($n->get_uniquename == 1) {
          $str .= strip_nosort($n->get_firstname_it) . '2';
        }
        # ... or full first name if uniquename=2
        elsif ($n->get_uniquename == 2) {
          $str .= strip_nosort($n->get_firstname) . '2';
        }
      }
    }
    # We're generating sorting strings and so always use the full name
    else {
      # Append last name
      $str .= strip_nosort($n->get_firstname) . '2' if $n->get_firstname;
    }
    # Append suffix
    $str .= $n->get_suffix if $n->get_suffix;
    $str =~ s/2\z//xms;
    $str .= '1';
  }

  $str =~ s/\s+1/1/gxms;
  $str =~ s/1\z//xms;
  $str = normalize_string($str, $self->_nodecode($citekey));
  $str .= '1zzzz' if $truncated;
  return $str;
}

sub _liststring {
  my ( $self, $citekey, $field ) = @_;
  my $bibentries = $self->bib;
  my $be = $bibentries->entry($citekey);
  my @items = @{$be->get_field($field)};
  my $str = '';
  my $truncated = 0;

  # perform truncation according to options minitems, maxitems
  if ( $#items + 1 > Biber::Config->getblxoption('maxitems') ) {
    $truncated = 1;
    @items = splice(@items, 0, Biber::Config->getblxoption('minitems') );
  }

  # separate the items by a string to give some structure
  $str = join('2', @items);
  $str .= '1';

  $str =~ s/\s+1/1/gxms;
  $str =~ s/1\z//xms;
  $str = normalize_string($str, $self->_nodecode($citekey));
  $str .= '1zzzz' if $truncated;
  return $str;
}

=head2 process_entry_options

    Set per-entry options

    "dataonly" is a special case and expands to "skiplab,skiplos,skipbib"
    but only "skiplab" and "skiplos" are dealt with in Biber, "skipbib" is
    dealt with in biblatex.

    The skip* local options are dealt with by not generating at all:

    * labelyear
    * extrayear
    * labelalpha
    * extraalpha

=cut

sub process_entry_options {
  my $self = shift;
  my $be = shift;
  my $citekey = lc($be->get_field('origkey'));
  if ( my $options = $be->get_field('options') ) {
    my @entryoptions = split /\s*,\s*/, $options;
    foreach (@entryoptions) {
      m/^([^=]+)=?(.+)?$/;
      if ( $2 and $2 eq 'false' ) {
        if (lc($1) eq 'dataonly') {
          Biber::Config->setblxoption('skiplab', 0, 'PER_ENTRY', $citekey);
          Biber::Config->setblxoption('skiplos', 0, 'PER_ENTRY', $citekey);
        }
        else {
          Biber::Config->setblxoption($1, 0, 'PER_ENTRY', $citekey);
        }
      }
      elsif ( ($2 and $2 eq 'true') or not $2) {
        if (lc($1) eq 'dataonly') {
          Biber::Config->setblxoption('skiplab', 1, 'PER_ENTRY', $citekey);
          Biber::Config->setblxoption('skiplos', 1, 'PER_ENTRY', $citekey);
        }
        else {
          Biber::Config->setblxoption($1, 1, 'PER_ENTRY', $citekey);
        }
      }
      elsif ($2) {
        if (lc($1) eq 'dataonly') {
          Biber::Config->setblxoption('skiplab', $2, 'PER_ENTRY', $citekey);
          Biber::Config->setblxoption('skiplos', $2, 'PER_ENTRY', $citekey);
        }
        else {
          Biber::Config->setblxoption($1, $2, 'PER_ENTRY', $citekey);
        }
      }
      else {
        if (lc($1) eq 'dataonly') {
          Biber::Config->setblxoption('skiplab', 1, 'PER_ENTRY', $citekey);
          Biber::Config->setblxoption('skiplos', 1, 'PER_ENTRY', $citekey);
        }
        else {
          Biber::Config->setblxoption($1, 1, 'PER_ENTRY', $citekey);
        }
      }
    }
  }
}


<<<<<<< HEAD
#=====================================================
# OUTPUT SUBS
#=====================================================

sub _printfield {
  my ($self, $field, $str) = @_;
  if (Biber::Config->getoption('wraplines')) {
    ## 12 is the length of '  \field{}{}'
    if ( 12 + length($field) + length($str) > 2*$Text::Wrap::columns ) {
      return "  \\field{$field}{%\n" . wrap('  ', '  ', $str) . "%\n  }\n";
    }
    elsif ( 12 + length($field) + length($str) > $Text::Wrap::columns ) {
      return wrap('  ', '  ', "\\field{$field}{$str}" ) . "\n";
    }
    else {
      return "  \\field{$field}{$str}\n";
    }
  }
  else {
    return "  \\field{$field}{$str}\n";
  }
}

sub _print_biblatex_entry {
  my ($self, $citekey) = @_;
  my $be = $self->bibentry($citekey)
    or $logger->logcroak("Cannot find $citekey");
  my $opts    = '';
  my $citecasekey; # entry key forced to case of any citations(s) which reference it
  if ( $be->get_field('citecasekey') ) {
    $citecasekey = $be->get_field('citecasekey');
  }

  if ( is_def_and_notnull($be->get_field('options')) ) {
    $opts = $be->get_field('options');
  }

  my $str = "";

  $str .= "% sortstring = " . $be->get_field('sortstring') . "\n"
    if (Biber::Config->getoption('debug') || Biber::Config->getblxoption('debug'));

  $str .= "\\entry{$citecasekey}{" . $be->get_field('entrytype') . "}{$opts}\n";

  # Generate set information
  if ( $be->get_field('entrytype') eq 'set' ) {   # Set parents get \set entry ...
    $str .= "  \\set{" . $be->get_field('entryset') . "}\n";
  }
  else { # Everything else that isn't a set parent ...
    if (my $es = $be->get_field('entryset')) { # ... gets a \inset if it's a set member
      $str .= "  \\inset{$es}\n";
    }
  }

  if (my $lnf = $be->get_field('labelname')) {

    # Output a copy of the labelname information to avoid having to do real coding in biblatex
    # Otherwise, you'd have to search to find the labelname name information using TeX and that
    # isn't nice.
    my $total = $lnf->count_elements;
    my @plo; # per-list options

    # Add uniquelist, if defined
    if (defined($lnf->get_uniquelist)){
      push @plo, 'uniquelist=' . $lnf->get_uniquelist;
    }

    my $plo =join(',', @plo);
    $str .= "  \\name{labelname}{$total}{$plo}{%\n";
    foreach my $ln (@{$lnf->names}) {
      $str .= $ln->name_to_bbl('labelname_special');
    }
    $str .= "  }\n";
  }

  foreach my $namefield (@NAMEFIELDS) {
    next if $SKIPFIELDS{$namefield};
    if ( my $nf = $be->get_field($namefield) ) {
      if ( $nf->last_element->get_namestring eq 'others' ) {
        $str .= "  \\true{more$namefield}\n";
        $nf->del_last_element;
      }
      my $total = $nf->count_elements;
      $str .= "  \\name{$namefield}{$total}{}{%\n";
      foreach my $n (@{$nf->names}) {
        $str .= $n->name_to_bbl;
      }
      $str .= "  }\n";
    }
  }

  foreach my $listfield (@LISTFIELDS) {
    next if $SKIPFIELDS{$listfield};
    if ( is_def_and_notnull($be->get_field($listfield)) ) {
      my @lf    = @{ $be->get_field($listfield) };
      if ( $be->get_field($listfield)->[-1] eq 'others' ) {
        $str .= "  \\true{more$listfield}\n";
        pop @lf; # remove the last element in the array
      };
      my $total = $#lf + 1;
      $str .= "  \\list{$listfield}{$total}{%\n";
      foreach my $f (@lf) {
        $str .= "    {$f}%\n";
      }
      $str .= "  }\n";
    }
  }

  my $namehash = $be->get_field('namehash');
  $str .= "  \\strng{namehash}{$namehash}\n";
  my $fullhash = $be->get_field('fullhash');
  $str .= "  \\strng{fullhash}{$fullhash}\n";

  if ( Biber::Config->getblxoption('labelalpha', $be->get_field('entrytype')) ) {
    # Might not have been set due to skiplab/dataonly
    if (my $label = $be->get_field('labelalpha')) {
      $str .= "  \\field{labelalpha}{$label}\n";
    }
  }
  $str .= "  \\field{sortinit}{" . $be->get_field('sortinit') . "}\n";

  # The labelyear option determines whether "extrayear" is output
  # Skip generating extrayear for entries with "skiplab" set
  if ( Biber::Config->getblxoption('labelyear', $be->get_field('entrytype'))) {
    # Might not have been set due to skiplab/dataonly
    if (my $ey = $be->get_field('extrayear')) {
      my $nameyear = $be->get_field('nameyear');
      if ( Biber::Config->get_seennameyear($nameyear) > 1) {
        $str .= "  \\field{extrayear}{$ey}\n";
      }
    }
    if (my $ly = $be->get_field('labelyear')) {
      $str .= "  \\field{labelyear}{$ly}\n";
    }
  }

  # The labelalpha option determines whether "extraalpha" is output
  # Skip generating extraalpha for entries with "skiplab" set
  if ( Biber::Config->getblxoption('labelalpha', $be->get_field('entrytype'))) {
    # Might not have been set due to skiplab/dataonly
    if (my $ea = $be->get_field('extraalpha')) {
      my $nameyear = $be->get_field('nameyear');
      if ( Biber::Config->get_seennameyear($nameyear) > 1) {
        $str .= "  \\field{extraalpha}{$ea}\n";
      }
    }
  }

  if ( Biber::Config->getblxoption('labelnumber', $be->get_field('entrytype')) ) {
    if ($be->get_field('shorthand')) {
      $str .= "  \\field{labelnumber}{"
        . $be->get_field('shorthand') . "}\n";
    }
    elsif ($be->get_field('labelnumber')) {
      $str .= "  \\field{labelnumber}{"
        . $be->get_field('labelnumber') . "}\n";
    }
  }

  if (defined($be->get_field('singletitle'))) {
    $str .= "  \\true{singletitle}\n";
  }

  foreach my $ifield (@DATECOMPONENTFIELDS) {
    next if $SKIPFIELDS{$ifield};
    # Here we do want to output if the field is null as this means something
    # for example in open-ended ranges
    if ( $be->field_exists($ifield) ) {
      $str .= $self->_printfield( $ifield, $be->get_field($ifield) );
    }
  }

  foreach my $lfield (@LITERALFIELDS) {
    next if $SKIPFIELDS{$lfield};
    if ( is_def_and_notnull($be->get_field($lfield)) ) {
      next if ( $lfield eq 'crossref' and
        ($be->get_field('entrytype') ne 'set') and
        $self->has_citekey($be->get_field('crossref'))
        ); # we skip crossref when it belongs to @auxcitekeys

      my $lfieldprint = $lfield;
      if ($lfield eq 'journal') {
        $lfieldprint = 'journaltitle'
      };

      $str .= $self->_printfield( $lfieldprint, $be->get_field($lfield) );
    }
  }

  # this is currently "pages" only
  foreach my $rfield (@RANGEFIELDS) {
    next if $SKIPFIELDS{$rfield};
    if ( is_def_and_notnull($be->get_field($rfield)) ) {
      my $rf = $be->get_field($rfield);
      $rf =~ s/[-–]+/\\bibrangedash /g;
      $str .= "  \\field{$rfield}{$rf}\n";
    }
  }

  foreach my $vfield (@VERBATIMFIELDS) {
    next if $SKIPFIELDS{$vfield};
    if ( is_def_and_notnull($be->get_field($vfield)) ) {
      my $rf = $be->get_field($vfield);
      $str .= "  \\verb{$vfield}\n";
      $str .= "  \\verb $rf\n  \\endverb\n";
    }
  }
  if ( is_def_and_notnull($be->get_field('keywords')) ) {
    $str .= "  \\keyw{" . $be->get_field('keywords') . "}\n";
  }

  # Append any warnings to the entry, if any
  if ($be->get_field('warnings')) {
    foreach my $warning (@{$be->get_field('warnings')}) {
      $str .= "  \\warn{\\item $warning}\n";
    }
  }

  $str .= "\\endentry\n\n";

  #     $str = encode_utf8($str) if Biber::Config->getoption('unicodebbl');
  return $str;
}

=======
>>>>>>> 9fe2f6ca
=head1 AUTHOR

François Charette, C<< <firmicus at gmx.net> >>
Philip Kime C<< <philip at kime.org.uk> >>

=head1 BUGS

Please report any bugs or feature requests on our sourceforge tracker at
L<https://sourceforge.net/tracker2/?func=browse&group_id=228270>.

=head1 COPYRIGHT & LICENSE

Copyright 2009-2010 François Charette and Philip Kime, all rights reserved.

This program is free software; you can redistribute it and/or
modify it under the terms of either:

=over 4

=item * the GNU General Public License as published by the Free
Software Foundation; either version 1, or (at your option) any
later version, or

=item * the Artistic License version 2.0.

=back

=cut

1;

# vim: set tabstop=2 shiftwidth=2 expandtab:<|MERGE_RESOLUTION|>--- conflicted
+++ resolved
@@ -793,233 +793,6 @@
 }
 
 
-<<<<<<< HEAD
-#=====================================================
-# OUTPUT SUBS
-#=====================================================
-
-sub _printfield {
-  my ($self, $field, $str) = @_;
-  if (Biber::Config->getoption('wraplines')) {
-    ## 12 is the length of '  \field{}{}'
-    if ( 12 + length($field) + length($str) > 2*$Text::Wrap::columns ) {
-      return "  \\field{$field}{%\n" . wrap('  ', '  ', $str) . "%\n  }\n";
-    }
-    elsif ( 12 + length($field) + length($str) > $Text::Wrap::columns ) {
-      return wrap('  ', '  ', "\\field{$field}{$str}" ) . "\n";
-    }
-    else {
-      return "  \\field{$field}{$str}\n";
-    }
-  }
-  else {
-    return "  \\field{$field}{$str}\n";
-  }
-}
-
-sub _print_biblatex_entry {
-  my ($self, $citekey) = @_;
-  my $be = $self->bibentry($citekey)
-    or $logger->logcroak("Cannot find $citekey");
-  my $opts    = '';
-  my $citecasekey; # entry key forced to case of any citations(s) which reference it
-  if ( $be->get_field('citecasekey') ) {
-    $citecasekey = $be->get_field('citecasekey');
-  }
-
-  if ( is_def_and_notnull($be->get_field('options')) ) {
-    $opts = $be->get_field('options');
-  }
-
-  my $str = "";
-
-  $str .= "% sortstring = " . $be->get_field('sortstring') . "\n"
-    if (Biber::Config->getoption('debug') || Biber::Config->getblxoption('debug'));
-
-  $str .= "\\entry{$citecasekey}{" . $be->get_field('entrytype') . "}{$opts}\n";
-
-  # Generate set information
-  if ( $be->get_field('entrytype') eq 'set' ) {   # Set parents get \set entry ...
-    $str .= "  \\set{" . $be->get_field('entryset') . "}\n";
-  }
-  else { # Everything else that isn't a set parent ...
-    if (my $es = $be->get_field('entryset')) { # ... gets a \inset if it's a set member
-      $str .= "  \\inset{$es}\n";
-    }
-  }
-
-  if (my $lnf = $be->get_field('labelname')) {
-
-    # Output a copy of the labelname information to avoid having to do real coding in biblatex
-    # Otherwise, you'd have to search to find the labelname name information using TeX and that
-    # isn't nice.
-    my $total = $lnf->count_elements;
-    my @plo; # per-list options
-
-    # Add uniquelist, if defined
-    if (defined($lnf->get_uniquelist)){
-      push @plo, 'uniquelist=' . $lnf->get_uniquelist;
-    }
-
-    my $plo =join(',', @plo);
-    $str .= "  \\name{labelname}{$total}{$plo}{%\n";
-    foreach my $ln (@{$lnf->names}) {
-      $str .= $ln->name_to_bbl('labelname_special');
-    }
-    $str .= "  }\n";
-  }
-
-  foreach my $namefield (@NAMEFIELDS) {
-    next if $SKIPFIELDS{$namefield};
-    if ( my $nf = $be->get_field($namefield) ) {
-      if ( $nf->last_element->get_namestring eq 'others' ) {
-        $str .= "  \\true{more$namefield}\n";
-        $nf->del_last_element;
-      }
-      my $total = $nf->count_elements;
-      $str .= "  \\name{$namefield}{$total}{}{%\n";
-      foreach my $n (@{$nf->names}) {
-        $str .= $n->name_to_bbl;
-      }
-      $str .= "  }\n";
-    }
-  }
-
-  foreach my $listfield (@LISTFIELDS) {
-    next if $SKIPFIELDS{$listfield};
-    if ( is_def_and_notnull($be->get_field($listfield)) ) {
-      my @lf    = @{ $be->get_field($listfield) };
-      if ( $be->get_field($listfield)->[-1] eq 'others' ) {
-        $str .= "  \\true{more$listfield}\n";
-        pop @lf; # remove the last element in the array
-      };
-      my $total = $#lf + 1;
-      $str .= "  \\list{$listfield}{$total}{%\n";
-      foreach my $f (@lf) {
-        $str .= "    {$f}%\n";
-      }
-      $str .= "  }\n";
-    }
-  }
-
-  my $namehash = $be->get_field('namehash');
-  $str .= "  \\strng{namehash}{$namehash}\n";
-  my $fullhash = $be->get_field('fullhash');
-  $str .= "  \\strng{fullhash}{$fullhash}\n";
-
-  if ( Biber::Config->getblxoption('labelalpha', $be->get_field('entrytype')) ) {
-    # Might not have been set due to skiplab/dataonly
-    if (my $label = $be->get_field('labelalpha')) {
-      $str .= "  \\field{labelalpha}{$label}\n";
-    }
-  }
-  $str .= "  \\field{sortinit}{" . $be->get_field('sortinit') . "}\n";
-
-  # The labelyear option determines whether "extrayear" is output
-  # Skip generating extrayear for entries with "skiplab" set
-  if ( Biber::Config->getblxoption('labelyear', $be->get_field('entrytype'))) {
-    # Might not have been set due to skiplab/dataonly
-    if (my $ey = $be->get_field('extrayear')) {
-      my $nameyear = $be->get_field('nameyear');
-      if ( Biber::Config->get_seennameyear($nameyear) > 1) {
-        $str .= "  \\field{extrayear}{$ey}\n";
-      }
-    }
-    if (my $ly = $be->get_field('labelyear')) {
-      $str .= "  \\field{labelyear}{$ly}\n";
-    }
-  }
-
-  # The labelalpha option determines whether "extraalpha" is output
-  # Skip generating extraalpha for entries with "skiplab" set
-  if ( Biber::Config->getblxoption('labelalpha', $be->get_field('entrytype'))) {
-    # Might not have been set due to skiplab/dataonly
-    if (my $ea = $be->get_field('extraalpha')) {
-      my $nameyear = $be->get_field('nameyear');
-      if ( Biber::Config->get_seennameyear($nameyear) > 1) {
-        $str .= "  \\field{extraalpha}{$ea}\n";
-      }
-    }
-  }
-
-  if ( Biber::Config->getblxoption('labelnumber', $be->get_field('entrytype')) ) {
-    if ($be->get_field('shorthand')) {
-      $str .= "  \\field{labelnumber}{"
-        . $be->get_field('shorthand') . "}\n";
-    }
-    elsif ($be->get_field('labelnumber')) {
-      $str .= "  \\field{labelnumber}{"
-        . $be->get_field('labelnumber') . "}\n";
-    }
-  }
-
-  if (defined($be->get_field('singletitle'))) {
-    $str .= "  \\true{singletitle}\n";
-  }
-
-  foreach my $ifield (@DATECOMPONENTFIELDS) {
-    next if $SKIPFIELDS{$ifield};
-    # Here we do want to output if the field is null as this means something
-    # for example in open-ended ranges
-    if ( $be->field_exists($ifield) ) {
-      $str .= $self->_printfield( $ifield, $be->get_field($ifield) );
-    }
-  }
-
-  foreach my $lfield (@LITERALFIELDS) {
-    next if $SKIPFIELDS{$lfield};
-    if ( is_def_and_notnull($be->get_field($lfield)) ) {
-      next if ( $lfield eq 'crossref' and
-        ($be->get_field('entrytype') ne 'set') and
-        $self->has_citekey($be->get_field('crossref'))
-        ); # we skip crossref when it belongs to @auxcitekeys
-
-      my $lfieldprint = $lfield;
-      if ($lfield eq 'journal') {
-        $lfieldprint = 'journaltitle'
-      };
-
-      $str .= $self->_printfield( $lfieldprint, $be->get_field($lfield) );
-    }
-  }
-
-  # this is currently "pages" only
-  foreach my $rfield (@RANGEFIELDS) {
-    next if $SKIPFIELDS{$rfield};
-    if ( is_def_and_notnull($be->get_field($rfield)) ) {
-      my $rf = $be->get_field($rfield);
-      $rf =~ s/[-–]+/\\bibrangedash /g;
-      $str .= "  \\field{$rfield}{$rf}\n";
-    }
-  }
-
-  foreach my $vfield (@VERBATIMFIELDS) {
-    next if $SKIPFIELDS{$vfield};
-    if ( is_def_and_notnull($be->get_field($vfield)) ) {
-      my $rf = $be->get_field($vfield);
-      $str .= "  \\verb{$vfield}\n";
-      $str .= "  \\verb $rf\n  \\endverb\n";
-    }
-  }
-  if ( is_def_and_notnull($be->get_field('keywords')) ) {
-    $str .= "  \\keyw{" . $be->get_field('keywords') . "}\n";
-  }
-
-  # Append any warnings to the entry, if any
-  if ($be->get_field('warnings')) {
-    foreach my $warning (@{$be->get_field('warnings')}) {
-      $str .= "  \\warn{\\item $warning}\n";
-    }
-  }
-
-  $str .= "\\endentry\n\n";
-
-  #     $str = encode_utf8($str) if Biber::Config->getoption('unicodebbl');
-  return $str;
-}
-
-=======
->>>>>>> 9fe2f6ca
 =head1 AUTHOR
 
 François Charette, C<< <firmicus at gmx.net> >>
