\documentclass{ltxdockit}
\usepackage{btxdockit}
\usepackage[british]{babel}
\usepackage[strict=true,autostyle=true]{csquotes}
\usepackage{ifthen}
\usepackage{fontspec}
\usepackage{tikz}
\usepackage{graphicx}
\usepackage{booktabs}
\usepackage{fixfoot}
\usepackage{xcolor}
\usepackage{listings}
\usepackage{metalogo}
\usepackage{colortbl}

\usepackage[retainmissing]{MnSymbol}
\setmainfont[Ligatures=TeX]{CMU Serif}
\setsansfont[Ligatures=TeX]{CMU Sans Serif}
\setmonofont{CMU Typewriter Text}

\def\BibLaTeX{\textsc{Bib}\latex}
\def\BibTeX{\textsc{Bib}\kern-.08em \TeX}

\renewcommand{\labelitemii}{$\circ$}
\newcommand*{\biber}{Biber\xspace}
\newcommand*{\biblatex}{Biblatex\xspace}
\MakeAutoQuote{«}{»}

\gdef\biberversion{2.14}    % BIBER VERSION
\gdef\biblatexversion{3.14}   % BIBLATEX VERSION

% colour for tables
\definecolor{Gray}{gray}{0.85}

\newcolumntype{a}{>{\columncolor{Gray}}l}

% Set up tikz things
\usetikzlibrary{shapes.geometric}
\usetikzlibrary{arrows}
\usetikzlibrary{fit}
\usetikzlibrary{calc}
\tikzstyle{file} = [rectangle, black, very thick, draw=blue, fill=blue!20,
                    minimum width=6em, minimum height=3em, align=center]
\tikzstyle{funit} = [rectangle, rounded corners=1ex, black, very thick,
                     shape border rotate=-90, draw=green, fill=green!20,
                     minimum size=3em, align=center]

\DeclareFixedFootnote{\tpb}{Binary maintained by third party. See README in
  binary download directory for this platform for support/contact
  details. Usually, the binary maintainer is also the binary build
  provider for \TeX Live.}

\titlepage{%
  title={biber},
  subtitle={A backend bibliography processor for biblatex},
  url={http://biblatex-biber.sourceforge.net},
  author={Philip Kime, François Charette},
  email={Philip@kime.org.uk},
  revision={biber \biberversion\ (biblatex \biblatexversion)},
  date={\today}}

\hypersetup{%
  pdftitle={biber},
  pdfsubject={A backend bibliography processor for biblatex},
  pdfauthor={Philip Kime},
  pdfkeywords={biblatex, bibliography}}


% Control list spacing
\usepackage{enumitem}
\setdescription{noitemsep}
\setenumerate{noitemsep}
\setitemize{noitemsep}

\def\biberex#1{\hbox{\hspace{-4em}\texttt{\small \detokenize{#1}}}}

\begin{document}
\definecolor{grey}{rgb}{0.7,0.7,0.7}
\printtitlepage
\tableofcontents

\section{Important Changes}\label{special}

Please see the \verb+Changes+ file which accompanies \biber\ for the
details on changes in each version. This section is just for important
things like incompatible changes which users should be aware of.

<<<<<<< HEAD
\minisec{2.14}
The \file{DOT} output format is no longer available. It was not much used
and of questionable use anyway. Future enhancements make supporting this
difficult and the more complex \biber becomes, the more unreadable this
sort of output is.
=======
\minisec{2.15}
Datamodel override via the user configuration file has been made more
robust. User datamodel declarations in the user configuration file by
default only override or modify the default datamodel. To remove elements
from the default datamodel or to make major changes to the default
datamodel, use the \biber option \opt{--no-default-datamodel} which will
not load any default datamodel and assumes that a complete datamodel will
be provided in the user configuration file.
>>>>>>> e0b481cd

\minisec{2.13}
In tool mode (\opt{--tool}), \biber now allows datamodel configuration in
a user configuration file to add to or override the default datamodel
contained in the main \file{biber-tool.conf} file. Previously it was
necessary to copy the entire default data model into a user configuration
file and then alter it.

\minisec{2.6}
When outputting \bibtex\ data in tool mode (\opt{--tool}), \biber now
follows a full internal processing chain involving the data model. In
previous versions, \bibtex output would just output the raw
\bibtex input data, only allowing for some re-formatting options and
therefore no tool mode conversions from other formats into \bibtex format
were possible. This change has some normalisation consequences:

\begin{itemize}
\item Dates are normalised into \bibfield{DATE} fields. Legacy
  \bibfield{YEAR} fields are never output in \bibtex format data output.
\item Fields which are not defined in the data model described in the
  default \file{biber-tool.conf} are ignored and are neither read nor
  output. If custom fields are required, they should be defined in the data
  model by using a custom tool mode config file (see below). If you would
  like to have ignored fields reported on, use the
  \opt{--validate-datamodel} option.
\end{itemize}

\minisec{1.9}
\biber no longer checks the environment for locales to use for sorting. This
was always rather against the spirit of \tex since it means that the same
document might look different when compiled by different people. However,
\biblatex now passes Babel/Polyglossia language identifiers (or real locale
identifiers if you prefer) in the \file{.bcf} and \biber can use these to
set the sorting locale globally or on a per-sortscheme basis. This is better
than using environment variables since Babel/Polyglossia are more \latex
relevant language environments anyway.

\minisec{1.8}
Various option name changes. Old names are retained for backwards
compatibility. See the output of the \opt{--help} option.

\minisec{1.0}
The \opt{--validate-structure} option is now called \opt{--validate-datamodel}

\minisec{1.8}
\textcolor{red}{Several option names have changed}. Several options have
changed names to facilitate better semantic classification of options. The
previous names are supported as legacy aliases. See the \opt{--help}
output of the \biber command.

\minisec{0.9.8}
\textcolor{red}{The \opt{sourcemap} option syntax has changed}.The syntax
was too confusing. It is now simplified and more powerful. It is uses a
sequential processing model to apply mappings to an entry. See section
\ref{ref:map}.

\minisec{0.9.7}
\textcolor{red}{The user config file has a completely new format}.The
  reason for this is that the older \verb+Config::General+ format
  could not be extended to deal with more sophisticated features like
  per-datasource restrictions. An XML format is much better and in
  fact easier to understand. The old format of the \opt{map} option
  (now called \opt{sourcemap}) was rather confusing because
  of limitations in the old config file format. Please see section
  \ref{ref:map} and convert your config files to the new format.

\minisec{0.9.6}
\textcolor{red}{Matching of citation keys and datasource entry keys is now
  \emph{case-sensitive}}. This is to enforce consistency across the entire
Bib\latex\ and \biber\ processing chain. All of the usual referencing
mechanisms in \latex\ are case-sensitive and so is the matching in
Bib\latex\ of citations to entries in the \texttt{.bbl} file generated by
\biber. It is inconsistent and messy to enforce case-insensitivity in only
\biber's matching of citations keys to datasource entry keys. If \biber\
detects what looks like a case mismatch between citation keys, it will warn
you.

\noindent \textcolor{red}{Summary of warnings/errors is now a new format}.
When \biber\ finishes writing the \verb+.bbl+, it gives a summary
count of errors/warnings. It used to do this in the same format as
Bib\TeX, for compatibility. Now it uses a more consistent and easier
to parse format which matches all other \biber\ messages. Please note
if you need to support \biber\ in an external tool. I have updated the
notes on AUC\TeX\ support below to reflect this.

\section{Introduction}\label{int}

\subsection{About}

\biber\ is conceptually a \BibTeX\ replacement for
\biblatex. It is written in Perl with the aim of providing a
customised and sophisticated data preparation backend for \biblatex.
You do \emph{not} need to install Perl to use \biber---binaries
are provided for many operating systems via the main \TeX\
distributions (\TeX Live, Mac\TeX, MiK\TeX) and also via download from SourceForge.
Functionally, \biber\ offers a superset of \BibTeX's capabilities but is
tightly coupled with \biblatex\ and cannot be used as a stand-alone tool
with standard \verb+.bst+ styles. \biber's primary role is to support
\biblatex\ by performing the following tasks:

\begin{itemize}
\item Parsing data from datasources
\item Processing cross-references, entry sets, related entries
\item Generating data for name, name list and name/year disambiguation
\item Structural validation according to \biblatex\ data model
\item Sorting reference lists
\item Outputting data to a \verb+.bbl+ for \biblatex\ to consume
\end{itemize}

\biber\ also has the ability to output different formats than \file{.bbl}
and can, for example, output a new \bibtex\ file which contains only
cited entries from the datasources (using the \opt{--output-format=bibtex}
option). There is also a «<tool» mode which operates on datasources instead
of individual documents, allowing you to transform, convert, reformat and
generally change the contents of a datasource (see \ref{ref:tool}).

\subsection{Requirements}\label{ref:req}

\biber\ is distributed primarily as a stand-alone binary and is
included in \TeX Live, Mac\TeX\ and MiK\TeX. If you are using any of these
distributions, you do not need any additional software installed to use
\biber. You do \emph{not} need a Perl installation at all to use
the binary distribution of \biber\footnote{If you prefer, you can run
\biber\ as a normal Perl program and doing this \emph{does} require
you to have a Perl interpreter installed. See section \ref{binaries}.}.

\biber's git repository and bug/feature tracker is on
github\footnote{\url{https://github.com/plk/biber}}. \biber's documentation,
binary downloads and supporting files are on
SourceForge\footnote{\url{http://sourceforge.net/projects/biblatex-biber/}}
\biber\ is included into \TeX Live, the binaries coming from SourceForge.

\subsection{Compatibility Matrix}

\biber\ versions are closely coupled with \biblatex\ versions. You
need to have the right combination of the two. \biber\ will warn you
during processing if it encounters information which comes from a
\biblatex\ version which is incompatible. Table \ref{tab:compat} shows a
compatibility matrix for the recent versions.

\begin{table}
\begin{center}
\small
\begin{tabular}{lllll}
\toprule
\biber\ version & \biblatex\ version\\
\midrule
2.14 & 3.14\\
2.13 & 3.13\\
2.12 & 3.12\\
2.11 & 3.11\\
2.10 & 3.10\\
2.9 & 3.9\\
2.8 & 3.8\\
2.7 & 3.7\\
2.6 & 3.5, 3.6\\
2.5 & 3.4\\
2.4 & 3.3\\
2.3 & 3.2\\
2.2 & 3.1\\
2.1 & 3.0\\
2.0 & 3.0\\
1.9 & 2.9\\
1.8 & 2.8x\\
1.7 & 2.7\\
1.6 & 2.6\\
1.5 & 2.5\\
1.4 & 2.4\\
1.3 & 2.3\\
1.2 & 2.1, 2.2\\
1.1 & 2.1\\
1.0 & 2.0\\
0.9.9 & 1.7x\\
0.9.8 & 1.7x\\
0.9.7 & 1.7x\\
0.9.6 & 1.7x\\
0.9.5 & 1.6x\\
0.9.4 & 1.5x\\
0.9.3 & 1.5x\\
0.9.2 & 1.4x\\
0.9.1 & 1.4x\\
0.9 & 1.4x\\
\bottomrule
\end{tabular}
\end{center}
\caption{\biber/\biblatex\ compatibility matrix}
\label{tab:compat}
\end{table}

\subsection{License}

\biber\ is released under the free software Artistic License 2.0\footnote{\url{http://www.opensource.org/licenses/artistic-license-2.0.php}}

\subsection{History}

\BibTeX\ has been the default (only \ldots) integrated choice for
bibliography processing in \TeX\ for a long time. It has well known
limitations which stem from its data format, data model and lack of Unicode
support\footnote{In fact, there is now a Unicode version}. The
\verb+.bst+ language for writing bibliography styles is painful to learn
and use. It is not a general programming language and this makes it really
very hard to do sophisticated automated processing of bibliographies.

\biblatex\ was a major advance for \latex\ users as it moved much
of the bibliography processing into \latex\ macros. However,
\biblatex\ still used \BibTeX\ as a sorting engine for the
bibliography and also to generate various labels for
entries. \BibTeX's capabilities even for this reduced set of
tasks was still quite restricted due to the lack of Unicode support and
the more and more complex programming issues involved in label
preparation and file encoding.

\biber\ was designed specifically for \biblatex\ in order to
provide a powerful backend engine which could deal with any required
tasks to do with \verb+.bbl+ preparation. Its main features are:

\begin{itemize}
\item Deals with the full range of UTF-8
\item Sorts in a completely customisable manner using, when available,
  CLDR collation tailoring
\item Allows for per-entrytype options
\item Automatically encodes the \verb+.bbl+ into any supported encoding
  format\footnote{«Supported» here means encodings supported by the
    Perl \texttt{Encode} module}
\item Processes all bibliography sections in one pass of the tool
\item Handles UTF-8 citekeys and filenames (given a suitable fully
  UTF-8 compliant \TeX\ engine)
\item Creates entry sets dynamically and allows easily defined static entry sets,
  all processed in one pass
\item «Syntactic» inheritance via new \bibtype{XDATA} entrytype and
  field. This can be thought of as a field-based generalisation of the
  \BibTeX\ \bibtype{STRING} functionality (which is also supported).
\item «Semantic» inheritance via a generalisation of the \BibTeX\
  crossreference mechanism. This is highly customisable by the
  user---it is possible to choose which fields to inherit for which
  entrytypes and to inherit fields under different names etc. Nested
  crossreferences are also supported.
\item Handles complex auto-expansion and contraction of names and
  namelists (See section 4.11.4 of the \biblatex\ manual for an excellent
  explanation with examples, this is quite an impressive feature \ldots)
\item Extensible modular datasource architecture for ease of adding
  more datasource types
\item Support for remote datasources
\item User-definable mapping and suppression of fields and entrytypes in
  datasources. You can use this to, for example, ignore all
  \bibfield{ABSTRACT} fields completely. See section \ref{ref:map}
\item Support for related entries, to enable generic treatment of things
  like «translated as», «reprinted as», «reprint of»
  etc.
\item Customisable labels
\item Multiple bibliography lists in the same section with different
  sorting and filtering
\item No more restriction to a static data model of specific fields and
  entrytypes
\item Structural validation of the data against the data model with a
  customisable validation model
\item Tool mode for operations on datasources directly
\end{itemize}

\noindent Figure \ref{fig:overview} shows the main functional units of
processing in \biber. The most difficult tasks which \biber\
performs are the processing of \biblatex's \opt{uniquename} and
\opt{uniquelist} options\footnote{A rather tricky unbounded loop but with
  a guaranteed eventual stable exit state.}, the sorting of
lists\footnote{This is multi-field ST sort with an embedded cache for
 performance.} and the initial data parse and remap into an
internal data model. \biber\ is getting on for around 20,000 lines of
mostly OO Perl and relies on certain splendid Perl modules
such as \verb+Unicode::Collate+, \verb+Text::BibTeX+ and
\verb+XML::LibXML+.

\begin{figure}[!htpb]
  \centering\small
  \begin{tikzpicture}
    \node[file] (dsfiles) {datasources};
    \node[file] (bcf) [right of=dsfiles,node distance=8em] {\texttt{.bcf} control file};
    \node[funit] (decode) [below of=dsfiles,node distance=8em] {Decode to UTF-8} edge [<-,very thick] (dsfiles) edge [<-,very thick] (bcf);
    \node[funit] (mapp) [below of=decode,node distance=6em] {remap/parse} edge [<-,very thick] (decode);
    \node[file] (config) [left of=mapp,node distance=12em] {User \texttt{biber.conf} file} edge [->,very thick] (mapp);
    \node[funit] (dyn) [below of=mapp,node distance=6em] {Instantiate dynamic sets and\\related entries} edge [<-,very thick] (mapp);
    \node[funit] (xdata) [below of=dyn,node distance=6em] {Process XDATA} edge [<-,very thick] (dyn);
    \node[funit] (crossrefs) [below of=xdata,node distance=6em] {Process cross-references and\\sets} edge [<-,very thick] (xdata);
    \node[funit] (validate) [below of=crossrefs,node distance=6em] {Validate data model} edge [<-,very thick] (crossrefs);
    \node[funit] (pre) [below of=validate,node distance=6em] {Resolve label* fields\\generate hashes\\enforce mincrossrefs} edge [<-,very thick] (validate);
    \node[funit] (unique) [right of=decode,node distance=16em] {Generate uniqueness data};
    \draw[->,very thick] (pre.east) -- ($ (pre.east) + (2em,0) $) -- ($ (unique.west) - (2em,0) $) -- (unique.west);
    \node[funit] (visible) [below of=unique,node distance=6em] {Generate name visibility data} edge [<-,very thick] (unique);
    \node[funit] (post) [below of=visible,node distance=6em] {Generate more hashes and\\labels} edge [<-,very thick] (visible);
    \node[funit] (sort) [below of=post,node distance=6em] {Perform sorting} edge [<-,very thick] (post);
    \node[funit] (output) [below of=sort,node distance=6em] {Construct output objects} edge [<-,very thick] (sort);
    \node[funit] (encode) [below of=output,node distance=6em] {Encode to output encoding} edge [<-,very thick] (output);
    \node[file] (bbl) [below of=encode,node distance=8em] {output file} edge [<-,very thick] (encode);
  \end{tikzpicture}
  \caption{Overview of \biber's main functional units}
  \label{fig:overview}
\end{figure}

It may be useful to know something about the different routes a datasource
entry can take as it passes through \biber.

\begin{enumerate}
\item\label{list:cited} All cited entries which are subsequently found in a
  datasource are instantiated in the internal \biber\ data model.
\item Some uncited entries on which cited entries depend are
  instantiated in the internal \biber\ data model:
  \begin{itemize}
  \item Entries with entrytype \bibtype{XDATA} which are referenced from cited
    entries.
  \item Entries mentioned in the \bibfield{CROSSREF} or
    \bibfield{XREF} field of a cited entry (unless they are also cited
    themselves in which case they are already instantiated as per item
    \ref{list:cited} above).
      \item Clones of entries mentioned as a «related» entry of a cited
        entry.
      \item Members of sets, either explicit \bibtype{SET} entrytype entries or
        dynamic sets.
  \end{itemize}
\item Some uncited but instantiated entries are promoted to cited
  status so that they make it into the output:
  \begin{itemize}
  \item Entries instantiated by being members of a set.
  \item Entries instantiated by being mentioned as a \bibfield{CROSSREF} are
    promoted to cited status if \bibfield{CROSSREF}'ed or \bibfield{XREF}'ed at
    least \opt{mincrosref} times.
  \item Clones of entries mentioned as a «related» entry of a cited entry.
  \end{itemize}
\item Some of these auto-cited entries have the «dataonly» option set on
  them so that \biblatex\ will only use them for data and will not output
  them to the bibliography:
  \begin{itemize}
  \item Clones of entries mentioned as a «related» entry of a cited entry.
  \end{itemize}
\end{enumerate}

\subsection{Performance}

\biber\ can't really be compared with \BibTeX\ in any meaningful
way performance-wise. \biber\ is written in Perl and does a
\emph{great} deal more than \BibTeX\ which is written in C. One of
\biber's test cases is a 2150 entry, 15,000 line \verb+.bib+ file
which references a 630 entry macros file with a resulting 160 or so page (A4)
formatted bibliography. This takes \biber\ just under 30 seconds to process on
a reasonable computer. This is perfectly acceptable, especially for a
batch program.

\subsection{Acknowledgements}

François Charette originally wrote a first modest version of \biber. Philip Kime joined in
the development in 2009 and is largely responsible for making it what it is today. 

\section{Use}

Firstly, please note that \biber\ will \emph{not} attempt to sanitise
the content of \BibTeX\ datasources. That is, don't expect it to
auto-escape any \TeX\ special characters like «\verb+&+» or «\verb+%+» which
it finds in, for example, your \bibfield{TITLE} fields. It used to do this in
earlier versions in some cases but as of version 0.9, it doesn't because
it's fraught with problems and leads to inconsistent expectations and
behaviour between different datasource types. In your \BibTeX\ data
sources, please make sure your entries are legal \TeX\ code.

Running \opt{biber --help} will display all options and description of
each and is the primary source of usage information. \biber\
returns an exit code of 0 on success or 2 if there was an error.

Most \biber\ options can be specified in long or short format. When
mentioning options below, they are referred to as
«\opt{long form|short form}» when an option has both a long and short
form. As usual with such options, when the option requires an argument, the
long form is followed by an equals sign «\verb+=+» and then the argument,
the short form is followed by a space and then the argument. For example,
the \opt{--configfile|-g} option can be given in two ways:

\begin{verbatim}
biber --configfile=somefile.conf
biber -g somefile.conf
\end{verbatim}

With the \opt{backend=biber} option, \biblatex\ switches its backend
interface and passes all options and information relevant to \biber's
operation in a control file with extension \verb+.bcf+\footnote{\biblatex\ Control
  File}. This is conceptually equivalent to the \verb+.aux+ file which
\latex\ uses to pass information to \BibTeX. The \verb+.bcf+ file is
XML and contains many options and settings which configure how \biber\
is to process the bibliography and generate the \verb+.bbl+ file.

The usual way to call \biber\ is simply with the \verb+.bcf+ file
as the only argument. \biblatex\ always writes the control file with
a \verb+.bcf+ extension. Specifying the «\verb+.bcf+» extension to
\biber\ is optional. Assuming a control file called
\verb+test.bcf+, the following two commands are equivalent:

\begin{verbatim}
biber test.bcf
biber test
\end{verbatim}

\noindent Figure \ref{fig:biber-mdf} is a graphical overview of the data flow for
data model information. See Figure \ref{fig:overview} for a more complete
overview of \biber's processing steps.

\begin{figure}[!htpb]
  \centering\small
  \begin{tikzpicture}
    \node[file] (dsfile) {datasource};
    \node[funit] (remap) [below of=dsfile, node distance=8em] {remap} edge [<-,dashed] (dsfile);
    \node[file] (docremap) [left of=dsfile, node distance=15em] {document data model mapping\\from \texttt{.bcf}} edge [->,dashed] (remap);
    \node[file] (defaultremap) [left of=remap, node distance=15em] {default data model mapping\\from \texttt{.bcf}} edge [->,dashed] (remap);
    \node[file] (conf) [below of=remap,  node distance=7em] {data model mapping\\from \biber\ config file} edge [->,dashed] (remap);
    \node[funit] (parser) [right of=remap, node distance=8em] {parser} edge [<-,very thick] (remap);
    \node[funit] (validation) [right of=parser, node distance=8em] {validation} edge [<-,very thick] (parser);
    \node[file] (hard) [above of=validation, node distance=8em]
    {\biblatex\ data\\model from \texttt{.bcf}} edge [->,dashed]
    (parser) edge [->,dashed] (remap) edge [->,dashed] (validation);
    \node[file] (bbl) [below of=validation, node distance=8em] {output file} edge [<-,very thick] (validation);
  \end{tikzpicture}
  \caption{Model data flow in \biber}
  \label{fig:biber-mdf}
\end{figure}
\bigskip
\subsection{Options and config file}\label{conffile}
\biblatex\ options which \biber\ needs to know about are passed
via the \verb+.bcf+ file. See Table \ref{tab:bltxopts} for the \biblatex\
options which \biber\ uses and also for the scopes which are supported
for each option. \biber\ also has its own options which are set using
the following resource chain, given in decreasing precedence order:\\[2ex]

\begin{table}
\begin{center}
\small
\begin{tabular}{lllll}
\toprule
\biblatex\ option & Global & Per-type & Per-entry\\
\midrule
alphaothers        & \checkmark & \checkmark &  \\
dataonly           &   & \checkmark  & \checkmark\\
inheritance        & \checkmark &   &  \\
labelalpha         & \checkmark & \checkmark &  \\
labelalphatemplate & \checkmark & \checkmark &  \\
labeldate          & \checkmark & \checkmark &  \\
labeldatespec      & \checkmark & \checkmark &  \\
labelnamespec      & \checkmark & \checkmark &  \\
labelnumber        & \checkmark & \checkmark &  \\
labeltitle         & \checkmark & \checkmark &  \\
labeltitleyear     & \checkmark & \checkmark &  \\
maxalphanames      & \checkmark & \checkmark & \checkmark\\
maxbibnames        & \checkmark & \checkmark & \checkmark\\
maxcitenames       & \checkmark & \checkmark & \checkmark\\
maxitems           & \checkmark & \checkmark & \checkmark\\
minalphanames      & \checkmark & \checkmark & \checkmark\\
minbibnames        & \checkmark & \checkmark & \checkmark\\
mincitenames       & \checkmark & \checkmark & \checkmark\\
minitems           & \checkmark & \checkmark & \checkmark\\
presort            & \checkmark & \checkmark & \checkmark\\
singletitle        & \checkmark & \checkmark &  \\
skipbib            &   & \checkmark & \checkmark\\
skiplab            &   & \checkmark & \checkmark\\
skiplos            &   & \checkmark & \checkmark\\
sortalphaothers    & \checkmark & \checkmark &  \\
sortexclusion      &   & \checkmark &  \\
sortfirstinits     & \checkmark &   & \\
sorting            & \checkmark &   &  \\
uniquelist         & \checkmark & \checkmark & \checkmark\\
uniquename         & \checkmark & \checkmark & \checkmark\\
useauthor          & \checkmark & \checkmark & \checkmark\\
useeditor          & \checkmark & \checkmark & \checkmark\\
useprefix          & \checkmark & \checkmark & \checkmark\\
usetranslator      & \checkmark & \checkmark & \checkmark\\
\bottomrule
\end{tabular}
\end{center}
\caption{\biblatex\ options which \biber\ uses}
\label{tab:bltxopts}
\end{table}

\noindent command line options $\rightarrow$\\
\hspace*{1em}\verb+biber.conf+ file $\rightarrow$\\
\hspace*{2em}\verb+.bcf+ file$\rightarrow$\\
\hspace*{3em}\biber\ hard-coded defaults\\[2ex]

\noindent Users do not need to care directly about the contents or format of the
\verb+.bcf+ file as this is generated from the options which they specify
via \biblatex. The config file is a place to set commonly used
command-line options and also to set options which cannot be set on the
command line.

The configuration file is by default called \verb+biber.conf+ but this can
be changed using the \opt{--configfile|-g} option. Unless
\opt{--configfile|-g} is used, the config file is
looked for in the following places, in decreasing order of preference:\\[2ex]

\noindent \verb+biber.conf+ in the current directory $\rightarrow$\\
\hspace*{1em}\verb+$HOME/.biber.conf+ $\rightarrow$\\
\hspace*{2em}\verb+$XDG_CONFIG_HOME/biber/biber.conf+ $\rightarrow$\\
\hspace*{3em}\verb+$HOME/Library/biber/biber.conf+ (Mac OSX only)\\
\hspace*{3em}\verb+$APPDATA/biber.conf+ (Windows only) $\rightarrow$\\
\hspace*{4em}the output of «\verb+kpsewhich biber.conf+» (if available on the
system)\\[2ex]

\noindent The config file is XML. Here Below is
an example config file which displays the \biber\ defaults:

\begin{lstlisting}[language=xml]
<?xml version="1.0" encoding="UTF-8"?>
<config>
  <clrmacros>0</clrmacros>
  <collate_options>
    <option name="level" value="4"/>
    <option name="variable" value="non-ignorable"/>
    <option name="normalization" value="prenormalized"/>
  </collate_options>
  <debug>0</debug>
  <decodecharsset>base</decodecharsset>
  <dieondatamodel>0</dieondatamodel>
  <graph>0</graph>
  <input_encoding>UTF-8</input_encoding>
  <listsep>and</listsep>
  <mincrossrefs>0</mincrossrefs>
  <namesep>and</namesep>
  <nodieonerror>0</nodieonerror>
  <noinit>
    <!-- strip lowercase prefices like 'al-' when generating initials -->
    <option value="\b\p{Ll}{2}\p{Pd}(?=\S)"/>
    <!-- strip diacritics when generating initials -->
    <option value="[\x{2bf}\x{2018}]"/>
  </noinit>
  <nolabel>
    <!-- strip punctuation, symbols, separator and control characters -->
    <option value="[\p{P}\p{S}\p{C}]+"/> 
  </nolabel>
  <nolog>0</nolog>
  <nostdmacros>0</nostdmacros>
  <nosort>
    <!-- strip prefices like 'El-' when sorting name fields -->
    <option name="setnames" value="\A\p{L}{2}\p{Pd}(?=\S)"/>
    <!-- strip some diacritics when sorting name fields -->
    <option name="setnames" value="[\x{2bf}\x{2018}]"/>
  </nosort>
  <onlylog>0</onlylog>
  <others_string>others</others_string>
  <ouput_align>0</output_align>
  <output_encoding>UTF-8</output_encoding>
  <output_fieldcase>upper</output_fieldcase>
  <output_format>bbl</output_format>
  <output_indent>2</output_indent>
  <output_resolve_xdata>0</output_resolve_xdata>
  <output_resolve_crossrefs>0</output_resolve_crossrefs>
  <output_resolve_sets>0</output_resolve_sets>
  <output_safechars>0</output_safechars>
  <output_safecharsset>base</output_safecharsset>
  <output_xdatamarker>xdata</output_xdatamarker>
  <output_xdatasep>-</output_xdatasep>
  <output_xnamesep>=</output_xnamesep>
  <quiet>0</quiet>
  <sortcase>true</sortcase>
  <sortupper>true</sortupper>
  <tool>false</tool>
  <trace>false</trace>
  <validate_bltxml>0</validate_bltxml>
  <validate_config>0</validate_config>
  <validate_control>0</validate_control>
  <validate_datamodel>0</validate_datamodel>
  <wraplines>0</wraplines>
  <xdatamarker>xdata</xdatamarker>
  <xdatasep>-</xdatasep>
  <xnamesep>=</xnamesep>
  <xsvsep>\s*,\s*</xsvsep>
</config>
\end{lstlisting}

\noindent In practice, the most commonly used options will be set via
\biblatex\ macros in your document and automatically passed to \biber\
via the \verb+.bcf+ file. Certain options apply only to \biber\ and can
only be set in the config file, particularly the more complex
options. Most options are simple tags. Exceptions are the
\opt{nosort}, \opt{noinit} and \opt{collate-options} options which are slightly
more complex and can have sub-options as shown. A much more complex
option is the \opt{sourcemap} option which is not set by default and
which is described in section \ref{ref:map}.

\subsubsection{The \texttt{output-format} option}\label{ref:of}

\biber\ is able to output formats other than \file{.bbl} files for \biblatex\
to consume. It is also able to output other formats such as the
experimental \verb+biblatexml+ XML format, \bibtex\ \file{.bib} files and
an XML version of the \file{.bbl} format with extension \file{.bblxml}.
\file{.bib} output is possible in tool mode, when you are converting an
entire datasource file independently of any particular document (see
section \ref{ref:tool}). It is also useful when you want, instead of a
\file{.bbl}, a new \file{.bib} file containing only the cited entries from
a document so that you can, for example, send a minimally complete package
for typesetting to someone. To do this, you would, after the first \latex
run, call \biber like this:

\begin{verbatim}
  biber --output-format=bibtex test.bcf
\end{verbatim}

\noindent This would result in a new \file{.bib} file called
\file{test\_biber.bib} containing all cited entries in \file{test.tex}, in
citation order, formatted according to the various \opt{ouput-*} options.
You could of course also perform more processing like source mapping
(see section \ref{ref:map}), reencoding (see section \ref{ref:enc}) etc. using more
command line options or a config file.

The \file{.bblxml} format for output is an XML version of the \file{.bbl}.
It cannot be read by \biblatex\ but contains the same information as in the
\file{.bbl} and may be useful if you want to transform a document
bibliography into some other format since XML is a well-supported
transformation format (using, for example, XSLT). By default, when choosing
\file{.bblxml} output with the option \opt{--output-format=bblxml}, a
RelaxNG XML schema is also generated (unless the \opt{--no-bblxml-schema}
is used). This schema is derived from the active datamodel in the document
(passed in the \file{.bcf} from \biblatex) and is placed in the same
directory as the \file{.bblxml} output file. The extension of the schema is
\file{.rng}. The option \opt{--validate-bblxml} may be used to validate the
\file{.bblxml} against the schema.

\subsubsection{The \texttt{sourcemap} option}\label{ref:map}

The datasource drivers implement a mapping from datasource
entrytypes and fields into the \biblatex\ data model. If you want to
override or augment the driver mappings you can use the
\opt{sourcemap} option which makes it possible to, for example, have a
datasource with non-standard entrytypes or fields and to have these
automatically mapped into other entrytypes/fields without modifying
your datasource.  Essentially, this alters the source data stream
which \biber\ uses to build the internal \biblatex\ data model and is an
automatic way of editing the datasource as it is read by \biber.

Source mappings can be defined at different «levels» which are applied
in a defined order. See the \biblatex\ manual regarding these macros:\\[2ex]

\noindent \texttt{user}-level maps defined with \cmd{DeclareSourcemap}$\rightarrow$\\
\hspace*{1em}\texttt{user}-level maps defined in the \biber\ config file (described below)$\rightarrow$\\
\hspace*{2em}\texttt{style}-level maps defined with \cmd{DeclareStyleSourcemap}$\rightarrow$\\
\hspace*{3em}\texttt{driver}-level maps defined with \cmd{DeclareDriverSourcemap}\\[2ex]

The \opt{sourcemap} option can only be set in the config file
and not on the command line as it has a complex structure. This
option allows you to perform various datasource mapping
tasks which can be useful for pre-processing data which you do not
generate yourself:

\begin{itemize}
\item Map datasource entrytypes to different entrytypes.
\item Map datasource fields to different fields.
\item Add new fields to an entry
\item Remove fields from an entry
\item Modify the contents of a field using standard Perl regular expression
  match and replace.
\item Restrict any of the above operations to entries coming from
  particular datasources which you defined in \verb+\addresource{}+ macros.
\item Restrict any of the above operations to entries only of a certain
  entrytype.
\end{itemize}

\noindent There is in fact, more flexibility than the above suggests,
examples will show this below. The format of the \opt{sourcemap} option
section in the config file is described below, followed by examples which
will make things clearer. Items in \textcolor{red}{red} are not literal,
they are descriptive meta-values which are explained in the accompanying
text. Items in \textcolor{blue}{blue} are optional within their parent
section or element. The general structure is:

\lstset{showspaces=false}
\lstset{showstringspaces=false}
\begin{lstlisting}[language=xml,escapechar=+,mathescape=true]
<sourcemap>
  <maps datatype="+\textcolor{red}{driver$_1$}+" map_overwrite="1|0">
    <map$_1$ +\textcolor{blue}{map\_overwrite="1|0"}+> ... </map$_1$>
               $\vdots$
    <map$_n$ +\textcolor{blue}{map\_overwrite="1|0"}+> ... </map$_n$>
  </maps>
         $\vdots$
  <maps datatype="+\textcolor{red}{driver$_n$}+" map_overwrite="1|0">
    <map$_1$ +\textcolor{blue}{map\_overwrite="1|0"}+> ... </map$_1$>
               $\vdots$
    <map$_n$ +\textcolor{blue}{map\_overwrite="1|0"}+> ... </map$_n$>
  </maps>
</sourcemap>
\end{lstlisting}

\noindent Here, \textcolor{red}{\texttt{driver$_1$}}\ldots
\textcolor{red}{\texttt{driver$_n$}} are the names of valid \biber\ data
source drivers (see section \ref{dsd}). One thing to note here is the
\opt{map\_overwrite} attribute. This boolean attribute determines whether,
for this driver mapping section, you may overwrite existing fields when
adding new fields or mapping them. This attribute can be overridden on a
per-map basis, see below. A warning will be issued either way saying
whether an existing field will or will not be overwritten. If omitted, it
defaults to «0».

The \opt{map} elements are processed in sequence and contain a number of
\opt{map\_step}s which are also processed in sequence. Each \opt{map\_step}
allows you to do a particular thing or combination of things:

\begin{itemize}
\item Change the entrytype of an entry
\item Change the name of a field
\item Add extra fields the entry
\item Change the contents of a field
\end{itemize}

\noindent These facilities are explained in more detail below, with
examples. A \opt{map} element looks like this:

\begin{lstlisting}[language=xml,escapechar=+,mathescape=true]
<map +\textcolor{blue}{map\_overwrite="0|1"} \textcolor{blue}{map\_foreach="\textcolor{red}{loopval}"}+>
  +\textcolor{blue}{<per\_datasource>\textcolor{red}{datasource}</per\_datasource>}+
  +\textcolor{blue}{<per\_type>\textcolor{red}{entrytype}</per\_type>}+
  +\textcolor{blue}{<per\_nottype>\textcolor{red}{entrytype}</per\_nottype>}+
  <map_step  +\textcolor{blue}{map\_type\_source="\textcolor{red}{source-entrytype}"}+
             +\textcolor{blue}{map\_field\_source="\textcolor{red}{source-field}"}+
             +\textcolor{blue}{map\_field\_source\_form="\textcolor{red}{source-field-form}"}+
             +\textcolor{blue}{map\_field\_source\_lang="\textcolor{red}{source-field-lang}"}+
             +\textcolor{blue}{map\_notfield="\textcolor{red}{source-field}"}+
             +\textcolor{blue}{map\_type\_target="\textcolor{red}{target-entrytype}"}+
             +\textcolor{blue}{map\_field\_target="\textcolor{red}{target-field}"}+
             +\textcolor{blue}{map\_field\_target\_form="\textcolor{red}{target-field-form}"}+
             +\textcolor{blue}{map\_field\_target\_lang="\textcolor{red}{target-field-lang}"}+
             +\textcolor{blue}{map\_match="\textcolor{red}{match-regexp}"}+
             +\textcolor{blue}{map\_nomatch="\textcolor{red}{match-regexp}"}+
             +\textcolor{blue}{map\_replace="\textcolor{red}{replace-regexp}"}+
             +\textcolor{blue}{map\_field\_set="\textcolor{red}{set-field}"}+
             +\textcolor{blue}{map\_field\_value="\textcolor{red}{set-value}"}+
             +\textcolor{blue}{map\_entry\_new="\textcolor{red}{newentrykey}"}+
             +\textcolor{blue}{map\_entry\_newtype="\textcolor{red}{newentrykeytype}"}+
             +\textcolor{blue}{map\_entry\_entrytarget="\textcolor{red}{newentrykey}"}+
             +\textcolor{blue}{map\_append="1"}+
             +\textcolor{blue}{map\_appendstrict="1"}+
             +\textcolor{blue}{map\_null="1"}+
             +\textcolor{blue}{map\_entry\_null="1"}+
             +\textcolor{blue}{map\_entry\_clone="\textcolor{red}{clonekey}"}+
             +\textcolor{blue}{map\_origfield="1"}+
             +\textcolor{blue}{map\_origfieldval="1"}+
             +\textcolor{blue}{map\_origentrytype="1"}+
             +\textcolor{blue}{map\_final="1"}+/>
</map>
\end{lstlisting}%| <- sometimes emacs highlighting needs this

\begin{itemize}
\item If there are any \textcolor{red}{\texttt{datasource}}s named in
  \textcolor{blue}{\texttt{per\_datasource}} elements, this mapping only applies to entries
  coming from the named \textcolor{red}{\texttt{datasource}}s. There can be
  multiple \textcolor{blue}{\texttt{per\_datasource}} elements each specifying one of the
  datasource names given in a \biblatex\ \verb+\addbibresource+ macro.
\item If there are any \textcolor{red}{\texttt{entrytypes}}s named in
  \textcolor{blue}{\texttt{per\_type}} elements, this mapping only applies to entries
  of the named \textcolor{red}{\texttt{entrytypes}}s.
\item If there are any \textcolor{red}{\texttt{entrytypes}}s named in
  \textcolor{blue}{\texttt{per\_nottype}} elements, this mapping only applies to entries
  not of the named \textcolor{red}{\texttt{entrytypes}}s.
\item The \texttt{map\_overwrite} attribute can be used to override the
  value for this attribute set on the parent \opt{maps} element. If
  omitted, it defaults to the parent \opt{maps} attribute value.
\item The \texttt{map\_foreach} attribute loops over all \cmd{step}s in
  this \cmd{map}, setting the special variable \verb+$MAPLOOP+ to each of
  the comma-separated values contained in
  \textcolor{red}{\texttt{loopval}}. \textcolor{red}{\texttt{loopval}} can
  either be the name of a datafield set defined with \biblatex's
  \cmd{DeclareDatafieldSet}, a datasource field which contains a
  comma-separated values list or an explicit comma-separated values list
  itself (and \textcolor{red}{\texttt{loopval}} is determined in that
  order). This allows the user to repeat a group of \opt{map\_step}s for
  each value of \textcolor{red}{\texttt{loopval}}. The special variable
  \verb+$MAPUNIQ+ may also be used in the \opt{map\_step}s to generate a
  random unique string. This can be useful when creating keys for new
  entries. The special variable \verb+$MAPUNIQVAL+ may be used the
  \opt{map\_step}s to refer to the value of the last random unique string
  generated with \verb+$MAPUNIQ+.
\end{itemize}

\noindent Each \opt{map\_step} is looked at in turn and compared with the
datasource entry being processed. A \opt{map\_step} works like this:

\begin{itemize}
\item If \textcolor{blue}{\texttt{map\_entry\_new}} is set, a new entry is
  created with the entry key \textcolor{red}{\texttt{newentrykey}} and the
  entry type \textcolor{red}{\texttt{newentrykeytype}} given in the option
  \textcolor{blue}{\texttt{map\_entry\_newtype}}. This entry is only
  in-scope during the processing of the current entry and can be referenced
  by \textcolor{red}{\texttt{newentrykey}} given as the value to
  \textcolor{blue}{\texttt{map\_entrytarget}}. In
  \textcolor{red}{\texttt{newentrykey}}, you may use standard Perl
  regular expression backreferences to captures from a
  previous \textcolor{blue}{\texttt{map\_match}} step.
\item When a \textcolor{blue}{\texttt{map\_field\_set}} step has
  \textcolor{blue}{\texttt{map\_entrytarget}} set to the entrykey of an
  entry created by \textcolor{blue}{\texttt{map\_entry\_new}}, the target
  for the field set will be the \textcolor{blue}{\texttt{map\_entrytarget}}
  entry rather than the entry being currently processed. This allows users
  to create new entries and set fields in them.
\item If \textcolor{blue}{\texttt{map\_entry\_null}} is set,
  processing of the \opt{map} immediately terminates and the current
  entry is not created. It is as if it did not exist in the
  datasource. Obviously, you should select the entries which you want
  to apply this to using prior mapping steps.
\item If \textcolor{blue}{\texttt{map\_entry\_clone}} is set, a clone of
  the entry is created with an entry key
  \textcolor{red}{\texttt{clonekey}}. Obviously this may cause labelling
  problems in author/year styles etc. and should be used with care. The
  cloned entry is in-scope during the processing of the current entry and
  can be modified by passing its key as the value to
  \textcolor{blue}{\texttt{map\_entrytarget}}. In
  \textcolor{red}{\texttt{clonekey}}, you may use standard Perl
  regular expression backreferences to captures from a
  previous \textcolor{blue}{\texttt{map\_match}} step.
\item Change the \textcolor{red}{\texttt{source-entrytype}} to
  \textcolor{red}{\texttt{target-entrytype}}, if defined. If
  \textcolor{blue}{\texttt{map\_final}} is set then if the entrytype of the
  entry is not \textcolor{red}{\texttt{source-entrytype}}, processing of
  this \opt{map} immediately terminates.
\item Change the \textcolor{red}{\texttt{source-field}} (optionally a
  particular alternate of the \textcolor{red}{\texttt{source-field}} as
  specified by \textcolor{red}{\texttt{source-field-form}} and
  \textcolor{red}{\texttt{source-field-lang}}) to
  \textcolor{red}{\texttt{target-field}} (optionally a
  particular alternate of the \textcolor{red}{\texttt{target-field}} as
  specified by \textcolor{red}{\texttt{target-field-form}} and
  \textcolor{red}{\texttt{target-field-lang}}), if defined. If
  \textcolor{blue}{\texttt{map\_final}} is set, then if there is no
  \textcolor{red}{\texttt{source-field}} field in the entry, processing of
  this \opt{map} immediately terminates.
\item If \textcolor{blue}{\texttt{map\_entrykey\_cite}} is used then only apply
  the step if the entry key was specifically \cmd{cite}ed.
\item If \textcolor{blue}{\texttt{map\_entrykey\_nocite}} is used then only apply
  the step if the entry key was specifically \cmd{nocite}ed or included by \cmd{nocite\{*\}}.
\item If \textcolor{blue}{\texttt{map\_entrykey\_citedornocited}} is used then only apply
  the step if the entry key was specifically \cmd{cite}ed or \cmd{nocite}ed.
\item If \textcolor{blue}{\texttt{map\_entrykey\_allnocited}} is used then only apply
  the step if the entry key was included by \cmd{nocite\{*\}}
\item If \textcolor{blue}{\texttt{map\_notfield}} is used then only apply
  the step if the \textcolor{red}{\texttt{source-field}} does not exist.
\item If \textcolor{blue}{\texttt{map\_match}} is defined but
  \textcolor{blue}{\texttt{map\_replace}} is not, only apply the
  step if the \textcolor{red}{\texttt{source-field}} matches
  \textcolor{blue}{\texttt{map\_match}}. You can use parentheses as usual
  to capture parts of the match and can then use these later when setting a \textcolor{blue}{\texttt{map\_field\_value}}.
\item \textcolor{blue}{\texttt{map\_notmatch}} is the same as
  \textcolor{blue}{\texttt{map\_match}} but with the logic reversed.
\item Perform a Perl regular expression match and replace on the value of
  \textcolor{red}{\texttt{source-field}} if
  \textcolor{blue}{\texttt{map\_match}} and
  \textcolor{blue}{\texttt{map\_replace}} are defined. You may use (and almost certainly
  will want to use) parentheses for back-references in \textcolor{blue}{\texttt{map\_replace}}.
  Do not quote the regular expressions in any special (i.e. non-Perly) way---it's not
  necessary.
\item If \textcolor{blue}{\texttt{map\_field\_set}} is defined, then its
  value is \textcolor{red}{\texttt{set-field}} which will be set to a value
  specified by further attributes. If
  \textcolor{blue}{\texttt{map\_overwrite}} is false for this step and the
  field to set already exists then the map step is ignored. If
  \textcolor{blue}{\texttt{map\_final}} is also set on this step, then
  processing of the parent map stops at this point. If
  \textcolor{blue}{\texttt{map\_append}} is set, then the value to set is
  appended to the current value of \textcolor{red}{\texttt{set-field}}.
  \textcolor{blue}{\texttt{map\_appendstrict}} appends only if the
  \textcolor{red}{\texttt{set-field}} is not empty. The value to set is
  specified by a mandatory one and only one of the following attributes:
  \begin{itemize}
    \item \textcolor{blue}{\texttt{map\_field\_value}} --- The
      \textcolor{red}{\texttt{set-field}} is set to
      \textcolor{red}{\texttt{set-value}}
    \item \textcolor{blue}{\texttt{map\_null}} --- The field is ignored, as
      if it did not exist in the datasource
    \item \textcolor{blue}{\texttt{map\_origentrytype}} --- The
      \textcolor{red}{\texttt{set-field}} is set to the
      most recently mentioned \textcolor{red}{\texttt{source-entrytype}} name.
    \item \textcolor{blue}{\texttt{map\_origfield}} --- The
      \textcolor{red}{\texttt{set-field}} is set to the most recently
      mentioned \textcolor{red}{\texttt{source-field}} name
    \item \textcolor{blue}{\texttt{map\_origfieldval}} --- The
      \textcolor{red}{\texttt{set-field}} is set to the most recently
      mentioned \textcolor{red}{\texttt{source-field}} value
  \end{itemize}
\end{itemize}

\noindent With \bibtex\ datasources, you can specify the
pseudo-field «entrykey» for \textcolor{red}{\texttt{source-field}}
which is the citation key of the entry. Naturally, this «field» cannot
be changed (used as \textcolor{red}{\texttt{set-field}},
\textcolor{red}{\texttt{target-field}} or changed using
\textcolor{blue}{\texttt{map\_replace}}).

Note that for XML datasources like BibLaTeXML, the names of
fields and entrytypes are matched in a case sensitive manner. For all other
datasource types, entrytype and field name matching is
case insensitive.

\noindent Here are some examples:

\begin{lstlisting}[language=xml,escapechar=+,mathescape=true]
<map>
  <per_datasource>example1.bib</per_datasource>
  <per_datasource>example2.bib</per_datasource>
  <map_step map_field_set="KEYWORDS" map_field_value="keyw1, keyw2"/>
  <map_step map_field_source="ENTRYKEY"/>
  <map_step map_field_set="NOTE" map_origfieldval="1"/>
</map>
\end{lstlisting}

\noindent This would add a \bibfield{KEYWORDS} field with value «\verb+keyw1, keyw2+»
and set the \bibfield{NOTE} field to citation key for the entry
to all entries which are found in either the
\verb+examples1.bib+ or \verb+examples2.bib+ files. This assumes that the
\biblatex\ source contains \verb+\addresource{example1.bib}+ and
\verb+\addresource{example2.bib}+.

\begin{lstlisting}[language=xml,escapechar=+,mathescape=true]
<map map_overwrite="0">
  <map_step map_field_source="TITLE"/>
  <map_step map_field_set="NOTE" map_origfieldval="1"/>
</map>
\end{lstlisting}

\noindent Copy the \bibfield{TITLE} field to the \bibfield{NOTE} field unless the
\bibfield{NOTE} field already exists.

\begin{lstlisting}[language=xml,escapechar=:,mathescape=true]
<map map_overwrite="0">
  <map_step map_field_source="AUTHOR" />
  <map_step map_field_set="SORTNAME" map_origfieldval="1"  map_final="1"/>
  <map_step map_field_source="SORTNAME" map_match=":\textbackslash A(.+?)\textbackslash s+and.\ast" map\_replace="\$1:"/>
</map>
\end{lstlisting}

\noindent For any entry with an \bibfield{AUTHOR} field, try to set
\bibfield{SORTNAME} to the same as \bibfield{AUTHOR}. If this fails because
\bibfield{SORTNAME} already exists, stop, otherwise truncate
\bibfield{SORTNAME} to just the first name in the name list.

\begin{lstlisting}[language=xml,escapechar=+,mathescape=true]
<map map_overwrite="0">
  <map_step map_type_source="CHAT" map_type_target="CUSTOMA" map_final="1"/>
  <map_step map_field_set="TYPE" map_origentrytype="1"/>
</map>
\end{lstlisting}

\noindent Any \bibtype{CHAT} entrytypes would become \bibtype{CUSTOMA} entrytypes and 
would automatically have a \bibfield{TYPE} field set to 
«CHAT» unless the \bibfield{TYPE} field already exists in the entry (because
\opt{map\_overwrite} is false). This mapping applies only to entries of type
\bibtype{CHAT} since the first step has \opt{map\_final} set and so if the
\opt{map\_type\_source} does not match the entry, processing of this
\opt{map} immediately terminates.

\begin{lstlisting}[language=xml,escapechar=+,mathescape=true]
<map>
  <per_datasource>examples.bib</per_datasource>
  <per_type>ARTICLE</per_type>
  <per_type>BOOK</per_type>
  <map_step map_field_set="ABSTRACT" map_null="1"/>
  <map_step map_field_set="NOTE" map_field_value="Auto-created this field"/>
</map>
\end{lstlisting}

\noindent Any entries of entrytype \bibfield{ARTICLE} or \bibfield{BOOK} from the
«examples.bib» datasource would have their \bibfield{ABSTRACT}
fields removed and a \bibfield{NOTE} field added with value «Auto-created this field».

\begin{lstlisting}[language=xml,escapechar=:,mathescape=true]
<map>
  <map_step map_field_set="ABSTRACT" map_null="1"/>
  <map_step map_field_source="CONDUCTOR" map_field_target="NAMEA"/>
  <map_step map_field_source="GPS" map_field_target="USERA"/>
</map>
\end{lstlisting}

\noindent This removes \bibfield{ABSTRACT} fields from any entry, changes
\bibfield{CONDUCTOR} fields to \bibfield{NAMEA} fields and changes \bibfield{GPS}
fields to \bibfield{USERA} fields

\begin{lstlisting}[language=xml,escapechar=:,mathescape=true]
<map>
  <map_step map_field_source="PUBMEDID"
              map_field_target="EPRINT"
              map_final="1"/>
  <map_step map_field_set="EPRINTTYPE" map_origfield="1"/>
  <map_step map_field_set="USERD"
              map_field_value="Some string of things"/>
</map>
\end{lstlisting}

\noindent Applies only to entries with \bibfield{PUBMED} fields and maps
\bibfield{PUBMEDID} fields to \bibfield{EPRINT} fields, sets the \bibfield{EPRINTTYPE}
field to «PUBMEDID» and also sets the \bibfield{USERD} field to the string
«Some string of things».

\begin{lstlisting}[language=xml,escapechar=:,mathescape=true]
<map>
  <map_step map_field_source="SERIES"
              map_match=":\textbackslash A\textbackslash d$\ast$(.+):"
              map_replace=":\textbackslash L\$1:"/>
</map>
\end{lstlisting}

\noindent Here, the contents of the \bibfield{SERIES}
field have leading numbers stripped and the remainder of the contents
lowercased.

\begin{lstlisting}[language=xml,escapechar=:,mathescape=true]
<map>
  <map_step map_field_source="TITLE"
              map_match=":Collected\textbackslash s+Works.+Freud:"
              map_final="1"/>
  <map_step map_field_set="KEYWORDS" map_field_value="freud"/>
</map>
\end{lstlisting}

\noindent Here, if for an entry, the \bibfield{TITLE} field matches a
particular regular expression, we set a special keyword so we can, for
example, make a references section just for certain items.

\begin{lstlisting}[language=xml,escapechar=:,mathescape=true]
<map>
  <map_step map_field_source="LISTA" map_match="regexp" map_final="1"/>
  <map_step map_field_set="LISTA" map_null="1"/>
</map>
\end{lstlisting}

\noindent If an entry has a \bibfield{LISTA} field which matches regular
expression «regexp», then it is removed.

\begin{lstlisting}[language=xml,escapechar=:,mathescape=true]
<map>
  <map_step map_field_source="AUTHOR"
            map_match="Smith, Bill" map_replace="Smith, William"/>
  <map_step map_field_source="AUTHOR"
            map_match="Jones, Baz" map_replace="Jones, Barry"/>
</map>
\end{lstlisting}

\noindent Here, we use multiple match/replace for the same field to
regularise some inconstant name variants. Bear in mind that
match/replace processing within a \opt{map} element is sequential and
the changes from a previous match/replace are already committed.

\begin{lstlisting}[language=xml,escapechar=;,mathescape=true]
<map map_overwrite="1">
  <map_step map_field_source="AUTHOR" map_match="Doe," map_final="1"/>
  <map_step map_field_set="SHORTAUTHOR" map_origfieldval="1"/>
  <map_step map_field_set="SORTNAME" map_origfieldval="1"/>
  <map_step map_field_source="SHORTAUTHOR"
              map_match=";Doe,\textbackslash s*J(?:\textbackslash .|ohn)(?:[-]*)(?:P\textbackslash .|Paul)*;"
              map_replace="Doe, John Paul"/>
  <map_step map_field_source="SORTNAME"
              map_match=";Doe,\textbackslash s*J(?:\textbackslash .|ohn)(?:[-]*)(?:P\textbackslash .|Paul)*;"
              map_replace="Doe, John Paul"/>
</map>
\end{lstlisting}

\noindent Only applies to entries with an \bibfield{AUTHOR} field matching
«Doe,». First the \bibfield{AUTHOR} field is copied to both the
\bibfield{SHORTAUTHOR} and \bibfield{SORTNAME} fields, overwriting them if they
already exist. Then, these two new fields are modified to canonicalise a
particular name, which presumably has some variants in the datasource.

\begin{lstlisting}[language=xml,escapechar=;,mathescape=true]
<map>
  <map_step map_field_source="TITLE" map_match="A Title" map_final="1"/>
  <map_step map_entry_null="1"/>
</map>
\end{lstlisting}

\noindent Any entry with a \bibfield{TITLE} field matching «A Title» will
be completely ignored. \bigskip \minisec{Other datasource types} For
datasources other than \BibTeX, (e.g. \verb+biblatexml+), the source
entrytypes and fields are usually very differently modelled and named.

\noindent Here we use a loop to apply a regular expression replacement to
several fields:

\begin{lstlisting}[language=xml,escapechar=;,mathescape=true]
<maps datatype="bibtex" level="user">
  <map map_overwrite="1" map_foreach="author,editor,translator">
    <map_step map_field_source=";\$MAPLOOP;" map_match="Smith" map_replace="Jones"/>
  </map>
</maps>
\end{lstlisting}

\bigskip
\subsubsection{The \texttt{inheritance} option}\label{inheritance}

The \opt{inheritance} option defines the inheritance rules for data
inheritance between entries using, for example, \bibtex's
\bibfield{CROSSREF} field. The default setup for this is defined by
\biblatex and is passed in the \file{.bcf} file. Defining inheritance rules
in the \biber configuration file is rarely something you would want to do
with one notably exceptional case being when using \biber in tool mode
where you might want to «materialise» special inheritance rules (see
section \ref{ref:tool}). Here we define the format of the config file
inheritance section, should you need to understand or modify it. Items in
\textcolor{red}{red} are not literal, they are descriptive meta-values
which are explained in the accompanying text. Items in
\textcolor{blue}{blue} are optional within their parent section or element.

\begin{lstlisting}[language=xml,escapechar=+,mathescape=true]
<inheritance>
  <defaults inherit_all="true|false" override_target="true|false">
    <type_pair source="+\textcolor{red}{source}+" target="+\textcolor{red}{target}+"
                +\textcolor{blue}{inherit\_all="true|false"}+
                +\textcolor{blue}{override\_target="true|false"}+/>
                           $\vdots$
  </defaults>
  <inherit>
    <type_pair source="+\textcolor{red}{source}+" target="+\textcolor{red}{target}+"/>
                $\vdots$
    <field source="+\textcolor{red}{source}+"
           +\textcolor{blue}{target="\textcolor{red}{target}"}+
           +\textcolor{blue}{skip="true|false"}+
           +\textcolor{blue}{override\_target="true|false"}+/>
                           $\vdots$
  </inherit>
                           $\vdots$
</inheritance>
\end{lstlisting}

\begin{itemize}
\item The \texttt{defaults} section specifies the default inheritance rules
  which are not otherwise covered by a specific \texttt{inherit} rule.
  \texttt{inherit\_all} specifies that by default a
  \textcolor{red}{\texttt{target}} inherits all fields from a
  \textcolor{red}{\texttt{source}}. \texttt{override\_target} specifies
  that by default an existing \textcolor{red}{\texttt{target}} field will
  be overwritten by a \textcolor{red}{\texttt{source}} field it already
  exists in the \textcolor{red}{\texttt{target}}. A \texttt{type\_pair}
  element specifies the defaults for a particular
  \textcolor{red}{\texttt{source}} and \textcolor{red}{\texttt{target}}
  entrytype combination. \textcolor{red}{\texttt{source}} or
  \textcolor{red}{\texttt{target}} can take the value «\texttt{*}» which
  is a wildcard representing all possible entrytypes.
\item An \texttt{inherit} element specifies how one or more
  \textcolor{red}{\texttt{source}} fields are inherited by one more
  \textcolor{red}{\texttt{source}}/\textcolor{red}{\texttt{target}}
  pairs which are specified in one or more \texttt{type\_pair} elements
  within the same \texttt{inherit} element.
  \textcolor{blue}{\texttt{override\_target}} can be specified on a
  per-field basis as can the \textcolor{blue}{\texttt{skip}} attribute
  which indicates that a particular \texttt{field} is not to be inherited by
  the \textcolor{red}{\texttt{target}}.
\end{itemize}
%
Here is an example:

\begin{lstlisting}[language=xml,escapechar=+,mathescape=true]
<inheritance>
  <defaults inherit_all="true" override_target="false">
  </defaults>
  <inherit>
    <type_pair source="mvbook" target="inbook"/>
    <type_pair source="mvbook" target="bookinbook"/>
    <type_pair source="mvbook" target="suppbook"/>
    <type_pair source="book" target="inbook"/>
    <type_pair source="book" target="bookinbook"/>
    <type_pair source="book" target="suppbook"/>
    <field source="author" target="author"/>
    <field source="author" target="bookauthor"/>
  </inherit>
  <inherit>
    <type_pair source="*" target="inbook"/>
    <type_pair source="*" target="incollection"/>
    <field source="*" skip="true"/>
  </inherit>
</inheritance>
\end{lstlisting}
%
Here we can see that the default is to inherit all fields from the
\textcolor{red}{\texttt{source}} and not to override existing
\textcolor{red}{\texttt{target}} fields if they already exist. Then we see
that for some combinations of \textcolor{red}{\texttt{source}}s and
\textcolor{red}{\texttt{target}}s, the \bibfield{AUTHOR} field is inherited
from the \textcolor{red}{\texttt{source}} and also the \bibfield{AUTHOR}
field in the \textcolor{red}{\texttt{source}} is inherited as the
\bibfield{BOOKAUTHOR} field in the \textcolor{red}{\texttt{target}}.

The second \texttt{inherit} element says that \bibfield{INBOOK} and
\bibfield{INCOLLECTION} entries never inherit the \bibfield{INTRODUCTION}
field from any \textcolor{red}{\texttt{source}}.

In general, it is probably best to copy the default \biblatex inheritance
rules and modify them to your needs. See section \ref{ref:tool}.
\bigskip
\subsubsection{The \texttt{noinit} option}\label{noinit}

The value of the \opt{noinit} option can only be set in the config file and
not on the command line. This is because the values are Perl regular
expressions and would need special quoting to set on the command line. This
can get a bit tricky on some OSes (like Windows) so it's safer to set them
in the config file. \opt{noinit} allows you to ignore parts of a name when
generating initials. This is done using Perl regular expressions which
specify what to ignore. You can specific multiple regular expressions and
they will be removed from the name before it is passed to the initials
generating system.

For example, this option can be used to ignore diacritic marks and prefices
in names which should not be considered when sorting. Given (the default):

\begin{lstlisting}[language=xml]
  <noinit>
    <!-- strip lowercase prefices like 'al-' when generating initials -->
    <option value="\b\p{Ll}{2}\p{Pd}(?=\S)"/>
    <!-- strip diacritics when generating initials -->
    <option value="[\x{2bf}\x{2018}]"/>
  </noinit>
\end{lstlisting}

\noindent and the \BibTeX\ datasource entry:

\begin{verbatim}
AUTHOR = {{al-Hasan}, ʿAlī},
\end{verbatim}

\noindent the initials for the last name will be «H» and not «a-H». The
initial for the first name will be «A» as the diacritic is also ignored.
This is tricky in general as you cannot often determine the difference
between a name with a prefix and a hyphenated name with only, say, two
chars in the first part such as «Ho-Pun». You can adjust this option for
your individual cases. By default, only lowercased prefices are looked for
so as to avoid breaking things like «Ho-Pun» where you want the initials to
be «H.-P.», for example. See the Perl regular expression manual page for
details of the regular expression
syntax\footnote{\url{http://perldoc.perl.org/perlre.html}}.

\subsubsection{The \texttt{nolabel} option}\label{nolabel}

The value of the \opt{nolabel} option can only be set in the config file and
not on the command line. This is because the values are Perl regular
expressions and would need special quoting to set on the command line. This
can get a bit tricky on some OSes (like Windows) so it's safer to set them
in the config file. \opt{nolabel} allows you to ignore elements of a field when
generating labels. This is done using Perl regular expressions which
specify what to ignore. You can specific multiple regular expressions and
they will be removed from a field before it is passed to the label
generating system.

For example, this option can be used to ignore control, punctuation, symbol
and separator characters when generation labels. Given (the default):

\begin{lstlisting}[language=xml]
  <nolabel>
    <!-- strip punctuation, symbols, separator and control characters-->
    <option value="[\p{P}\p{S}\p{C}]+"/> 
  </nolabel>
\end{lstlisting}

\noindent and the \BibTeX\ datasource entry with default label generation
definition (see \biblatex\ documentation for \cmd{DeclareLabelalphaTemplate}):

\begin{verbatim}
AUTHOR = {O'Toole, Alexander},
\end{verbatim}

\noindent Then the label for the name will be <<OTo07>> as the apostrophe
is ignored by the label generation routine. See the Perl regular expression
manual page for details of the regular expression
syntax\footnote{\url{http://perldoc.perl.org/perlre.html}}.

\subsubsection{The \texttt{nolabelwidthcount} option}\label{nolabelwidthcount}

The value of the \opt{nolabelwidthcount} option can only be set in the
config file and not on the command line. This is because the values are
Perl regular expressions and would need special quoting to set on the
command line. This can get a bit tricky on some OSes (like Windows) so it's
safer to set them in the config file. \opt{nolabelwidthcount} allows you to
ignore elements of a field when generating fixed-width substrings of
labels. This is done using Perl regular expressions which specify what to
ignore. You can specific multiple regular expressions and they will be
removed from a field before it is passed to the label generating system.

For example, this option can be used to ignore punctuation characters when
generating substrings for labels. Note that in this example we reset
\opt{nolabel} because by default this removes punctuation characters. Given:

\begin{lstlisting}[language=xml]
  <nolabel>
    <option value=""/> 
  </nolabel>
  <nolabelwidthcount>
    <option value="\p{P}+"/> 
  </nolabelwidthcount>
\end{lstlisting}

\noindent and the \BibTeX\ datasource entry with default label generation
definition (see \biblatex\ documentation for \cmd{DeclareLabelalphaTemplate}):

\begin{verbatim}
AUTHOR = {O'Toole, Alexander},
\end{verbatim}

\noindent Then the label for the name will be <<O'To07>> as the apostrophe
is ignored by the substring generation routine. See the Perl regular expression
manual page for details of the regular expression
syntax\footnote{\url{http://perldoc.perl.org/perlre.html}}.
\bigskip
\subsubsection{The \texttt{sorting} option}\label{sorting}

The \opt{sorting} option defines the sorting rules for the bibliography
lists. \biblatex allows multiple sorting specifications referenced by name
as it can print bibliography information as many times as the user wishes
with different filtering and sorting. This is normally handled by macros in
\biblatex which write the XML sorting specification(s) to the \file{.bcf}
file for \biber to read but there may be occasions (usually when using
\biber in «tool» mode (see section\ref{ref:tool}) when you need to specify the
global sorting specification directly in a \biber config file. This section
documents the XML format of the sorting specification. Items in
\textcolor{red}{red} are not literal, they are descriptive meta-values
which are explained in the accompanying text. Items in
\textcolor{blue}{blue} are optional within their parent section or element.
See also the \texttt{nosort} option in section \ref{nosort}.

\begin{lstlisting}[language=xml,escapechar=+,mathescape=true]
<sortingtemplate name="+\textcolor{red}{schemename}+">
  <presort +\textcolor{blue}{type=\textcolor{red}{type}}+>+\textcolor{red}{string}+</presort>
  +\textcolor{blue}{<sortexclusion type=\textcolor{red}{type}>}+
      +\textcolor{blue}{<exclusion>\textcolor{red}{field}</exclusion>}+
                 $\vdots$
  +\textcolor{blue}{</sortexclusion>}+
  <sort order="+\textcolor{red}{n}+"
        +\textcolor{blue}{final=1}+
        +\textcolor{blue}{sort\_direction="ascending|descending"}+
        +\textcolor{blue}{sort\_case="1|0"}+
        +\textcolor{blue}{sort\_upper="1|0"}+>
    <sortitem order="+\textcolor{red}{m}+"
              +\textcolor{blue}{substring\_side="left|right"}+
              +\textcolor{blue}{substring\_width="\textcolor{red}{int}"}+
              +\textcolor{blue}{pad\_side="left|right"}+
              +\textcolor{blue}{pad\_width="\textcolor{red}{int}"}+
              +\textcolor{blue}{pad\_char="\textcolor{red}{string}"}+>+\textcolor{red}{field|literal|citeorder}+</sortitem>
              $\vdots$
  </sort>
     $\vdots$
</sortingtemplate>
\end{lstlisting}

Sorting in \biber is a sophisticated procedure of building up a sorting
object for an entry based on a sorting scheme template, the general form of
which is shown above. The sorting routine first traverses every entry in
the bibliography list and generates a sorting object based on the sorting
scheme. When this is done, it sorts the entries according to the sorting
objects it has generated for each entry.

A sorting specification must be named with the \textcolor{red}{schemename}
attribute. In «tool» mode, this must be set to \texttt{tool}. Otherwise, it
is a name referenced by a \biblatex refcontext \texttt{sorting} option.
A sorting specification is comprised of a number of \texttt{sort} elements.
Sorting is essentially a process of comparing whatever information is in
the \textcolor{red}{n}th \texttt{sort} element collected for every entry
(otherwise known as «multi-field» sorting). Within a \texttt{sort} element,
there can be any number of \texttt{sortitem} elements which describe what
information to look for in the entry in order to construct this part of the
sorting object; either a field, a literal string or the special «citeorder»
pseudo-field.

When generating the sorting information for an entry, within each
\texttt{sort} element, the first \texttt{sortitem} to return a non-empty
value for the bibliography entry is used and the rest of the
\texttt{sortitem}s in the \texttt{sort} are skipped. A \texttt{sortitem}
essentially looks for a piece of information in the entry and adds this to
the sorting object. If it is looking for a \textcolor{red}{\texttt{field}},
then the field must exist in the entry. If it does not, the
\texttt{sortitem} is skipped. If the \textcolor{red}{\texttt{field}} does
exist, it is added to the sorting object for the entry after being modified
by the attributes of the \texttt{sortitem}.

Once a \texttt{sortitem} has returned the contents of a
\textcolor{red}{\texttt{field}}, you can use the
\textcolor{blue}{substring\_side} (default «left» if any other
\textcolor{blue}{substring} attributes are set) and
\textcolor{blue}{substring\_width} (default «4» if any other
\textcolor{blue}{substring} attributes are set) attributes to truncate the
contents of the \textcolor{red}{\texttt{field}} by reducing it to a
substring taken from the left or right side of the string and of a number
of (UTF-8) characters of your choice. You can also pad the
\textcolor{red}{\texttt{field}} with repeated arbitrary characters on
either side using the \textcolor{blue}{pad\_side} (default «left» if any other
\textcolor{blue}{pad} attributes are set),
\textcolor{blue}{pad\_width} (default «4» if any other
\textcolor{blue}{pad} attributes are set) and \textcolor{blue}{pad\_char}
(default «0»---the digit zero if any other
\textcolor{blue}{pad} attributes are set) attributes.

A \texttt{sortitem} which is neither a known bibliography sorting field nor
the special «citeorder» string is treated as a literal string to add to the
sorting object. Naturally, such a \texttt{sortitem} always «finds»
something to add to the sorting object and so it should never have any
other \texttt{sortitem}s after it within the \texttt{sort} section as they
will never be considered. The «citeorder» \texttt{sortitem} value has a
special meaning. It requests a sort based on the lexical order of the
actual citations. For entries cited in \biblatex within the same citation
command like:

\begin{lstlisting}[style=latex]{}
\cite{one,two}
\end{lstlisting}
%
there is a distinction between the lexical order and the semantic order.
Here «one» and «two» have the same semantic order but a unique lexical
order. The semantic order only matters if you specify further sorting to
disambiguate entries with the same semantic order. For example, this is the
definition of the \biblatex \opt{none} sorting scheme: 

\begin{lstlisting}[language=xml,escapechar=+,mathescape=true]
<sortingtemplate>
  <presort>mm</presort>
  <sort order="1">
    <sortitem order="1">citeorder</sortitem>
  </sort>
</sortingtemplate>
\end{lstlisting}
%
This sorts the bibliography purely lexically by the order of the keys in
the citation commands. In the example above, it sorts entry «one» before «two».
However, suppose that you consider «one» and «two» to have the same order
(semantic order) since they are cited at the same time and want to further
sort these by year. Suppose «two» has an earlier \bibfield{YEAR} than
«one»:

\begin{lstlisting}[language=xml,escapechar=+,mathescape=true]
<sortingtemplate>
  <presort>mm</presort>
  <sort order="1">
    <sortitem order="1">citeorder</sortitem>
  </sort>
  <sort order="2">
    <sortitem order="1">year</sortitem>
  </sort>
</sortingtemplate>
\end{lstlisting}
%
This sorts «two» before «one», even though lexically, «one» would sort
before «two». This is possible because the semantic order can be
disambiguated by the further sorting on year. With the standard \biblatex
\opt{none} sorting scheme, the lexical order and semantic order are identical because
there is nothing further to disambiguate them. This means that you can use
«citeorder» just like any other \texttt{sortitem} value, choosing
how to further sort entries cited at the same time (in the same citation
command).

Both \texttt{sort} and \texttt{sortitem} elements have a mandatory \texttt{order}
attribute which should start at «1» and increase for each further element.
Order numbers for \texttt{sortitem} elements within a \texttt{sort} element
always begin with «1» and don't increase between \texttt{sort} elements.

Once a \texttt{sortitem} element has added something to the sorting object
(or all \texttt{sortitem} elements within a \texttt{sort} have been
processed, regardless of whether anything was added to the sort object for
the entry), some attributes are applied to the information added and the
next \texttt{sort} element is processed. These attributes on the
\texttt{sort} element further determine how any sorting specification added
by the \texttt{sortitem} elements will be used in the sorting.

If the \texttt{sort} element has the \textcolor{blue}{\texttt{final}}
attribute set to «1», then if any \texttt{sortitem} within the
\texttt{sort} returned a non-empty string to add to the sorting object, the
construction of the sorting object for the entry ceases at this point and
no more \texttt{sort} elements are processed. This is used typically to
make sure that master sorting keys such as those specified with the
\bibfield{SORTKEY} field, if found, are the only thing used to construct
the sorting object. The \texttt{sort} element may further specify that the
information at \texttt{order} «\textcolor{red}{n}» should be sorted in ascending order or
descending order (default «ascending»), whether case
should be considered when sorting (default depends on the \biber\
\opt{sortcase} option which defaults to true)
and whether uppercase characters should be sorted before lower
(default depends on the \biber\ «sortupper» option which defaults to true).

Finally, there are two special sorting section elements to consider. The
\texttt{presort} element is mandatory and specifies a literal \textcolor{red}{string} to add
to the very beginning of all sorting objects for all entries. This is useful
when combined with the fact that you may specify an optional
\textcolor{blue}{\texttt{type}} attribute which specifies a particular
entry type for the presort \textcolor{red}{string} specified. Using this
mechanism, you can sort, for example, all \bibfield{ARTICLE} entries before
all \bibfield{BOOK} entries and then all other types of entry:

\begin{lstlisting}[language=xml,escapechar=+,mathescape=true]
<sortingtemplate>
  <presort type="article">aa</presort>
  <presort type="book">bb</presort>
  <presort>mm</presort>
     $\vdots$
</sortingtemplate>
\end{lstlisting}
%
This makes it easy to divide a bibliography by type of entry.

The optional \textcolor{blue}{\texttt{sortexclusion}} element allows you to
exclude fields from consideration by \texttt{sortitem} on a per-type basis.
For example, if you wanted to ignore the \bibfield{YEAR} field of any
\bibfield{REPORT} entry types because they are not reliably populated with
data representing a year, you could do:

\begin{lstlisting}[language=xml,escapechar=+,mathescape=true]
<sortingtemplate>
     $\vdots$
  <sortexclusion type="report">year</sortexclusion>
     $\vdots$
</sortingtemplate>
\end{lstlisting}
%
It is much easier to see how intuitive this all is if you look at a
standard sorting scheme definition. Below is the default \biblatex sorting
scheme which appears in the \file{.bcf} when you run \biblatex with no
\opt{sorting} option. This is fully documented and described in the
\biblatex manual along with the \latex macros which generate this XML in
the \file{.bcf}:

\begin{lstlisting}[language=xml,escapechar=+,mathescape=true]
<sortingtemplate>
  <presort>mm</presort>
  <sort order="1">
    <sortitem order="1">presort</sortitem>
  </sort>
  <sort order="2" final="1">
    <sortitem order="1">sortkey</sortitem>
  </sort>
  <sort order="3">
    <sortitem order="1">sortname</sortitem>
    <sortitem order="2">author</sortitem>
    <sortitem order="3">editor</sortitem>
    <sortitem order="4">translator</sortitem>
    <sortitem order="5">sorttitle</sortitem>
    <sortitem order="6">title</sortitem>
  </sort>
  <sort order="4">
    <sortitem order="1">sortyear</sortitem>
    <sortitem order="2">year</sortitem>
  </sort>
  <sort order="5">
    <sortitem order="1">sorttitle</sortitem>
    <sortitem order="2">title</sortitem>
  </sort>
  <sort order="6">
    <sortitem order="1" pad_side="left" pad_width="4" pad_char="0">volume</sortitem>
    <sortitem order="2">0000</sortitem>
  </sort>
</sortingtemplate>
\end{lstlisting}
\bigskip
\subsubsection{The \texttt{nosort} option}\label{nosort}

The value of the \opt{nosort} option can only be set in the config file
and not on the command line. This is because the values are Perl regular
expressions and would need special quoting to set on the command line. This
can get a bit tricky on some OSes (like Windows) so it's safer to set them
in the config file. In any case, it's unlikely you would want to set them
for particular \biber\ runs; they would more likely be set as your
personal default and thus they would naturally be set in the config file
anyway. \opt{nosort} allows you to ignore parts of a field for sorting.
This is done using Perl regular expressions which specify what to
ignore in a field. You can specify as many patterns as you like for a
specific field. Datasource field sets defined using
\cmd{DeclareDatafieldSet} in \biblatex are also recognised as valid
values and so it is possible to specify \opt{nosort} regular expressions for
arbitrary sets of fields. \biblatex defines as standard two sets as shown
in Table \ref{tab:nst}.

\begin{table}
\begin{center}
\small
\begin{tabular}{ll}
\toprule
Set & Fields\\
\midrule
setnames & author\\
          & afterword\\
          & annotator\\
          & bookauthor\\
          & commentator\\
          & editor\\
          & editora\\
          & editorb\\
          & editorc\\
          & foreword\\
          & holder\\
          & introduction\\
          & namea\\
          & nameb\\
          & namec\\
          & shortauthor\\
          & shorteditor\\
          & translator\\
settitles & booktitle\\
           & eventtitle\\
           & issuetitle\\
           & journaltitle\\
           & maintitle\\
           & origtitle\\
           & title\\
\bottomrule
\end{tabular}
\end{center}
\caption{Default \biblatex\ datafield sets}
\label{tab:nst}
\end{table}

For example, this option can be used to ignore some diacritic marks and prefices
in names which should not be considered when sorting. Given (the default):

\begin{lstlisting}[language=xml]
<nosort>
  <!-- strip prefices like 'al-' when sorting names -->
  <option name="setnames" value="\A\p{L}{2}\p{Pd}(?=\S)"/>
  <!-- strip diacritics when sorting names -->
  <option name="setnames" value="[\x{2bf}\x{2018}]"/>
</nosort>
\end{lstlisting}

\noindent and the \BibTeX\ datasource entry:

\begin{verbatim}
AUTHOR = {{al-Hasan}, ʿAlī},
\end{verbatim}

\noindent the prefix «al-» and the diacritic «ʿ» will not be considered
when sorting. See the Perl regular expression manual page for
details of the regular expression syntax\footnote{\url{http://perldoc.perl.org/perlre.html}}.

You may specify any number of \opt{option} elements. If a
\opt{nosort} option is found for a specific field, it will override
any option for a type which also covers that field.

Here is another example. Suppose you wanted to ignore «The» at the
beginning of a \bibfield{TITLE} field when sorting, you could add this to your
\verb+biber.conf+:

\begin{lstlisting}[language=xml]
<nosort>
  <option name="title" value="\AThe\s+"/>
</nosort>
\end{lstlisting}

\noindent If you wanted to do this for all title fields listed in Table
\ref{tab:nst}, then you would do this:

\begin{lstlisting}[language=xml]
<nosort>
  <option name="settitles" value="\AThe\s+"/>
</nosort>
\end{lstlisting}

\noindent \textbf{Note:} \opt{nosort} can be specified for most fields but
not for things like dates and special fields as that wouldn't make much sense.
\bigskip
\subsubsection{The \texttt{collate-options} option}

The \opt{collate-options} option has format similar to
\opt{nosort}. See Section \ref{coll} for details about the option,
here is an example of a config file setting:

\begin{lstlisting}[language=xml]
<collate_options>
  <option name="level" value="3"/>
  <option name="table" value="/home/user/data/otherkeys.txt"/>
</collate_options>
\end{lstlisting}
\bigskip
\subsection{Unicode}
\biber uses NFD UTF-8 internally. All data is converted to NFD UTF-8
when read. If UTF-8 output is requested (to \file{.bbl} for example),
the UTF-8 will always be NFC.
\bigskip
\subsection{Input/Output File Locations}

\subsubsection{Control file}\label{loc:cf}

The control file is normally passed as the only argument to \biber. It is
searched for in the following locations, in decreasing order of
priority:\\[2ex]

\noindent Absolute filename $\rightarrow$\\
\hspace*{1em}In the \opt{--input-directory}, if specified$\rightarrow$\\
\hspace*{2em}In the \opt{--output-directory}, if specified$\rightarrow$\\
\hspace*{3em}Relative to current directory$\rightarrow$\\
\hspace*{4em}Using \verb+kpsewhich+, if available

\subsubsection{Data sources}

Local datasources of type «file» are searched for in the following
locations, in decreasing order of priority:\\[2ex]

\noindent Absolute filename $\rightarrow$\\
\hspace*{1em}In the \opt{--input-directory}, if specified$\rightarrow$\\
\hspace*{2em}In the \opt{--output-directory}, if specified$\rightarrow$\\
\hspace*{3em}Relative to current directory$\rightarrow$\\
\hspace*{4em}In the same directory as the control file$\rightarrow$\\
\hspace*{5em}Using \verb+kpsewhich+ for supported formats, if available\\[2ex]

\noindent Remote file datasources (beginning with \verb+http://+ or
\verb+ftp://+) are retrieved to a temp file and processed as normal. Users
do not specify explicitly the bibliography database files; they are passed
in the \verb+.bcf+ control file, which is constructed from the
\biblatex\ «\verb+\addbibresource{}+» macros.

\subsection{Logfile}

By default, the logfile for \biber\ will be named \verb+\jobname.blg+,
so, if you run

\begin{verbatim}
  biber <options> test.bcf
\end{verbatim}

\noindent then the logfile will be called «\verb+test.blg+». Like the
\verb+.bbl+ output file, it will be created in the
\opt{--output-directory|-c}, if this option is defined. You can
override the logfile name by using the \opt{--logfile} option:

\begin{verbatim}
  biber --logfile=lfname test.bcf
\end{verbatim}

\noindent results in a logfile called «\verb+lfname.blg+».\\

\noindent \textbf{Warning}: be careful if you are expecting \biber\ to
write to directories which you don't have appropriate permissions to. This
is more commonly an issue on non-Windows OSes. For example, if you rely on
\verb+kpsewhich+ to find your database files which are in system \TeX\
directories, you may well not have write permission there so \biber\
will not be able to write the \verb+.bbl+. Use the \opt{--output-file|-O}
option to specify the location to write the \verb+.bbl+ to in such cases.

\subsection{Collation and Localisation}\label{coll}

\biber\ takes care of collating the bibliography for
\biblatex. It writes entries to the \verb+.bbl+ file sorted by a
completely customisable set of rules which are passed in the
\verb+.bcf+ file by \biblatex. \biber\ uses the Perl
\verb+Unicode::Collate+ module for collation which implements the full UCA
(Unicode Collation Algorithm). It also has CLDR (Common Locale Data
Repository) tailoring to deal with cases which are not covered by the
UCA.

The locale used for collating a particular field in the bibliography is
determined by the following resource chain which is given
in decreasing precedence order:\\[2ex]

\noindent\opt{--collate-options|-c} (e.g. \opt{-c 'locale => "de\_DE"'}) $\rightarrow$\\
\hspace*{1em}\opt{--sortlocale|-l} $\rightarrow$\\
\hspace*{2em}\biblatex per-sortset \opt{locale} option $\rightarrow$\\
\hspace*{3em}\biblatex per-sortscheme \opt{locale} option$\rightarrow$\\
\hspace*{4em}\biblatex global sortlocale option\\

\noindent The locale will be used to look for a collation tailoring for
that locale. It will generate an informational warning if it finds none.
This is not a problem as most standard collation cases are covered by the
standard UCA and many locales neither have nor need any special collation
tailoring.

\biblatex passes sortscheme-specific sorting locales and its global sorting
locale in the \file{.bcf}. \biber uses these locales automatically to
tailor sorting at various levels of granularity (see \biblatex docs for the
\cmd{DeclareSortingScheme} macro). \biblatex can be configured to
automatically pass as locale the language setting from Babel or Polyglossia
in which case \biber tries to match this to a sensible locale. See the
Appendix, section \ref{localemap} for the mapping. If you want to sort
using a specific locale not listed in \ref{localemap}, specify this locale
exactly in your \latex source as the \biblatex \opt{sortlocale} option, as
the optional argument to \cmd{DeclareSortingScheme} macro or as an optional
argument to the \biblatex \cmd{sort} macro according to the desired
granularity. For example, if you want to use traditional Spanish for
sorting a reference list, you need to specify \verb+es_ES_trad+ directly
instead of using the «spanish» string because the Babel/Polyglossia
«spanish» language identifier by default maps to the modern \verb+es_ES+
locale (which doesn't include sort tailoring for «ch» in Spanish).

Collation is by default case sensitive. You can turn this
off globally using the \biber\ option \opt{--sortcase=false} or from
\biblatex\ using its option\linebreak[4]\opt{sortcase=false}. The option can also
be defined per-field so you can sort some fields case sensitively and
others case insensitively. See the \biblatex\ manual.

By default, \biber\ collates uppercase before lower.
You can reverse this globally for all sorting using the \biber\ option
\opt{--sortupper=false} or from\linebreak[4]\biblatex\ by using its option
\opt{sortupper=false}. The option can also be defined per-field so you can
sort some fields uppercase before lower and others lower before upper. See the
\biblatex\ manual. Be aware though that some locales rightly enforce a
particular setting for this (for example, Danish). You will be able to
override it but \biber\ will warn you if you do.

There are in fact many options to \verb+Unicode::Collate+
which can tailor the collation in various ways in
addition to the locale tailoring which is automatically performed.
Users should see the the documentation to the module for the various
options, most of which the vast majority of users will never
need\footnote{For details on the various options, see
  \url{http://search.cpan.org/search?query=Unicode\%3A\%3ACollate&mode=all}}.
Options are passed using the \opt{--collate-options|-c} option as a
single quoted string, each option separated by comma, each key and
value separated by «\verb+=>+». See examples.

\textbf{Note:} \biber\ sets the Unicode collation option
«variable» to «non-ignorable». Effectively, this means that punctuation is
not ignored when sorting. The default setting is to ignore such «variable
weight» elements. Sorting bibliographies is slightly more specialised than
collating general text and punctuation often matters. In case you want the
UCA default behaviour, see examples. Since \biber always normalises into
NFD when reading data in, no normalisation is requested with Unicode
collation («normalization» option is set to «prenormalized» by default) as
this saves some time.

\subsubsection{Examples}

\biberex{biber}

\noindent Call \biber\ using all settings from the \verb+.bcf+ generated from the
\latex\ run. Case sensitive UCA sorting is performed taking the locale
for tailoring from the \file{.bcf} if \biber's \opt{sortlocale} option is
not used to override the \verb+.bcf+

\biberex{biber --sortlocale=de_DE_phonebook}

\noindent Override any locale setting in the \verb+.bcf+

\biberex{biber --sortcase=false}

\noindent Case insensitive sorting.

\biberex{biber --sortupper=false --collate-options="backwards => 2"}

\noindent Collate lowercase before upper and collate French accents in
reverse order at UCA level 2.

\biberex{biber --collate-options="variable => 'shifted'"}

\noindent Use the UCA default setting for variable weight punctuation
(which is to ignore it for sorting, effectively).

\subsection{Encoding of files}\label{ref:enc}

\biber\ takes care of re-encoding the datasource data as necessary. In
normal use, \biblatex\ passes its \opt{bibencoding} option value to \biber\
via the \verb+.bcf+ file and this corresponds to the \biber
\opt{--input-encoding|e} option. \biblatex also passes the value of its
\opt{texencoding} option (which maps to \biber's
\opt{--output-encoding|-E} option) the default value of which depends on
which \TeX\ engine and encoding packages you are using (see \biblatex\
manual for details).

\noindent \biber\ performs the following tasks:

\begin{enumerate}
\item Decodes the datasource into UTF-8 if it is not UTF-8 already
\item Decodes \latex\ character macros in the datasource into UTF-8
\item Encodes the output so that the \verb+.bbl+ is in
  the encoding that \opt{--output-encoding|-E} specifies
\item Warns if it is asked to output to the \verb+.bbl+ any UTF-8
  decoded \latex\ character macros which are not in the
  \opt{--output-encoding|-E} encoding. Replaces with a suitable \latex\ macro
\end{enumerate}

\noindent Normally, you do not need to set the encoding options on the
\biber\ command line as they are passed in the \verb+.bcf+ via the
information in your \biblatex\ environment. However, you can override
the \verb+.bcf+ settings with the command line. The resource chain for
encoding settings is, in decreasing order
of preference:\\[2ex]

\noindent\opt{--input-encoding|-e} and \opt{--output-encoding|-E} $\rightarrow$\\
\hspace*{1em}\biber\ config file $\rightarrow$\\
\hspace*{2em}\verb+.bcf+ control file

\subsubsection{\latex\ macro decoding}\label{ldecode}

\noindent As mentioned above, \biber\ always converts as much as possible,
including \latex\ character macros, into UTF-8. This is important for two
main reasons. Firstly, this allows you to have, for example:

\begin{lstlisting}[style=bibtex, columns=fixed]{}
@BOOK{key1,
    Author = {\"{O}leg Smith}
}
@BOOK{key2,
    Author = {Öleg Smith}
}
\end{lstlisting}
%
Here, because \biber decodes the macros into UTF-8, it knows that both
books are by the same author because it's clear that the names are now the
same. Secondly, this allows \biber to output normalised latex macros when a
user selects \opt{--output-encoding=ascii} etc. This means that the many
\biblatex comparison macros used in styles can deal with comparisons of
fields containing macros reliably. The macro to UTF-8 conversion uses the
decoding set specified with the \opt{--decodecharsset}, see below. To
disable all macro to UTF-8 conversion, you can specify the virtual «null»
set as a value for \opt{--decodecharsset} or \opt{output-safecharsset}.
This effectively turns off macro to UTF-8 decoding or encoding respectively.

If you are using PDF\latex\ and \verb+\usepackage[utf8]{inputenc}+, it
is possible that the UTF-8 characters resulting from \biber's
internal \latex\ character macro decoding break \verb+inputenc+. This is
because \verb+inputenc+ does not implement all of UTF-8, only a
commonly used subset.

An example--if you had \verb+\DJ+ in your \verb+.bib+ datasource,
\biber\ decodes this correctly to «Đ» and this breaks \verb+inputenc+
because it doesn't understand that UTF-8 character. The real solution here
is to switch to a \TeX\ engine with full UTF-8 support like \XeTeX\ or Lua\TeX\
as these don't use or need \verb+inputenc+. However, you can also try the
\opt{--output-safechars} option which will try to convert any UTF-8 chars into
\latex\ macros on output. For information on the \opt{--output-safechars}
option, see section \ref{lencode}.
\bigskip
\subsubsection{\latex\ macro encoding}\label{lencode}

The opposite of decoding; converting UTF-8 characters into \latex\ macros.
You can force this with the \opt{--output-safechars} option which will do a
generally good job of making your \verb+.bbl+ plain ASCII. It can be useful
in certain edge cases where your bibliography introduces characters which
can't be handled by your main document. See section \ref{ldecode} above for
an example such case.

A common use case for \latex\ macro encoding is when the bibliography
datasource is not ASCII but the \verb+.tex+ file is and so this case
is automated for you: if the \biblatex\ option «\opt{texencoding}»
(which corresponds to the \biber\ option «\opt{--output-encoding|-E}») is
set to an ASCII encoding («\verb+ascii+» or «\verb+x-ascii+») and
«\opt{--input-encoding|-e}» is not ASCII, \biber\ will automatically set
\opt{--output-safechars}.

Since \biber always decodes into UTF-8 internally, if the
\opt{--output-encoding|-E} option is not set to UTF-8, \biber will
automatically replace any characters which will not encode in the output
encoding with equivalent \tex macros. You will also receive a warning about
this.

See also the \opt{biber --help} output for the \opt{--output-safecharsset}
and \linebreak[4]\opt{--decodecharsset} options which can customise the set
of conversion rules to use. The builtin sets of characters and macros which \biber\
maps during encoding and decoding are documented\footnote{\url{https://sourceforge.net/projects/biblatex-biber/files/biblatex-biber/\biberversion/documentation/utf8-macro-map.html}}.

It is possible to provide a customised encode/decode mapping file using the
\opt{--recodedata} option. It must adhere to the format of the default
data file for reencoding which is \file{recode\_data.xml} located in the
same Perl install directory as \biber's \file{Recode.pm} module. Of course
it is easier to find this in the \biber\ source tree. It is most likely
that if you want to use a custom mapping file, you would copy the default
file and edit it, removing some things and perhaps defining some custom
recoding sets for use with \opt{--output-safecharsset} and
\opt{--decodecharsset}.

Be careful to classify the entries using the correct «type» attribute in
the XML file as this determines how the macro is treated by the code that
does the replacement. Just copy a similar type of macro from the default
recoding data file if you are adding new entries, which is unlikely as the
file is quite comprehensive. There is only one other thing to note. The
«preferred» attribute tells \biber\ to use a specific \latex\ macro when
mapping from UTF-8, just in case there is more than one mapping from
UTF-8 for a particular character. It's unlikely you will need to use this.

\bigskip
\subsubsection{Examples}

\biberex{biber}

\noindent Set \opt{input-encoding} and \opt{output-encoding} from the
config file or \verb+.bcf+

\biberex{biber --output-encoding=latin2}

\noindent Encode the \verb+.bbl+ as latin2, overriding the
\verb+.bcf+

\biberex{biber --output-safechars}

\noindent Set \opt{input-encoding} and \opt{output-encoding} from the
config file or \verb+.bcf+. Force encoding of UTF-8 chars to \latex\
macros using default conversion set

\biberex{biber --output-encoding=ascii}

\noindent Encode the \verb+.bbl+ as ascii, overriding the
\verb+.bcf+. Automatically sets \opt{--output-safechars} to force UTF-8
to \latex\ macro conversion

\biberex{biber --output-encoding=ascii --output-safecharsset=full}

\noindent Encode the \verb+.bbl+ as ascii, overriding the
\verb+.bcf+. Automatically sets \opt{--output-safechars} to force UTF-8
to \latex\ macro conversion using the full set of conversions

\biberex{biber --decodecharsset=full}

\noindent Set \opt{input-encoding} and \opt{output-encoding} from the
config file or \verb+.bcf+. Use the full \latex\ macro to UTF-8
conversion set because you have some more obscure character macros in
your \verb+.bib+ datasource which you want to sort correctly

\biberex{biber --recodedata=/tmp/recode.xml --decodecharsset=special}

\noindent Specify a user-defined reencoding data file which defines a new
reencoding set «special» and use this set for decoding \latex\
macros to UTF-8.

\biberex{biber -u}

\noindent Shortcut alias for \opt{biber --input-encoding=UTF-8}

\biberex{biber -U}

\noindent Shortcut alias for \opt{biber --output-encoding=UTF-8}

\subsection{List and Name Separators}

With traditional \bibtex, the name and list field separator «and» is
hard-coded. The \texttt{btparse} C library and therefore \biber\ allows the
use of any fixed string, subject to the same rules as «and» (not at the
beginning or end of the name/list, whitespace must surround the string
etc.). This is settable using the options \opt{listsep} and \opt{namesep},
both of which default to the usual «and». You can also change the default
final name in a list which implies «et al». In \bibtex, this is by default
the English «others» which is the \biber\ default also. Don't try to put
any whitespace in these strings, this is ignored by \texttt{btparse}
anyway. Perhaps you prefer your \file{.bib} in more obvious German---set
\opt{--namesep=und} and \opt{--others-string=andere} and then you can do:
\begin{verbatim}
@BOOK{key,
  AUTHOR = {Hans Harman und Barbara Blaupunkt und andere},
}
\end{verbatim}

\noindent Bear in mind that these are global settings and apply to all
entries in the \bibtex\ data format read by \biber. Also bear in mind that
this is very unportable as all \bibtex\ input/output programs rely on the
hard-coded «and» and «others». Hopefully this will change as these two
hard-coded English terms look really rather bad in the context of
multilingual bibliographies.
\bigskip
\subsection{Extended Name Format}
\label{biber:xname}
The parsing rules for \bibtex names are rather archaic and not suited to
many international name formats. \biber supports an extended name format
which allows explicit specification of the parts of names. This allows the
use of custom name parts apart from the four standard \bibtex parts. Extended
name formats are supported in all name fields and can be used along with
the usual \bibtex name format. Recognition of extended name format can be
disabled with the \biber option \opt{--noxname} in case you do not need the
extended format and the auto-detection causes problems with normal name
parsing. The separator \verb+=+ which comes between the namepart names and
values is customisable with the \biber option \opt{--xnamesep}. Here is an
example:
\begin{verbatim}
AUTHOR = {Hans Harman and Simon de Beumont}
AUTHOR = {given=Hans, family=Harman and given=Simon, prefix=de, family=Beumont}
\end{verbatim}
%
These two name specifications are equivalent but the extended format
explicitly names the parts. The supported parts are those specified by the
\biblatex data mode constant \opt{nameparts}, the default value of which
is:
\begin{verbatim}
\DeclareDatamodelConstant[type=list]{nameparts}{prefix,family,suffix,given}
\end{verbatim}
%
As with traditional \bibtex name parsing, initials are automatically
generated but it is also possible to specify these explicitly:
\begin{verbatim}
AUTHOR = {given=Jean, prefix=de la, prefix-i=d, family=Rousse}
AUTHOR = {given={Jean Pierre Simon}, given-i=JPS}
\end{verbatim}
%
Initials are specified by adding the suffix \verb+-i+ to the namepart name.
Compound parts may be protected with braces:
\begin{verbatim}
AUTHOR = {given={Jean Pierre}}
\end{verbatim}
%
If a namepart contains a comma, the whole namepart should be protected with
quotes:
\begin{verbatim}
AUTHOR = {"family={Robert and Sons, Inc.}"}
\end{verbatim}
%
Traditional \bibtex name formats and the extended form may be used together:
\begin{verbatim}
AUTHOR = {Hans Harman and given=Simon, prefix=de, family=Beumont}
\end{verbatim}
%
Per-namelist and per-name options may be specified in the extended name
format:
\begin{verbatim}
AUTHOR = {namelistopt=true and Hans Harman and
          given=Simon, family=Beumont, nameopt=true}
\end{verbatim}

\bigskip
\subsection{Editor Integration}

Visit \url{http://tex.stackexchange.com/questions/154751/} for a
comprehensive overview on \biber integration in most editors.

\subsection{BibTeX macros and the \texttt{MONTH} field}

\BibTeX\ defines macros for month abbreviations
like «\verb+jan+», «\verb+feb+» etc. \biber\ also does this,
defining them as numbers since that is what \biblatex\ wants. In
case you are also defining these yourself (although if you are only
using \biblatex, there isn't much point), you will get macro
redefinition warnings from the \verb+btparse+ library. You can turn
off \biber's macro definitions to avoid this by using the option
\opt{--nostdmacros}.

\biber\ will look at any \bibfield{MONTH} field in a \BibTeX\ data
source and if it's not a number as \biblatex\ expects (because it
wasn't one of the macros as mentioned above or these macros were disabled
by \opt{--nostdmacros}), it will try to turn it into the right number in
the \verb+.bbl+. If you only use \biblatex\ with your \BibTeX\
datasource files, you should probably make any \bibfield{MONTH} fields be the
numbers which \biblatex\ expects.

\subsection{\biber\ datasource drivers}\label{dsd}

\biber\ uses a modular datasource driver model to provide access
to supported datasources. The drivers are responsible for mapping
driver entrytypes and fields to the \biblatex\ data model according to a
data model specification in the \biblatex\ file \file{blx-dm.def}. The
data model can be changed using \biblatex\ macros in case you would
like to, for example, use your own entrytype or field names or perhaps
have \biber\ do some validation on your datasources (see the \biblatex\
manual). 

Data model mapping is an imprecise art and the drivers are the
necessarily the most messy parts of \biber. Most datasource models are
not designed with typesetting in mind and are usually not fine-grained
enough to provide the sorts of information that \biblatex\
needs. \biber\ does its best to obtain as much meaningful information
from a datasource as possible. Currently supported datasources
drivers are:

\begin{itemize}
\item \BibTeX\ --- \BibTeX\ data files
\item \verb+biblatexml+ --- Experimental \biblatex\ XML format
\end{itemize}
\bigskip
\subsection{Tool Mode}\label{ref:tool}
\biber\ can run in «tool» mode which is enabled with the \opt{--tool}
command-line only option. In this mode, \biber is called: \opt{biber --tool
  <datasource>}. Tool mode is a datasource rather than document oriented
mode intended for transformations and modifications of datasources. It does
not read a \file{.bcf} but instead, it reads all entries from the file
«datasource», applies any changes specified in the command-line options and
\biber\ config file and writes the resulting datasource out to a new file,
defaulting to a \bibtex file called «\file{<datasource>\_bibertool.bib}» if
the options \opt{output-file} and \opt{output-format} are not specified.

Tool mode is useful if you need to programatically change your datasource
using the semantics provided by \biber or if you would like to convert your
data to a different format. For example, you could choose to reencode your
datasource by turning all UTF-8 characters into \latex\ macros:

\begin{verbatim}
biber --tool --output-encoding=ascii file.bib
\end{verbatim}

\noindent This would output a copy of \file{file.bib} called \file{file\_bibertool.bib} with all
UTF-8 chars changed to \latex macros (because when the output is ASCII and
the input encoding is not (it is by default UTF-8), then the
\opt{--output-safechars} option is automatically enabled). If you utilise the \biber\
config file, you can set up a complex set of mappings to transform
your datasource however you wish in a semantic manner much more robust
than just textual search/replace. You can also use the
\opt{--output-resolve} meta-option which will process any \bibfield{XDATA}
fields/entries, entry aliases and inheritance rules mentioned in the config
file (see below).

Sometimes, you might wish to output fields which are \bibtex macros,
that is, you might want this:

\begin{lstlisting}[style=bibtex, columns=fixed]{}
@Entrytype{key,
    Field = something,
}
\end{lstlisting}
%
instead of this:
\begin{lstlisting}[style=bibtex, columns=fixed]{}
@Entrytype{key,
    Field = {something},
}
\end{lstlisting}
%
That is, you might not want the output field in braces or quotes as
this prevents \bibtex interpreting the field value as a macro. Use the
\opt{--output-macro-fields} option to specify a comma-separated list
of fields whose values you wish to output without any \bibtex
quoting. You can have spaces between the items in the field list but
then you must enclose the whole option value in quotes. For example,
these two will do the same thing:

\begin{verbatim}
biber --tool --output-macro_fields=month,publisher
biber --tool --output-macro_fields='month, publisher'
\end{verbatim}

Tool mode also allows some reformatting of the \file{.bib} file. The
option \opt{--tool-fieldcase} can be used to force the entrytype and
fieldnames to upper, lower or title case. The option
\opt{--tool-indent} can be used to customise the indentation of
fields. The option \opt{output-align} can be used to align all field
values neatly. See the \biber\ \opt{--help} output for documentation
and defaults. For example, the command:

\begin{verbatim}
biber --tool --output-fieldcase=title --output-indent=4 \
      --output-align file.bib
\end{verbatim}
%
results in \file{.bib} entries which look like this:

\begin{lstlisting}[style=bibtex, columns=fixed]{}
@Entrytype{key,
    Author    = {...},
    Title     = {...},
    Publisher = {...},
    Year      = {...},
}
\end{lstlisting}
%
another example:
\begin{verbatim}
biber --tool --output-fieldcase=upper --output-indent=2 file.bib
\end{verbatim}
%
results in entries like this:

\begin{lstlisting}[style=bibtex]{}
@ENTRYTYPE{key,
  AUTHOR = {...},
  TITLE = {...},
  PUBLISHER = {...},
  YEAR = {...},
}
\end{lstlisting}
%
Here is an example using the \biber config file to specify all options.
This example uses tool mode to reformat the \file{.bib} and also to do some
transformations using the source map functionality. Suppose
\file{test.bib} contains the following:

\begin{lstlisting}[style=bibtex]{}
@book{book1,
  author = {Doe,J.P.},
  title = {Ökologische Enterprises},
  year = {2013}
}
\end{lstlisting}
%
Further suppose that the \file{biber-tool.conf} contains the following:

\begin{lstlisting}[language=xml,escapechar=;,mathescape=true]
<?xml version="1.0" encoding="UTF-8"?>
<config>
  <output_fieldcase>title</output_fieldcase>
  <output_encoding>ascii</output_encoding>
  <output_safechars>1</output_safechars>
  <sourcemap>
    <maps datatype="bibtex" map_overwrite="1">
      <map map_overwrite="1">
        <map_step map_field_source="AUTHOR" map_match="Doe," map_final="1"/>
        <map_step map_field_source="AUTHOR"
              map_match=";Doe,\textbackslash s*J(?:\textbackslash .|ohn)(?:[-]*)(?:P\textbackslash .|Paul)*;"
              map_replace="Doe, John Paul"/>
      </map>
    </maps>
  </sourcemap>
</config>
\end{lstlisting}
%
Now you can run \biber like this:

\begin{verbatim}
biber --tool --configfile=biber-tool.conf test.bib
\end{verbatim}
%
The result will be in \file{test\_bibertool.bib} and will look like this:

\begin{lstlisting}[style=bibtex, columns=fixed]{}
@Book{book1,
  Author = {Doe, John Paul},
  Title  = {\"{O}kologische Enterprises},
  Year   = {2013},
}
\end{lstlisting}
%
Tool mode is a versatile way of performing many different operations
on a \file{.bib} file. By using the config file and tool mode, we
have:

\begin{itemize}
\item Consistently indented and aligned the entry, normalising fields and
  entrytype to title case
\item Normalised the \bibfield{AUTHOR} field name using regular expressions
\item Converted UTF-8 characters to \latex macros, and made the output
  pure ASCII
\end{itemize}

If you do not specify any configuration file to use in tool mode, \biber
will by default look for a config file in the usual way (see section
\ref{conffile}) with the only difference that if no config file is found,
it will use the default \file{biber-tool.conf} which is located in the
\biber install tree in the same location as the \file{Config.pm} file. This
default config file contains the default \biblatex source mappings for
\bibtex datasources and also the default inheritance rules for
\bibfield{CROSSREF} processing. This means that when you use the
\opt{--output-resolve} meta-option, inheritance processing is performed on the
entries and the results of this are «materialised» in the output. For
example, consider a \file{test.bib} file:

\begin{lstlisting}[style=bibtex, columns=fixed]{}
@BOOK{xd1,
  AUTHOR = {Edward Ellington},
  DATE   = {2007},
  XDATA  = {macmillanalias}
}

@XDATA{macmillan,
  IDS   = {macmillanalias},
  XDATA = {macmillan:pubALIAS, macmillan:loc}
}

@XDATA{macmillan:pub,
  IDS       = {macmillan:pubALIAS},
  PUBLISHER = {Macmillan}
}

@XDATA{macmillan:loc,
  LOCATION = {New York and London},
  NOTE     = {A Note} 
}

@BOOK{b1,
  TITLE = {Booktitle},
  CROSSREF = {mvalias}
}

@MVBOOK{mv1,
  IDS = {mvalias},
  TITLE = {Maintitle},
  SUBTITLE = {Mainsubtitle},
  TITLEADDON = {Maintitleaddon}
}
\end{lstlisting}
%
Running \biber as:

\begin{verbatim}
biber --tool --output-resolve test.bib
\end{verbatim}
%
The result of this would be a file \file{test\_bibertool.bib} with contents:

\begin{lstlisting}[style=bibtex, columns=fixed]{}
@BOOK{xd1,
  AUTHOR    = {Edward Ellington},
  DATE      = {2007},
  LOCATION  = {New York and London},
  NOTE      = {A Note},
  PUBLISHER = {Macmillan},
}

@XDATA{macmillan,
  LOCATION  = {New York and London},
  NOTE      = {A Note},
  PUBLISHER = {Macmillan},
}

@XDATA{macmillan:pub,
  PUBLISHER = {Macmillan},
}

@XDATA{macmillan:loc,
  LOCATION = {New York and London},
  NOTE     = {A Note},
}

@BOOK{b1,
  MAINSUBTITLE   = {Mainsubtitle},
  MAINTITLE      = {Maintitle},
  MAINTITLEADDON = {Maintitleaddon},
  TITLE          = {Booktitle},
}

@MVBOOK{mv1,
  SUBTITLE   = {Mainsubtitle},
  TITLE      = {Maintitle},
  TITLEADDON = {Maintitleaddon},
}
\end{lstlisting}
%
Notice here that:
\begin{itemize}
\item \bibfield{XDATA} references have been resolved completely for entry
  \texttt{xd1}
\item \bibfield{CROSSREF} inheritance has been resolved according to the
  default \biblatex inheritance rules for entry \texttt{b1}
\item Entry key aliases have been resolved as required in order to perform
  these tasks
\end{itemize}

Tool mode can also be used to convert between datasource
formats. For example, if you wish to covert a \bibtex format data file to
the experimental \texttt{biblatexml} XML format, you can do:

\begin{verbatim}
biber --tool --output-format=biblatexml file.bib
\end{verbatim}

\noindent This will output a file \file{file\_bibertool.bltxml} by
default. The applicability of the various output options depends on
the output format as shown in table \ref{tab:outopts} where dash means that
the options has no relevance for the output format.

The order of the fields when writing \bibtex data is controlled by the
\opt{--output-field-order} option. This is a comma-separated list of fields
or field classes and fields will be output to entries in the order
specified. Any unspecified fields will be output in sorted order after the
specified fields. The field classes are:

\begin{description}
\item[names] All name fields
\item[lists] All non-name list fields
\item[dates] All date fields
\end{description}
%
For the default value, run \biber with the \opt{--help} option and see the
documentation for the option. \opt{--output-listsep}, \opt{output-namesep}
and \opt{output-xnamesep} can be used to customise separators on output and
their default values are the same as their input option counterparts
\opt{--listsep}, \opt{--namesep} and \opt{--xnamesep}. The option
\opt{--output-xname} can be used to specify that the extended name format
(see section \ref{biber::xname}) is to be used to output names.
\opt{--output-annotation-marker} and \opt{--output-named-annotation-marker} can
be used to specify the annotation markers to write for annotated fields on
output. See the Data Annotation feature documentation in the \biblatex
manual.

\begin{table}
\begin{center}
\small
\begin{tabular}{lllll}
\toprule
& \multicolumn{4}{c}{\emph{Output format}}\\
\emph{Option} & bibtex & biblatexml & bbl & bblxml\\
\midrule
output-align & \checkmark & - & - & -\\
output-annotation-marker & \checkmark & - & - & -\\
output-named-annotation-marker & \checkmark & - & - & -\\
output-indent & \checkmark & \checkmark & - & -\\
output-field-order & \checkmark & - & - & -\\
output-fieldcase & \checkmark & - & - & -\\
output-listsep & \checkmark & - & - & -\\
output-macro-fields & \checkmark & - & - & -\\
output-namesep & \checkmark & - & - & -\\
output-resolve-xdata & \checkmark & \checkmark & - & -\\
output-resolve-crossrefs & \checkmark & \checkmark & - & -\\
output-resolve-sets & \checkmark & \checkmark & - & -\\
output-xdatamarker & \checkmark & - & - & -\\
output-xdatasep & \checkmark & \checkmark & - & -\\
output-xname & \checkmark & - & - & -\\
output-xnamesep & \checkmark & - & - & -\\
\bottomrule
\end{tabular}
\end{center}
\caption{Applicability of the output options}
\label{tab:outopts}
\end{table}
\bigskip
\subsubsection{Customising the Tool Mode Data Model}
The default \file{biber-tool.conf} contains the default data model
specification. You may add to or override the default data model by using
your own config file via the \opt{--configfile|-g} option. The data model
in the default \file{biber-tool.conf} will be read and then any datamodel
section in your config file will be read, taking precedence over the
default settings. There is no need to include a complete data model in your
own config file--the \file{biber-tool.conf} provides a base. Naturally, for
complex changes to the the default data model, then you may wish to include
a complete data model in your config file.

\subsubsection{Customising Tool Mode Inheritance Resolution}
The default \file{biber-tool.conf} contains, as mentioned above, the
default \biblatex \bibfield{CROSSREF} inheritance setup and \bibtex source
mappings so that tool mode resolution works as expected. Of course it is
possible to customise these. In \biblatex, this is accomplished by the
\cmd{DeclareDataInheritance} macros which write appropriate XML into the
\file{.bcf} file. Since no \file{.bcf} file is used in tool mode, the
desired configuration must be put into a \biber config file. The source
mapping XML specification is given in section \ref{ref:map}. The inheritance
XML specification is given in section \ref{inheritance}. It is recommended
to copy the default \file{biber-tool.conf} file, modify this and then use
it as your own \file{biber.conf} file or pass it explicitly using the
\opt{--configfile|-g} option. You can determine the location of the default
tool mode config file by using the \opt{--tool-config} option which will
show you the location of the config file and exit.

\subsubsection{Customising Tool Mode Sorting}
A sorting scheme called «tool» can be defined in the config file in
order to sort the entries in tool mode output. See section \ref{sorting}
for the format of the config file sorting specification. By default, in
tool mode the sorting scheme is the same as the \biblatex \texttt{none}
scheme, that is, no sorting is performed. The sorting locale in tool mode
defaults to «\texttt{en\_US}» if you do not use \biber's \opt{sortlocale}
option.
\bigskip
\section{Binaries}\label{binaries}

\biber\ is a Perl application which relies heavily on quite a few
modules. It is packaged as a stand-alone binary using the excellent
\verb+PAR::Packer+ module which can pack an entire Perl tree plus
dependencies into one file which acts as a stand-alone binary and is
indistinguishable from such to the end user. You can also simply download
the Perl source and run it as a normal Perl program which
requires you to have a working Perl 5.24+ installation and the
ability to install the pre-requisite modules. You would typically only do
this if you wanted to keep up with all the bleeding-edge git commits before
they had been packaged as a binary. Almost all users will not want to do
this and should use the binaries from their \TeX\ distribution or downloaded
directly from SourceForge in case they need to use a more recent binary
than is included in their \TeX\ distribution.

The binary distributions of \biber\ are made using the Perl \verb+PAR::Packer+
module. They can be used as a normal binary but have some behaviour which
is worth noting:

\begin{itemize}
\item Don't be worried by the size of the binaries. \verb+PAR::Packer+ essentially
  constructs a self-extracting archive which unpacks the needed files first.
\item On the first run of a new version (that is, with a specific hash),
  they actually unpack themselves to a temporary location which varies by
  operating system. This unpacking can take a little while and only happens
  on the first run of a new version. \textbf{Please don't kill the process
    if it seems to take some time to do anything on the first run of a new
    binary}. If you do, it will not unpack everything and it will almost
  certainly break \biber. You will then have to delete your binary
  cache (see section \ref{bc} below) and re-run the \biber\ executable
  again for the first time to allow it to unpack properly.
\end{itemize}

\subsection{Binary Caches}\label{bc}

\verb+PAR::Packer+ works by unpacking the required files to a cache
location. It only does this on the first run of a binary 
by computing a hash of the binary and comparing it with
the cache directory name which contains the hash. So, if you run
several versions of a binary, you will end up with several cached
trees which are never used. This is particularly true if you are regularly
testing new versions of the \biber\ binary. It is a good idea to
delete the caches for older binaries as they are not needed and can take up
a fair bit of space. The caches are located in a temporary location which
varies from OS to OS. The cache name is:\\[1ex]

\noindent\verb+par-<hex_encoded_username>/cache-<hash>+ (Linux/Unix/OSX)\\
\verb+par-<hex_encoded_username>\cache-<hash>+ (Windows)\\[1ex]

\noindent The temp location is not always obvious but these are sensible
places to look (where \verb+*+ can vary depending on username):

\begin{itemize}
\item \verb+/var/folders/*/*/*/+ (OSX, local GUI login shell)
\item \verb+/var/tmp/+ (OSX (remote ssh login shell), Unix)
\item \verb+/tmp/+ (Linux)
\item \verb+C:\Documents and Settings\<username>\Local Settings\Temp+ (Windows/Cygwin)
\item \verb+C:\Windows\Temp+ (Windows)
\end{itemize}

\noindent To clean up, you can just remove the whole \verb+par-<hex_encoded_username>+
directory/folder and then run the current binary again. You can see the active cache by running biber with the \texttt{--cache} option which will print the current cache location and exit.

\subsection{Binary Architectures}

Binaries are available for many architectures, directly on SourceForge. If
you want to run development versions, they are usually only regularly
updated for the core architectures which are not flagged as third-party
built above. If you want to regularly run the latest development version,
you should probably git clone the relevant branch and run \biber\ as a pure
Perl program directly.

\subsection{Installing}

These instructions only apply to manually downloaded binaries. If
\biber\ came with your \TeX\ distribution just use it as normal.

Download the binary appropriate to you
OS/arch\footnote{\url{https://sourceforge.net/projects/biblatex-biber}}. Below
I assume it's on your desktop.

You have to move the binary to somewhere in you command-line or \TeX\ utility
path so that it can be found. If you know how to do this, just ignore the
rest of this section which contains some instructions for users who are
not sure about this.

\subsubsection{OSX}

If you are using the \TeX Live Mac\TeX\ distribution:

\begin{verbatim}
sudo mv ~/Desktop/biber /usr/texbin/
sudo chmod +x /usr/texbin/biber
\end{verbatim}

\noindent If you are using the MacPorts \TeX Live distribution:

\begin{verbatim}
sudo mv ~/Desktop/biber /opt/local/bin/
sudo chmod +x /opt/local/bin/biber
\end{verbatim}

\noindent The «\verb+sudo+» commands will prompt you for your password.

\subsubsection{Windows}

The easiest way is to just move the executable into your \verb+C:\Windows+ directory since
that is always in your path. A more elegant way is to put it somewhere in
your \TeX\ distribution that is already in your path. For example if you
are using MiK\TeX:

\begin{verbatim}
C:\Program Files\MiKTeX 2.9\miktex\bin\
\end{verbatim}

\subsubsection{Unix/Linux}

\begin{verbatim}
sudo mv ~/Desktop/biber /usr/local/bin/biber
sudo chmod +x /usr/local/bin/biber
\end{verbatim}

\noindent Make sure \verb+/usr/local/bin+ is in your PATH. Search Google for «set PATH
linux» if unsure about this. There are many pages about this, for example:
\url{http://www.cyberciti.biz/faq/unix-linux-adding-path/}

\subsection{Building}

Instructions for those who want/need to build an executable from the
Perl version. For this, you will need to have Perl 5.24+ with
the following modules (best installed in this order):

\begin{itemize}
\item \verb+Module::Build+ and all dependencies
\item All \biber\ pre-requisites
\item \verb+PAR::Packer+ and all dependencies
\end{itemize}

\noindent \biber\ is very specific in some cases about module versions and
sometimes depends on recent fixes. You can see if you have the
\biber\ Perl dependencies by the usual \verb+Module::Build+ command:

\begin{verbatim}
perl ./Build.PL
\end{verbatim}

\noindent run at the root of the \biber\ Perl distribution
directory. Normally, the build procedure for the binaries is as
follows\footnote{On Unix-like systems, you may need to specify a full
  path to the scripts e.g. \texttt{./Build}}:

\begin{itemize}
\item Get the \biber\ source tree from SF and put it on the architecture
  you are building for
\item cd to the root of the source tree
\item \verb+perl Build.PL+ (this will check your module dependencies)
\item If you are missing dependencies, you will be informed and then you
  should run \verb+Build installdeps+ (may need to run this with sudo on
  Unix-like systems)
\item Run the test suite with \verb+Build test+
\item Install with \verb+Build install+ (may need to run this with sudo on
  Unix-like systems)
\item \verb+cd dist/<arch>+
\item \verb+build.sh+ (\verb+build.bat+ on Windows)
\end{itemize}

\noindent This leaves a binary called «\verb+biber-<arch>+» (also with
a «\verb+.exe+» extension on Windows/Cygwin) in your current directory.
The important part is constructing the information for the build
script. There are two things that need to be configured, both of
which are required by the \verb+PAR::Packer+ module:

\begin{enumerate}
\item A list of modules/libraries to include in the binary which are not
  automatically detected by the \verb+PAR::Packer+ dependency
  scanner
\item A list of extra files to include in the binary which are not
  automatically detected by the \verb+PAR::Packer+ dependency
  scanner
\end{enumerate}

\noindent To build \biber\ for a new architecture you need to
define these two things as part of constructing new build scripts:

\begin{itemize}
\item Make a new sub-folder in the \verb+dist+ directory named after the
  architecture you are building for.
\item Copy the \verb+biber.files+ file from an existing build
  architecture into this directory.
\item For all of the files with absolute pathnames in there (that is,
  ones we are not pulling from the \biber\ tree itself), locate these
  files in your Perl installation tree and put the correct path in the
  file.
\item Copy the build script from a similar architecture
  (i.e. Windows/non-Windows \ldots) to your new architecture
  directory. 
\item Change the \opt{--link} options to point to where the required
  libraries reside on your system.
\item Change the \opt{--output} option to name the resulting binary
  for your architecture.
\item Run the build script
\end{itemize}

\noindent The \opt{--link} options can be a little tricky sometimes. It is
usually best to build without them once and then run
\verb+ldd+\footnote{\texttt{otool} on OSX and \texttt{depends.exe} on Windows}
on the binary to see which version/location of a library you should link
to. You can also try just running the binary and it should complain about
missing libraries and where it expected to find them. Put missing library
paths into \opt{--link} options. The \opt{--module} options are the same
for all architectures and do not need to be modified. On architectures
which have or can have case-insensitive file systems, you should use the
build script from either Windows or OSX as a reference as these include a
step to copy the main \biber\ script to a new name before packing the
binary. This is required as otherwise a spurious error is reported to the
user on first run of the binary due to a name collision when it unpacks
itself.

See the \verb+PAR+ wiki
page\footnote{\url{http://par.perl.org/wiki/Main_Page}} for FAQs and help
on building with \verb+PAR::Packer+. Take special note of the FAQs on
including libraries with the packed
binary\footnote{\url{http://par.perl.org/wiki/FAQ}, section entitled «My
  PAR executable needs some dynamic libraries»}.

\subsubsection{Testing a binary build}
You can test a binary that you have created by copying it to a machine
which preferably doesn't have \verb+perl+ at all on it. Running the binary with no
arguments will unpack it in the background and display the help. To really
test it without having \latex\ available, get the two quick test files from
SourceForge\footnote{\url{https://sourceforge.net/projects/biblatex-biber/files/biblatex-biber/testfiles}},
put them in a directory and run \biber\ in that directory like this:

\begin{verbatim}
biber --validate-control --convert-control test
\end{verbatim}

\noindent This will run \biber\ normally on the test files plus it
will also perform an XSLT transform on the \verb+.bcf+ and
leave an HTML representation of it in the same directory thus testing the
links to the XML and XSLT libraries as well as the \BibTeX\ parsing
libraries. The output should look something like this (may be differences
of \biber\ version and locale of course but there should be no errors
or warnings).

\begin{verbatim}
INFO - This is Biber 2.14
INFO - Logfile is 'test.blg'
INFO - BibLaTeX control file 'test.bcf' validates
INFO - Converted BibLaTeX control file 'test.bcf' to 'test.bcf.html'
INFO - Reading 'test.bcf'
INFO - Found 1 citekeys in bib section 0
INFO - Processing bib section 0
INFO - Looking for BibTeX format file 'test.bib' for section 0
INFO - Found BibTeX data file 'test.bib'
INFO - Decoding LaTeX character macros into UTF-8
INFO - Sorting list 'nyt/global' keys
INFO - No sort tailoring available for locale 'en_GB.UTF-8'
INFO - Sorting list 'shorthands/global' keys
INFO - No sort tailoring available for locale 'en_GB.UTF-8'
INFO - Writing 'test.bbl' with encoding 'UTF-8'
INFO - Output to test.bbl
\end{verbatim}

\noindent There should now be these new files in the directory:

\begin{verbatim}
test.bcf.html
test.blg
test.bbl
\end{verbatim}

\appendix
\section{Appendix}
\subsection{Babel/Polyglossia language to Locale mapping}\label{localemap}

\begin{center}
\footnotesize
\begin{tabular}{alalalal}
\toprule
Language & Locale & Language & Locale & Language & Locale & Language & Locale\\
\midrule
acadian    & \texttt{fr\_CA}  & divehi      & \texttt{dv\_MV}  & latin           & \texttt{la\_Latn} & sanskrit        & \texttt{sa\_IN}\\
american   & \texttt{en\_US}  & dutch       & \texttt{nl\_NL}  & latvian         & \texttt{lv\_LV} &   scottish        & \texttt{gd\_GB}\\
australian & \texttt{en\_AU}  & english     & \texttt{en\_US}  & lithuanian      & \texttt{lt\_LT} &   serbian         & \texttt{sr\_Latn}\\ 
afrikaans  & \texttt{af\_ZA}  & esperanto   & \texttt{eo\_001} & lowersorbian    & \texttt{dsb\_DE} &  serbianc        & \texttt{sr\_Cyrl}\\ 
albanian   & \texttt{sq\_AL}  & estonian    & \texttt{et\_EE}  & lsorbian        & \texttt{dsb\_DE} &  slovak          & \texttt{sk\_SK}\\
amharic    & \texttt{am\_ET}  & ethiopia    & \texttt{am\_ET}  & magyar          & \texttt{hu\_HU} &   slovene         & \texttt{sl\_SI}\\
arabic     & \texttt{ar\_001} & farsi       & \texttt{fa\_IR}  & malay           & \texttt{id\_ID} &   slovenian       & \texttt{sl\_SI}\\
armenian   & \texttt{hy\_AM}  & finnish     & \texttt{fi\_FI}  & malayalam       & \texttt{ml\_IN} &   spanish         & \texttt{es\_ES}\\
asturian   & \texttt{ast\_ES} & francais    & \texttt{fr\_FR}  & marathi         & \texttt{mr\_IN} &   swedish         & \texttt{sv\_SE}\\
austrian   & \texttt{de\_AT}  & french      & \texttt{fr\_FR}  & meyalu          & \texttt{id\_ID} &   syriac          & \texttt{syc}\\
bahasa     & \texttt{id\_ID}  & frenchle    & \texttt{fr\_FR}  & mongolian       & \texttt{mn\_Cyrl} & tamil           & \texttt{ta\_IN}\\
bahasai    & \texttt{id\_ID}  & friulan     & \texttt{fur\_IT} & naustrian       & \texttt{de\_AT} &   telugu          & \texttt{te\_IN}\\
bahasam    & \texttt{id\_ID}  & galician    & \texttt{gl\_ES}  & newzealand      & \texttt{en\_US} &   thai            & \texttt{th\_TH}\\
basque     & \texttt{eu\_ES}  & german      & \texttt{de\_DE}  & ngerman         & \texttt{de\_DE} &   thaicjk         & \texttt{th\_TH}\\
bengali    & \texttt{bn\_BD}  & germanb     & \texttt{de\_DE}  & nko             & \texttt{ha\_NG} &   tibetan         & \texttt{bo\_CN}\\
bgreek     & \texttt{el\_GR}  & greek       & \texttt{el\_GR}  & norsk           & \texttt{nb\_NO} &   turkish         & \texttt{tr\_TR}\\
brazil     & \texttt{pt\_BR}  & hebrew      & \texttt{he\_IL}  & nynorsk         & \texttt{nn\_NO} &   turkmen         & \texttt{tk\_TM}\\
brazilian  & \texttt{pt\_BR}  & hindi       & \texttt{hi\_IN}  & occitan         & \texttt{oc\_FR} &   ukrainian       & \texttt{uk\_UA}\\
breton     & \texttt{br\_FR}  & ibygreek    & \texttt{el\_CY}  & piedmontese     & \texttt{pms\_IT} &  urdu            & \texttt{ur\_IN}\\
british    & \texttt{en\_GB}  & icelandic   & \texttt{is\_IS}  & pinyin          & \texttt{pny} &      UKenglish       & \texttt{en\_GB}\\
bulgarian  & \texttt{bg\_BG}  & indon       & \texttt{id\_ID}  & polish          & \texttt{pl\_PL} &   uppersorbian    & \texttt{hsb\_DE}\\
canadian   & \texttt{en\_US}  & indonesia   & \texttt{id\_ID}  & polutonikogreek & \texttt{el\_GR} &   USenglish       & \texttt{en\_US}\\
canadien   & \texttt{fr\_CA}  & interlingua & \texttt{ia\_FR}  & portuges        & \texttt{pt\_PT} &   usorbian        & \texttt{hsb\_DE}\\
catalan    & \texttt{ca\_ES}  & irish       & \texttt{ga\_IE}  & portuguese      & \texttt{pt\_PT} &   vietnamese      & \texttt{vi\_VN}\\
coptic     & \texttt{cop}     & italian     & \texttt{it\_IT}  & romanian        & \texttt{ro\_RO} &   welsh           & \texttt{cy\_GB}\\
croatian   & \texttt{hr\_HR}  & japanese    & \texttt{ja\_JP}  & romansh         & \texttt{rm\_CH}\\
czech      & \texttt{cs\_CZ}  & kannada     & \texttt{kn\_IN}  & russian         & \texttt{ru\_RU}\\
danish     & \texttt{da\_DK}  & lao         & \texttt{lo\_LA}  & samin           & \texttt{se\_NO}\\
\bottomrule
\end{tabular}
\end{center}
\end{document}<|MERGE_RESOLUTION|>--- conflicted
+++ resolved
@@ -45,6 +45,18 @@
                      shape border rotate=-90, draw=green, fill=green!20,
                      minimum size=3em, align=center]
 
+% colours for the .dot examples
+\xdefinecolor{centry}{HTML}{A0D0FF}
+\xdefinecolor{ncentry}{HTML}{DEEFFF}
+\xdefinecolor{doentry}{HTML}{FDFFD9}
+\xdefinecolor{section}{HTML}{FCE3FA}
+\xdefinecolor{set}{HTML}{E3DADC}
+\xdefinecolor{related}{HTML}{AD1741}
+\xdefinecolor{clone}{HTML}{AD1741}
+\xdefinecolor{crossref}{HTML}{7D7879}
+\xdefinecolor{xref}{HTML}{7D7879}
+\xdefinecolor{xdata}{HTML}{2CA314}
+
 \DeclareFixedFootnote{\tpb}{Binary maintained by third party. See README in
   binary download directory for this platform for support/contact
   details. Usually, the binary maintainer is also the binary build
@@ -85,13 +97,6 @@
 details on changes in each version. This section is just for important
 things like incompatible changes which users should be aware of.
 
-<<<<<<< HEAD
-\minisec{2.14}
-The \file{DOT} output format is no longer available. It was not much used
-and of questionable use anyway. Future enhancements make supporting this
-difficult and the more complex \biber becomes, the more unreadable this
-sort of output is.
-=======
 \minisec{2.15}
 Datamodel override via the user configuration file has been made more
 robust. User datamodel declarations in the user configuration file by
@@ -100,7 +105,12 @@
 datamodel, use the \biber option \opt{--no-default-datamodel} which will
 not load any default datamodel and assumes that a complete datamodel will
 be provided in the user configuration file.
->>>>>>> e0b481cd
+
+\minisec{2.14}
+The \file{DOT} output format is no longer available. It was not much used
+and of questionable use anyway. Future enhancements make supporting this
+difficult and the more complex \biber becomes, the more unreadable this
+sort of output is.
 
 \minisec{2.13}
 In tool mode (\opt{--tool}), \biber now allows datamodel configuration in
