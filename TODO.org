--- conflicted
+++ resolved
@@ -150,10 +150,7 @@
 * DONE Look into variable length look/behinds in decode: http://www.drregex.com/2019/02/variable-length-lookbehinds-actually.html
 * DONE New sourcemap verb fieldsource=cited/nocited?
 * DONE XDATA generalisation
-<<<<<<< HEAD
-=======
 ** DONE DOT output?
->>>>>>> 52c5c249
 ** DONE tool output
 *** DONE tests with resolve/non resolve and output seps change
 *** DONE output_xdatasep in tool mode
