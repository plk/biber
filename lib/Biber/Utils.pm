--- conflicted
+++ resolved
@@ -193,11 +193,7 @@
 
 sub normalise_string_common {
   my $str = shift;
-<<<<<<< HEAD
-  $str =~ s/\\[A-Za-z]+//g; # remove latex macros (assuming they have only ASCII letters)
-=======
   $str =~ s/\\[A-Za-z]+//g;        # remove latex macros (assuming they have only ASCII letters)
->>>>>>> 621c38f8
   $str =~ s/[\p{P}\p{S}\p{C}]+//g; # remove punctuation, symbols, separator and control
   $str =~ s/^\s+//;                # Remove leading spaces
   $str =~ s/\s+$//;                # Remove trailing spaces
