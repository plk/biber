--- conflicted
+++ resolved
@@ -545,7 +545,9 @@
     # We have to process local options as early as possible in order
     # to make them available for things that need them like parsename()
     if (my $value = biber_decode_utf8($entry->get('options'))) {
-      process_entry_options($key, [ split(/\s*,\s*/, $value) ]);
+      my $Srx = Biber::Config->getoption('xsvsep');
+      my $S = qr/$Srx/;
+      process_entry_options($key, [ split(/$S/, $value) ]);
       # Save the raw options in case we are to output another input format like
       # biblatexml
       $bibentry->set_field('rawoptions', $value);
@@ -560,21 +562,6 @@
         $bibentry->set_rawfield($f, biber_decode_utf8($entry->get($f)));
       }
 
-<<<<<<< HEAD
-=======
-      # We have to process local options as early as possible in order
-      # to make them available for things that need them like parsename()
-      if ($f eq 'options') {
-        my $value = biber_decode_utf8($entry->get($f));
-        my $Srx = Biber::Config->getoption('xsvsep');
-        my $S = qr/$Srx/;
-        process_entry_options($key, [ split(/$S/, $value) ]);
-        # Save the raw options in case we are to output another input format like
-        # biblatexml
-        $bibentry->set_field('rawoptions', $value);
-      }
-
->>>>>>> 5cc3729f
       # Now run any defined handler
       if ($dm->is_field($f)) {
         my $handler = _get_handler($f);
