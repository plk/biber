--- conflicted
+++ resolved
@@ -356,16 +356,6 @@
         if (lc($f) eq 'options') {
           $self->process_entry_options($bibentry);
         }
-<<<<<<< HEAD
-
-        if ($entry->type eq 'set' and $f eq 'entryset') {
-          my @entrysetkeys = split /\s*,\s*/, $value;
-          foreach my $setkey (@entrysetkeys) {
-            Biber::Config->set_setparentkey($setkey, $lc_key);
-          }
-        }
-=======
->>>>>>> 621c38f8
       }
 
       # Set entrytype. This may be changed later in process_aliases
