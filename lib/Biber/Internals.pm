package Biber::Internals;
use strict;
use warnings;
use Carp;
use Biber::Constants;
use Biber::Utils;
use Text::Wrap;
$Text::Wrap::columns = 80;
use List::AllUtils qw( :all );
use Log::Log4perl qw(:no_extra_logdie_message);

=encoding utf-8

=head1 NAME

Biber::Internals - Internal methods for processing the bibliographic data

=head1 METHODS


=cut

my $logger = Log::Log4perl::get_logger('main');

sub _getnameinitials {
    my ($self, $citekey, $names) = @_;
    my @names = @{$names};
    my $initstr = "";
    ## my $nodecodeflag = $self->_decode_or_not($citekey);

    if ( $#names < $self->getblxoption('maxnames', $citekey ) ) {    # 1 to maxname names
        foreach my $a (@names) {
            if ( $a->{prefix} and $self->getblxoption('useprefix', $citekey ) ) {
                $initstr .= terseinitials( $a->{prefix} ) 
            }
            $initstr .= terseinitials( $a->{lastname} );

            #FIXME suffix ?
            if ( $a->{firstname} ) {
                $initstr .= terseinitials( $a->{firstname} ) 
            }
        }
    }
    else
    { # more than maxname names: only take initials of first getblxoption('minnames', $citekey)
        foreach my $i ( 0 .. $self->getblxoption('minnames', $citekey ) - 1 ) {
            if ( $names[$i]->{prefix} and $self->getblxoption('useprefix', $citekey) ) {
                $initstr .= terseinitials( $names[$i]->{prefix} );
            }
            my $tmp = $names[$i]->{lastname};

            #FIXME suffix ?
            $initstr .= terseinitials($tmp);
            if ( $names[$i]->{firstname} ) {
                $tmp = $names[$i]->{firstname};
                $initstr .= terseinitials($tmp);
            }
            $initstr .= "+";
        }
    }
    return $initstr;
}


sub _getallnameinitials {
    my ($self, $citekey, $names) = @_;
    my $initstr = "";
    foreach my $a (@{$names}) {
        if ( $a->{prefix} and $self->getblxoption('useprefix', $citekey ) ) {
            $initstr .= terseinitials( $a->{prefix} ) 
        }
        $initstr .= terseinitials( $a->{lastname} );

        #FIXME suffix ?
        if ( $a->{firstname} ) {
            $initstr .= terseinitials( $a->{firstname} );
        }
    }
    return $initstr;
}

sub _getlabel {
  my ($self, $citekey, $namefield) = @_;

  my @names = @{ $self->{bib}{$citekey}{$namefield} };
  my $dt = $self->{bib}{$citekey}{datatype};
  my $alphaothers = $self->getblxoption('alphaothers', $citekey);
  my $sortalphaothers = $self->getblxoption('sortalphaothers', $citekey) || $alphaothers; 
  my $useprefix = $self->getblxoption('useprefix', $citekey);
  my $maxnames = $self->getblxoption('maxnames', $citekey);
  my $minnames = $self->getblxoption('minnames', $citekey);
  my $label = '';
  my $sortlabel = ''; # This contains sortalphaothers instead of alphaothers, if defined
  # This is needed in cases where alphaothers is something like
  # '\textasteriskcentered' which would mess up sorting.

  my @lastnames = map { normalize_string( $_->{lastname}, $dt ) } @names;
  my @prefixes  = map { $_->{prefix} } @names;
  my $numnames  = scalar @names;

  # If name list was truncated in bib with "and others", this overrides maxnames
  my $morenames = ($self->{bib}{$citekey}{$namefield}[-1]{namestring} eq 'others') ? 1 :0;
  my $nametrunc;
  my $loopnames;

  # loopnames is the number of names to loop over in the name list when constructing the label
  if ($morenames or ($numnames > $maxnames)) {
    $nametrunc = 1;
    $loopnames = $minnames; # Only look at $minnames names if we are truncating ...
  } else {
    $loopnames = $numnames; # ... otherwise look at all names
  }

  # Now loop over the name list, grabbing a substring of each surname
  # The substring length depends on whether we are using prefixes and also whether
  # we have truncated to one name:
  #   1. If there is only one name
  #      1. label string is first 3 chars of surname if there is no prefix
  #      2. label string is first char of prefix plus first 2 chars of surname if there is a prefix
  #   2. If there is more than one name
  #      1.  label string is first char of each surname (up to minnames) if there is no prefix
  #      2.  label string is first char of prefix plus first char of each surname (up to minnames)
  #          if there is a prefix
  for (my $i=0; $i<$loopnames; $i++) {
    $label .= substr($prefixes[$i] , 0, 1) if ($useprefix and $prefixes[$i]);
    $label .= substr($lastnames[$i], 0, $loopnames == 1 ? (($useprefix and $prefixes[$i]) ? 2 : 3) : 1);
  }

  $sortlabel = $label;

  # Add alphaothers if name list is truncated
  if ($nametrunc) {
    $label .= $alphaothers;
    $sortlabel .= $sortalphaothers;
  }

  return [$label, $sortlabel];
}

=head2 getblxoption

<<<<<<< HEAD
getblxoption($option, $citekey, $entrytype?) returns the value of option. In order of
=======
getblxoption('option', 'citekey', ['entrytype']) returns the value of option. In order of
>>>>>>> d771e5fd
decreasing preference, returns:
    1. Biblatex option defined for entry
    2. Biblatex option defined for entry type
    3. Biblatex option defined globally

=cut

sub getblxoption {
    my ($self, $opt, $citekey, $et) = @_;
    # return global option value if no citekey is passed
    return $self->{config}{biblatex}{global}{$opt} unless defined($citekey);
    # Else get the entrytype and continue to check local, then type, then global options
    # If entrytype is passed explicitly, use it (for cases where the object doesn't yet know
    # its entrytype since this sub is being called as it's being constructed)
    my $entrytype = defined($et) ? $et : $self->{bib}{$citekey}{entrytype};
    if ( defined $Biber::localoptions{$citekey} and defined $Biber::localoptions{$citekey}{$opt}) {
        return $Biber::localoptions{$citekey}{$opt};
    }
    elsif (defined $self->{config}{biblatex}{$entrytype} and defined $self->{config}{biblatex}{$entrytype}{$opt}) {
      return $self->{config}{biblatex}{$entrytype}{$opt};
    }
    else {
        return $self->{config}{biblatex}{global}{$opt};
    }
}

=head2 get_displaymode

get_displaymode($citekey) returns an arrayref that gives, in order of preference, a
list of display modes to try.

=cut

sub get_displaymode {
    # TODO allow setting of display mode for individual fields
    ## $field is IGNORED for now
    my ($self, $citekey, $field) = @_ ;

    # TODO check whether $dm is a scalar or an arrayref
    # in the latter case, return it directly
    my $dm = "uniform"; # default ?

    if ( defined $citekey and 
         defined $Biber::localoptions{$citekey} and 
         defined $Biber::localoptions{$citekey}{displaymode} ) {
        $dm = $Biber::localoptions{$citekey}{displaymode} ;
    }
    else {
        $dm = $self->{config}{displaymode} # {$fieldtype}
    } 

    if ( ref $dm eq 'ARRAY') {
        return $dm
    } else {
        # this returns the arrayref
        return $DISPLAYMODES{$dm}
    }
}

#########
# Sorting
#########

our $sorting_sep = '0';

# The keys are defined by BibLaTeX and passed in the control file
# The value is an array pointer, first element is a code pointer, second is
# a pointer to extra arguments to the code. This is to make code re-use possible
# so the sorting can share code for similar things.
our $dispatch_sorting = {
             '0000'          =>  [\&_sort_0000,          []],
             '9999'          =>  [\&_sort_9999,          []],
             'address'       =>  [\&_sort_place,         ['place']],
             'author'        =>  [\&_sort_author,        []],
             'citeorder'     =>  [\&_sort_citeorder,     []],
             'day'           =>  [\&_sort_dm,            ['day']],
             'debug'         =>  [\&_sort_debug,         []],
             'editor'        =>  [\&_sort_editor,        ['editor']],
             'editora'       =>  [\&_sort_editor,        ['editora']],
             'editoraclass'  =>  [\&_sort_editortc,      ['editoraclass']],
             'editoratype'   =>  [\&_sort_editortc,      ['editoratype']],
             'editorb'       =>  [\&_sort_editor,        ['editorb']],
             'editorbclass'  =>  [\&_sort_editortc,      ['editorbclass']],
             'editorbtype'   =>  [\&_sort_editortc,      ['editorbtype']],
             'editorc'       =>  [\&_sort_editor,        ['editorc']],
             'editorcclass'  =>  [\&_sort_editortc,      ['editorcclass']],
             'editorctype'   =>  [\&_sort_editortc,      ['editorctype']],
             'endday'        =>  [\&_sort_dm,            ['endday']],
             'endmonth'      =>  [\&_sort_dm,            ['endmonth']],
             'endyear'       =>  [\&_sort_year,          ['endyear']],
             'eventday'      =>  [\&_sort_dm,            ['eventday']],
             'eventendday'   =>  [\&_sort_dm,            ['eventendday']],
             'eventendmonth' =>  [\&_sort_dm,            ['eventendmonth']],
             'eventendyear'  =>  [\&_sort_year,          ['eventendyear']],
             'eventmonth'    =>  [\&_sort_dm,            ['eventmonth']],
             'eventyear'     =>  [\&_sort_year,          ['eventyear']],
             'extraalpha'    =>  [\&_sort_extraalpha,    []],
             'issuetitle'    =>  [\&_sort_issuetitle,    []],
             'institution'   =>  [\&_sort_place,         ['institution']],
             'journal'       =>  [\&_sort_journal,       []],
             'labelalpha'    =>  [\&_sort_labelalpha,    []],
             'location'      =>  [\&_sort_place,         ['location']],
             'mm'            =>  [\&_sort_mm,            []],
             'month'         =>  [\&_sort_dm,            ['month']],
             'origday'       =>  [\&_sort_dm,            ['origday']],
             'origendday'    =>  [\&_sort_dm,            ['origendday']],
             'origendmonth'  =>  [\&_sort_dm,            ['origendmonth']],
             'origendyear'   =>  [\&_sort_year,          ['origendyear']],
             'origmonth'     =>  [\&_sort_dm,            ['origmonth']],
             'origyear'      =>  [\&_sort_year,          ['origyear']],
             'organization'  =>  [\&_sort_place,         ['organization']],
             'presort'       =>  [\&_sort_presort,       []],
             'publisher'     =>  [\&_sort_publisher,     []],
             'school'        =>  [\&_sort_place,         ['school']],
             'sortkey'       =>  [\&_sort_sortkey,       []],
             'sortname'      =>  [\&_sort_sortname,      []],
             'sorttitle'     =>  [\&_sort_title,         ['sorttitle']],
             'sortyear'      =>  [\&_sort_year,          ['sortyear']],
             'title'         =>  [\&_sort_title,         ['title']],
             'translator'    =>  [\&_sort_translator,    []],
             'urlday'        =>  [\&_sort_dm,            ['urlday']],
             'urlendday'     =>  [\&_sort_dm,            ['urlendday']],
             'urlendmonth'   =>  [\&_sort_dm,            ['urlendmonth']],
             'urlendyear'    =>  [\&_sort_year,          ['urlendyear']],
             'urlmonth'      =>  [\&_sort_dm,            ['urlmonth']],
             'urlyear'       =>  [\&_sort_year,          ['urlyear']],
             'volume'        =>  [\&_sort_volume,        []],
             'year'          =>  [\&_sort_year,          ['year']],
};


# Main sorting dispatch method
sub _dispatch_sorting {
  my ($self, $sortfield, $citekey, $sortelementattributes) = @_;
  my $code_ref = @{$dispatch_sorting->{$sortfield}}[0];
  my $code_args_ref = @{$dispatch_sorting->{$sortfield}}[1];
  return &{$code_ref}($self, $citekey, $sortelementattributes, $code_args_ref);
}

# Conjunctive set of sorting sets
sub _generatesortstring {
  my ($self, $citekey, $sortscheme) = @_;
  my $be = $self->{bib}{$citekey};
  my $sortstring;
  $BIBER_SORT_FINAL = 0; # reset sorting short-circuit
  foreach my $sortset (@{$sortscheme}) {
    # always append $sorting_sep, even if sortfield returns the empty string.
    # This makes it easier to read sortstring for debugging etc.
    $sortstring .= $self->_sortset($sortset, $citekey) . $sorting_sep;
    if ($BIBER_SORT_FINAL) { # Sortfield was specified in attributes as the final one
      last;
    }
  }
  $sortstring =~ s/0\z//xms; # strip off the last '0' added by _sortset()
  $be->{sortstring} = lc($sortstring);
  return;
}

# Disjunctive sorting set
sub _sortset {
  my ($self, $sortset, $citekey) = @_;
  foreach my $sortelement (@{$sortset}) {
    my ($sortelementname, $sortelementattributes) = %{$sortelement};
    my $string = $self->_dispatch_sorting($sortelementname, $citekey, $sortelementattributes);
    if ($string) { # sort returns something for this key
      if ($sortelementattributes->{final}) { # set short-circuit flag if specified
        $BIBER_SORT_FINAL = 1;
      }
      return $string;
    }
  }
}

##############################################
# Sort dispatch routines
##############################################

sub _sort_0000 {
  return '0000';
}

sub _sort_9999 {
  return '9999';
}

sub _sort_author {
  my ($self, $citekey, $sortelementattributes) = @_;
  my $be = $self->{bib}{$citekey};
  if ($self->getblxoption('useauthor', $citekey) and $be->{author}) {
    return $self->_namestring($citekey, 'author');
  }
  else {
    return '';
  }
}

sub _sort_citeorder {
  my ($self, $citekey, $sortelementattributes) = @_;
  return (first_index {$_ eq $citekey} @{$self->{orig_order_citekeys}}) + 1; # +1 just to make it easier to debug
}

sub _sort_debug {
  my ($self, $citekey, $sortelementattributes) = @_;
  return $citekey;
}

# This is a meta-sub which uses the optional arguments to the dispatch code
# It's done to avoid having many repetitions of almost identical sorting code
# for the many date sorting options
# It deals with day and month fields
sub _sort_dm {
  my ($self, $citekey, $sortelementattributes, $args) = @_;
  my $dmtype = (@{$args})[0]; # get day/month field type
  my $be = $self->{bib}{$citekey};
  my $default_pad_width = 2;
  my $default_pad_side = 'left';
  my $default_pad_char = '0';
  if ($be->{$dmtype}) {
    my $pad_width = ($sortelementattributes->{pad_width} or $default_pad_width);
    my $pad_side = ($sortelementattributes->{pad_side} or $default_pad_side);
    my $pad_char = ($sortelementattributes->{pad_char} or $default_pad_char);
    my $pad_length = $pad_width - length($be->{$dmtype});
    if ($pad_side eq 'left') {
      return ($pad_char x $pad_length) . $be->{$dmtype};
    }
    elsif ($pad_side eq 'right') {
      return $be->{$dmtype} . ($pad_char x $pad_length);
    }
  }
  else {
    return '';
  }
}

# This is a meta-sub which uses the optional arguments to the dispatch code
# It's done to avoid having many repetitions of almost identical sorting code
# for the editor roles
sub _sort_editor {
  my ($self, $citekey, $sortelementattributes, $args) = @_;
  my $ed = (@{$args})[0]; # get editor field
  my $be = $self->{bib}{$citekey};
  if ($self->getblxoption('useeditor', $citekey) and $be->{$ed}) {
    return $self->_namestring($citekey, $ed);
  }
  else {
    return '';
  }
}

# This is a meta-sub which uses the optional arguments to the dispatch code
# It's done to avoid having many repetitions of almost identical sorting code
# for the editor type/class roles
sub _sort_editortc {
  my ($self, $citekey, $sortelementattributes, $args) = @_;
  my $edtypeclass = (@{$args})[0]; # get editor type/class field
  my $be = $self->{bib}{$citekey};
  if ($self->getblxoption('useeditor', $citekey) and $be->{$edtypeclass}) {
    return $be->{$edtypeclass};
  }
  else {
    return '';
  }
}

sub _sort_extraalpha {
  my ($self, $citekey, $sortelementattributes) = @_;
  my $be = $self->{bib}{$citekey};
  my $default_pad_width = 4;
  my $default_pad_side = 'left';
  my $default_pad_char = '0';
  if ($self->getblxoption('labelalpha', $citekey) and $be->{extraalpha}) {
    my $pad_width = ($sortelementattributes->{pad_width} or $default_pad_width);
    my $pad_side = ($sortelementattributes->{pad_side} or $default_pad_side);
    my $pad_char = ($sortelementattributes->{pad_char} or $default_pad_char);
    my $pad_length = $pad_width - length($be->{extraalpha});
    if ($pad_side eq 'left') {
      return ($pad_char x $pad_length) . $be->{extraalpha};
    } elsif ($pad_side eq 'right') {
      return $be->{extraalpha} . ($pad_char x $pad_length);
    }
  }
  else {
    return '';
  }
}

sub _sort_issuetitle {
  my ($self, $citekey, $sortelementattributes) = @_;
  my $be = $self->{bib}{$citekey};
  my $no_decode = $self->_nodecode($citekey);
  if ($be->{issuetitle}) {
    return normalize_string( $be->{issuetitle}, $no_decode );
  }
  else {
    return '';
  }
}

sub _sort_journal {
  my ($self, $citekey, $sortelementattributes) = @_;
  my $be = $self->{bib}{$citekey};
  my $no_decode = $self->_nodecode($citekey);
  if ($be->{journal}) {
    return normalize_string( $be->{journal}, $no_decode );
  }
  else {
    return '';
  }
}

sub _sort_mm {
  return 'mm';
}

sub _sort_labelalpha {
  my ($self, $citekey, $sortelementattributes) = @_;
  my $be = $self->{bib}{$citekey};
  if ($be->{sortlabelalpha}) {
    return $be->{sortlabelalpha};
  }
  else {
    return '';
  }
}

# This is a meta-sub which uses the optional arguments to the dispatch code
# It's done to avoid having many repetitions of almost identical sorting code
# for the place (address/location/institution etc.) sorting options
sub _sort_place {
  my ($self, $citekey, $sortelementattributes, $args) = @_;
  my $pltype = (@{$args})[0]; # get place field type
  my $be = $self->{bib}{$citekey};
  if ($be->{$pltype}) {
    return $self->_liststring($citekey, $pltype);
  }
  else {
    return '';
  }
}

sub _sort_presort {
  my ($self, $citekey, $sortelementattributes) = @_;
  my $be = $self->{bib}{$citekey};
  return $be->{presort} ? $be->{presort} : '';
}

sub _sort_publisher {
  my ($self, $citekey, $sortelementattributes) = @_;
  my $be = $self->{bib}{$citekey};
  if ($be->{publisher}) {
    return $self->_liststring($citekey, 'publisher');
  }
  else {
    return '';
  }
}

sub _sort_sortkey {
  my ($self, $citekey, $sortelementattributes) = @_;
  my $be = $self->{bib}{$citekey};
  if ($be->{sortkey}) {
    my $sortkey = lc($be->{sortkey});
    $sortkey = LaTeX::Decode::latex_decode($sortkey) unless $self->_nodecode($citekey);
    return $sortkey;
  }
  else {
    return '';
  }
}

sub _sort_sortname {
  my ($self, $citekey, $sortelementattributes) = @_;
  my $be = $self->{bib}{$citekey};
  # see biblatex manual §3.4 - sortname is ignored if no use<name> option is defined
  if ($be->{sortname} and
      ($self->getblxoption('useauthor', $citekey) or
       $self->getblxoption('useeditor', $citekey) or
       $self->getblxoption('useetranslator', $citekey))) {
    return $self->_namestring($citekey, 'sortname');
  }
  else {
    return '';
  }
}

# This is a meta-sub which uses the optional arguments to the dispatch code
# It's done to avoid having many repetitions of almost identical sorting code
# for the title sorting options
sub _sort_title {
  my ($self, $citekey, $sortelementattributes, $args) = @_;
  my $ttype = (@{$args})[0]; # get year field type
  my $be = $self->{bib}{$citekey};
  my $no_decode = $self->_nodecode($citekey);
  if ($be->{$ttype}) {
    return normalize_string( $be->{$ttype}, $no_decode );
  }
  else {
    return '';
  }
}

sub _sort_translator {
  my ($self, $citekey, $sortelementattributes) = @_;
  my $be = $self->{bib}{$citekey};
  if ($self->getblxoption('usetranslator', $citekey) and $be->{translator}) {
    return $self->_namestring($citekey, 'translator');
  }
  else {
    return '';
  }
}

sub _sort_volume {
  my ($self, $citekey, $sortelementattributes) = @_;
  my $be = $self->{bib}{$citekey};
  my $default_pad_width = 4;
  my $default_pad_side = 'left';
  my $default_pad_char = '0';
  if ($be->{volume}) {
    my $pad_width = ($sortelementattributes->{pad_width} or $default_pad_width);
    my $pad_side = ($sortelementattributes->{pad_side} or $default_pad_side);
    my $pad_char = ($sortelementattributes->{pad_char} or $default_pad_char);
    my $pad_length = $pad_width - length($be->{volume});
    if ($pad_side eq 'left') {
      return ($pad_char x $pad_length) . $be->{volume};
    }
    elsif ($pad_side eq 'right') {
      return $be->{volume} . ($pad_char x $pad_length);
    }
  }
  else {
    return '';
  }
}
# This is a meta-sub which uses the optional arguments to the dispatch code
# It's done to avoid having many repetitions of almost identical sorting code
# for the many date sorting options
# It deals with year fields
sub _sort_year {
  my ($self, $citekey, $sortelementattributes, $args) = @_;
  my $ytype = (@{$args})[0]; # get year field type
  my $be = $self->{bib}{$citekey};
  my $default_substring_width = 4;
  my $default_substring_side = 'left';
  my $default_direction = 'ascending';
  my $subs_offset = 0;
  if ($be->{$ytype}) {
    my $subs_width = ($sortelementattributes->{substring_width} or $default_substring_width);
    my $subs_side = ($sortelementattributes->{substring_side} or $default_substring_side);
    my $sort_dir = ($sortelementattributes->{sort_direction} or $default_direction);
    if ($subs_side eq 'right') {
      $subs_offset = 0 - $subs_width;
    }
    if ($sort_dir eq 'ascending') { # default, ascending sort
      return substr( $be->{$ytype}, $subs_offset, $subs_width );
    }
    elsif ($sort_dir eq 'descending') { # descending sort
      return 9999 - substr($be->{$ytype}, $subs_offset, $subs_width );
    }
  }
  else {
    return '';
  }
}

sub _get_display_mode {
  my ($self, $citekey, $field) = @_ ;
  #my $entrytype = $self->{bib}->{$citekey}->{entrytype};
  # TODO extend getblxoption to accept 4th parameter $field :
  #my $dm = $self->getblxoption('displaymode', $citekey, $entrytype, $field) ;
  # TODO TODO TODO
  return 'not(@mode)'
}

#========================================================
# Utility subs used elsewhere but relying on sorting code
#========================================================

sub _nodecode {
  my ($self, $citekey) = @_;
  my $no_decode = ($self->{config}->{unicodebib} or
                   $self->{config}->{fastsort} or
                   $self->{bib}->{$citekey}->{datatype} eq 'xml');
  return $no_decode;
}

sub _getyearstring {
  my ($self, $citekey) = @_;
  my $be = $self->{bib}{$citekey};
  my $string;
  $string = $self->_dispatch_sorting('sortyear', $citekey);
  return $string if $string;
  $string = $self->_dispatch_sorting('year', $citekey);
  return $string if $string;
  return '';
}

sub _getnamestring {
  my ($self, $citekey) = @_;
  my $be = $self->{bib}{$citekey};
  my $string;
  $string = $self->_dispatch_sorting('sortname', $citekey);
  return $string if $string;
  $string = $self->_dispatch_sorting('author', $citekey);
  return $string if $string;
  $string = $self->_dispatch_sorting('editor', $citekey);
  return $string if $string;
  $string = $self->_dispatch_sorting('translator', $citekey);
  return $string if $string;
  return '';
}

sub _namestring {
  my ( $self, $citekey, $field ) = @_;
  my $be = $self->{bib}{$citekey};
  my @names = @{$be->{$field}};
  my $str = '';
  my $truncated = 0;
  ## perform truncation according to options minnames, maxnames
  if ( $#names + 1 > $self->getblxoption('maxnames', $citekey) ) {
    $truncated = 1;
    @names = splice(@names, 0, $self->getblxoption('minnames', $citekey) );
  }

  foreach ( @names ) {
    $str .= $_->{prefix} . '2'
      if ( $_->{prefix} and $self->getblxoption('useprefix', $citekey ) );
    $str .= $_->{lastname} . '2';
    $str .= $_->{firstname} . '2' if $_->{firstname};
    $str .= $_->{suffix} if $_->{suffix};
    $str =~ s/2\z//xms;
    $str .= '1';
  }

  $str =~ s/\s+1/1/gxms;
  $str =~ s/1\z//xms;
  $str = normalize_string($str, $self->_nodecode($citekey));
  $str .= '1zzzz' if $truncated;
  return $str;
}

sub _liststring {
  my ( $self, $citekey, $field ) = @_;
  my $be = $self->{bib}{$citekey};
  my @items = @{$be->{$field}};
  my $str = '';
  my $truncated = 0;
  ## perform truncation according to options minitems, maxitems
  if ( $#items + 1 > $self->getblxoption('maxitems', $citekey) ) {
    $truncated = 1;
    @items = splice(@items, 0, $self->getblxoption('minitems', $citekey) );
  }

  # separate the items by a string to give some structure
  $str = join('2', @items);
  $str .= '1';

  $str =~ s/\s+1/1/gxms;
  $str =~ s/1\z//xms;
  $str = normalize_string($str, $self->_nodecode($citekey));
  $str .= '1zzzz' if $truncated;
  return $str;
}


#=====================================================
# OUTPUT SUBS
#=====================================================

# This is to test whether the fields " $be->{$field} " are defined and non empty
# (empty fields allow to suppress crossref inheritance)
sub _defined_and_nonempty {
    my $arg = shift;
    if (defined $arg) {
        if (ref \$arg eq 'SCALAR') {
            if ($arg ne '') {
                return 1
            } else {
                return 0
            }
        } elsif (ref $arg eq 'ARRAY') {
            my @arr = @$arg;
            if ( $#arr > -1 ) {
                return 1
            } else {
                return 0
            }
        } elsif (ref $arg eq 'HASH') {
            my @arr = keys %$arg;
            if ($#arr > -1 ) {
                return 1
            } else {
                return 0
            }
        } else {
            return 0
        }
    } else {
        return 0
    }
}

#TODO this could be done earlier as a method and stored in the object
sub _print_name {
  my ($self, $au, $citekey) = @_;
    my %nh  = %{$au};
    my $ln  = $nh{lastname};
    my $lni = getinitials($ln);
    my $fn  = "";
    $fn = $nh{firstname} if $nh{firstname};
    my $fni = "";
    $fni = getinitials($fn) if $nh{firstname};
    my $pre = "";
    $pre = $nh{prefix} if $nh{prefix};
    my $prei = "";
    $prei = getinitials($pre) if $nh{prefix};
    my $suf = "";
    $suf = $nh{suffix} if $nh{suffix};
    my $sufi = "";
    $sufi = getinitials($suf) if $nh{suffix};
    #FIXME The following is done by biblatex.bst, but shouldn't it be optional? 
    $fn =~ s/(\p{Lu}\.)\s+/$1~/g; # J. Frank -> J.~Frank
    $fn =~ s/\s+(\p{Lu}\.)/~$1/g; # Bernard H. -> Bernard~H.
    $pre =~ s/\s/~/g if $pre; # van der -> van~der
    $ln =~ s/\s/~/g if $ln; # Murder Smith -> Murder~Smith
    if ( $self->getblxoption('terseinits', $citekey) ) {
        $lni = tersify($lni);
        $fni = tersify($fni);
        $prei = tersify($prei);
        $sufi = tersify($sufi);
    };
    return "    {{$ln}{$lni}{$fn}{$fni}{$pre}{$prei}{$suf}{$sufi}}%\n";
}

sub _printfield {
    my ($self, $field, $str) = @_;

    if ($self->config('wraplines')) {
        ## 12 is the length of '  \field{}{}'
        if ( 12 + length($field) + length($str) > 2*$Text::Wrap::columns ) {
            return "  \\field{$field}{%\n" . wrap('  ', '  ', $str) . "%\n  }\n";
        } 
        elsif ( 12 + length($field) + length($str) > $Text::Wrap::columns ) {
            return wrap('  ', '  ', "\\field{$field}{$str}" ) . "\n";
        }
        else {
            return "  \\field{$field}{$str}\n";
        }
    }
     else {
       return "  \\field{$field}{$str}\n";
    }
}

sub _print_biblatex_entry {
    my ($self, $citekey) = @_;
    my $be      = $self->{bib}->{$citekey} 
        or $logger->logcroak("Cannot find $citekey");
    my $opts    = '';
    my $origkey = $citekey;
    my $warnings; # var to hold warnings to pass to bbl
    if ( $be->{origkey} ) {
        $origkey = $be->{origkey}
    }

    if ( _defined_and_nonempty($be->{options}) ) {
        $opts = $be->{options};
    }

    my $str = "";

    $str .= "% sortstring = " . $be->{sortstring} . "\n" 
        if ($self->config('debug') || $self->getblxoption('debug'));

    $str .= "\\entry{$origkey}{" . $be->{entrytype} . "}{$opts}\n";

    if ( $be->{entrytype} eq 'set' ) {
        $str .= "  \\entryset{" . $be->{entryset} . "}\n";
    }

    if ($Biber::inset_entries{$citekey}) {
        ## NB should be equal to $be->{entryset} but we prefer to make it optional
        # TODO check against $be->entryset and warn if different!
        $str .= "  \\inset{" . $Biber::inset_entries{$citekey} . "}\n";
    }

    # make labelname a copy of the right thing before output of name lists
    if (_defined_and_nonempty($be->{labelnamename})) { # avoid unitialised variable warnings
      $be->{labelname} = $be->{$be->{labelnamename}};
    }

    foreach my $namefield (@NAMEFIELDS) {
        next if $SKIPFIELDS{$namefield};
        if ( _defined_and_nonempty($be->{$namefield}) ) {
            my @nf    = @{ $be->{$namefield} };
            if ( $be->{$namefield}->[-1]->{namestring} eq 'others' ) {
                $str .= "  \\true{more$namefield}\n";
                pop @nf; # remove the last element in the array
            };
            my $total = $#nf + 1;
            $str .= "  \\name{$namefield}{$total}{%\n";
            foreach my $n (@nf) {
                $str .= $self->_print_name($n, $citekey);
            }
            $str .= "  }\n";
        }
    }

    foreach my $listfield (@LISTFIELDS) {
        next if $SKIPFIELDS{$listfield};
        if ( _defined_and_nonempty($be->{$listfield}) ) {
            my @lf    = @{ $be->{$listfield} };
            if ( $be->{$listfield}->[-1] eq 'others' ) {
                $str .= "  \\true{more$listfield}\n";
                pop @lf; # remove the last element in the array
            };
            my $total = $#lf + 1;
            $str .= "  \\list{$listfield}{$total}{%\n";
            foreach my $f (@lf) {
                $str .= "    {$f}%\n";
            }
            $str .= "  }\n";
        }
    }

    my $namehash = $be->{namehash};
    my $sortinit = substr $namehash, 0, 1;
    $str .= "  \\strng{namehash}{$namehash}\n";
    my $fullhash = $be->{fullhash};
    $str .= "  \\strng{fullhash}{$fullhash}\n";

    if ( $self->getblxoption('labelalpha', $citekey) ) {
        my $label = $be->{labelalpha};
        $str .= "  \\field{labelalpha}{$label}\n";
    }
    $str .= "  \\field{sortinit}{$sortinit}\n";

    # The labelyear option determines whether "extrayear" and "labelyear" is output
    if ( $self->getblxoption('labelyear', $citekey) ) {
        my $authoryear = $be->{authoryear};
        if ( $Biber::seenauthoryear{$authoryear} > 1) {
            $str .= "  \\field{extrayear}{" 
              . $be->{extrayear} . "}\n";
        }

        # Construct labelyear
        if (_defined_and_nonempty($be->{labelyearname})) {
          $be->{labelyear} = $be->{$be->{labelyearname}};
          # ignore endyear if it's the same as year
	  my ($ytype) = $be->{labelyearname} =~ /\A(.*)year\z/xms;
          if (_defined_and_nonempty($be->{$ytype . 'endyear'})
              and ($be->{$be->{labelyearname}} ne $be->{$ytype . 'endyear'})) {
            $be->{labelyear} .= '\bibdatedash ' . $be->{$ytype . 'endyear'};
          }
        $str .= "  \\field{labelyear}{" . $be->{labelyear} . "}\n";
        }
      }

      if ( $self->getblxoption('labelalpha', $citekey) ) {
        my $authoryear = $be->{authoryear};
        if ( $Biber::seenauthoryear{$authoryear} > 1) {
            $str .= "  \\field{extraalpha}{" 
              . $be->{extraalpha} . "}\n";
        }
    }

    if ( $self->getblxoption('labelnumber', $citekey) ) {
        if ($be->{shorthand}) {
            $str .= "  \\field{labelnumber}{"
              . $be->{shorthand} . "}\n";
        } 
        elsif ($be->{labelnumber}) {
            $str .= "  \\field{labelnumber}{"
              . $be->{labelnumber} . "}\n";
        } 
    }
    
    if ( $be->{ignoreuniquename} ) {

        $str .= "  \\count{uniquename}{0}\n";

    } else {
        my $lname = $be->{labelnamename};
        my $name;
        my $lastname;
        my $nameinitstr;

        if ($lname) {
          if ($lname =~ m/\Ashort/xms) { # short* fields are just strings, not complex data
            $lastname    = $be->{$lname};
            $nameinitstr = $be->{$lname};
          } else {
            $name = $be->{$lname}->[0];
            $lastname = $name->{lastname};
            $nameinitstr = $name->{nameinitstring};
          }
        }

        if (scalar keys %{ $Biber::uniquenamecount{$lastname} } == 1 ) { 
            $str .= "  \\count{uniquename}{0}\n";
        } elsif (scalar keys %{ $Biber::uniquenamecount{$nameinitstr} } == 1 ) {
            $str .= "  \\count{uniquename}{1}\n";
        } else { 
            $str .= "  \\count{uniquename}{2}\n";
        }
    }

    if ( $self->getblxoption('singletitle', $citekey)
        and $Biber::seennamehash{ $be->{fullhash} } < 2 )
    {
        $str .= "  \\true{singletitle}\n";
    }

    foreach my $ifield (@DATECOMPONENTFIELDS) {
        next if $SKIPFIELDS{$ifield};
        if ( _defined_and_nonempty($be->{$ifield}) ) {
	  $str .= $self->_printfield( $ifield, $be->{$ifield} );
        }
    }

    foreach my $lfield (@LITERALFIELDS) {
        next if $SKIPFIELDS{$lfield};
        if ( _defined_and_nonempty($be->{$lfield}) ) {
            next if ( $lfield eq 'crossref' and 
                       $Biber::seenkeys{ $be->{crossref} } ); # belongs to @auxcitekeys 

            my $lfieldprint = $lfield;
            if ($lfield eq 'journal') {
                $lfieldprint = 'journaltitle' 
            };

            $str .= $self->_printfield( $lfieldprint, $be->{$lfield} );
        }
    }
    foreach my $rfield (@RANGEFIELDS) {
        next if $SKIPFIELDS{$rfield};
        if ( _defined_and_nonempty($be->{$rfield}) ) {
            my $rf = $be->{$rfield};
            $rf =~ s/[-–]+/\\bibrangedash /g;
            $str .= "  \\field{$rfield}{$rf}\n";
        }
    }

    foreach my $vfield (@VERBATIMFIELDS) {
        next if $SKIPFIELDS{$vfield};
        if ( _defined_and_nonempty($be->{$vfield}) ) {
            my $rf = $be->{$vfield};
            $str .= "  \\verb{$vfield}\n";
            $str .= "  \\verb $rf\n  \\endverb\n";
        }
    }
    if ( _defined_and_nonempty($be->{keywords}) ) {
        $str .= "  \\keyw{" . $be->{keywords} . "}\n";
    }

    # Append any warnings to the entry, if any
    if (_defined_and_nonempty($be->{warnings})) {
      chomp $be->{warnings}; # remove final newline
      $str .= '  \warn{' . $be->{warnings} . "}\n";
    }

    $str .= "\\endentry\n\n";

    #     $str = encode_utf8($str) if $self->config('unicodebbl');
    return $str;
}

=head1 AUTHOR

François Charette, C<< <firmicus at gmx.net> >>
Philip Kime C<< <philip at kime.org.uk> >>

=head1 BUGS

Please report any bugs or feature requests on our sourceforge tracker at
L<https://sourceforge.net/tracker2/?func=browse&group_id=228270>. 

=head1 COPYRIGHT & LICENSE

Copyright 2009 François Charette and Philip Kime, all rights reserved.

This program is free software; you can redistribute it and/or
modify it under the terms of either:

=over 4

=item * the GNU General Public License as published by the Free
Software Foundation; either version 1, or (at your option) any
later version, or

=item * the Artistic License version 2.0.

=back

=cut

1;

# vim: set tabstop=4 shiftwidth=4 expandtab: <|MERGE_RESOLUTION|>--- conflicted
+++ resolved
@@ -139,11 +139,7 @@
 
 =head2 getblxoption
 
-<<<<<<< HEAD
-getblxoption($option, $citekey, $entrytype?) returns the value of option. In order of
-=======
 getblxoption('option', 'citekey', ['entrytype']) returns the value of option. In order of
->>>>>>> d771e5fd
 decreasing preference, returns:
     1. Biblatex option defined for entry
     2. Biblatex option defined for entry type
