package Biber::Output::test;
use v5.16;
use strict;
use warnings;
use base 'Biber::Output::base';

use Biber::Config;
use Biber::Constants;
use Biber::Entry;
use Biber::Utils;
use IO::File;
use Log::Log4perl qw( :no_extra_logdie_message );
my $logger = Log::Log4perl::get_logger('main');

=encoding utf-8

=head1 NAME

Biber::Output::test - Output class for loopback testing
Essentially, this outputs to a string so we can look at it internally in tests

=cut


=head2 _printfield

  Add the .bbl for a text field to the output accumulator.

=cut


sub _printfield {
  my ($be, $field) = @_;
  my $acc;

<<<<<<< HEAD
  # crossref and xref are of type 'strng' in the .bbl
  if (lc($field) eq 'crossref' or lc($field) eq 'xref') {
    my $str = $be->get_field($field);
    if (Biber::Config->getoption('wraplines')) {
      ## 16 is the length of '      \strng{}{}'
      if ( 16 + length($field) + length($str) > 2*$Text::Wrap::columns ) {
        $acc .= "      \\strng{$field}{%\n" . wrap('      ', '      ', $str) . "%\n      }\n";
      }
      elsif ( 16 + length($field) + length($str) > $Text::Wrap::columns ) {
        $acc .= wrap('      ', '      ', "\\strng{$field}{$str}" ) . "\n";
      }
      else {
        $acc .= "      \\strng{$field}{$str}\n";
      }
=======
  if (Biber::Config->getoption('wraplines')) {
    ## 16 is the length of '      \field{}{}'
    if ( 16 + Unicode::GCString->new($field)->length + Unicode::GCString->new($str)->length > 2*$Text::Wrap::columns ) {
      return "      \\${field_type}{$field}{%\n" . wrap('      ', '      ', $str) . "%\n      }\n";
    }
    elsif ( 16 + Unicode::GCString->new($field)->length + Unicode::GCString->new($str)->length > $Text::Wrap::columns ) {
      return wrap('      ', '      ', "\\${field_type}{$field}{$str}" ) . "\n";
>>>>>>> 71458380
    }
    else {
      $acc .= "      \\strng{$field}{$str}\n";
    }
  }
  else {
    # loop over all field forms and langs
    foreach my $form ($be->get_field_form_names($field)) {
      foreach my $lang ($be->get_field_form_lang_names($field, $form)) {
        my $str = $be->get_field($field, $form, $lang);

        # auto-escape TeX special chars if:
        # * The entry is not a BibTeX entry (no auto-escaping for BibTeX data)
        # * It's not a \\strng field
        if ($be->get_field('datatype') ne 'bibtex') {
          $str =~ s/(?<!\\)(\#|\&|\%)/\\$1/gxms;
        }

        # Can the field have multiple script/lang variants?
        my $dm = Biber::Config->get_dm;
        my $fl = '';
        if ($dm->field_is_multiscript($field)) {
          $fl = "[form=$form,lang=$lang]";
        }

        if (Biber::Config->getoption('wraplines')) {
          ## 18 is the length of '      \field[]{}{}'
          if ( 18 + length($form) + length($lang) + length($field) + length($str) > 2*$Text::Wrap::columns ) {
            $acc .= "      \\field${fl}{$field}{%\n" . wrap('      ', '      ', $str) . "%\n      }\n";
          }
          elsif ( 18 + length($form) + length($lang) + length($field) + length($str) > $Text::Wrap::columns ) {
            $acc .= wrap('      ', '      ', "\\field${fl}{$field}{$str}" ) . "\n";
          }
          else {
            $acc .= "      \\field${fl}{$field}{$str}\n";
          }
        }
        else {
          $acc .= "      \\field${fl}{$field}{$str}\n";
        }

      }
    }

  }
  return $acc;
}

=head2 set_output_entry

  Set the .bbl output for an entry. This is the meat of
  the .bbl output

=cut

sub set_output_entry {
  my $self = shift;
  my $be = shift; # Biber::Entry object
  my $bee = $be->get_field('entrytype');
  my $section = shift; # Section the entry occurs in
  my $dm = shift; # Structure object
  my $acc = '';
  my $opts = '';
  my $secnum = $section->number;

  my $key = $be->get_field('citekey');

  if ( $be->field_exists('options') ) {
    $opts = filter_entry_options($be->get_field('options'));
  }

  $acc .= "% sortstring = " . $be->get_field('sortstring') . "\n"
    if (Biber::Config->getoption('debug') || Biber::Config->getblxoption('debug'));

  $acc .= "    \\entry{$key}{" . $be->get_field('entrytype') . "}{$opts}\n";

  # Generate set information
  if ( $be->get_field('entrytype') eq 'set' ) {   # Set parents get \set entry ...
    $acc .= "      \\set{" . $be->get_field('entryset') . "}\n";
  }
  else { # Everything else that isn't a set parent ...
    if (my $es = $be->get_field('entryset')) { # ... gets a \inset if it's a set member
      $acc .= "      \\inset{$es}\n";
    }
  }

  # Output name fields

  # first output copy in labelname
  # This is essentially doing the same thing twice but in the future,
  # labelname may have different things attached than the raw name
  my $lni = $be->get_labelname_info;
  my $name_others_deleted = '';
  my $plo; # per-list options

  if (my $ln = $be->get_field('labelname')) {
    my @plo;

    # Add uniquelist, if defined
    if (my $ul = $ln->get_uniquelist){
      push @plo, "uniquelist=$ul";
    }
    $plo =join(',', @plo);

    # Did we have "and others" in the data?
    if ( $ln->get_morenames ) {
      $acc .= "      \\true{morelabelname}\n";
    }

    my $total = $ln->count_names;
    $acc .= "      \\name{labelname}{$total}{$plo}{%\n";
    foreach my $n (@{$ln->names}) {
      $acc .= $n->name_to_bbl;
    }
    $acc .= "      }\n";
  }

  # then names themselves
  foreach my $namefield (@{$dm->get_fields_of_type('list', 'name')}) {
    next if $dm->field_is_skipout($namefield);

    # Did we have "and others" in the data?
    # Don't need a per-form/lang more<name> field
    if ( my $nf = $be->get_field($namefield) and
         $be->get_field($namefield)->get_morenames) {
      $acc .= "      \\true{more$namefield}\n";
    }

    # loop over all name forms and langs
    foreach my $form ($be->get_field_form_names($namefield)) {
      foreach my $lang ($be->get_field_form_lang_names($namefield, $form)) {
        if ( my $nf = $be->get_field($namefield, $form, $lang) ) {

          my $total = $nf->count_names;
          # Copy per-list options to the actual labelname too
          $plo = '' unless (defined($lni) and $namefield eq $lni->{field});

          $acc .= "      \\name[form=$form,lang=$lang]{$namefield}{$total}{$plo}{%\n";
          foreach my $n (@{$nf->names}) {
            $acc .= $n->name_to_bbl;
          }
          $acc .= "      }\n";
        }
      }
    }
  }

  foreach my $listfield (@{$dm->get_fields_of_fieldtype('list')}) {
    next if $dm->field_is_datatype('name', $listfield); # name is a special list
    next if $dm->field_is_skipout($listfield);

    # Don't need a per-form/lang more<list> field
    if ( $be->get_field($listfield) and
         lc($be->get_field($listfield)->[-1]) eq Biber::Config->getoption('others_string') ) {
      $acc .= "      \\true{more$listfield}\n";
    }

    # loop over all list forms and langs
    foreach my $form ($be->get_field_form_names($listfield)) {
      foreach my $lang ($be->get_field_form_lang_names($listfield, $form)) {
        if (my $lf = $be->get_field($listfield, $form, $lang)) {
          if ( lc($be->get_field($listfield, $form, $lang)->[-1]) eq 'others' ) {
            pop @$lf;           # remove the last element in the array
          }
          my $total = $#$lf + 1;

          # Can the field have multiple script/lang variants?
          my $dm = Biber::Config->get_dm;
          my $fl = '';
          if ($dm->field_is_multiscript($listfield)) {
            $fl = "[form=$form,lang=$lang]";
          }

          $acc .= "      \\list${fl}{$listfield}{$total}{%\n";
          foreach my $f (@$lf) {
            $acc .= "        {$f}%\n";
          }
          $acc .= "      }\n";
        }
      }
    }
  }

  my $namehash = $be->get_field('namehash');
  $acc .= "      \\strng{namehash}{$namehash}\n" if $namehash;
  my $fullhash = $be->get_field('fullhash');
  $acc .= "      \\strng{fullhash}{$fullhash}\n" if $fullhash;

  if ( Biber::Config->getblxoption('labelalpha', $be->get_field('entrytype')) ) {
    # Might not have been set due to skiplab/dataonly
    if (my $label = $be->get_field('labelalpha')) {
      $acc .= "      \\field{labelalpha}{$label}\n";
    }
  }

  # This is special, we have to put a marker for sortinit and then replace this string
  # on output as it can vary between lists
  $acc .= "      <BDS>SORTINIT</BDS>\n";

  # The labeldate option determines whether "extrayear" is output
  # Skip generating extrayear for entries with "skiplab" set
  if ( Biber::Config->getblxoption('labeldate', $be->get_field('entrytype'))) {
    # Might not have been set due to skiplab/dataonly
    if (my $ey = $be->get_field('extrayear')) {
      my $nameyear_extra = $be->get_field('nameyear_extra');
      if ( Biber::Config->get_seen_nameyear_extra($nameyear_extra) > 1) {
        $acc .= "      <BDS>EXTRAYEAR</BDS>\n";
      }
    }
    if (my $ly = $be->get_field('labelyear')) {
      $acc .= "      \\field{labelyear}{$ly}\n";
    }
    if (my $lm = $be->get_field('labelmonth')) {
      $acc .= "      \\field{labelmonth}{$lm}\n";
    }
    if (my $ld = $be->get_field('labelday')) {
      $acc .= "      \\field{labelday}{$ld}\n";
    }
  }

  # The labeltitle option determines whether "extratitle" is output
  if ( Biber::Config->getblxoption('labeltitle', $bee)) {
    # Might not have been set due to skiplab/dataonly
    if (my $nametitle = $be->get_field('nametitle')) {
      if ( Biber::Config->get_seen_nametitle($nametitle) > 1) {
        $acc .= "      <BDS>EXTRATITLE</BDS>\n";
      }
    }
  }

  # The labeltitleyear option determines whether "extratitleyear" is output
  if ( Biber::Config->getblxoption('labeltitleyear', $bee)) {
    # Might not have been set due to skiplab/dataonly
    if (my $titleyear = $be->get_field('titleyear')) {
      if ( Biber::Config->get_seen_titleyear($titleyear) > 1) {
        $acc .= "      <BDS>EXTRATITLEYEAR</BDS>\n";
      }
    }
  }

  # labeltitle is always output
  if (my $lt = $be->get_field('labeltitle')) {
    $acc .= "      \\field{labeltitle}{$lt}\n";
  }

  # The labelalpha option determines whether "extraalpha" is output
  # Skip generating extraalpha for entries with "skiplab" set
  if ( Biber::Config->getblxoption('labelalpha', $be->get_field('entrytype'))) {
    # Might not have been set due to skiplab/dataonly
    if (my $ea = $be->get_field('extraalpha')) {
      my $nameyear_extra = $be->get_field('nameyear_extra');
      if ( Biber::Config->get_seen_nameyear_extra($nameyear_extra) > 1) {
        $acc .= "      <BDS>EXTRAALPHA</BDS>\n";
      }
    }
  }

  if ( Biber::Config->getblxoption('labelnumber', $be->get_field('entrytype')) ) {
    if (my $sh = $be->get_field('shorthand')) {
      $acc .= "      \\field{labelnumber}{$sh}\n";
    }
    elsif (my $ln = $be->get_field('labelnumber')) {
      $acc .= "      \\field{labelnumber}{$ln}\n";
    }
  }

  if (defined($be->get_field('singletitle'))) {
    $acc .= "      \\true{singletitle}\n";
  }

  foreach my $lfield (sort @{$dm->get_fields_of_type('field', 'entrykey')},
                           @{$dm->get_fields_of_type('field', 'key')},
                           @{$dm->get_fields_of_datatype('integer')},
                           @{$dm->get_fields_of_type('field', 'literal')},
                           @{$dm->get_fields_of_type('field', 'code')}) {
    next if $dm->field_is_skipout($lfield);
    if ( ($dm->field_is_nullok($lfield) and
          $be->field_exists($lfield)) or
         $be->get_field($lfield) ) {
      # we skip outputting the crossref or xref when the parent is not cited
      # (biblatex manual, section 2.2.3)
      # sets are a special case so always output crossref/xref for them since their
      # children will always be in the .bbl otherwise they make no sense.
      unless ( $be->get_field('entrytype') eq 'set') {
        next if ($lfield eq 'crossref' and
                 not $section->has_citekey($be->get_field('crossref')));
        next if ($lfield eq 'xref' and
                 not $section->has_citekey($be->get_field('xref')));
      }

      $acc .= _printfield($be, $lfield);
    }
  }

  foreach my $rfield (@{$dm->get_fields_of_datatype('range')}) {
    if ( my $rf = $be->get_field($rfield)) {
      $rf =~ s/[-–]+/\\bibrangedash /g;
      $acc .= "      \\field{$rfield}{$rf}\n";
    }
  }

  foreach my $vfield ((@{$dm->get_fields_of_datatype('verbatim')},
                       @{$dm->get_fields_of_datatype('uri')})) {
    if ( my $rf = $be->get_field($vfield) ) {
      $acc .= "      \\verb{$vfield}\n";
      $acc .= "      \\verb $rf\n    \\endverb\n";
    }
  }
  if ( my $k = $be->get_field('keywords') ) {
    $acc .= "      \\keyw{$k}\n";
  }

  # Append any warnings to the entry, if any
  if (my $w = $be->get_field('warnings')) {
    foreach my $warning (@$w) {
      $acc .= "      \\warn{\\item $warning}\n";
    }
  }

  $acc .= "    \\endentry\n";

  # Create an index by keyname for easy retrieval
  $self->{output_data}{ENTRIES}{$secnum}{index}{$key} = \$acc;
  return;
}


=head2 create_output_misc

    Create the output for misc bits and pieces like preamble and closing
    macro call and add to output object.

=cut

sub create_output_misc {
  my $self = shift;

  if (my $pa = $Biber::MASTER->get_preamble) {
    $pa = join("%\n", @$pa);
    # Decode UTF-8 -> LaTeX macros if asked to
    if (Biber::Config->getoption('output_safechars')) {
      $pa = Biber::LaTeX::Recode::latex_encode($pa);
    }
    $self->{output_data}{HEAD} .= "\\preamble{%\n$pa%\n}\n\n";
  }
  $self->{output_data}{TAIL} .= "\\endinput\n\n";
  return;
}

=head2 output

    BBL output method - this takes care to output entries in the explicit order
    derived from the virtual order of the auxcitekeys after sortkey sorting.

=cut

sub output {
  my $self = shift;
  my $data = $self->{output_data};
  my $target = $self->{output_target};

  $logger->info("Writing output with encoding '" . Biber::Config->getoption('output_encoding') . "'");
  $logger->info('Converting UTF-8 to TeX macros on output to .bbl') if Biber::Config->getoption('output_safechars');

  foreach my $secnum (sort keys %{$data->{ENTRIES}}) {
    my $section = $self->get_output_section($secnum);
    foreach my $list (sort {$a->get_label cmp $b->get_label} @{$Biber::MASTER->sortlists->get_lists_for_section($secnum)}) {
      next unless $list->count_keys; # skip empty lists
      my $listlabel = $list->get_label;
      my $listtype = $list->get_type;
      foreach my $k ($list->get_keys) {
        if ($listtype eq 'entry') {
          my $entry = $data->{ENTRIES}{$secnum}{index}{$k};

          # Instantiate any dynamic, list specific entry information
          my $entry_string = $list->instantiate_entry($entry, $k);

          # If requested to convert UTF-8 to macros ...
          if (Biber::Config->getoption('output_safechars')) {
            $entry_string = latex_recode_output($entry_string);
          }
          out($target, $entry_string);
        }
        elsif ($listtype eq 'shorthand') {
          next if Biber::Config->getblxoption('skiplos', $section->bibentry($k), $k);
          out($target, $k);
        }
      }
    }
  }
  close $target;
  return;
}

1;

__END__

=head1 AUTHORS

François Charette, C<< <firmicus at ankabut.net> >>
Philip Kime C<< <philip at kime.org.uk> >>

=head1 BUGS

Please report any bugs or feature requests on our sourceforge tracker at
L<https://sourceforge.net/tracker2/?func=browse&group_id=228270>.

=head1 COPYRIGHT & LICENSE

Copyright 2009-2013 François Charette and Philip Kime, all rights reserved.

This module is free software.  You can redistribute it and/or
modify it under the terms of the Artistic License 2.0.

This program is distributed in the hope that it will be useful,
but without any warranty; without even the implied warranty of
merchantability or fitness for a particular purpose.

=cut<|MERGE_RESOLUTION|>--- conflicted
+++ resolved
@@ -10,6 +10,7 @@
 use Biber::Utils;
 use IO::File;
 use Log::Log4perl qw( :no_extra_logdie_message );
+use Unicode::GCString;
 my $logger = Log::Log4perl::get_logger('main');
 
 =encoding utf-8
@@ -33,30 +34,20 @@
   my ($be, $field) = @_;
   my $acc;
 
-<<<<<<< HEAD
   # crossref and xref are of type 'strng' in the .bbl
   if (lc($field) eq 'crossref' or lc($field) eq 'xref') {
     my $str = $be->get_field($field);
     if (Biber::Config->getoption('wraplines')) {
       ## 16 is the length of '      \strng{}{}'
-      if ( 16 + length($field) + length($str) > 2*$Text::Wrap::columns ) {
+      if ( 16 + Unicode::GCString->new($field)->length + Unicode::GCString->new($str)->length > 2*$Text::Wrap::columns ) {
         $acc .= "      \\strng{$field}{%\n" . wrap('      ', '      ', $str) . "%\n      }\n";
       }
-      elsif ( 16 + length($field) + length($str) > $Text::Wrap::columns ) {
+      elsif ( 16 + Unicode::GCString->new($field)->length + Unicode::GCString->new($str)->length > $Text::Wrap::columns ) {
         $acc .= wrap('      ', '      ', "\\strng{$field}{$str}" ) . "\n";
       }
       else {
         $acc .= "      \\strng{$field}{$str}\n";
       }
-=======
-  if (Biber::Config->getoption('wraplines')) {
-    ## 16 is the length of '      \field{}{}'
-    if ( 16 + Unicode::GCString->new($field)->length + Unicode::GCString->new($str)->length > 2*$Text::Wrap::columns ) {
-      return "      \\${field_type}{$field}{%\n" . wrap('      ', '      ', $str) . "%\n      }\n";
-    }
-    elsif ( 16 + Unicode::GCString->new($field)->length + Unicode::GCString->new($str)->length > $Text::Wrap::columns ) {
-      return wrap('      ', '      ', "\\${field_type}{$field}{$str}" ) . "\n";
->>>>>>> 71458380
     }
     else {
       $acc .= "      \\strng{$field}{$str}\n";
@@ -84,10 +75,10 @@
 
         if (Biber::Config->getoption('wraplines')) {
           ## 18 is the length of '      \field[]{}{}'
-          if ( 18 + length($form) + length($lang) + length($field) + length($str) > 2*$Text::Wrap::columns ) {
+          if ( 18 + Unicode::GCString->new($form)->length + Unicode::GCString->new($lang)->length + length($field) + Unicode::GCString->new($str)->length > 2*$Text::Wrap::columns ) {
             $acc .= "      \\field${fl}{$field}{%\n" . wrap('      ', '      ', $str) . "%\n      }\n";
           }
-          elsif ( 18 + length($form) + length($lang) + length($field) + length($str) > $Text::Wrap::columns ) {
+          elsif ( 18 + Unicode::GCString->new($form)->length + Unicode::GCString->new($lang)->length + Unicode::GCString->new($field)->length + Unicode::GCString->new($str)->length > $Text::Wrap::columns ) {
             $acc .= wrap('      ', '      ', "\\field${fl}{$field}{$str}" ) . "\n";
           }
           else {
