package Biber::Config;
use v5.24;

use Biber::Constants;
use Biber::Utils;
use IPC::Cmd qw( can_run );
use IPC::Run3; # This works with PAR::Packer and Windows. IPC::Run doesn't
use Cwd qw( abs_path );
use Data::Compare;
use Data::Dump;
use Encode;
use File::Slurper;
use File::Spec;
use Carp;
use List::AllUtils qw(first max uniq);
use Log::Log4perl qw( :no_extra_logdie_message ); # To keep PAR::Packer happy, explicitly load these
use Log::Log4perl::Appender::Screen;
use Log::Log4perl::Appender::File;
use Log::Log4perl::Layout::SimpleLayout;
use Log::Log4perl::Layout::PatternLayout;
use Unicode::Normalize;
use parent qw(Class::Accessor);
__PACKAGE__->follow_best_practice;

<<<<<<< HEAD
our $VERSION = '4.0';
=======
our $VERSION = '2.17';
>>>>>>> d6097df4
our $BETA_VERSION = 1; # Is this a beta version?

our $logger  = Log::Log4perl::get_logger('main');
our $screen  = Log::Log4perl::get_logger('screen');
our $logfile = Log::Log4perl::get_logger('logfile');

=encoding utf-8


=head1 NAME

Biber::Config - Configuration items which need to be saved across the
                lifetime of a Biber object

  This class contains a static object and static methods to access
  configuration and state data. There are several classes of data in here
  which have separate accessors:

  * Biber options
  * Biblatex options
  * State information used by Biber as it processes entries
  * displaymode date

=cut


# Static (class) data
our $CONFIG;

# mslang override for entries via LANGID
$CONFIG->{state}{mslang} = {};

# Uniqueness ignore information from inheritance data
$CONFIG->{state}{uniqignore} = {};

$CONFIG->{state}{crossrefkeys} = {};
$CONFIG->{state}{xrefkeys} = {};

# Citekeys which refer to the same entry
$CONFIG->{state}{citkey_aliases} = {};

# Record of which entries have inherited from other fields. Used for loop detection.
$CONFIG->{state}{crossref} = [];
$CONFIG->{state}{xdata} = [];

<<<<<<< HEAD
$CONFIG->{state}{seenkeys} = {};
$CONFIG->{globalstate}{seenkeys} = {};
=======
# Record of which entries have inherited what from whom, with the fields inherited.
# Used for generating inheritance trees
$CONFIG->{state}{graph} = {};
>>>>>>> d6097df4

# Track the order of keys as cited. Keys cited in the same \cite*{} get the same order
# Used for sorting schemes which use \citeorder
$CONFIG->{state}{keyorder} = {};

# Location of the control file
$CONFIG->{state}{control_file_location} = '';

# Data files per section being used by biber
$CONFIG->{state}{datafiles} = [];

# Multiscript forms seen
$CONFIG->{state}{forms} = {};

# Multiscript langs seen
$CONFIG->{state}{langs} = {};

# Multiscript entry langids seen
$CONFIG->{state}{entrylangs} = {};

=head2 _init

    Reset internal hashes to defaults.

=cut

sub _init {
  $CONFIG->{state}{uniqignore} = {};
  $CONFIG->{state}{control_file_location} = '';
  $CONFIG->{state}{crossrefkeys} = {};
  $CONFIG->{state}{xrefkeys} = {};
  $CONFIG->{state}{datafiles} = [];
  $CONFIG->{state}{crossref} = [];
  $CONFIG->{state}{xdata} = [];
  $CONFIG->{state}{mslang} = {};

  return;
}

=head2 _initopts

    Initialise default options, optionally with config file as argument

=cut

sub _initopts {
  shift; # class method so don't care about class name
  my $opts = shift;
  my $userconf;

  # For testing, need to be able to force ignore of conf file in case user
  # already has one which interferes with test settings.
  unless (defined($opts->{noconf})) {
    # if a config file was given as cmd-line arg, it overrides all other
    # config file locations
    unless ( defined($opts->{configfile}) and -f $opts->{configfile} ) {
      $opts->{configfile} = config_file();
    }
  }

  # Set hard-coded biber option defaults
  while (my ($k, $v) = each $CONFIG_DEFAULT_BIBER->%*) {
    if (exists($v->{content})) { # simple option
      Biber::Config->setoption($k, $v->{content});
    }
    # mildly complex options
    elsif (lc($k) eq 'collate_options' or
           lc($k) eq 'nosort' or
           lc($k) eq 'nolabel' or
           lc($k) eq 'nolabelwidthcount' or
           lc($k) eq 'noinit' ) {
      Biber::Config->setoption($k, $v->{option});
    }
  }

  # There is a special default config file for tool mode
  # Referring to as yet unprocessed cmd-line tool option as it isn't processed until below
  if ($opts->{tool}) {
    if (my $bc = $opts->{configtool}) { # Only used in tests to use source-tree biber-tool.conf
      _config_file_set($bc);
    }
    else {
      (my $vol, my $dir, undef) = File::Spec->splitpath( $INC{"Biber/Config.pm"} );
      $dir =~ s/\/$//; # splitpath sometimes leaves a trailing '/'
      _config_file_set(File::Spec->catpath($vol, "$dir", 'biber-tool.conf'));
    }
  }

  # Normal user config file - overrides tool mode defaults
  _config_file_set($opts->{configfile});

  # Set hard-coded biblatex option defaults
  # This has to go after _config_file_set() as this is what defines option scope
  # in tool mode (from the .conf file)
  foreach (keys %CONFIG_DEFAULT_BIBLATEX) {
    Biber::Config->setblxoption(0, $_, $CONFIG_DEFAULT_BIBLATEX{$_});
  }

  # Command-line overrides everything else
  foreach my $copt (keys $opts->%*) {
    # This is a tricky option as we need to keep non-overriden defaults
    # If we don't we can get errors when contructing the sorting call to eval() later
    if (lc($copt) eq 'collate_options') {
      my $collopts = Biber::Config->getoption('collate_options');
      my $copt_h = eval "{ $opts->{$copt} }" or croak('Bad command-line collation options');
      # Override defaults with any cmdline settings
      foreach my $co (keys $copt_h->%*) {
        $collopts->{$co} = $copt_h->{$co};
      }
      Biber::Config->setconfigfileoption('collate_options', $collopts);
    }
    else {
      Biber::Config->setcmdlineoption($copt, $opts->{$copt});
    }
  }

  # Record the $ARGV[0] name for future use
  if (Biber::Config->getoption('tool')) {
    # Set datasource file name. In a conditional as @ARGV might not be set in tests
    if (my $dsn = $ARGV[0]) {         # ARGV is ok even in a module
      Biber::Config->setoption('dsn', $dsn);
    }
  }
  else {
    # Set control file name. In a conditional as @ARGV might not be set in tests
    if (defined($ARGV[0])) {         # ARGV is ok even in a module
      my $bcf = $ARGV[0];
      $bcf .= '.bcf' unless $bcf =~ m/\.bcf$/;
      Biber::Config->setoption('bcf', $bcf);
    }
  }

  # Set log file name
  my $biberlog;
  if (my $log = Biber::Config->getoption('logfile')) { # user specified logfile name
    # Sanitise user-specified log name
    $log =~ s/\.blg\z//xms;
    $biberlog = $log . '.blg';
  }
  elsif (not @ARGV) { # default if no .bcf file specified - mainly in tests
    Biber::Config->setoption('nolog', 1);
  }
  else {                        # set log to \jobname.blg
    my $bcf = $ARGV[0];         # ARGV is ok even in a module
    # Sanitise control file name
    $bcf =~ s/\.bcf\z//xms;
    $biberlog = $bcf . '.blg';
  }

  # prepend output directory for log, if specified
  if (my $outdir = Biber::Config->getoption('output_directory')) {
    $biberlog = File::Spec->catfile($outdir, $biberlog);
  }

  # Parse output-field-replace into something easier to use
  if (my $ofrs = Biber::Config->getoption('output_field_replace')) {
    foreach my $ofr (split(/\s*,\s*/, $ofrs)) {
      my ($f, $fr) = $ofr =~ m/^([^:]+):([^:]+)$/;
      $CONFIG_OUTPUT_FIELDREPLACE{$f} = $fr;
    }
  }

  # cache meta markers since they are referenced in the oft-called _get_handler
  $CONFIG_META_MARKERS{annotation} = quotemeta(Biber::Config->getoption('annotation_marker'));

  $CONFIG_META_MARKERS{namedannotation} = quotemeta(Biber::Config->getoption('named_annotation_marker'));
  $CONFIG_META_MARKERS{xname} = quotemeta(Biber::Config->getoption('xname_marker'));

  $CONFIG_META_MARKERS{mssep} = quotemeta(Biber::Config->getoption('mssep'));
  $CONFIG_META_MARKERS{outputmssep} = quotemeta(Biber::Config->getoption('output_mssep'));

  # Setting up Log::Log4perl
  my $LOGLEVEL;
  if (Biber::Config->getoption('trace')) {
    $LOGLEVEL = 'TRACE'
  }
  elsif (Biber::Config->getoption('debug')) {
    $LOGLEVEL = 'DEBUG'
  }
  elsif (Biber::Config->getoption('quiet') == 1) {
    $LOGLEVEL = 'ERROR'
  }
  elsif (Biber::Config->getoption('quiet') > 1) {
    $LOGLEVEL = 'FATAL'
  }
  else {
    $LOGLEVEL = 'INFO'
  }

  my $LOGLEVEL_F;
  my $LOG_MAIN;
  if (Biber::Config->getoption('nolog')) {
    $LOG_MAIN = 'Screen';
    $LOGLEVEL_F = 'OFF'
  }
  else {
    $LOG_MAIN = 'Logfile, Screen';
    $LOGLEVEL_F = $LOGLEVEL
  }

  my $LOGLEVEL_S;
  if (Biber::Config->getoption('onlylog')) {
    $LOGLEVEL_S = 'OFF'
  }
  else {
    # Max screen loglevel is INFO
    if (Biber::Config->getoption('quiet') == 1) {
      $LOGLEVEL_S = 'ERROR';
    }
    elsif (Biber::Config->getoption('quiet') > 1) {
      $LOGLEVEL_S = 'FATAL'
    }
    else {
      $LOGLEVEL_S = 'INFO';
    }
  }

  # configuration "file" for Log::Log4perl
  my $l4pconf = qq|
    log4perl.category.main                             = $LOGLEVEL, $LOG_MAIN
    log4perl.category.screen                           = $LOGLEVEL_S, Screen
    log4perl.appender.Screen                           = Log::Log4perl::Appender::Screen
    log4perl.appender.Screen.utf8                      = 1
    log4perl.appender.Screen.Threshold                 = $LOGLEVEL_S
    log4perl.appender.Screen.stderr                    = 0
    log4perl.appender.Screen.layout                    = Log::Log4perl::Layout::SimpleLayout
|;

  # Only want a logfile appender if --nolog isn't set
  if ($LOGLEVEL_F ne 'OFF') {
    $l4pconf .= qq|
    log4perl.category.logfile                          = $LOGLEVEL_F, Logfile
    log4perl.appender.Logfile                          = Log::Log4perl::Appender::File
    log4perl.appender.Logfile.utf8                     = 1
    log4perl.appender.Logfile.Threshold                = $LOGLEVEL_F
    log4perl.appender.Logfile.filename                 = $biberlog
    log4perl.appender.Logfile.mode                     = clobber
    log4perl.appender.Logfile.layout                   = Log::Log4perl::Layout::PatternLayout
    log4perl.appender.Logfile.layout.ConversionPattern = [%r] %F{1}:%L> %p - %m%n
|;
  }

  Log::Log4perl->init(\$l4pconf);

  my $vn = $VERSION;
  $vn .= ' (beta)' if $BETA_VERSION;
  my $tool = ' running in TOOL mode' if Biber::Config->getoption('tool');

  $logger->info("This is Biber $vn$tool") unless Biber::Config->getoption('nolog');

  $logger->info("Config file is '" . $opts->{configfile} . "'") if $opts->{configfile};
  $logger->info("Logfile is '$biberlog'") unless Biber::Config->getoption('nolog');

  if (Biber::Config->getoption('debug')) {
    $screen->info("DEBUG mode: all messages are logged to '$biberlog'")
  }

  return;
}

# read a config file and set options from it
sub _config_file_set {
  my $conf = shift;
  my $userconf;

  # Can't use logcroak here because logging isn't initialised yet
  if (defined($conf)) {
    require XML::LibXML::Simple;

    my $buf = NFD(Biber::Utils::slurp_switchr($conf)->$*);# Unicode NFD boundary

    $userconf = XML::LibXML::Simple::XMLin($buf,
                                           'ForceContent' => 1,
                                           'ForceArray' => [
                                                            qr/\Aoption\z/,
                                                            qr/\Amaps\z/,
                                                            qr/\Amap\z/,
                                                            qr/\Amap_step\z/,
                                                            qr/\Aper_type\z/,
                                                            qr/\Aper_nottype\z/,
                                                            qr/\Aper_datasource\z/,
                                                            qr/\Atype_pair\z/,
                                                            qr/\Ainherit\z/,
                                                            qr/\Afieldor\z/,
                                                            qr/\Afieldxor\z/,
                                                            qr/\Afield\z/,
                                                            qr/\Aalias\z/,
                                                            qr/\Akeypart\z/,
                                                            qr/\Apart\z/,
                                                            qr/\Amember\z/,
                                                            qr/\Anoinit\z/,
                                                            qr/\Anolabel\z/,
                                                            qr/\Aalsoset\z/,
                                                            qr/\Aconstraints\z/,
                                                            qr/\Aconstraint\z/,
                                                            qr/\Aentrytype\z/,
                                                            qr/\Aentryfields\z/,
                                                            qr/\Adatetype\z/,
                                                            qr/\Acondition\z/,
                                                            qr/\A(?:or)?filter\z/,
                                                            qr/\Asortexclusion\z/,
                                                            qr/\Aexclusion\z/,
                                                            qr/\Asortingtemplate\z/,
                                                            qr/\Aconstant\z/,
                                                            qr/\Asort\z/,
                                                            qr/\Alabelalpha(?:name)?template\z/,
                                                            qr/\Asortitem\z/,
                                                            qr/\Auniquenametemplate\z/,
                                                            qr/\Apresort\z/,
                                                            qr/\Aoptionscope\z/,
                                                            qr/\Asortingnamekeytemplate\z/,
                                                           ],
                                           'NsStrip' => 1,
                                           'KeyAttr' => []) or
                                             croak("Failed to read biber config file '$conf'\n $@");
  }
  # Option scope has to be set first
  foreach my $bcfscopeopts ($userconf->{optionscope}->@*) {
    my $scope = $bcfscopeopts->{type};
    foreach my $bcfscopeopt ($bcfscopeopts->{option}->@*) {
      my $opt = $bcfscopeopt->{content};
      $CONFIG_BIBLATEX_OPTIONS{$scope}{$opt}{OUTPUT} = $bcfscopeopt->{backendout} || 0;
      if (my $bin = Biber::Utils::process_backendin($bcfscopeopt->{backendin})) {
        $CONFIG_BIBLATEX_OPTIONS{$scope}{$opt}{INPUT} = $bin;
      }
      $CONFIG_OPTSCOPE_BIBLATEX{$opt}{$scope} = 1;
      $CONFIG_SCOPEOPT_BIBLATEX{$scope}{$opt} = 1;
    }
  }

  # Now we have the per-namelist options, make the accessors for them in the Names package
  foreach my $nso (keys $CONFIG_SCOPEOPT_BIBLATEX{NAMELIST}->%*) {
    Biber::Entry::Names->follow_best_practice;
    Biber::Entry::Names->mk_accessors($nso);
  }
  # Now we have the per-name options, make the accessors for them in the Name package
  foreach my $no (keys $CONFIG_SCOPEOPT_BIBLATEX{NAME}->%*) {
    Biber::Entry::Name->follow_best_practice;
    Biber::Entry::Name->mk_accessors($no);
  }

  delete $userconf->{optionscope};

  # DATAFIELD SETS
  # Since we have to use the datamodel to resolve some members, just record the settings
  # here for processing after the datamodel is parsed
  foreach my $s ($userconf->{datafieldset}->@*) {
    my $name = $s->{name};
    foreach my $m ($s->{member}->@*) {
      if (my $field = $m->{field}[0]) {# 'field' has forcearray for other things
        push $DATAFIELD_SETS{$name}->@*, $field;
      }
      else {
          push $DATAFIELD_SETS{$name}->@*, {fieldtype => $m->{fieldtype},
                                            datatype  => $m->{datatype}};
      }
    }
  }
  delete $userconf->{datafieldset};

  # Set options from config file
  while (my ($k, $v) = each $userconf->%*) {
    # Has to be an array ref and so must come before
    # the later options tests which assume hash refs
    if (lc($k) eq 'labelalphatemplate') {
      foreach my $t ($v->@*) {
        my $latype = $t->{type};
        if ($latype eq 'global') {
          Biber::Config->setblxoption(0, 'labelalphatemplate', $t);
        }
        else {
          Biber::Config->setblxoption(0, 'labelalphatemplate',
                                      $t,
                                      'ENTRYTYPE',
                                      $latype);
        }
      }
    }
    elsif (lc($k) eq 'labelalphanametemplate') {
      foreach my $t ($v->@*) {
        my $lants;
        my $lant;
        foreach my $np (sort {$a->{order} <=> $b->{order}} $t->{namepart}->@*) {
          push $lant->@*, {namepart           => $np->{content},
                           use                => $np->{use},
                           pre                => $np->{pre},
                           substring_compound => $np->{substring_compound},
                           substring_side     => $np->{substring_side},
                           substring_width    => $np->{substring_width} };

        }
        $lants->{$t->{name}} = $lant;
        Biber::Config->setblxoption(0, 'labelalphanametemplate', $lants);
      }
    }
    elsif (lc($k) eq 'uniquenametemplate') {
      my $unts;
      foreach my $unt ($v->@*) {
        my $untval = [];
        foreach my $np (sort {$a->{order} <=> $b->{order}} $unt->{namepart}->@*) {
          push $untval->@*, {namepart        => $np->{content},
                             use             => $np->{use},
                             disambiguation  => $np->{disambiguation},
                             base            => $np->{base}};
        }
        $unts->{$unt->{name}} = $untval;
      }
      Biber::Config->setblxoption(0, 'uniquenametemplate', $unts);
    }
    elsif (lc($k) eq 'sortingnamekeytemplate') {
      my $snss;
      foreach my $sns ($v->@*) {
        my $snkps;
        foreach my $snkp (sort {$a->{order} <=> $b->{order}} $sns->{keypart}->@*) {
          my $snps;
          foreach my $snp (sort {$a->{order} <=> $b->{order}} $snkp->{part}->@*) {
            my $np;
            if ($snp->{type} eq 'namepart') {
              $np = { type => 'namepart', value => $snp->{content} };
              if (exists($snp->{use})) {
                $np->{use} = $snp->{use};
              }
              if (exists($snp->{inits})) {
                $np->{inits} = $snp->{inits};
              }
            }
            elsif ($snp->{type} eq 'literal') {
              $np = { type => 'literal', value => $snp->{content} };
            }
            push $snps->@*, $np;
          }
          push $snkps->@*, $snps;
        }
        $snss->{$sns->{name}} = $snkps;
      }
      Biber::Config->setblxoption(0, 'sortingnamekeytemplate', $snss);
    }
    elsif (lc($k) eq 'transliteration') {
      foreach my $tr ($v->@*) {
        if ($tr->{entrytype}[0] eq '*') { # already array forced for another option
          Biber::Config->setblxoption(0, 'translit', $tr->{translit});
        }
        else {                  # per_entrytype
          Biber::Config->setblxoption(0, 'translit',
                                      $tr->{translit},
                                      'ENTRYTYPE',
                                      $tr->{entrytype}[0]);


        }
      }
    }
    # mildly complex options - nosort/collate_options
    elsif (lc($k) eq 'nosort' or
           lc($k) eq 'noinit' or
           lc($k) eq 'nolabel' ) {
      Biber::Config->setconfigfileoption($k, $v->{option});
    }
    # rather complex options
    elsif (lc($k) eq 'collate_options') {
      my $collopts = Biber::Config->getoption('collate_options');
      # Override defaults with any user settings
      foreach my $co ($v->{option}->@*) {
        $collopts->{$co->{name}} = $co->{value};
      }
      Biber::Config->setconfigfileoption($k, $collopts);
    }
    elsif (lc($k) eq 'sourcemap') {
      my $sms;
      foreach my $sm ($v->{maps}->@*) {
        if (defined($sm->{level}) and $sm->{level} eq 'driver') {
          carp("You can't set driver level sourcemaps via biber - use \\DeclareDriverSourcemap in biblatex. Ignoring map.");
        }
        elsif (defined($sm->{level}) and $sm->{level} eq 'style') {
          carp("You can't set style level sourcemaps via biber - use \\DeclareStyleSourcemap in biblatex. Ignoring map.");
        }
        else {
          push $sms->@*, $sm;
        }
      }
      Biber::Config->setconfigfileoption($k, $sms);
    }
    elsif (lc($k) eq 'inheritance') {# This is a biblatex option
      Biber::Config->setblxoption(0, $k, $v);
    }
    elsif (lc($k) eq 'sortexclusion') {# This is a biblatex option
      foreach my $sex ($v->@*) {
        my $excludes;
        foreach my $ex ($sex->{exclusion}->@*) {
          $excludes->{$ex->{content}} = 1;
        }
        Biber::Config->setblxoption(0, 'sortexclusion',
                                    $excludes,
                                    'ENTRYTYPE',
                                    $sex->{type});
      }
    }
    elsif (lc($k) eq 'sortinclusion') {# This is a biblatex option
      foreach my $sin ($v->@*) {
        my $includes;
        foreach my $in ($sin->{inclusion}->@*) {
          $includes->{$in->{content}} = 1;
        }
        Biber::Config->setblxoption(0, 'sortinclusion',
                                    $includes,
                                    'ENTRYTYPE',
                                    $sin->{type});
      }
    }
    elsif (lc($k) eq 'presort') {# This is a biblatex option
      # presort defaults
      foreach my $presort ($v->@*) {
        # Global presort default
        unless (exists($presort->{type})) {
          Biber::Config->setblxoption(0, 'presort', $presort->{content});
        }
        # Per-type default
        else {
          Biber::Config->setblxoption(0, 'presort',
                                      $presort->{content},
                                      'ENTRYTYPE',
                                      $presort->{type});
        }
      }
    }
    elsif (lc($k) eq 'sortingtemplate') {# This is a biblatex option
      my $sorttemplates;
      foreach my $ss ($v->@*) {
        $sorttemplates->{$ss->{name}} = Biber::_parse_sort($ss);
      }
      Biber::Config->setblxoption(0, 'sortingtemplate', $sorttemplates);
    }
    elsif (lc($k) eq 'datamodel') {# This is a biblatex option
      Biber::Config->addtoblxoption(0, 'datamodel', $v);
    }
    elsif (exists($v->{content})) { # simple option
      Biber::Config->setconfigfileoption($k, $v->{content});
    }
  }
}

=head2 config_file

Returns the full path of the B<Biber> configuration file.
If returns the first file found among:

=over 4

=item * C<biber.conf> in the current directory

=item * C<$HOME/.biber.conf>

=item * C<$ENV{XDG_CONFIG_HOME}/biber/biber.conf>

=item * C<$HOME/.config/biber/biber.conf>

=item * C<$HOME/Library/biber/biber.conf> (Mac OSX only)

=item * C<$ENV{APPDATA}/biber.conf> (Windows only)

=item * the output of C<kpsewhich biber.conf> (if available on the system).

=back

If no file is found, it returns C<undef>.

=cut

sub config_file {
  my $biberconf;

  if ( -f $BIBER_CONF_NAME ) {
    $biberconf = abs_path($BIBER_CONF_NAME);
  }
  elsif ( -f File::Spec->catfile($ENV{HOME}, ".$BIBER_CONF_NAME" ) ) {
    $biberconf = File::Spec->catfile($ENV{HOME}, ".$BIBER_CONF_NAME" );
  }
  elsif ( defined $ENV{XDG_CONFIG_HOME} and
    -f File::Spec->catfile($ENV{XDG_CONFIG_HOME}, "biber", $BIBER_CONF_NAME) ) {
    $biberconf = File::Spec->catfile($ENV{XDG_CONFIG_HOME}, "biber", $BIBER_CONF_NAME);
  }
 # See https://specifications.freedesktop.org/basedir-spec/basedir-spec-latest.html
  elsif ( -f File::Spec->catfile($ENV{HOME}, ".config", "biber", $BIBER_CONF_NAME) ) {
    $biberconf = File::Spec->catfile($ENV{HOME}, ".config", "biber", $BIBER_CONF_NAME);
  }
  elsif ( $^O =~ /(?:Mac|darwin)/ and
    -f File::Spec->catfile($ENV{HOME}, "Library", "biber", $BIBER_CONF_NAME) ) {
    $biberconf = File::Spec->catfile($ENV{HOME}, "Library", "biber", $BIBER_CONF_NAME);
  }
  elsif ( $^O =~ /Win/ and
    defined $ENV{APPDATA} and
    -f File::Spec->catfile($ENV{APPDATA}, "biber", $BIBER_CONF_NAME) ) {
    $biberconf = File::Spec->catfile($ENV{APPDATA}, "biber", $BIBER_CONF_NAME);
  }
  elsif ( can_run('kpsewhich') ) {
    my $err;
    run3 [ 'kpsewhich', $BIBER_CONF_NAME ], \undef, \$biberconf, \$err, { return_if_system_error => 1};
    if ($? == -1) {
      biber_error("Error running kpsewhich to look for config file: $err");
    }

    chomp $biberconf;
    $biberconf =~ s/\cM\z//xms; # kpsewhich in cygwin sometimes returns ^M at the end
    $biberconf = undef unless $biberconf; # sanitise just in case it's an empty string
  }
  else {
    $biberconf = undef;
  }

  return $biberconf;
}

##############################
# Biber options static methods
##############################


=head2 add_uniq_ignore

    Track uniqueness ignore settings found in inheritance data

=cut

sub add_uniq_ignore {
  shift; # class method so don't care about class name
  my ($key, $field, $uniqs) = @_;
  return unless $uniqs;
  foreach my $u (split(/\s*,\s*/, $uniqs)) {
    push $CONFIG->{state}{uniqignore}{$key}{$u}->@*, $field;
  }
  return;
}

=head2 get_uniq_ignore

    Retrieve uniqueness ignore settings found in inheritance data

=cut

sub get_uniq_ignore {
  no autovivification;
  shift; # class method so don't care about class name
  my $key = shift;
  return $CONFIG->{state}{uniqignore}{$key};
}

=head2 postprocess_biber_opts

    Place to postprocess biber options when they have been
    gathered from all the possible places that set them

=cut

sub postprocess_biber_opts {
  shift; # class method so don't care about class name
  # Turn sortcase and sortupper into booleans if they are not already
  # They are not booleans on the command-line/config file so that they
  # mirror biblatex option syntax for users, for example

  foreach my $opt ('sortcase', 'sortupper') {
    if (exists($CONFIG->{options}{biber}{$opt})) {
      if ($CONFIG->{options}{biber}{$opt} eq 'true') {
        $CONFIG->{options}{biber}{$opt} = 1;
      }
      elsif ($CONFIG->{options}{biber}{$opt} eq 'false') {
        $CONFIG->{options}{biber}{$opt} = 0;
      }
      unless ($CONFIG->{options}{biber}{$opt} eq '1' or
              $CONFIG->{options}{biber}{$opt} eq '0') {
        Biber::Utils::biber_error("Invalid value for option '$opt'");
      }
    }
  }
}

=head2 add_form

    Adds to the list of seen multiscript forms

=cut

sub add_form {
  shift;
  my $form = shift;
  $CONFIG->{state}{forms}{$form} = 1;
  return;
}

=head2 add_lang

    Adds to the list of seen multiscript langs

=cut

sub add_lang {
  shift;
  my $lang = shift;
  $CONFIG->{state}{langs}{$lang} = 1;
  return;
}

=head2 add_entrylang

    Adds to the list of seen multiscript entry langids

=cut

sub add_entrylang {
  shift;
  my $lang = shift;
  $CONFIG->{state}{entrylangs}{$lang} = 1;
  return;
}

=head2 get_forms

    Gets the list of seen multiscript forms as CSV

=cut

sub get_forms {
  shift;
  return join(',', keys $CONFIG->{state}{forms}->%*);
}

=head2 get_entrylangs

    Gets the list of seen multiscript entry langids as CSV

=cut

sub get_entrylangs {
  shift;
  return join(',', uniq sort map {lc $_} keys $CONFIG->{state}{entrylangs}->%*);
}

=head2 get_langs

    Gets the list of seen multiscript langs as CSV

=cut

sub get_langs {
  shift;
  return join(',', uniq sort map {lc $_} keys $CONFIG->{state}{langs}->%*);
}


=head2 set_dm

    Sets the data model information object

=cut

sub set_dm {
  shift;
  my $obj = shift;
  $CONFIG->{dm} = $obj;
  return;
}

=head2 get_dm

    Gets the data model information object

=cut

sub get_dm {
  shift;
  return $CONFIG->{dm};
}

=head2 get_dm_helpers

    Sets the datamodel helper lists

=cut

sub get_dm_helpers {
  shift;
  return $CONFIG->{dm}{helpers};
}

=head2 set_ctrlfile_path

    Stores the path to the control file

=cut

sub set_ctrlfile_path {
  shift;
  $CONFIG->{control_file_location} = shift;
  return;
}

=head2 get_ctrlfile_path

    Retrieved the path to the control file

=cut

sub get_ctrlfile_path {
  shift;
  return $CONFIG->{control_file_location};
}

=head2 setoption

    Store a Biber config option

=cut

sub setoption {
  shift; # class method so don't care about class name
  my ($opt, $val) = @_;
  $CONFIG->{options}{biber}{$opt} = $val;
  return;
}

=head2 getoption

    Get a Biber option

=cut

sub getoption {
  shift; # class method so don't care about class name
  my $opt = shift;
  return $CONFIG->{options}{biber}{$opt};
}

=head2 setcmdlineoption

    Store a Biber command-line option

=cut

sub setcmdlineoption {
  shift; # class method so don't care about class name
  my ($opt, $val) = @_;
  # Command line options are also options ...
  $CONFIG->{options}{biber}{$opt} = $CONFIG->{cmdlineoptions}{$opt} = $val;
  return;
}

=head2 setconfigfileoption

    Store a Biber config-file option

=cut

sub setconfigfileoption {
  shift; # class method so don't care about class name
  my ($opt, $val) = @_;
  # Config file options are also options ...
  $CONFIG->{options}{biber}{$opt} = $CONFIG->{configfileoptions}{$opt} = $val;

  # Config file options can also be global biblatex options
  if ($CONFIG_OPTSCOPE_BIBLATEX{$opt}) {
    $CONFIG->{options}{biblatex}{GLOBAL}{$opt} = $val;
  }

  return;
}


=head2 iscmdlineoption

    Check if an option is explicitly set by user on the command
    line

=cut

sub iscmdlineoption {
  shift; # class method so don't care about class name
  my $opt = shift;
  return 1 if defined($CONFIG->{cmdlineoptions}{$opt});
  return 0;
}

=head2 isconfigfileoption

    Check if an option is explicitly set by user in their
    config file

=cut

sub isconfigfileoption {
  shift; # class method so don't care about class name
  my $opt = shift;
  return 1 if defined($CONFIG->{configfileoptions}{$opt});
  return 0;
}

=head2 isexplicitoption

    Check if an option is explicitly set by user on the command
    line or in the config file

=cut

sub isexplicitoption {
  my $self = shift;
  my $opt = shift;
  return 1 if ($self->iscmdlineoption($opt) || $self->isconfigfileoption($opt));
  return 0;
}


#################################
# BibLaTeX options static methods
#################################


=head2 addtoblxoption

    Add to an array global biblatex option

=cut

sub addtoblxoption {
  shift; # class method so don't care about class name
  my ($secnum, $opt, $val) = @_;
  if ($CONFIG_OPTSCOPE_BIBLATEX{$opt}{GLOBAL}) {
    push $CONFIG->{options}{biblatex}{GLOBAL}{$opt}->@*, $val;
  }
  return;
}

=head2 setblxoption

    Set a biblatex option on the appropriate scope

=cut

sub setblxoption {
  shift; # class method so don't care about class name
  my ($secnum, $opt, $val, $scope, $scopeval) = @_;

  # mslang is sensitive and we must normalise it
  if ($opt eq 'mslang') {
    $val = fc($val)
  }

  if (not defined($scope)) { # global is the default
    if ($CONFIG_OPTSCOPE_BIBLATEX{$opt}{GLOBAL}) {
      $CONFIG->{options}{biblatex}{GLOBAL}{$opt} = $val;
    }
  }
  elsif ($scope eq 'ENTRY') {
    if ($CONFIG_OPTSCOPE_BIBLATEX{$opt}{$scope}) {
      $CONFIG->{options}{biblatex}{$scope}{$scopeval}{$secnum}{$opt} = $val;
    }
  }
  else {
    if ($CONFIG_OPTSCOPE_BIBLATEX{$opt}{$scope}) {
      $CONFIG->{options}{biblatex}{$scope}{$scopeval}{$opt} = $val;
    }
  }
  return;
}

=head2 getblxoption

    Get a biblatex option from the global, per-type or per entry scope

    getblxoption('secnum', 'option', ['entrytype'], ['citekey'])

    Returns the value of option. In order of decreasing preference, returns:
    1. Biblatex option defined for entry
    2. Biblatex option defined for entry type
    3. Biblatex option defined globally

    section number needs to be present only for per-entry options as these might
    differ between sections

=cut

sub getblxoption {
  no autovivification;
  shift; # class method so don't care about class name
  my ($secnum, $opt, $entrytype, $citekey) = @_;
  if ( defined($citekey) and
       $CONFIG_OPTSCOPE_BIBLATEX{$opt}{ENTRY} and
       defined $CONFIG->{options}{biblatex}{ENTRY}{$citekey}{$secnum}{$opt}) {
    return $CONFIG->{options}{biblatex}{ENTRY}{$citekey}{$secnum}{$opt};
  }
  elsif (defined($entrytype) and
         $CONFIG_OPTSCOPE_BIBLATEX{$opt}{ENTRYTYPE} and
         defined $CONFIG->{options}{biblatex}{ENTRYTYPE}{lc($entrytype)}{$opt}) {
    return $CONFIG->{options}{biblatex}{ENTRYTYPE}{lc($entrytype)}{$opt};
  }
  elsif ($CONFIG_OPTSCOPE_BIBLATEX{$opt}{GLOBAL}) {
    return $CONFIG->{options}{biblatex}{GLOBAL}{$opt};
  }
}


=head2 getblxentryoptions

    Get all per-entry options for an entry

=cut

sub getblxentryoptions {
  no autovivification;
  shift; # class method so don't care about class name
  my ($secnum, $key) = @_;
  return keys $CONFIG->{options}{biblatex}{ENTRY}{$key}{$secnum}->%*;
}

##############################
# mslang state methods
##############################


=head2 set_mslang

  Record an mslang setting for an entry. Used to record overrides of mslang via
  LANGID fields.

=cut

sub set_mslang {
  shift; # class method so don't care about class name
  my ($key, $oride) = @_;
  $CONFIG->{state}{mslang}{$key} = $oride;
  return;
}

sub get_mslang {
  shift; # class method so don't care about class name
  my $key = shift;
  return $CONFIG->{state}{mslang}{$key} // $CONFIG->{options}{biber}{mslang};
}

##############################
# Inheritance state methods
##############################


=head2 set_inheritance

    Record that $target inherited information from $source
    Can be used for crossrefs and xdata. This just records that an entry
    inherited from another entry, for loop detection.

=cut

sub set_inheritance {
  shift; # class method so don't care about class name
  my ($type, $source, $target) = @_;
  push $CONFIG->{state}{$type}->@*, {s => $source, t => $target};
  return;
}


=head2 get_inheritance

    Check if $target directly inherited information from $source
    Can be used for crossrefs and xdata

=cut

sub get_inheritance {
  shift; # class method so don't care about class name
  my ($type, $source, $target) = @_;
  return first {$_->{s} eq $source and $_->{t} eq $target} $CONFIG->{state}{$type}->@*;
}

=head2 is_inheritance_path

  Checks for an inheritance path from entry $e1 to $e2
  Can be used for crossrefs and xdata

[
             {s => 'A',
              t => 'B'},
             {s => 'A',
              t => 'E'},
             {s => 'B',
              t => 'C'},
             {s => 'C',
              t => 'D'}
];

=cut

sub is_inheritance_path {
  my ($self, $type, $e1, $e2) = @_;
  foreach my $dps (grep {$_->{s} eq $e1} $CONFIG->{state}{$type}->@*) {
    return 1 if $dps->{t} eq $e2;
    return 1 if is_inheritance_path($self, $type, $dps->{t}, $e2);
  }
  return 0;
}

=head1 keyorder

=head2 set_keyorder

  Set some key order information

=cut

sub set_keyorder {
  shift; # class method so don't care about class name
  my ($section, $key, $keyorder) = @_;
  $CONFIG->{state}{keyorder}{$section}{$key} = $keyorder;
  return;
}

=head2 get_keyorder

  Get some key order information

=cut

sub get_keyorder {
  shift; # class method so don't care about class name
  my ($section, $key) = @_;
  return $CONFIG->{state}{keyorder}{$section}{$key};
}


=head2 get_keyorder_max

  Get maximum key order number for a section

=cut

sub get_keyorder_max {
  shift; # class method so don't care about class name
  my $section = shift;
  return (max values $CONFIG->{state}{keyorder}{$section}->%*) || 0;
}

=head2 reset_keyorder

  Reset keyorder - for use in tests where we switch to allkeys

=cut

sub reset_keyorder {
  shift; # class method so don't care about class name
  my $section = shift;
  delete $CONFIG->{state}{keyorder}{$section};
  return;
}


=head1 crossrefkeys

=head2 get_crossrefkeys

    Return ref to array of keys which are crossref targets

=cut

sub get_crossrefkeys {
  shift; # class method so don't care about class name
  return [ keys $CONFIG->{state}{crossrefkeys}->%* ];
}

=head1 xrefkeys

=head2 get_xrefkeys

    Return ref to array of keys which are xref targets

=cut

sub get_xrefkeys {
  shift; # class method so don't care about class name
  return [ keys $CONFIG->{state}{xrefkeys}->%* ];
}

=head2 get_crossrefkey

    Return an integer representing the number of times a
    crossref target key has been ref'ed

=cut

sub get_crossrefkey {
  shift; # class method so don't care about class name
  my $k = shift;
  return $CONFIG->{state}{crossrefkeys}{$k};
}

=head2 get_xrefkey

    Return an integer representing the number of times a
    xref target key has been ref'ed

=cut

sub get_xrefkey {
  shift; # class method so don't care about class name
  my $k = shift;
  return $CONFIG->{state}{xrefkeys}{$k};
}

=head2 del_crossrefkey

    Remove a crossref target key from the crossrefkeys state

=cut

sub del_crossrefkey {
  shift; # class method so don't care about class name
  my $k = shift;
  if (exists($CONFIG->{state}{crossrefkeys}{$k})) {
    delete $CONFIG->{state}{crossrefkeys}{$k};
  }
  return;
}

=head2 del_xrefkey

    Remove a xref target key from the xrefkeys state

=cut

sub del_xrefkey {
  shift; # class method so don't care about class name
  my $k = shift;
  if (exists($CONFIG->{state}{xrefkeys}{$k})) {
    delete $CONFIG->{state}{xrefkeys}{$k};
  }
  return;
}


=head2 incr_crossrefkey

    Increment the crossreferences count for a target crossref key

=cut

sub incr_crossrefkey {
  shift; # class method so don't care about class name
  my $k = shift;
  $CONFIG->{state}{crossrefkeys}{$k}++;
  return;
}

=head2 incr_xrefkey

    Increment the xreferences count for a target xref key

=cut

sub incr_xrefkey {
  shift; # class method so don't care about class name
  my $k = shift;
  $CONFIG->{state}{xrefkeys}{$k}++;
  return;
}

=head2 dump

    Dump config information (for debugging)

=cut

sub dump {
  shift; # class method so don't care about class name
  dd($CONFIG);
}

1;

__END__

=head1 AUTHORS

Philip Kime C<< <philip at kime.org.uk> >>

=head1 BUGS

Please report any bugs or feature requests on our Github tracker at
L<https://github.com/plk/biber/issues>.

=head1 COPYRIGHT & LICENSE

Copyright 2012-2021 Philip Kime, all rights reserved.

This module is free software.  You can redistribute it and/or
modify it under the terms of the Artistic License 2.0.

This program is distributed in the hope that it will be useful,
but without any warranty; without even the implied warranty of
merchantability or fitness for a particular purpose.

=cut<|MERGE_RESOLUTION|>--- conflicted
+++ resolved
@@ -22,11 +22,7 @@
 use parent qw(Class::Accessor);
 __PACKAGE__->follow_best_practice;
 
-<<<<<<< HEAD
 our $VERSION = '4.0';
-=======
-our $VERSION = '2.17';
->>>>>>> d6097df4
 our $BETA_VERSION = 1; # Is this a beta version?
 
 our $logger  = Log::Log4perl::get_logger('main');
@@ -72,14 +68,8 @@
 $CONFIG->{state}{crossref} = [];
 $CONFIG->{state}{xdata} = [];
 
-<<<<<<< HEAD
 $CONFIG->{state}{seenkeys} = {};
 $CONFIG->{globalstate}{seenkeys} = {};
-=======
-# Record of which entries have inherited what from whom, with the fields inherited.
-# Used for generating inheritance trees
-$CONFIG->{state}{graph} = {};
->>>>>>> d6097df4
 
 # Track the order of keys as cited. Keys cited in the same \cite*{} get the same order
 # Used for sorting schemes which use \citeorder
