--- conflicted
+++ resolved
@@ -4,11 +4,7 @@
 use utf8;
 no warnings 'utf8';
 
-<<<<<<< HEAD
-use Test::More tests => 52;
-=======
-use Test::More tests => 54;
->>>>>>> 8a883865
+use Test::More tests => 53;
 use XML::LibXML;
 use Biber;
 chdir('t');
