<<<<<<< HEAD
namespace bcf = "https://sourceforge.net/projects/biblatex"

start =
  element bcf:controlfile {
    attribute version { xsd:decimal },

    element bcf:options {
      attribute component { "biber" },
      attribute type { "global" },
      bibencoding?,
      cssort?,
      debug?,
      displaymode?,
      inputenc?,
      locale?,
      mincrossrefs?,
      nonsortdiacritics?,
      nonsortprefixes?,
      wrapline?
    }?,
    
    element bcf:options {
      attribute component { "biblatex" },
      attribute type { "global" },
      alphaothers,
      labelalpha,
      labelname,
      labelyear,
      maxitems,
      maxnames,
      minitems,
      minnames,
      singletitle,
      sortalphaothers,
      sortlos,
      terseinits,
      uniquename,
      useauthor,
      useeditor,
      useprefix,
      usetranslator
    },
    
    element bcf:options {
      attribute component { "biblatex" },
      attribute type { biblatex.entrytypes },
      alphaothers?,
      labelalpha?,
      labelname?,
      labelyear?,
      maxitems?,
      maxnames?,
      minitems?,
      minnames?,
      singletitle?,
      sortalphaothers?,
      sortlos?,
      terseinits?,
      uniquename?,
      useauthor?,
      useeditor?,
      useprefix?,
      usetranslator?
    }*,
    
    element bcf:sorting {
      attribute type { "global" },
      element bcf:sort {
        attribute order { xsd:integer },
        attribute pass { "label" | "final" }?,
        element bcf:sortitem {
          attribute order { xsd:integer },
          attribute final { xsd:integer }?,
          attribute substring_side { "left" | "right" }?,
          attribute substring_width { xsd:integer }?,
          attribute pad_side { "left" | "right" }?,
          attribute pad_width { xsd:integer }?,
          attribute pad_char { xsd:string { minLength = "1" maxLength = "1" } }?,
          attribute sort_direction { "ascending" | "descending" }?,
          text
        }+
      }+
    },
    
    element bcf:sorting {
      attribute type { biblatex.entrytypes },
      element bcf:sort {
        attribute order { xsd:integer },
        attribute pass { "label" | "final" }?,
        element bcf:sortitem {
          attribute order { xsd:integer },
          attribute final { xsd:integer }?,
          attribute substring_side { "left" | "right" }?,
          attribute substring_width { xsd:integer }?,
          attribute pad_side { "left" | "right" }?,
          attribute pad_width { xsd:integer }?,
          attribute pad_char { xsd:string { minLength = "1" maxLength = "1" } }?,
          attribute sort_direction { "ascending" | "descending" }?,
          text
        }+
      }+
    }*,
    
    secspec+

  }

  secspec =
    element bcf:bibdata {
      attribute section { xsd:integer },
      element bcf:datasource {
        
        ## only type="file" is supported at this stage
        attribute type { xsd:NCName }?,
        xsd:NCName
      }+
    }?,
    element bcf:section {
      attribute number { xsd:integer },
      element bcf:citekey { xsd:string }+
    }
  
biblatex.entrytypes =
  "book"
  | "article"
  | "booklet"
  | "collection"
  | "inbook"
  | "incollection"
  | "proceedings"
  | "inproceedings"
  | "manual"
  | "misc"
  | "online"
  | "patent"
  | "periodical"
  | "proceedings"
  | "report"
  | "thesis"
  | "unpublished"

terseinits =
  element bcf:option {
    attribute type { "singlevalued" },
    element bcf:key { "terseinits" },
    element bcf:value { "0" | "1" }
  }
useprefix =
  element bcf:option {
    attribute type { "singlevalued" },
    element bcf:key { "useprefix" },
    element bcf:value { "0" | "1" }
  }
useauthor =
  element bcf:option {
    attribute type { "singlevalued" },
    element bcf:key { "useauthor" },
    element bcf:value { "0" | "1" }
  }
useeditor =
  element bcf:option {
    attribute type { "singlevalued" },
    element bcf:key { "useeditor" },
    element bcf:value { "0" | "1" }
  }
usetranslator =
  element bcf:option {
    attribute type { "singlevalued" },
    element bcf:key { "usetranslator" },
    element bcf:value { "0" | "1" }
  }
labelalpha =
  element bcf:option {
    attribute type { "singlevalued" },
    element bcf:key { "labelalpha" },
    element bcf:value { "0" | "1" }
  }
labelyear =
  element bcf:option {
    attribute type { "multivalued" },
    element bcf:key { "labelyear" },
    element bcf:value {
      attribute order { xsd:integer },
      year.list
    }+
  }
singletitle =
  element bcf:option {
    attribute type { "singlevalued" },
    element bcf:key { "singletitle" },
    element bcf:value { "0" | "1" }
  }
uniquename =
  element bcf:option {
    attribute type { "singlevalued" },
    element bcf:key { "uniquename" },
    element bcf:value { "0" | "1" | "2" }
  }
maxitems =
  element bcf:option {
    attribute type { "singlevalued" },
    element bcf:key { "maxitems" },
    element bcf:value { xsd:integer }
  }
maxnames =
  element bcf:option {
    attribute type { "singlevalued" },
    element bcf:key { "maxnames" },
    element bcf:value { xsd:integer }
  }
minitems =
  element bcf:option {
    attribute type { "singlevalued" },
    element bcf:key { "minitems" },
    element bcf:value { xsd:integer }
  }
minnames =
  element bcf:option {
    attribute type { "singlevalued" },
    element bcf:key { "minnames" },
    element bcf:value { xsd:integer }
  }
sortlos =
  element bcf:option {
    attribute type { "singlevalued" },
    element bcf:key { "sortlos" },
    element bcf:value { "0" | "1" }
  }
labelname =
  element bcf:option {
    attribute type { "multivalued" },
    element bcf:key { "labelname" },
    element bcf:value {
      attribute order { xsd:integer },
      name.list
    }+
  }
name.list = "shortauthor" | "shorteditor" | "author" | "editor" | "translator"
year.list = "year" | "origyear" | "eventyear" | "urlyear"
mincrossrefs =
  element bcf:option {
    attribute type { "singlevalued" },
    element bcf:key { "mincrossrefs" },
    element bcf:value { xsd:integer }
  }
debug =
  element bcf:option {
    attribute type { "singlevalued" },
    element bcf:key { "debug" },
    element bcf:value { "0" | "1" }
  }
wrapline =
  element bcf:option {
    attribute type { "singlevalued" },
    element bcf:key { "wrapline" },
    element bcf:value { xsd:integer }
  }  
inputenc =
  element bcf:option {
    attribute type { "singlevalued" },
    element bcf:key { "inputenc" },
    element bcf:value { xsd:NCName }
  }
bibencoding =
  element bcf:option {
    attribute type { "singlevalued" },
    element bcf:key { "bibencoding" },
    element bcf:value { xsd:NCName }
  }
cssort =
  element bcf:option {
    attribute type { "singlevalued" },
    element bcf:key { "cssort" },
    element bcf:value { "0" | "1" }
  }
alphaothers =
  element bcf:option {
    attribute type { "singlevalued" },
    element bcf:key { "alphaothers" },
    element bcf:value {
      xsd:normalizedString { pattern = "\S+" }
    }
  }
locale = 
  element bcf:option {
    attribute type { "singlevalued" },
    element bcf:key { "locale" },
    element bcf:value { xsd:language }
 }
sortalphaothers =
  element bcf:option {
    attribute type { "singlevalued" },
    element bcf:key { "sortalphaothers" },
    element bcf:value {
      xsd:normalizedString { pattern = "\S+" }
    }
  }

## these are perl regexes
nonsortprefixes =
  element bcf:nonsortprefixes {
    element bcf:item { text }+
  }
nonsortdiacritics =
  element bcf:nonsortdiacritics {
    element bcf:item { text }+
  }

# This is for setting the display mode of non-roman scripts
displaymode = element displaymode { "original" | "romanized" | "translated" | "uniform" }

=======
namespace bcf = "https://sourceforge.net/projects/biblatex"

start =
  element bcf:controlfile {
    attribute version { xsd:decimal },
    element bcf:bibdata {
      element bcf:datasource {
        
        ## only type="file" is supported at this stage
        attribute type { xsd:NCName }?,
        xsd:NCName
      }+
    },
    element bcf:options {
      attribute component { "biber" },
      attribute type { "global" },
      bibencoding?,
      cssort?,
      debug?,
      displaymode?,
      inputenc?,
      locale?,
      mincrossrefs?,
      nonsortdiacritics?,
      nonsortprefixes?
    }?,
    element bcf:options {
      attribute component { "biblatex" },
      attribute type { "global" },
      alphaothers,
      labelalpha,
      labelname,
      labelyear,
      maxitems,
      maxnames,
      minitems,
      minnames,
      singletitle,
      sortalphaothers,
      sortlos,
      terseinits,
      uniquename,
      useauthor,
      useeditor,
      useprefix,
      usetranslator
    },
    element bcf:options {
      attribute component { "biblatex" },
      attribute type { biblatex.entrytypes },
      alphaothers?,
      labelalpha?,
      labelname?,
      labelyear?,
      singletitle?,
      sortalphaothers?,
      uniquename?,
      useauthor?,
      useeditor?,
      useprefix?,
      usetranslator?
    }*,
    element bcf:sorting {
      attribute type { "global" },
      element bcf:sort {
        attribute order { xsd:integer },
        attribute pass { "label" | "final" }?,
        element bcf:sortitem {
          attribute order { xsd:integer },
          attribute final { xsd:integer }?,
          attribute substring_side { "left" | "right" }?,
          attribute substring_width { xsd:integer }?,
          attribute pad_side { "left" | "right" }?,
          attribute pad_width { xsd:integer }?,
          attribute pad_char { xsd:string { minLength = "1" maxLength = "1" } }?,
          attribute sort_direction { "ascending" | "descending" }?,
          text
        }+
      }+
    },
    element bcf:sorting {
      attribute type { biblatex.entrytypes },
      element bcf:sort {
        attribute order { xsd:integer },
        attribute pass { "label" | "final" }?,
        element bcf:sortitem {
          attribute order { xsd:integer },
          attribute final { xsd:integer }?,
          attribute substring_side { "left" | "right" }?,
          attribute substring_width { xsd:integer }?,
          attribute pad_side { "left" | "right" }?,
          attribute pad_width { xsd:integer }?,
          attribute pad_char { xsd:string { minLength = "1" maxLength = "1" } }?,
          attribute sort_direction { "ascending" | "descending" }?,
          text
        }+
      }+
    }*,
    element bcf:section {
      attribute number { xsd:integer },
      element bcf:citekey { xsd:NCName }+
    }*
  }
biblatex.entrytypes =
  "book"
  | "article"
  | "booklet"
  | "collection"
  | "inbook"
  | "incollection"
  | "proceedings"
  | "inproceedings"
  | "manual"
  | "misc"
  | "online"
  | "patent"
  | "periodical"
  | "proceedings"
  | "report"
  | "thesis"
  | "unpublished"
terseinits =
  element bcf:option {
    attribute type { "singlevalued" },
    element bcf:key { "terseinits" },
    element bcf:value { "0" | "1" }
  }
useprefix =
  element bcf:option {
    attribute type { "singlevalued" },
    element bcf:key { "useprefix" },
    element bcf:value { "0" | "1" }
  }
useauthor =
  element bcf:option {
    attribute type { "singlevalued" },
    element bcf:key { "useauthor" },
    element bcf:value { "0" | "1" }
  }
useeditor =
  element bcf:option {
    attribute type { "singlevalued" },
    element bcf:key { "useeditor" },
    element bcf:value { "0" | "1" }
  }
usetranslator =
  element bcf:option {
    attribute type { "singlevalued" },
    element bcf:key { "usetranslator" },
    element bcf:value { "0" | "1" }
  }
labelalpha =
  element bcf:option {
    attribute type { "singlevalued" },
    element bcf:key { "labelalpha" },
    element bcf:value { "0" | "1" }
  }
labelyear =
  element bcf:option {
    attribute type { "multivalued" },
    element bcf:key { "labelyear" },
    element bcf:value {
      attribute order { xsd:integer },
      year.list
    }+
  }
singletitle =
  element bcf:option {
    attribute type { "singlevalued" },
    element bcf:key { "singletitle" },
    element bcf:value { "0" | "1" }
  }
uniquename =
  element bcf:option {
    attribute type { "singlevalued" },
    element bcf:key { "uniquename" },
    element bcf:value { "0" | "1" }
  }
maxitems =
  element bcf:option {
    attribute type { "singlevalued" },
    element bcf:key { "maxitems" },
    element bcf:value { xsd:integer }
  }
maxnames =
  element bcf:option {
    attribute type { "singlevalued" },
    element bcf:key { "maxnames" },
    element bcf:value { xsd:integer }
  }
minitems =
  element bcf:option {
    attribute type { "singlevalued" },
    element bcf:key { "minitems" },
    element bcf:value { xsd:integer }
  }
minnames =
  element bcf:option {
    attribute type { "singlevalued" },
    element bcf:key { "minnames" },
    element bcf:value { xsd:integer }
  }
sortlos =
  element bcf:option {
    attribute type { "singlevalued" },
    element bcf:key { "sortlos" },
    element bcf:value { "0" | "1" }
  }
labelname =
  element bcf:option {
    attribute type { "multivalued" },
    element bcf:key { "labelname" },
    element bcf:value {
      attribute order { xsd:integer },
      name.list
    }+
  }
name.list = "shortauthor" | "shorteditor" | "author" | "editor" | "translator"
year.list = "year" | "origyear" | "eventyear" | "urlyear"
mincrossrefs =
  element bcf:option {
    attribute type { "singlevalued" },
    element bcf:key { "mincrossrefs" },
    element bcf:value { xsd:integer }
  }
debug =
  element bcf:option {
    attribute type { "singlevalued" },
    element bcf:key { "debug" },
    element bcf:value { "0" | "1" }
  }
inputenc =
  element bcf:option {
    attribute type { "singlevalued" },
    element bcf:key { "inputenc" },
    element bcf:value { xsd:NCName }
  }
bibencoding =
  element bcf:option {
    attribute type { "singlevalued" },
    element bcf:key { "bibencoding" },
    element bcf:value { xsd:NCName }
  }
cssort =
  element bcf:option {
    attribute type { "singlevalued" },
    element bcf:key { "cssort" },
    element bcf:value { "0" | "1" }
  }
alphaothers =
  element bcf:option {
    attribute type { "singlevalued" },
    element bcf:key { "alphaothers" },
    element bcf:value {
      xsd:normalizedString { pattern = "\S+" }
    }
  }
locale = 
  element bcf:option {
    attribute type { "singlevalued" },
    element bcf:key { "locale" },
    element bcf:value { xsd:language }
 }
sortalphaothers =
  element bcf:option {
    attribute type { "singlevalued" },
    element bcf:key { "sortalphaothers" },
    element bcf:value {
      xsd:normalizedString { pattern = "\S+" }
    }
  }

## these are perl regexes
nonsortprefixes =
  element bcf:nonsortprefixes {
    element bcf:item { text }+
  }
nonsortdiacritics =
  element bcf:nonsortdiacritics {
    element bcf:item { text }+
  }

# This is for setting the display mode of non-roman scripts
displaymode = element displaymode { "original" | "romanized" | "translated" | "uniform" }
>>>>>>> c1b9a0be
<|MERGE_RESOLUTION|>--- conflicted
+++ resolved
@@ -1,598 +1,305 @@
-<<<<<<< HEAD
-namespace bcf = "https://sourceforge.net/projects/biblatex"
-
-start =
-  element bcf:controlfile {
-    attribute version { xsd:decimal },
-
-    element bcf:options {
-      attribute component { "biber" },
-      attribute type { "global" },
-      bibencoding?,
-      cssort?,
-      debug?,
-      displaymode?,
-      inputenc?,
-      locale?,
-      mincrossrefs?,
-      nonsortdiacritics?,
-      nonsortprefixes?,
-      wrapline?
-    }?,
-    
-    element bcf:options {
-      attribute component { "biblatex" },
-      attribute type { "global" },
-      alphaothers,
-      labelalpha,
-      labelname,
-      labelyear,
-      maxitems,
-      maxnames,
-      minitems,
-      minnames,
-      singletitle,
-      sortalphaothers,
-      sortlos,
-      terseinits,
-      uniquename,
-      useauthor,
-      useeditor,
-      useprefix,
-      usetranslator
-    },
-    
-    element bcf:options {
-      attribute component { "biblatex" },
-      attribute type { biblatex.entrytypes },
-      alphaothers?,
-      labelalpha?,
-      labelname?,
-      labelyear?,
-      maxitems?,
-      maxnames?,
-      minitems?,
-      minnames?,
-      singletitle?,
-      sortalphaothers?,
-      sortlos?,
-      terseinits?,
-      uniquename?,
-      useauthor?,
-      useeditor?,
-      useprefix?,
-      usetranslator?
-    }*,
-    
-    element bcf:sorting {
-      attribute type { "global" },
-      element bcf:sort {
-        attribute order { xsd:integer },
-        attribute pass { "label" | "final" }?,
-        element bcf:sortitem {
-          attribute order { xsd:integer },
-          attribute final { xsd:integer }?,
-          attribute substring_side { "left" | "right" }?,
-          attribute substring_width { xsd:integer }?,
-          attribute pad_side { "left" | "right" }?,
-          attribute pad_width { xsd:integer }?,
-          attribute pad_char { xsd:string { minLength = "1" maxLength = "1" } }?,
-          attribute sort_direction { "ascending" | "descending" }?,
-          text
-        }+
-      }+
-    },
-    
-    element bcf:sorting {
-      attribute type { biblatex.entrytypes },
-      element bcf:sort {
-        attribute order { xsd:integer },
-        attribute pass { "label" | "final" }?,
-        element bcf:sortitem {
-          attribute order { xsd:integer },
-          attribute final { xsd:integer }?,
-          attribute substring_side { "left" | "right" }?,
-          attribute substring_width { xsd:integer }?,
-          attribute pad_side { "left" | "right" }?,
-          attribute pad_width { xsd:integer }?,
-          attribute pad_char { xsd:string { minLength = "1" maxLength = "1" } }?,
-          attribute sort_direction { "ascending" | "descending" }?,
-          text
-        }+
-      }+
-    }*,
-    
-    secspec+
-
-  }
-
-  secspec =
-    element bcf:bibdata {
-      attribute section { xsd:integer },
-      element bcf:datasource {
-        
-        ## only type="file" is supported at this stage
-        attribute type { xsd:NCName }?,
-        xsd:NCName
-      }+
-    }?,
-    element bcf:section {
-      attribute number { xsd:integer },
-      element bcf:citekey { xsd:string }+
-    }
-  
-biblatex.entrytypes =
-  "book"
-  | "article"
-  | "booklet"
-  | "collection"
-  | "inbook"
-  | "incollection"
-  | "proceedings"
-  | "inproceedings"
-  | "manual"
-  | "misc"
-  | "online"
-  | "patent"
-  | "periodical"
-  | "proceedings"
-  | "report"
-  | "thesis"
-  | "unpublished"
-
-terseinits =
-  element bcf:option {
-    attribute type { "singlevalued" },
-    element bcf:key { "terseinits" },
-    element bcf:value { "0" | "1" }
-  }
-useprefix =
-  element bcf:option {
-    attribute type { "singlevalued" },
-    element bcf:key { "useprefix" },
-    element bcf:value { "0" | "1" }
-  }
-useauthor =
-  element bcf:option {
-    attribute type { "singlevalued" },
-    element bcf:key { "useauthor" },
-    element bcf:value { "0" | "1" }
-  }
-useeditor =
-  element bcf:option {
-    attribute type { "singlevalued" },
-    element bcf:key { "useeditor" },
-    element bcf:value { "0" | "1" }
-  }
-usetranslator =
-  element bcf:option {
-    attribute type { "singlevalued" },
-    element bcf:key { "usetranslator" },
-    element bcf:value { "0" | "1" }
-  }
-labelalpha =
-  element bcf:option {
-    attribute type { "singlevalued" },
-    element bcf:key { "labelalpha" },
-    element bcf:value { "0" | "1" }
-  }
-labelyear =
-  element bcf:option {
-    attribute type { "multivalued" },
-    element bcf:key { "labelyear" },
-    element bcf:value {
-      attribute order { xsd:integer },
-      year.list
-    }+
-  }
-singletitle =
-  element bcf:option {
-    attribute type { "singlevalued" },
-    element bcf:key { "singletitle" },
-    element bcf:value { "0" | "1" }
-  }
-uniquename =
-  element bcf:option {
-    attribute type { "singlevalued" },
-    element bcf:key { "uniquename" },
-    element bcf:value { "0" | "1" | "2" }
-  }
-maxitems =
-  element bcf:option {
-    attribute type { "singlevalued" },
-    element bcf:key { "maxitems" },
-    element bcf:value { xsd:integer }
-  }
-maxnames =
-  element bcf:option {
-    attribute type { "singlevalued" },
-    element bcf:key { "maxnames" },
-    element bcf:value { xsd:integer }
-  }
-minitems =
-  element bcf:option {
-    attribute type { "singlevalued" },
-    element bcf:key { "minitems" },
-    element bcf:value { xsd:integer }
-  }
-minnames =
-  element bcf:option {
-    attribute type { "singlevalued" },
-    element bcf:key { "minnames" },
-    element bcf:value { xsd:integer }
-  }
-sortlos =
-  element bcf:option {
-    attribute type { "singlevalued" },
-    element bcf:key { "sortlos" },
-    element bcf:value { "0" | "1" }
-  }
-labelname =
-  element bcf:option {
-    attribute type { "multivalued" },
-    element bcf:key { "labelname" },
-    element bcf:value {
-      attribute order { xsd:integer },
-      name.list
-    }+
-  }
-name.list = "shortauthor" | "shorteditor" | "author" | "editor" | "translator"
-year.list = "year" | "origyear" | "eventyear" | "urlyear"
-mincrossrefs =
-  element bcf:option {
-    attribute type { "singlevalued" },
-    element bcf:key { "mincrossrefs" },
-    element bcf:value { xsd:integer }
-  }
-debug =
-  element bcf:option {
-    attribute type { "singlevalued" },
-    element bcf:key { "debug" },
-    element bcf:value { "0" | "1" }
-  }
-wrapline =
-  element bcf:option {
-    attribute type { "singlevalued" },
-    element bcf:key { "wrapline" },
-    element bcf:value { xsd:integer }
-  }  
-inputenc =
-  element bcf:option {
-    attribute type { "singlevalued" },
-    element bcf:key { "inputenc" },
-    element bcf:value { xsd:NCName }
-  }
-bibencoding =
-  element bcf:option {
-    attribute type { "singlevalued" },
-    element bcf:key { "bibencoding" },
-    element bcf:value { xsd:NCName }
-  }
-cssort =
-  element bcf:option {
-    attribute type { "singlevalued" },
-    element bcf:key { "cssort" },
-    element bcf:value { "0" | "1" }
-  }
-alphaothers =
-  element bcf:option {
-    attribute type { "singlevalued" },
-    element bcf:key { "alphaothers" },
-    element bcf:value {
-      xsd:normalizedString { pattern = "\S+" }
-    }
-  }
-locale = 
-  element bcf:option {
-    attribute type { "singlevalued" },
-    element bcf:key { "locale" },
-    element bcf:value { xsd:language }
- }
-sortalphaothers =
-  element bcf:option {
-    attribute type { "singlevalued" },
-    element bcf:key { "sortalphaothers" },
-    element bcf:value {
-      xsd:normalizedString { pattern = "\S+" }
-    }
-  }
-
-## these are perl regexes
-nonsortprefixes =
-  element bcf:nonsortprefixes {
-    element bcf:item { text }+
-  }
-nonsortdiacritics =
-  element bcf:nonsortdiacritics {
-    element bcf:item { text }+
-  }
-
-# This is for setting the display mode of non-roman scripts
-displaymode = element displaymode { "original" | "romanized" | "translated" | "uniform" }
-
-=======
-namespace bcf = "https://sourceforge.net/projects/biblatex"
-
-start =
-  element bcf:controlfile {
-    attribute version { xsd:decimal },
-    element bcf:bibdata {
-      element bcf:datasource {
-        
-        ## only type="file" is supported at this stage
-        attribute type { xsd:NCName }?,
-        xsd:NCName
-      }+
-    },
-    element bcf:options {
-      attribute component { "biber" },
-      attribute type { "global" },
-      bibencoding?,
-      cssort?,
-      debug?,
-      displaymode?,
-      inputenc?,
-      locale?,
-      mincrossrefs?,
-      nonsortdiacritics?,
-      nonsortprefixes?
-    }?,
-    element bcf:options {
-      attribute component { "biblatex" },
-      attribute type { "global" },
-      alphaothers,
-      labelalpha,
-      labelname,
-      labelyear,
-      maxitems,
-      maxnames,
-      minitems,
-      minnames,
-      singletitle,
-      sortalphaothers,
-      sortlos,
-      terseinits,
-      uniquename,
-      useauthor,
-      useeditor,
-      useprefix,
-      usetranslator
-    },
-    element bcf:options {
-      attribute component { "biblatex" },
-      attribute type { biblatex.entrytypes },
-      alphaothers?,
-      labelalpha?,
-      labelname?,
-      labelyear?,
-      singletitle?,
-      sortalphaothers?,
-      uniquename?,
-      useauthor?,
-      useeditor?,
-      useprefix?,
-      usetranslator?
-    }*,
-    element bcf:sorting {
-      attribute type { "global" },
-      element bcf:sort {
-        attribute order { xsd:integer },
-        attribute pass { "label" | "final" }?,
-        element bcf:sortitem {
-          attribute order { xsd:integer },
-          attribute final { xsd:integer }?,
-          attribute substring_side { "left" | "right" }?,
-          attribute substring_width { xsd:integer }?,
-          attribute pad_side { "left" | "right" }?,
-          attribute pad_width { xsd:integer }?,
-          attribute pad_char { xsd:string { minLength = "1" maxLength = "1" } }?,
-          attribute sort_direction { "ascending" | "descending" }?,
-          text
-        }+
-      }+
-    },
-    element bcf:sorting {
-      attribute type { biblatex.entrytypes },
-      element bcf:sort {
-        attribute order { xsd:integer },
-        attribute pass { "label" | "final" }?,
-        element bcf:sortitem {
-          attribute order { xsd:integer },
-          attribute final { xsd:integer }?,
-          attribute substring_side { "left" | "right" }?,
-          attribute substring_width { xsd:integer }?,
-          attribute pad_side { "left" | "right" }?,
-          attribute pad_width { xsd:integer }?,
-          attribute pad_char { xsd:string { minLength = "1" maxLength = "1" } }?,
-          attribute sort_direction { "ascending" | "descending" }?,
-          text
-        }+
-      }+
-    }*,
-    element bcf:section {
-      attribute number { xsd:integer },
-      element bcf:citekey { xsd:NCName }+
-    }*
-  }
-biblatex.entrytypes =
-  "book"
-  | "article"
-  | "booklet"
-  | "collection"
-  | "inbook"
-  | "incollection"
-  | "proceedings"
-  | "inproceedings"
-  | "manual"
-  | "misc"
-  | "online"
-  | "patent"
-  | "periodical"
-  | "proceedings"
-  | "report"
-  | "thesis"
-  | "unpublished"
-terseinits =
-  element bcf:option {
-    attribute type { "singlevalued" },
-    element bcf:key { "terseinits" },
-    element bcf:value { "0" | "1" }
-  }
-useprefix =
-  element bcf:option {
-    attribute type { "singlevalued" },
-    element bcf:key { "useprefix" },
-    element bcf:value { "0" | "1" }
-  }
-useauthor =
-  element bcf:option {
-    attribute type { "singlevalued" },
-    element bcf:key { "useauthor" },
-    element bcf:value { "0" | "1" }
-  }
-useeditor =
-  element bcf:option {
-    attribute type { "singlevalued" },
-    element bcf:key { "useeditor" },
-    element bcf:value { "0" | "1" }
-  }
-usetranslator =
-  element bcf:option {
-    attribute type { "singlevalued" },
-    element bcf:key { "usetranslator" },
-    element bcf:value { "0" | "1" }
-  }
-labelalpha =
-  element bcf:option {
-    attribute type { "singlevalued" },
-    element bcf:key { "labelalpha" },
-    element bcf:value { "0" | "1" }
-  }
-labelyear =
-  element bcf:option {
-    attribute type { "multivalued" },
-    element bcf:key { "labelyear" },
-    element bcf:value {
-      attribute order { xsd:integer },
-      year.list
-    }+
-  }
-singletitle =
-  element bcf:option {
-    attribute type { "singlevalued" },
-    element bcf:key { "singletitle" },
-    element bcf:value { "0" | "1" }
-  }
-uniquename =
-  element bcf:option {
-    attribute type { "singlevalued" },
-    element bcf:key { "uniquename" },
-    element bcf:value { "0" | "1" }
-  }
-maxitems =
-  element bcf:option {
-    attribute type { "singlevalued" },
-    element bcf:key { "maxitems" },
-    element bcf:value { xsd:integer }
-  }
-maxnames =
-  element bcf:option {
-    attribute type { "singlevalued" },
-    element bcf:key { "maxnames" },
-    element bcf:value { xsd:integer }
-  }
-minitems =
-  element bcf:option {
-    attribute type { "singlevalued" },
-    element bcf:key { "minitems" },
-    element bcf:value { xsd:integer }
-  }
-minnames =
-  element bcf:option {
-    attribute type { "singlevalued" },
-    element bcf:key { "minnames" },
-    element bcf:value { xsd:integer }
-  }
-sortlos =
-  element bcf:option {
-    attribute type { "singlevalued" },
-    element bcf:key { "sortlos" },
-    element bcf:value { "0" | "1" }
-  }
-labelname =
-  element bcf:option {
-    attribute type { "multivalued" },
-    element bcf:key { "labelname" },
-    element bcf:value {
-      attribute order { xsd:integer },
-      name.list
-    }+
-  }
-name.list = "shortauthor" | "shorteditor" | "author" | "editor" | "translator"
-year.list = "year" | "origyear" | "eventyear" | "urlyear"
-mincrossrefs =
-  element bcf:option {
-    attribute type { "singlevalued" },
-    element bcf:key { "mincrossrefs" },
-    element bcf:value { xsd:integer }
-  }
-debug =
-  element bcf:option {
-    attribute type { "singlevalued" },
-    element bcf:key { "debug" },
-    element bcf:value { "0" | "1" }
-  }
-inputenc =
-  element bcf:option {
-    attribute type { "singlevalued" },
-    element bcf:key { "inputenc" },
-    element bcf:value { xsd:NCName }
-  }
-bibencoding =
-  element bcf:option {
-    attribute type { "singlevalued" },
-    element bcf:key { "bibencoding" },
-    element bcf:value { xsd:NCName }
-  }
-cssort =
-  element bcf:option {
-    attribute type { "singlevalued" },
-    element bcf:key { "cssort" },
-    element bcf:value { "0" | "1" }
-  }
-alphaothers =
-  element bcf:option {
-    attribute type { "singlevalued" },
-    element bcf:key { "alphaothers" },
-    element bcf:value {
-      xsd:normalizedString { pattern = "\S+" }
-    }
-  }
-locale = 
-  element bcf:option {
-    attribute type { "singlevalued" },
-    element bcf:key { "locale" },
-    element bcf:value { xsd:language }
- }
-sortalphaothers =
-  element bcf:option {
-    attribute type { "singlevalued" },
-    element bcf:key { "sortalphaothers" },
-    element bcf:value {
-      xsd:normalizedString { pattern = "\S+" }
-    }
-  }
-
-## these are perl regexes
-nonsortprefixes =
-  element bcf:nonsortprefixes {
-    element bcf:item { text }+
-  }
-nonsortdiacritics =
-  element bcf:nonsortdiacritics {
-    element bcf:item { text }+
-  }
-
-# This is for setting the display mode of non-roman scripts
-displaymode = element displaymode { "original" | "romanized" | "translated" | "uniform" }
->>>>>>> c1b9a0be
+namespace bcf = "https://sourceforge.net/projects/biblatex"
+
+start =
+  element bcf:controlfile {
+    attribute version { xsd:decimal },
+
+    element bcf:options {
+      attribute component { "biber" },
+      attribute type { "global" },
+      bibencoding?,
+      cssort?,
+      debug?,
+      displaymode?,
+      inputenc?,
+      locale?,
+      mincrossrefs?,
+      nonsortdiacritics?,
+      nonsortprefixes?,
+      wrapline?
+    }?,
+    
+    element bcf:options {
+      attribute component { "biblatex" },
+      attribute type { "global" },
+      alphaothers,
+      labelalpha,
+      labelname,
+      labelyear,
+      maxitems,
+      maxnames,
+      minitems,
+      minnames,
+      singletitle,
+      sortalphaothers,
+      sortlos,
+      terseinits,
+      uniquename,
+      useauthor,
+      useeditor,
+      useprefix,
+      usetranslator
+    },
+    
+    element bcf:options {
+      attribute component { "biblatex" },
+      attribute type { biblatex.entrytypes },
+      alphaothers?,
+      labelalpha?,
+      labelname?,
+      labelyear?,
+      singletitle?,
+      sortalphaothers?,
+      uniquename?,
+      useauthor?,
+      useeditor?,
+      useprefix?,
+      usetranslator?
+    }*,
+    
+    element bcf:sorting {
+      attribute type { "global" },
+      element bcf:sort {
+        attribute order { xsd:integer },
+        attribute pass { "label" | "final" }?,
+        element bcf:sortitem {
+          attribute order { xsd:integer },
+          attribute final { xsd:integer }?,
+          attribute substring_side { "left" | "right" }?,
+          attribute substring_width { xsd:integer }?,
+          attribute pad_side { "left" | "right" }?,
+          attribute pad_width { xsd:integer }?,
+          attribute pad_char { xsd:string { minLength = "1" maxLength = "1" } }?,
+          attribute sort_direction { "ascending" | "descending" }?,
+          text
+        }+
+      }+
+    },
+    
+    element bcf:sorting {
+      attribute type { biblatex.entrytypes },
+      element bcf:sort {
+        attribute order { xsd:integer },
+        attribute pass { "label" | "final" }?,
+        element bcf:sortitem {
+          attribute order { xsd:integer },
+          attribute final { xsd:integer }?,
+          attribute substring_side { "left" | "right" }?,
+          attribute substring_width { xsd:integer }?,
+          attribute pad_side { "left" | "right" }?,
+          attribute pad_width { xsd:integer }?,
+          attribute pad_char { xsd:string { minLength = "1" maxLength = "1" } }?,
+          attribute sort_direction { "ascending" | "descending" }?,
+          text
+        }+
+      }+
+    }*,
+    
+    secspec+
+
+  }
+
+  secspec =
+    element bcf:bibdata {
+      attribute section { xsd:integer },
+      element bcf:datasource {
+        
+        ## only type="file" is supported at this stage
+        attribute type { xsd:NCName }?,
+        xsd:NCName
+      }+
+    }?,
+    element bcf:section {
+      attribute number { xsd:integer },
+      element bcf:citekey { xsd:string }+
+    }
+  
+biblatex.entrytypes =
+  "book"
+  | "article"
+  | "booklet"
+  | "collection"
+  | "inbook"
+  | "incollection"
+  | "proceedings"
+  | "inproceedings"
+  | "manual"
+  | "misc"
+  | "online"
+  | "patent"
+  | "periodical"
+  | "proceedings"
+  | "report"
+  | "thesis"
+  | "unpublished"
+
+terseinits =
+  element bcf:option {
+    attribute type { "singlevalued" },
+    element bcf:key { "terseinits" },
+    element bcf:value { "0" | "1" }
+  }
+useprefix =
+  element bcf:option {
+    attribute type { "singlevalued" },
+    element bcf:key { "useprefix" },
+    element bcf:value { "0" | "1" }
+  }
+useauthor =
+  element bcf:option {
+    attribute type { "singlevalued" },
+    element bcf:key { "useauthor" },
+    element bcf:value { "0" | "1" }
+  }
+useeditor =
+  element bcf:option {
+    attribute type { "singlevalued" },
+    element bcf:key { "useeditor" },
+    element bcf:value { "0" | "1" }
+  }
+usetranslator =
+  element bcf:option {
+    attribute type { "singlevalued" },
+    element bcf:key { "usetranslator" },
+    element bcf:value { "0" | "1" }
+  }
+labelalpha =
+  element bcf:option {
+    attribute type { "singlevalued" },
+    element bcf:key { "labelalpha" },
+    element bcf:value { "0" | "1" }
+  }
+labelyear =
+  element bcf:option {
+    attribute type { "multivalued" },
+    element bcf:key { "labelyear" },
+    element bcf:value {
+      attribute order { xsd:integer },
+      year.list
+    }+
+  }
+singletitle =
+  element bcf:option {
+    attribute type { "singlevalued" },
+    element bcf:key { "singletitle" },
+    element bcf:value { "0" | "1" }
+  }
+uniquename =
+  element bcf:option {
+    attribute type { "singlevalued" },
+    element bcf:key { "uniquename" },
+    element bcf:value { "0" | "1" | "2" }
+  }
+maxitems =
+  element bcf:option {
+    attribute type { "singlevalued" },
+    element bcf:key { "maxitems" },
+    element bcf:value { xsd:integer }
+  }
+maxnames =
+  element bcf:option {
+    attribute type { "singlevalued" },
+    element bcf:key { "maxnames" },
+    element bcf:value { xsd:integer }
+  }
+minitems =
+  element bcf:option {
+    attribute type { "singlevalued" },
+    element bcf:key { "minitems" },
+    element bcf:value { xsd:integer }
+  }
+minnames =
+  element bcf:option {
+    attribute type { "singlevalued" },
+    element bcf:key { "minnames" },
+    element bcf:value { xsd:integer }
+  }
+sortlos =
+  element bcf:option {
+    attribute type { "singlevalued" },
+    element bcf:key { "sortlos" },
+    element bcf:value { "0" | "1" }
+  }
+labelname =
+  element bcf:option {
+    attribute type { "multivalued" },
+    element bcf:key { "labelname" },
+    element bcf:value {
+      attribute order { xsd:integer },
+      name.list
+    }+
+  }
+name.list = "shortauthor" | "shorteditor" | "author" | "editor" | "translator"
+year.list = "year" | "origyear" | "eventyear" | "urlyear"
+mincrossrefs =
+  element bcf:option {
+    attribute type { "singlevalued" },
+    element bcf:key { "mincrossrefs" },
+    element bcf:value { xsd:integer }
+  }
+debug =
+  element bcf:option {
+    attribute type { "singlevalued" },
+    element bcf:key { "debug" },
+    element bcf:value { "0" | "1" }
+  }
+wrapline =
+  element bcf:option {
+    attribute type { "singlevalued" },
+    element bcf:key { "wrapline" },
+    element bcf:value { xsd:integer }
+  }  
+inputenc =
+  element bcf:option {
+    attribute type { "singlevalued" },
+    element bcf:key { "inputenc" },
+    element bcf:value { xsd:NCName }
+  }
+bibencoding =
+  element bcf:option {
+    attribute type { "singlevalued" },
+    element bcf:key { "bibencoding" },
+    element bcf:value { xsd:NCName }
+  }
+cssort =
+  element bcf:option {
+    attribute type { "singlevalued" },
+    element bcf:key { "cssort" },
+    element bcf:value { "0" | "1" }
+  }
+alphaothers =
+  element bcf:option {
+    attribute type { "singlevalued" },
+    element bcf:key { "alphaothers" },
+    element bcf:value {
+      xsd:normalizedString { pattern = "\S+" }
+    }
+  }
+locale = 
+  element bcf:option {
+    attribute type { "singlevalued" },
+    element bcf:key { "locale" },
+    element bcf:value { xsd:language }
+ }
+sortalphaothers =
+  element bcf:option {
+    attribute type { "singlevalued" },
+    element bcf:key { "sortalphaothers" },
+    element bcf:value {
+      xsd:normalizedString { pattern = "\S+" }
+    }
+  }
+
+## these are perl regexes
+nonsortprefixes =
+  element bcf:nonsortprefixes {
+    element bcf:item { text }+
+  }
+nonsortdiacritics =
+  element bcf:nonsortdiacritics {
+    element bcf:item { text }+
+  }
+
+# This is for setting the display mode of non-roman scripts
+displaymode = element displaymode { "original" | "romanized" | "translated" | "uniform" }
+