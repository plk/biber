--- conflicted
+++ resolved
@@ -82,11 +82,7 @@
       \strng{authordefaulten-usfullhash}{06a47edae2e847800cfd78323a0e6be8}
       \field{labelalpha}{Enc99}
       \field{sortinit}{E}
-<<<<<<< HEAD
-      \strng{sortinithash}{c554bd1a0b76ea92b9f105fe36d9c7b0}
-=======
-      \field{sortinithash}{8da8a182d344d5b9047633dfc0cc9131}
->>>>>>> d5cdbe1f
+      \strng{sortinithash}{8da8a182d344d5b9047633dfc0cc9131}
       \field{extradatescope}{labelyear}
       \field{labeldatesource}{year}
       \true{singletitle}
@@ -155,11 +151,7 @@
       \strng{authordefaulten-usfullhash}{06a47edae2e847800cfd78323a0e6be8}
       \field{labelalpha}{Enc99}
       \field{sortinit}{E}
-<<<<<<< HEAD
-      \strng{sortinithash}{c554bd1a0b76ea92b9f105fe36d9c7b0}
-=======
-      \field{sortinithash}{8da8a182d344d5b9047633dfc0cc9131}
->>>>>>> d5cdbe1f
+      \strng{sortinithash}{8da8a182d344d5b9047633dfc0cc9131}
       \field{extradatescope}{labelyear}
       \field{labeldatesource}{year}
       \true{singletitle}
@@ -228,11 +220,7 @@
       \strng{authordefaulten-usfullhash}{06a47edae2e847800cfd78323a0e6be8}
       \field{labelalpha}{Enc99}
       \field{sortinit}{E}
-<<<<<<< HEAD
-      \strng{sortinithash}{c554bd1a0b76ea92b9f105fe36d9c7b0}
-=======
-      \field{sortinithash}{8da8a182d344d5b9047633dfc0cc9131}
->>>>>>> d5cdbe1f
+      \strng{sortinithash}{8da8a182d344d5b9047633dfc0cc9131}
       \field{extradatescope}{labelyear}
       \field{labeldatesource}{year}
       \true{singletitle}
@@ -301,11 +289,7 @@
       \strng{authordefaulten-usfullhash}{06a47edae2e847800cfd78323a0e6be8}
       \field{labelalpha}{Enc99}
       \field{sortinit}{E}
-<<<<<<< HEAD
-      \strng{sortinithash}{c554bd1a0b76ea92b9f105fe36d9c7b0}
-=======
-      \field{sortinithash}{8da8a182d344d5b9047633dfc0cc9131}
->>>>>>> d5cdbe1f
+      \strng{sortinithash}{8da8a182d344d5b9047633dfc0cc9131}
       \field{extradatescope}{labelyear}
       \field{labeldatesource}{year}
       \true{singletitle}
@@ -374,11 +358,7 @@
       \strng{authordefaulten-usfullhash}{06a47edae2e847800cfd78323a0e6be8}
       \field{labelalpha}{Enc99}
       \field{sortinit}{E}
-<<<<<<< HEAD
-      \strng{sortinithash}{c554bd1a0b76ea92b9f105fe36d9c7b0}
-=======
-      \field{sortinithash}{8da8a182d344d5b9047633dfc0cc9131}
->>>>>>> d5cdbe1f
+      \strng{sortinithash}{8da8a182d344d5b9047633dfc0cc9131}
       \field{extradatescope}{labelyear}
       \field{labeldatesource}{year}
       \true{singletitle}
@@ -447,11 +427,7 @@
       \strng{authordefaulten-usfullhash}{06a47edae2e847800cfd78323a0e6be8}
       \field{labelalpha}{Enc99}
       \field{sortinit}{E}
-<<<<<<< HEAD
-      \strng{sortinithash}{c554bd1a0b76ea92b9f105fe36d9c7b0}
-=======
-      \field{sortinithash}{8da8a182d344d5b9047633dfc0cc9131}
->>>>>>> d5cdbe1f
+      \strng{sortinithash}{8da8a182d344d5b9047633dfc0cc9131}
       \field{extradatescope}{labelyear}
       \field{labeldatesource}{year}
       \true{singletitle}
