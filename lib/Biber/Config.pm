package Biber::Config;
use 5.014000;

use Biber::Constants;
use IPC::Cmd qw( can_run );
use IPC::Run3; # This works with PAR::Packer and Windows. IPC::Run doesn't
use Cwd qw( abs_path );
use Data::Compare;
use Data::Dump;
use Carp;
use List::AllUtils qw(first);
use Log::Log4perl qw( :no_extra_logdie_message ); # To keep PAR::Packer happy, explicitly load these
use Log::Log4perl::Appender::Screen;
use Log::Log4perl::Appender::File;
use Log::Log4perl::Layout::SimpleLayout;
use Log::Log4perl::Layout::PatternLayout;

<<<<<<< HEAD
our $VERSION = '1.4';
our $BETA_VERSION = 1; # Is this a beta version?
=======
our $VERSION = '1.3';
our $BETA_VERSION = 0; # Is this a beta version?
>>>>>>> faa1e75b

our $logger  = Log::Log4perl::get_logger('main');
our $screen  = Log::Log4perl::get_logger('screen');
our $logfile = Log::Log4perl::get_logger('logfile');

=encoding utf-8


=head1 NAME

Biber::Config - Configuration items which need to be saved across the
                lifetime of a Biber object

  This class contains a static object and static methods to access
  configuration and state data. There are several classes of data in here
  which have separate accessors:

  * Biber options
  * Biblatex options
  * State information used by Biber as it processes entries
  * displaymode date

=cut


# Static (class) data
our $CONFIG;
$CONFIG->{state}{crossrefkeys} = {};
$CONFIG->{state}{seenwork} = {};

# Set tracking, parent->child and child->parent
$CONFIG->{state}{set}{pc} = {};
$CONFIG->{state}{set}{cp} = {};

# Citekeys which refer to the same entry
$CONFIG->{state}{citkey_aliases} = {};

# Disambiguation data for labelalpha. Used for labelalphatemplate autoinc method
$CONFIG->{state}{ladisambiguation} = {};

# Record of which entries have inherited from other fields. Used for loop detection.
$CONFIG->{state}{crossref} = [];
$CONFIG->{state}{xdata} = [];

# Record of which entries have inherited what from whom, with the fields inherited.
# Used for generating inheritance trees
$CONFIG->{state}{graph} = {};

# For the uniquelist feature. Records the number of times a name list occurs in all entries
$CONFIG->{state}{uniquelistcount} = {};

# Boolean to say whether uniquename/uniquelist information has changed
# Default is true so that uniquename/uniquelist processing starts
$CONFIG->{state}{unulchanged} = 1;

# uniquenamecount holds a hash of lastnames and lastname/initials
$CONFIG->{state}{uniquenamecount} = {};
# Same as uniquenamecount but for all names, regardless of visibility. Needed to track
# uniquelist
$CONFIG->{state}{uniquenamecount_all} = {};
# Counter for tracking name/year combinations for extrayear
$CONFIG->{state}{seen_nameyear} = {};
# Counter for the actual extrayear value
$CONFIG->{state}{seen_extrayear} = {};

# Counter for tracking name/title combinations for extratitle
$CONFIG->{state}{seen_nametitle} = {};
# Counter for the actual extratitle value
$CONFIG->{state}{seen_extratitle} = {};

# Counter for tracking title/year combinations for extratitleyear
$CONFIG->{state}{seen_titleyear} = {};
# Counter for the actual extratitleyear value
$CONFIG->{state}{seen_extratitleyear} = {};

# Counter for the actual extraalpha value
$CONFIG->{state}{seen_extraalpha} = {};
$CONFIG->{state}{seenkeys} = {};

# Track the order of keys as cited. Keys cited in the same \cite*{} get the same order
# Used for sorting schemes which use \citeorder
$CONFIG->{state}{keyorder} = {};

# Location of the control file
$CONFIG->{state}{control_file_location} = '';

# Data files per section being used by biber
$CONFIG->{state}{datafiles} = [];

=head2 _init

    Reset internal hashes to defaults.

=cut

sub _init {
  $CONFIG->{options}{biblatex}{PER_ENTRY} = {};
  $CONFIG->{state}{unulchanged} = 1;
  $CONFIG->{state}{control_file_location} = '';
  $CONFIG->{state}{seenwork} = {};
  $CONFIG->{state}{crossrefkeys} = {};
  $CONFIG->{state}{ladisambiguation} = {};
  $CONFIG->{state}{uniquenamecount} = {};
  $CONFIG->{state}{uniquenamecount_all} = {};
  $CONFIG->{state}{uniquelistcount} = {};
  $CONFIG->{state}{seen_nameyear} = {};
  $CONFIG->{state}{seen_extrayear} = {};
  $CONFIG->{state}{seen_nametitle} = {};
  $CONFIG->{state}{seen_extratitle} = {};
  $CONFIG->{state}{seen_titleyear} = {};
  $CONFIG->{state}{seen_extratitleyear} = {};
  $CONFIG->{state}{seen_extrayearalpha} = {};
  $CONFIG->{state}{seenkeys} = {};
  $CONFIG->{state}{datafiles} = [];
  $CONFIG->{state}{crossref} = [];
  $CONFIG->{state}{xdata} = [];
  $CONFIG->{state}{set}{pc} = {};
  $CONFIG->{state}{set}{cp} = {};

  return;
}

=head2 _initopts

    Initialise default options, optionally with config file as argument

=cut

sub _initopts {
  shift; # class method so don't care about class name
  my $opts = shift;
  my $userconf;

  # For testing, need to be able to force ignore of conf file in case user
  # already has one which interferes with test settings.
  unless (defined($opts->{noconf})) {
    # if a config file was given as cmd-line arg, it overrides all other
    # config file locations
    unless ( defined($opts->{configfile}) and -f $opts->{configfile} ) {
      $opts->{configfile} = config_file();
    }

    # Can't use logcroak here because logging isn't initialised yet
    if (defined($opts->{configfile})) {
      require XML::LibXML::Simple;

      $userconf = XML::LibXML::Simple::XMLin($opts->{configfile},
                                          'ForceContent' => 1,
                                          'ForceArray' => [
                                                           qr/\Aoption\z/,
                                                           qr/\Amaps\z/,
                                                           qr/\Amap\z/,
                                                           qr/\Amap_step\z/,
                                                           qr/\Aper_type\z/,
                                                           qr/\Aper_datasource\z/,
                                                          ],
                                          'NsStrip' => 1,
                                          'KeyAttr' => []) or
           croak("Failed to read biber config file '" . $opts->{configfile} . "'\n $@");
    }
  }

  # Set hard-coded biber option defaults
  while (my ($k, $v) = each %$CONFIG_DEFAULT_BIBER) {
    if (exists($v->{content})) { # simple option
      Biber::Config->setoption($k, $v->{content});
    }
    # mildly complex options
    elsif (lc($k) eq 'dot_include' or
           lc($k) eq 'collate_options' or
           lc($k) eq 'nosort' or
           lc($k) eq 'noinit' ) {
      Biber::Config->setoption($k, $v->{option});
    }
  }

  # Set hard-coded biblatex option defaults
  foreach (keys %CONFIG_DEFAULT_BIBLATEX) {
    Biber::Config->setblxoption($_, $CONFIG_DEFAULT_BIBLATEX{$_});
  }

  # Set options from config file.
  while (my ($k, $v) = each %$userconf) {
    if (exists($v->{content})) { # simple option
      Biber::Config->setconfigfileoption($k, $v->{content});
    }
    # mildly complex options - nosort/collate_options
    elsif (lc($k) eq 'nosort' or
           lc($k) eq 'noinit' ) {
      Biber::Config->setconfigfileoption($k, $v->{option});
    }
    # rather complex options
    elsif (lc($k) eq 'collate_options') {
      my $collopts = Biber::Config->getoption('collate_options');
      # Override defaults with any user settings
      foreach my $co (@{$v->{option}}) {
        $collopts->{$co->{name}} = $co->{value};
      }
      Biber::Config->setconfigfileoption($k, $collopts);
    }
    elsif (lc($k) eq 'sourcemap') {
      my $sms;
      foreach my $sm (@{$v->{maps}}) {
        if ($sm->{driver_defaults}) {
          carp("You can't set driver default sourcemaps via biber - use \\DeclareDefaultSourcemap in biblatex. Ignoring map.");
        }
        else {
          push @$sms, $sm;
        }
      }
      Biber::Config->setconfigfileoption($k, $sms);
    }
  }

  # Command-line overrides everything else
  foreach my $copt (keys %$opts) {
    # This is a tricky option as we need to keep non-overriden defaults
    # If we don't we can get errors when contructing the sorting call to eval() later
    if (lc($copt) eq 'collate_options') {
      my $collopts = Biber::Config->getoption('collate_options');
      my $copt_h = eval "{ $opts->{$copt} }" or croak('Bad command-line collation options');
      # Override defaults with any cmdline settings
      foreach my $co (keys %$copt_h) {
        $collopts->{$co} = $copt_h->{$co};
      }
      Biber::Config->setconfigfileoption('collate_options', $collopts);
    }
    else {
      Biber::Config->setcmdlineoption($copt, $opts->{$copt});
    }
  }

  # Set control file name. In a conditional as @ARGV might not be set in tests
  if (my $bcf = $ARGV[0]) {         # ARGV is ok even in a module
    $bcf .= '.bcf' unless $bcf =~ m/\.bcf$/;
    Biber::Config->setoption('bcf', $bcf); # only referenced in biber program
  }

  # Set log file name
  my $biberlog;
  if (my $log = Biber::Config->getoption('logfile')) { # user specified logfile name
    # Sanitise user-specified log name
    $log =~ s/\.blg\z//xms;
    $biberlog = $log . '.blg';
  }
  elsif (not @ARGV) { # default if no .bcf file specified - mainly in tests
    Biber::Config->setoption('nolog', 1);
  }
  else {                        # set log to \jobname.blg
    my $bcf = $ARGV[0];         # ARGV is ok even in a module
    # Sanitise control file name
    $bcf =~ s/\.bcf\z//xms;
    $biberlog = $bcf . '.blg';
  }

  # prepend output directory for log, if specified
  if (my $outdir = Biber::Config->getoption('output_directory')) {
    $biberlog = File::Spec->catfile($outdir, $biberlog);
  }

  # Setting up Log::Log4perl
  my $LOGLEVEL;
  if (Biber::Config->getoption('trace')) {
    $LOGLEVEL = 'TRACE'
  }
  elsif (Biber::Config->getoption('debug')) {
    $LOGLEVEL = 'DEBUG'
  }
  elsif (Biber::Config->getoption('quiet') == 1) {
    $LOGLEVEL = 'ERROR'
  }
  elsif (Biber::Config->getoption('quiet') > 1) {
    $LOGLEVEL = 'FATAL'
  }
  else {
    $LOGLEVEL = 'INFO'
  }

  my $LOGLEVEL_F;
  my $LOG_MAIN;
  if (Biber::Config->getoption('nolog')) {
    $LOG_MAIN = 'Screen';
    $LOGLEVEL_F = 'OFF'
  }
  else {
    $LOG_MAIN = 'Logfile, Screen';
    $LOGLEVEL_F = $LOGLEVEL
  }

  my $LOGLEVEL_S;
  if (Biber::Config->getoption('onlylog')) {
    $LOGLEVEL_S = 'OFF'
  }
  else {
    # Max screen loglevel is INFO
    if (Biber::Config->getoption('quiet') == 1) {
      $LOGLEVEL_S = 'ERROR';
    }
    elsif (Biber::Config->getoption('quiet') > 1) {
      $LOGLEVEL_S = 'FATAL'
    }
    else {
      $LOGLEVEL_S = 'INFO';
    }
  }

  # configuration "file" for Log::Log4perl
  my $l4pconf = qq|
    log4perl.category.main                             = $LOGLEVEL, $LOG_MAIN
    log4perl.category.screen                           = $LOGLEVEL_S, Screen

    log4perl.appender.Screen                           = Log::Log4perl::Appender::Screen
    log4perl.appender.Screen.utf8                      = 1
    log4perl.appender.Screen.Threshold                 = $LOGLEVEL_S
    log4perl.appender.Screen.stderr                    = 0
    log4perl.appender.Screen.layout                    = Log::Log4perl::Layout::SimpleLayout
|;

  # Only want a logfile appender if --nolog isn't set
  if ($LOGLEVEL_F ne 'OFF') {
    $l4pconf .= qq|
    log4perl.category.logfile                          = $LOGLEVEL_F, Logfile
    log4perl.appender.Logfile                          = Log::Log4perl::Appender::File
    log4perl.appender.Logfile.utf8                     = 1
    log4perl.appender.Logfile.Threshold                = $LOGLEVEL_F
    log4perl.appender.Logfile.filename                 = $biberlog
    log4perl.appender.Logfile.mode                     = clobber
    log4perl.appender.Logfile.layout                   = Log::Log4perl::Layout::PatternLayout
    log4perl.appender.Logfile.layout.ConversionPattern = [%r] %F{1}:%L> %p - %m%n
|;
  }

  Log::Log4perl->init(\$l4pconf);

  my $vn = $VERSION;
  $vn .= ' (beta)' if $BETA_VERSION;

  $logger->info("This is Biber $vn") unless Biber::Config->getoption('nolog');

  $logger->info("Config file is '" . $opts->{configfile} . "'") if $opts->{configfile};
  $logger->info("Logfile is '$biberlog'") unless Biber::Config->getoption('nolog');

  if (Biber::Config->getoption('debug')) {
    $screen->info("DEBUG mode: all messages are logged to '$biberlog'")
  }

  return;
}

=head2 config_file

Returns the full path of the B<Biber> configuration file.
If returns the first file found among:

=over 4

=item * C<biber.conf> in the current directory

=item * C<$HOME/.biber.conf>

=item * C<$ENV{XDG_CONFIG_HOME}/biber/biber.conf>

=item * C<$HOME/Library/biber/biber.conf> (Mac OSX only)

=item * C<$ENV{APPDATA}/biber.conf> (Windows only)

=item * the output of C<kpsewhich biber.conf> (if available on the system).

=back

If no file is found, it returns C<undef>.

=cut

sub config_file {
  my $biberconf;
  if ( -f $BIBER_CONF_NAME ) {
    $biberconf = abs_path($BIBER_CONF_NAME);
  }
  elsif ( -f File::Spec->catfile($ENV{HOME}, ".$BIBER_CONF_NAME" ) ) {
    $biberconf = File::Spec->catfile($ENV{HOME}, ".$BIBER_CONF_NAME" );
  }
  elsif ( defined $ENV{XDG_CONFIG_HOME} and
    -f File::Spec->catfile($ENV{XDG_CONFIG_HOME}, "biber", $BIBER_CONF_NAME) ) {
    $biberconf = File::Spec->catfile($ENV{XDG_CONFIG_HOME}, "biber", $BIBER_CONF_NAME);
  }
  elsif ( $^O =~ /(?:Mac|darwin)/ and
    -f File::Spec->catfile($ENV{HOME}, "Library", "biber", $BIBER_CONF_NAME) ) {
    $biberconf = File::Spec->catfile($ENV{HOME}, "Library", "biber", $BIBER_CONF_NAME);
  }
  elsif ( $^O =~ /Win/ and
    defined $ENV{APPDATA} and
    -f File::Spec->catfile($ENV{APPDATA}, "biber", $BIBER_CONF_NAME) ) {
    $biberconf = File::Spec->catfile($ENV{APPDATA}, "biber", $BIBER_CONF_NAME);
  }
  elsif ( can_run('kpsewhich') ) {
    my $err;
    run3  [ 'kpsewhich', $BIBER_CONF_NAME ], \undef, \$biberconf, \$err, { return_if_system_error => 1};
    if ($? == -1) {
      biber_error("Error running kpsewhich to look for config file: $err");
    }

    chomp $biberconf;
    $biberconf =~ s/\cM\z//xms; # kpsewhich in cygwin sometimes returns ^M at the end
    $biberconf = undef unless $biberconf; # sanitise just in case it's an empty string
  }
  else {
    $biberconf = undef;
  }

  return $biberconf;
}

##############################
# Biber options static methods
##############################

=head2 get_unul_done

    Return a boolean saying whether uniquenename+uniquelist processing is finished

=cut

sub get_unul_done {
  shift; # class method so don't care about class name
  return $CONFIG->{state}{unulchanged} ? 0 : 1;
}

=head2 set_unul_changed

    Set a boolean saying whether uniquename+uniquelist has changed

=cut

sub set_unul_changed {
  shift; # class method so don't care about class name
  my $val = shift;
  $CONFIG->{state}{unulchanged} = $val;
  return;
}


=head2 postprocess_biber_opts

    Place to postprocess biber options when they have been
    gathered from all the possible places that set them

=cut

sub postprocess_biber_opts {
  shift; # class method so don't care about class name
  # Turn sortcase, sortupper, sortfirstinits into booleans if they are not already
  # They are not booleans on the command-line/config file so that they
  # mirror biblatex option syntax for users

  # sortfirstinits
  if (exists($CONFIG->{options}{biber}{sortfirstinits})) {
    if ($CONFIG->{options}{biber}{sortfirstinits} eq 'true') {
      $CONFIG->{options}{biber}{sortfirstinits} = 1;
    }
    elsif ($CONFIG->{options}{biber}{sortfirstinits} eq 'false') {
      $CONFIG->{options}{biber}{sortfirstinits} = 0;
    }
    unless ($CONFIG->{options}{biber}{sortfirstinits} eq '1' or
            $CONFIG->{options}{biber}{sortfirstinits} eq '0') {
      biber_error("Invalid value for option 'sortfirstinits'");
    }
  }

  # sortcase
  if (exists($CONFIG->{options}{biber}{sortcase})) {
    if ($CONFIG->{options}{biber}{sortcase} eq 'true') {
      $CONFIG->{options}{biber}{sortcase} = 1;
    }
    elsif ($CONFIG->{options}{biber}{sortcase} eq 'false') {
      $CONFIG->{options}{biber}{sortcase} = 0;
    }
    unless ($CONFIG->{options}{biber}{sortcase} eq '1' or
            $CONFIG->{options}{biber}{sortcase} eq '0') {
      biber_error("Invalid value for option 'sortcase'");
    }
  }

  # sortupper
  if (exists($CONFIG->{options}{biber}{sortupper})) {
    if ($CONFIG->{options}{biber}{sortupper} eq 'true') {
      $CONFIG->{options}{biber}{sortupper} = 1;
    }
    elsif ($CONFIG->{options}{biber}{sortupper} eq 'false') {
      $CONFIG->{options}{biber}{sortupper} = 0;
    }
    unless ($CONFIG->{options}{biber}{sortupper} eq '1' or
            $CONFIG->{options}{biber}{sortupper} eq '0') {
      biber_error("Invalid value for option 'sortupper'");
    }
  }
}

=head2 set_dm

    Sets the data model information object

=cut

sub set_dm {
  shift;
  my $obj = shift;
  $CONFIG->{dm} = $obj;
  return;
}

=head2 get_dm

    Gets the data model information object

=cut

sub get_dm {
  shift;
  return $CONFIG->{dm};
}

=head2 set_ctrlfile_path

    Stores the path to the control file

=cut

sub set_ctrlfile_path {
  shift;
  $CONFIG->{control_file_location} = shift;
  return;
}

=head2 get_ctrlfile_path

    Retrieved the path to the control file

=cut

sub get_ctrlfile_path {
  shift;
  return $CONFIG->{control_file_location};
}

=head2 setoption

    Store a Biber config option

=cut

sub setoption {
  shift; # class method so don't care about class name
  my ($opt, $val) = @_;
  $CONFIG->{options}{biber}{$opt} = $val;
  return;
}

=head2 getoption

    Get a Biber option

=cut

sub getoption {
  shift; # class method so don't care about class name
  my $opt = shift;
  return $CONFIG->{options}{biber}{$opt};
}

=head2 setcmdlineoption

    Store a Biber command-line option

=cut

sub setcmdlineoption {
  shift; # class method so don't care about class name
  my ($opt, $val) = @_;
  # Command line options are also options ...
  $CONFIG->{options}{biber}{$opt} = $CONFIG->{cmdlineoptions}{$opt} = $val;
  return;
}

=head2 setconfigfileoption

    Store a Biber config-file option

=cut

sub setconfigfileoption {
  shift; # class method so don't care about class name
  my ($opt, $val) = @_;
  # Config file options are also options ...
  $CONFIG->{options}{biber}{$opt} = $CONFIG->{configfileoptions}{$opt} = $val;
  return;
}


=head2 iscmdlineoption

    Check if an option is explicitly set by user on the command
    line

=cut

sub iscmdlineoption {
  shift; # class method so don't care about class name
  my $opt = shift;
  return 1 if defined($CONFIG->{cmdlineoptions}{$opt});
  return 0;
}

=head2 isconfigfileoption

    Check if an option is explicitly set by user in their
    config file

=cut

sub isconfigfileoption {
  shift; # class method so don't care about class name
  my $opt = shift;
  return 1 if defined($CONFIG->{configfileoptions}{$opt});
  return 0;
}

=head2 isexplicitoption

    Check if an option is explicitly set by user on the command
    line or in the config file

=cut

sub isexplicitoption {
  my $self = shift;
  my $opt = shift;
  return 1 if ($self->iscmdlineoption($opt) || $self->isconfigfileoption($opt));
  return 0;
}


#################################
# BibLaTeX options static methods
#################################


=head2 setblxoption

    Set a biblatex option on the appropriate scope

=cut

sub setblxoption {
  shift; # class method so don't care about class name
  my ($opt, $val, $scope, $scopeval) = @_;
  if (not defined($scope)) { # global is the default
    if ($CONFIG_SCOPE_BIBLATEX{$opt}->{GLOBAL}) {
      $CONFIG->{options}{biblatex}{GLOBAL}{$opt} = $val;
    }
  }
  else { # Per-type/entry options need to specify type/entry too
    if ($CONFIG_SCOPE_BIBLATEX{$opt}->{$scope}) {
      $CONFIG->{options}{biblatex}{$scope}{$scopeval}{$opt} = $val;
    }
  }
  return;
}

=head2 getblxoption

    Get a biblatex option from the global or per entry-type scope

    getblxoption('option', ['entrytype'], ['citekey'])

    Returns the value of option. In order of decreasing preference, returns:
    1. Biblatex option defined for entry
    2. Biblatex option defined for entry type
    3. Biblatex option defined globally

=cut

sub getblxoption {
  shift; # class method so don't care about class name
  my ($opt, $entrytype, $citekey) = @_;
  if ( defined($citekey) and
       $CONFIG_SCOPE_BIBLATEX{$opt}->{PER_ENTRY} and
       defined $CONFIG->{options}{biblatex}{PER_ENTRY}{$citekey} and
       defined $CONFIG->{options}{biblatex}{PER_ENTRY}{$citekey}{$opt}) {
    return $CONFIG->{options}{biblatex}{PER_ENTRY}{$citekey}{$opt};
  }
  elsif (defined($entrytype) and
         $CONFIG_SCOPE_BIBLATEX{$opt}->{PER_TYPE} and
         defined $CONFIG->{options}{biblatex}{PER_TYPE}{lc($entrytype)} and
         defined $CONFIG->{options}{biblatex}{PER_TYPE}{lc($entrytype)}{$opt}) {
    return $CONFIG->{options}{biblatex}{PER_TYPE}{lc($entrytype)}{$opt};
  }
  elsif ($CONFIG_SCOPE_BIBLATEX{$opt}->{GLOBAL}) {
    return $CONFIG->{options}{biblatex}{GLOBAL}{$opt};
  }
}



##############################
# Inheritance state methods
##############################

=head2 set_graph

    Record who inherited what fields from whom
    Can be used for crossrefs and xdata. This records the actual fields
    inherited from another entry, for tree generation.

=cut

sub set_graph {
  shift; # class method so don't care about class name
  my $type = shift;
  given ($type) {
    when ('set') {
      my ($source_key, $target_key) = @_;
      $CONFIG->{state}{graph}{$type}{settomem}{$source_key}{$target_key} = 1;
      $CONFIG->{state}{graph}{$type}{memtoset}{$target_key} = $source_key;
    }
    when ('xref') {
      my ($source_key, $target_key) = @_;
      $CONFIG->{state}{graph}{$type}{$source_key} = $target_key;
    }
    when ('related') {
      my ($clone_key, $related_key, $target_key) = @_;
      $CONFIG->{state}{graph}{$type}{reltoclone}{$related_key}{$clone_key} = 1;
      $CONFIG->{state}{graph}{$type}{clonetotarget}{$clone_key}{$target_key} = 1;
    }
    default {
      my ($source_key, $target_key, $source_field, $target_field) = @_;
      $CONFIG->{state}{graph}{$type}{$source_key}{$source_field}{$target_key} = $target_field;
    }
  }
  return;
}

=head2 get_graph

    Return an inheritance graph data structure for an inheritance type

=cut

sub get_graph {
  shift; # class method so don't care about class name
  my $type = shift;
  return $CONFIG->{state}{graph}{$type};
}

=head2 set_set_pc

  Record a parent->child set relationship

=cut

sub set_set_pc {
  shift; # class method so don't care about class name
  my ($parent, $child) = @_;
  $CONFIG->{state}{set}{pc}{$parent}{$child} = 1;
  return;
}

=head2 set_set_cp

  Record a child->parent set relationship

=cut

sub set_set_cp {
  shift; # class method so don't care about class name
  my ($child, $parent) = @_;
  $CONFIG->{state}{set}{cp}{$child}{$parent} = 1;
  return;
}

=head2 get_set_pc

  Return a boolean saying if there is a parent->child set relationship

=cut

sub get_set_pc {
  shift; # class method so don't care about class name
  my ($parent, $child) = @_;
  return exists($CONFIG->{state}{set}{pc}{$parent}{$child}) ? 1 : 0;
}

=head2 get_set_cp

  Return a boolean saying if there is a child->parent set relationship

=cut

sub get_set_cp {
  shift; # class method so don't care about class name
  my ($child, $parent) = @_;
  return exists($CONFIG->{state}{set}{cp}{$child}{$parent}) ? 1 : 0;
}

=head2 get_set_children

  Return a list of children for a parent set

=cut

sub get_set_children {
  shift; # class method so don't care about class name
  my $parent = shift;
  if (exists($CONFIG->{state}{set}{pc}{$parent})) {
    return (keys %{$CONFIG->{state}{set}{pc}{$parent}});
  }
  else {
    return ();
  }
}

=head2 get_set_parents

  Return a list of parents for a child of a set

=cut

sub get_set_parents {
  shift; # class method so don't care about class name
  my $child = shift;
  if (exists($CONFIG->{state}{set}{cp}{$child})) {
    return (keys %{$CONFIG->{state}{set}{cp}{$child}});
  }
  else {
    return ();
  }
}


=head2 set_inheritance

    Record that $target inherited information from $source
    Can be used for crossrefs and xdata. This just records that an entry
    inherited from another entry, for loop detection.

=cut

sub set_inheritance {
  shift; # class method so don't care about class name
  my ($type, $source, $target) = @_;
  push @{$CONFIG->{state}{$type}}, {s => $source, t => $target};
  return;
}


=head2 get_inheritance

    Check if $target directly inherited information from $source
    Can be used for crossrefs and xdata

=cut

sub get_inheritance {
  shift; # class method so don't care about class name
  my ($type, $source, $target) = @_;
  return first {$_->{s} eq $source and $_->{t} eq $target} @{$CONFIG->{state}{$type}};
}

=head2 is_inheritance_path

  Checks for an inheritance path from entry $e1 to $e2
  Can be used for crossrefs and xdata

[
             {s => 'A',
              t => 'B'},
             {s => 'A',
              t => 'E'},
             {s => 'B',
              t => 'C'},
             {s => 'C',
              t => 'D'}
];

=cut

sub is_inheritance_path {
  my ($self, $type, $e1, $e2) = @_;
  foreach my $dps (grep {$_->{s} eq $e1} @{$CONFIG->{state}{$type}}) {
    return 1 if $dps->{t} eq $e2;
    return 1 if is_inheritance_path($self, $type, $dps->{t}, $e2);
  }
  return 0;
}


=head1 labelalpha disambiguation

=head2 incr_la_disambiguation

    Increment a counter to say we have seen this labelalpha

=cut

sub incr_la_disambiguation {
  shift; # class method so don't care about class name
  my $la = shift;
  $CONFIG->{state}{ladisambiguation}{$la}++;
  return;
}


=head2 get_la_disambiguation

    Get the disambiguation counter for this labelalpha

=cut

sub get_la_disambiguation {
  shift; # class method so don't care about class name
  my $la = shift;
  return $CONFIG->{state}{ladisambiguation}{$la};
}

=head1 keyorder

=head2 set_keyorder

  Set some key order information

=cut

sub set_keyorder {
  shift; # class method so don't care about class name
  my ($section, $key, $keyorder) = @_;
  $CONFIG->{state}{keyorder}{$section}{$key} = $keyorder;
  return;
}

=head2 get_keyorder

  Get some key order information

=cut

sub get_keyorder {
  shift; # class method so don't care about class name
  my ($section, $key) = @_;
  return $CONFIG->{state}{keyorder}{$section}{$key};
}


=head1 seenkey

=head2 get_seenkey

    Get the count of a key

=cut

sub get_seenkey {
  shift; # class method so don't care about class name
  my $key = shift;
  my $section = shift; # If passed, return count for just this section
  if (defined($section)) {
    return $CONFIG->{state}{seenkeys}{$section}{$key};
  }
  else {
    my $count;
    foreach my $section (keys %{$CONFIG->{state}{seenkeys}}) {
      $count += $CONFIG->{state}{seenkeys}{$section}{$key};
    }
    return $count;
  }
}


=head2 incr_seenkey

    Increment the seen count of a key

=cut

sub incr_seenkey {
  shift; # class method so don't care about class name
  my $key = shift;
  my $section = shift;
  $CONFIG->{state}{seenkeys}{$section}{$key}++;
  return;
}

=head2 get_seenwork

    Get the count of occurences of a labelname or labeltitle

=cut

sub get_seenwork {
  shift; # class method so don't care about class name
  my $identifier = shift;
  return $CONFIG->{state}{seenwork}{$identifier};
}

=head2 incr_seenwork

    Increment the count of occurences of a labelname or labeltitle

=cut

sub incr_seenwork {
  shift; # class method so don't care about class name
  my $identifier = shift;
  $CONFIG->{state}{seenwork}{$identifier}++;
  return;
}



=head2 reset_seen_extra

    Reset the counters for extra*

=cut

sub reset_seen_extra {
  shift; # class method so don't care about class name
  my $ay = shift;
  $CONFIG->{state}{seen_extrayear} = {};
  $CONFIG->{state}{seen_extratitle} = {};
  $CONFIG->{state}{seen_extratitleyear} = {};
  $CONFIG->{state}{seen_extraalpha} = {};
  return;
}


=head2 incr_seen_extrayear

    Increment and return the counter for extrayear

=cut

sub incr_seen_extrayear {
  shift; # class method so don't care about class name
  my $ey = shift;
  return ++$CONFIG->{state}{seen_extrayear}{$ey};
}

=head2 incr_seen_extratitle

    Increment and return the counter for extratitle

=cut

sub incr_seen_extratitle {
  shift; # class method so don't care about class name
  my $et = shift;
  return ++$CONFIG->{state}{seen_extratitle}{$et};
}

=head2 incr_seen_extratitleyear

    Increment and return the counter for extratitleyear

=cut

sub incr_seen_extratitleyear {
  shift; # class method so don't care about class name
  my $ety = shift;
  return ++$CONFIG->{state}{seen_extratitleyear}{$ety};
}


=head2 incr_seen_extraalpha

    Increment and return the counter for extraalpha

=cut

sub incr_seen_extraalpha {
  shift; # class method so don't care about class name
  my $ea = shift;
  return ++$CONFIG->{state}{seen_extraalpha}{$ea};
}


=head2 get_seen_nameyear

    Get the count of an labelname/labelyear combination for tracking
    extrayear. It uses labelyear plus name as we need to disambiguate
    entries with different labelyear (like differentiating 1984--1986 from
    just 1984)

=cut

sub get_seen_nameyear {
  shift; # class method so don't care about class name
  my $ny = shift;
  return $CONFIG->{state}{seen_nameyear}{$ny};
}

=head2 incr_seen_nameyear

    Increment the count of an labelname/labelyear combination for extrayear

    We pass in the name and year strings seperately as we have to
    be careful and only increment this counter beyond 1 if there is
    a name component. Otherwise, extrayear gets defined for all
    entries with no name but the same year etc.

=cut

sub incr_seen_nameyear {
  shift; # class method so don't care about class name
  my ($ns, $ys) = @_;
  my $tmp = "$ns,$ys";
  # We can always increment this to 1
  unless ($CONFIG->{state}{seen_nameyear}{$tmp}) {
    $CONFIG->{state}{seen_nameyear}{$tmp}++;
  }
  # But beyond that only if we have a labelname in the entry since
  # this counter is used to create extrayear which doesn't mean anything for
  # entries with no name
  # We allow empty year so that we generate extrayear for the same name with no year
  # so we can do things like "n.d.-a", "n.d.-b" etc.
  else {
    if ($ns) {
      $CONFIG->{state}{seen_nameyear}{$tmp}++;
    }
  }
  return;
}


=head2 get_seen_nametitle

    Get the count of an labelname/labeltitle combination for tracking
    extratitle.

=cut

sub get_seen_nametitle {
  shift; # class method so don't care about class name
  my $nt = shift;
  return $CONFIG->{state}{seen_nametitle}{$nt};
}

=head2 incr_seen_nametitle

    Increment the count of an labelname/labeltitle combination for extratitle

    We pass in the name and year strings seperately as we have to
    be careful and only increment this counter beyond 1 if there is
    a title component. Otherwise, extratitle gets defined for all
    entries with no title.

=cut

sub incr_seen_nametitle {
  shift; # class method so don't care about class name
  my ($ns, $ts) = @_;
  my $tmp = "$ns,$ts";
  # We can always increment this to 1
  unless ($CONFIG->{state}{seen_nametitle}{$tmp}) {
    $CONFIG->{state}{seen_nametitle}{$tmp}++;
  }
  # But beyond that only if we have a labeltitle in the entry since
  # this counter is used to create extratitle which doesn't mean anything for
  # entries with no title
  else {
    if ($ts) {
      $CONFIG->{state}{seen_nametitle}{$tmp}++;
    }
  }
  return;
}


=head2 get_seen_titleyear

    Get the count of an labeltitle/labelyear combination for tracking
    extratitleyear

=cut

sub get_seen_titleyear {
  shift; # class method so don't care about class name
  my $ty = shift;
  return $CONFIG->{state}{seen_titleyear}{$ty};
}

=head2 incr_seen_titleyear

    Increment the count of an labeltitle/labelyear combination for extratitleyear

    We pass in the title and year strings seperately as we have to
    be careful and only increment this counter beyond 1 if there is
    a title component. Otherwise, extratitleyear gets defined for all
    entries with no title.

=cut

sub incr_seen_titleyear {
  shift; # class method so don't care about class name
  my ($ts, $ys) = @_;
  my $tmp = "$ts,$ys";
  # We can always increment this to 1
  unless ($CONFIG->{state}{seen_titleyear}{$tmp}) {
    $CONFIG->{state}{seen_titleyear}{$tmp}++;
  }
  # But beyond that only if we have a labeltitle in the entry since
  # this counter is used to create extratitleyear which doesn't mean anything for
  # entries with no title
  else {
    if ($ts) {
      $CONFIG->{state}{seen_titleyear}{$tmp}++;
    }
  }
  return;
}



=head1 uniquelistcount

=head2 get_uniquelistcount

    Get the number of uniquelist entries for a (possibly partial) list

=cut

sub get_uniquelistcount {
  shift; # class method so don't care about class name
  my $namelist = shift;
  return $CONFIG->{state}{uniquelistcount}{global}{join("\x{10FFFD}", @$namelist)};
}

=head2 add_uniquelistcount

    Incremenent the count for a list part to the data for a name

=cut

sub add_uniquelistcount {
  shift; # class method so don't care about class name
  my $namelist = shift;
  $CONFIG->{state}{uniquelistcount}{global}{join("\x{10FFFD}", @$namelist)}++;
  return;
}

=head2 add_uniquelistcount_final

    Incremenent the count for a complete list to the data for a name

=cut

sub add_uniquelistcount_final {
  shift; # class method so don't care about class name
  my $namelist = shift;
  $CONFIG->{state}{uniquelistcount}{global}{final}{join("\x{10FFFD}", @$namelist)}++;
  return;
}


=head2 add_uniquelistcount_minyear

    Incremenent the count for a list and year to the data for a name
    Used to track uniquelist = minyear

=cut

sub add_uniquelistcount_minyear {
  shift; # class method so don't care about class name
  my ($minyearnamelist, $year, $namelist) = @_;
  # Allow year a default in case labelname is undef
  $CONFIG->{state}{uniquelistcount}{minyear}{join("\x{10FFFD}", @$minyearnamelist)}{$year // '0'}{join("\x{10FFFD}", @$namelist)}++;
  return;
}

=head2 get_uniquelistcount_minyear

    Get the count for a list and year to the data for a name
    Used to track uniquelist = minyear

=cut

sub get_uniquelistcount_minyear {
  shift; # class method so don't care about class name
  my ($minyearnamelist, $year) = @_;
  return scalar keys %{$CONFIG->{state}{uniquelistcount}{minyear}{join("\x{10FFFD}", @$minyearnamelist)}{$year}};
}



=head2 get_uniquelistcount_final

    Get the number of uniquelist entries for a full list

=cut

sub get_uniquelistcount_final {
  shift; # class method so don't care about class name
  my $namelist = shift;
  my $c = $CONFIG->{state}{uniquelistcount}{global}{final}{join("\x{10FFFD}", @$namelist)};
  return $c // 0;
}


=head2 reset_uniquelistcount

    Reset the count for list parts and complete lists

=cut

sub reset_uniquelistcount {
  shift; # class method so don't care about class name
  $CONFIG->{state}{uniquelistcount} = {};
  return;
}

=head2 list_differs_nth

    Returns true if some other list differs at passed nth place
    and is at least as long

    list_differs_nth([a, b, c, d, e], 3) = 1

    if there is another list like any of these:

    [a, b, d, e, f]
    [a, b, e, z, z, y]

=cut

sub list_differs_nth {
  shift; # class method so don't care about class name
  my ($list, $n) = @_;
  my @list_one = @$list;
  # Loop over all final lists, looking for ones which match:
  # * up to n - 1
  # * differ at $n
  # * are at least as long
  foreach my $l_s (keys %{$CONFIG->{state}{uniquelistcount}{global}{final}}) {
    my @l = split("\x{10FFFD}", $l_s);
    # If list is shorter than the list we are checking, it's irrelevant
    next unless $#l >= $#$list;
    # If list matches at $n, it's irrelevant;
    next if ($list_one[$n-1] eq $l[$n-1]);
    # If list doesn't match up to $n - 1, it's irrelevant
    next unless Compare([@list_one[0 .. $n-2]], [@l[0 .. $n-2]]);
    $logger->trace("list_differs_nth() returning true: " . join(',', @list_one) . " vs " . join(',', @l));
    return 1;
  }
  return 0;
}



=head2 list_differs_last

    Returns true if some list differs from passed list in its last place

    list_differs_last([a, b, c]) = 1

    if there is another list like any of these:

    [a, b, d]
    [a, b, d, e]

=cut

sub list_differs_last {
  shift; # class method so don't care about class name
  my $list = shift;
  my @list_one = @$list;
  my $list_last = pop @list_one;

  # Loop over all final lists, looking for ones which match up to
  # length of list to check minus 1 but which differ in the last place of the
  # list to check.
  foreach my $l_s (keys %{$CONFIG->{state}{uniquelistcount}{global}{final}}) {
    my @l = split("\x{10FFFD}", $l_s);
    # If list is shorter than the list we are checking, it's irrelevant
    next unless $#l >= $#$list;
    # get the list elements up to length of the list we are checking
    my @ln = @l[0 .. $#$list];
    # pop off the last element which is the potential point of difference
    my $ln_last = pop @ln;
    if (Compare(\@list_one, \@ln) and ($list_last ne $ln_last)) {
      $logger->trace("list_differs_last() returning true: (" . join(',', @list_one) . " vs " . join(',', @ln) . " -> $list_last vs $ln_last)");
      return 1;
    }
  }
  return 0;
}

=head2 list_differs_superset

    Returns true if some list differs from passed list by being
    identical to the list up to the end of the list but also
    by having extra elements after this

    list_differs_superset([a, b, c]) = 1

    if there is another list like any of these:

    [a, b, c, d]
    [a, b, c, d, e]

=cut

sub list_differs_superset {
  shift; # class method so don't care about class name
  my $list = shift;
  # Loop over all final lists, looking for ones which match up to
  # length of list to check but which differ after this length
  foreach my $l_s (keys %{$CONFIG->{state}{uniquelistcount}{global}{final}}) {
    my @l = split("\x{10FFFD}", $l_s);
    # If list is not longer than the list we are checking, it's irrelevant
    next unless $#l > $#$list;
    # get the list elements up to length of the list we are checking
    my @ln = @l[0 .. $#$list];
    if (Compare($list, \@ln)) {
      $logger->trace("list_differs_superset() returning true: (" . join(',', @$list) . " vs " . join(',', @l) . ")");
      return 1;
    }
  }
  return 0;
}


=head1 uniquenamecount

=head2 get_numofuniquenames

    Get the number of uniquenames entries for a visible name

=cut

sub get_numofuniquenames {
  shift; # class method so don't care about class name
  my ($name, $namecontext, $key) = @_;
  $key = '' unless $key; # default for the tracing so we don't get an undef string warning
  my $return = scalar keys %{$CONFIG->{state}{uniquenamecount}{$name}{$namecontext}};
  $logger->trace("get_numofuniquenames() returning $return for NAME='$name' and NAMECONTEXT='$namecontext'");
  return $return;
}

=head2 get_numofuniquenames_all

    Get the number of uniquenames entries for a name

=cut

sub get_numofuniquenames_all {
  shift; # class method so don't care about class name
  my ($name, $namecontext, $key) = @_;
  $key = '' unless $key; # default for the tracing so we don't get an undef string warning
  my $return = scalar keys %{$CONFIG->{state}{uniquenamecount_all}{$name}{$namecontext}};
  $logger->trace("get_numofuniquenames_all() returning $return for NAME='$name' and NAMECONTEXT='$namecontext'");
  return $return;
}


=head2 add_uniquenamecount

    Add a name to the list of name contexts which have the name in it
    (only called for visible names)

=cut

sub add_uniquenamecount {
  shift; # class method so don't care about class name
  my ($name, $namecontext, $key) = @_;
  $CONFIG->{state}{uniquenamecount}{$name}{$namecontext}{$key}++;
  return;
}

=head2 add_uniquenamecount_all

    Add a name to the list of name contexts which have the name in it
    (called for all names)

=cut

sub add_uniquenamecount_all {
  shift; # class method so don't care about class name
  my ($name, $namecontext, $key) = @_;
  $CONFIG->{state}{uniquenamecount_all}{$name}{$namecontext}{$key}++;
  return;
}

=head2 reset_uniquenamecount

    Reset the list of names which have the name part in it

=cut

sub reset_uniquenamecount {
  shift; # class method so don't care about class name
  $CONFIG->{state}{uniquenamecount} = {};
  $CONFIG->{state}{uniquenamecount_all} = {};
  return;
}

=head2 _get_uniquename

    Get the list of name contexts which contain a name
    Mainly for use in tests

=cut

sub _get_uniquename {
  shift; # class method so don't care about class name
  my ($name, $namecontext) = @_;
  my @list = sort keys %{$CONFIG->{state}{uniquenamecount}{$name}{$namecontext}};
  return \@list;
}

=head1 crossrefkeys

=head2 get_crossrefkeys

    Return ref to array of keys which are crossref targets

=cut

sub get_crossrefkeys {
  shift; # class method so don't care about class name
  return [ keys %{$CONFIG->{state}{crossrefkeys}} ];
}

=head2 get_crossrefkey

    Return an integer representing the number of times a
    crossref target key has been ref'ed

=cut

sub get_crossrefkey {
  shift; # class method so don't care about class name
  my $k = shift;
  return $CONFIG->{state}{crossrefkeys}{$k};
}

=head2 del_crossrefkey

    Remove a crossref target key from the crossrefkeys state

=cut

sub del_crossrefkey {
  shift; # class method so don't care about class name
  my $k = shift;
  if (exists($CONFIG->{state}{crossrefkeys}{$k})) {
    delete $CONFIG->{state}{crossrefkeys}{$k};
  }
  return;
}

=head2 incr_crossrefkey

    Increment the crossreferences count for a target crossref key

=cut

sub incr_crossrefkey {
  shift; # class method so don't care about class name
  my $k = shift;
  $CONFIG->{state}{crossrefkeys}{$k}++;
  return;
}


############################
# Displaymode static methods
############################

=head2 set_displaymode

    Set the display mode for a field.
    setdisplaymode(['entrytype'], ['field'], ['citekey'], $value)

    This sets the desired displaymode to use for some data in the bib.
    Of course, this is entirey seperate semantically from the
    displaymodes *defined* in the bib which just tell you what to return
    for a particular displaymode request for some data.

=cut

sub set_displaymode {
  shift; # class method so don't care about class name
  my ($val, $entrytype, $fieldtype, $citekey) = @_;
  if ($citekey) {
    if ($fieldtype) {
      $CONFIG->{displaymodes}{PER_FIELD}{$citekey}{$fieldtype} = $val;
    }
    else {
      $CONFIG->{displaymodes}{PER_ENTRY}{$citekey} = $val;
    }
  }
  elsif ($fieldtype) {
    $CONFIG->{displaymodes}{PER_FIELDTYPE}{$fieldtype} = $val;
  }
  elsif ($entrytype) {
    $CONFIG->{displaymodes}{PER_ENTRYTYPE}{$entrytype} = $val;
  }
  else {
    $CONFIG->{displaymodes}{GLOBAL} = $val ;
  }
}

=head2 get_displaymode

    Get the display mode for a field.
    getdisplaymode(['entrytype'], ['field'], ['citekey'])

    Returns the displaymode. In order of decreasing preference, returns:
    1. Mode defined for a specific field in a specific citekey
    2. Mode defined for a citekey
    3. Mode defined for a fieldtype (any citekey)
    4. Mode defined for an entrytype (any citekey)
    5. Mode defined globally (any citekey)

=cut

sub get_displaymode {
  shift; # class method so don't care about class name
  my ($entrytype, $fieldtype, $citekey) = @_;
  my $dm;
  if ($citekey) {
    if ($fieldtype and
      defined($CONFIG->{displaymodes}{PER_FIELD}) and
      defined($CONFIG->{displaymodes}{PER_FIELD}{$citekey}) and
      defined($CONFIG->{displaymodes}{PER_FIELD}{$citekey}{$fieldtype})) {
      $dm = $CONFIG->{displaymodes}{PER_FIELD}{$citekey}{$fieldtype};
    }
    elsif (defined($CONFIG->{displaymodes}{PER_ENTRY}) and
      defined($CONFIG->{displaymodes}{PER_ENTRY}{$citekey})) {
      $dm = $CONFIG->{displaymodes}{PER_ENTRY}{$citekey};
    }
  }
  elsif ($fieldtype and
    defined($CONFIG->{displaymodes}{PER_FIELDTYPE}) and
    defined($CONFIG->{displaymodes}{PER_FIELDTYPE}{$fieldtype})) {
    $dm = $CONFIG->{displaymodes}{PER_FIELDTYPE}{$fieldtype};
  }
  elsif ($entrytype and
    defined($CONFIG->{displaymodes}{PER_ENTRYTYPE}) and
    defined($CONFIG->{displaymodes}{PER_ENTRYTYPE}{$entrytype})) {
    $dm = $CONFIG->{displaymodes}{PER_ENTRYTYPE}{$entrytype};
  }
  $dm = $CONFIG->{displaymodes}{'*'} unless $dm; # Global if nothing else;
  return $dm;
}

=head2 dump

    Dump config information (for debugging)

=cut

sub dump {
  shift; # class method so don't care about class name
  dd($CONFIG);
}

1;

__END__

=head1 AUTHORS

François Charette, C<< <firmicus at ankabut.net> >>
Philip Kime C<< <philip at kime.org.uk> >>

=head1 BUGS

Please report any bugs or feature requests on our sourceforge tracker at
L<https://sourceforge.net/tracker2/?func=browse&group_id=228270>.

=head1 COPYRIGHT & LICENSE

Copyright 2009-2012 François Charette and Philip Kime, all rights reserved.

This module is free software.  You can redistribute it and/or
modify it under the terms of the Artistic License 2.0.

This program is distributed in the hope that it will be useful,
but without any warranty; without even the implied warranty of
merchantability or fitness for a particular purpose.

=cut<|MERGE_RESOLUTION|>--- conflicted
+++ resolved
@@ -1,1716 +1,1711 @@
-package Biber::Config;
-use 5.014000;
-
-use Biber::Constants;
-use IPC::Cmd qw( can_run );
-use IPC::Run3; # This works with PAR::Packer and Windows. IPC::Run doesn't
-use Cwd qw( abs_path );
-use Data::Compare;
-use Data::Dump;
-use Carp;
-use List::AllUtils qw(first);
-use Log::Log4perl qw( :no_extra_logdie_message ); # To keep PAR::Packer happy, explicitly load these
-use Log::Log4perl::Appender::Screen;
-use Log::Log4perl::Appender::File;
-use Log::Log4perl::Layout::SimpleLayout;
-use Log::Log4perl::Layout::PatternLayout;
-
-<<<<<<< HEAD
-our $VERSION = '1.4';
-our $BETA_VERSION = 1; # Is this a beta version?
-=======
-our $VERSION = '1.3';
-our $BETA_VERSION = 0; # Is this a beta version?
->>>>>>> faa1e75b
-
-our $logger  = Log::Log4perl::get_logger('main');
-our $screen  = Log::Log4perl::get_logger('screen');
-our $logfile = Log::Log4perl::get_logger('logfile');
-
-=encoding utf-8
-
-
-=head1 NAME
-
-Biber::Config - Configuration items which need to be saved across the
-                lifetime of a Biber object
-
-  This class contains a static object and static methods to access
-  configuration and state data. There are several classes of data in here
-  which have separate accessors:
-
-  * Biber options
-  * Biblatex options
-  * State information used by Biber as it processes entries
-  * displaymode date
-
-=cut
-
-
-# Static (class) data
-our $CONFIG;
-$CONFIG->{state}{crossrefkeys} = {};
-$CONFIG->{state}{seenwork} = {};
-
-# Set tracking, parent->child and child->parent
-$CONFIG->{state}{set}{pc} = {};
-$CONFIG->{state}{set}{cp} = {};
-
-# Citekeys which refer to the same entry
-$CONFIG->{state}{citkey_aliases} = {};
-
-# Disambiguation data for labelalpha. Used for labelalphatemplate autoinc method
-$CONFIG->{state}{ladisambiguation} = {};
-
-# Record of which entries have inherited from other fields. Used for loop detection.
-$CONFIG->{state}{crossref} = [];
-$CONFIG->{state}{xdata} = [];
-
-# Record of which entries have inherited what from whom, with the fields inherited.
-# Used for generating inheritance trees
-$CONFIG->{state}{graph} = {};
-
-# For the uniquelist feature. Records the number of times a name list occurs in all entries
-$CONFIG->{state}{uniquelistcount} = {};
-
-# Boolean to say whether uniquename/uniquelist information has changed
-# Default is true so that uniquename/uniquelist processing starts
-$CONFIG->{state}{unulchanged} = 1;
-
-# uniquenamecount holds a hash of lastnames and lastname/initials
-$CONFIG->{state}{uniquenamecount} = {};
-# Same as uniquenamecount but for all names, regardless of visibility. Needed to track
-# uniquelist
-$CONFIG->{state}{uniquenamecount_all} = {};
-# Counter for tracking name/year combinations for extrayear
-$CONFIG->{state}{seen_nameyear} = {};
-# Counter for the actual extrayear value
-$CONFIG->{state}{seen_extrayear} = {};
-
-# Counter for tracking name/title combinations for extratitle
-$CONFIG->{state}{seen_nametitle} = {};
-# Counter for the actual extratitle value
-$CONFIG->{state}{seen_extratitle} = {};
-
-# Counter for tracking title/year combinations for extratitleyear
-$CONFIG->{state}{seen_titleyear} = {};
-# Counter for the actual extratitleyear value
-$CONFIG->{state}{seen_extratitleyear} = {};
-
-# Counter for the actual extraalpha value
-$CONFIG->{state}{seen_extraalpha} = {};
-$CONFIG->{state}{seenkeys} = {};
-
-# Track the order of keys as cited. Keys cited in the same \cite*{} get the same order
-# Used for sorting schemes which use \citeorder
-$CONFIG->{state}{keyorder} = {};
-
-# Location of the control file
-$CONFIG->{state}{control_file_location} = '';
-
-# Data files per section being used by biber
-$CONFIG->{state}{datafiles} = [];
-
-=head2 _init
-
-    Reset internal hashes to defaults.
-
-=cut
-
-sub _init {
-  $CONFIG->{options}{biblatex}{PER_ENTRY} = {};
-  $CONFIG->{state}{unulchanged} = 1;
-  $CONFIG->{state}{control_file_location} = '';
-  $CONFIG->{state}{seenwork} = {};
-  $CONFIG->{state}{crossrefkeys} = {};
-  $CONFIG->{state}{ladisambiguation} = {};
-  $CONFIG->{state}{uniquenamecount} = {};
-  $CONFIG->{state}{uniquenamecount_all} = {};
-  $CONFIG->{state}{uniquelistcount} = {};
-  $CONFIG->{state}{seen_nameyear} = {};
-  $CONFIG->{state}{seen_extrayear} = {};
-  $CONFIG->{state}{seen_nametitle} = {};
-  $CONFIG->{state}{seen_extratitle} = {};
-  $CONFIG->{state}{seen_titleyear} = {};
-  $CONFIG->{state}{seen_extratitleyear} = {};
-  $CONFIG->{state}{seen_extrayearalpha} = {};
-  $CONFIG->{state}{seenkeys} = {};
-  $CONFIG->{state}{datafiles} = [];
-  $CONFIG->{state}{crossref} = [];
-  $CONFIG->{state}{xdata} = [];
-  $CONFIG->{state}{set}{pc} = {};
-  $CONFIG->{state}{set}{cp} = {};
-
-  return;
-}
-
-=head2 _initopts
-
-    Initialise default options, optionally with config file as argument
-
-=cut
-
-sub _initopts {
-  shift; # class method so don't care about class name
-  my $opts = shift;
-  my $userconf;
-
-  # For testing, need to be able to force ignore of conf file in case user
-  # already has one which interferes with test settings.
-  unless (defined($opts->{noconf})) {
-    # if a config file was given as cmd-line arg, it overrides all other
-    # config file locations
-    unless ( defined($opts->{configfile}) and -f $opts->{configfile} ) {
-      $opts->{configfile} = config_file();
-    }
-
-    # Can't use logcroak here because logging isn't initialised yet
-    if (defined($opts->{configfile})) {
-      require XML::LibXML::Simple;
-
-      $userconf = XML::LibXML::Simple::XMLin($opts->{configfile},
-                                          'ForceContent' => 1,
-                                          'ForceArray' => [
-                                                           qr/\Aoption\z/,
-                                                           qr/\Amaps\z/,
-                                                           qr/\Amap\z/,
-                                                           qr/\Amap_step\z/,
-                                                           qr/\Aper_type\z/,
-                                                           qr/\Aper_datasource\z/,
-                                                          ],
-                                          'NsStrip' => 1,
-                                          'KeyAttr' => []) or
-           croak("Failed to read biber config file '" . $opts->{configfile} . "'\n $@");
-    }
-  }
-
-  # Set hard-coded biber option defaults
-  while (my ($k, $v) = each %$CONFIG_DEFAULT_BIBER) {
-    if (exists($v->{content})) { # simple option
-      Biber::Config->setoption($k, $v->{content});
-    }
-    # mildly complex options
-    elsif (lc($k) eq 'dot_include' or
-           lc($k) eq 'collate_options' or
-           lc($k) eq 'nosort' or
-           lc($k) eq 'noinit' ) {
-      Biber::Config->setoption($k, $v->{option});
-    }
-  }
-
-  # Set hard-coded biblatex option defaults
-  foreach (keys %CONFIG_DEFAULT_BIBLATEX) {
-    Biber::Config->setblxoption($_, $CONFIG_DEFAULT_BIBLATEX{$_});
-  }
-
-  # Set options from config file.
-  while (my ($k, $v) = each %$userconf) {
-    if (exists($v->{content})) { # simple option
-      Biber::Config->setconfigfileoption($k, $v->{content});
-    }
-    # mildly complex options - nosort/collate_options
-    elsif (lc($k) eq 'nosort' or
-           lc($k) eq 'noinit' ) {
-      Biber::Config->setconfigfileoption($k, $v->{option});
-    }
-    # rather complex options
-    elsif (lc($k) eq 'collate_options') {
-      my $collopts = Biber::Config->getoption('collate_options');
-      # Override defaults with any user settings
-      foreach my $co (@{$v->{option}}) {
-        $collopts->{$co->{name}} = $co->{value};
-      }
-      Biber::Config->setconfigfileoption($k, $collopts);
-    }
-    elsif (lc($k) eq 'sourcemap') {
-      my $sms;
-      foreach my $sm (@{$v->{maps}}) {
-        if ($sm->{driver_defaults}) {
-          carp("You can't set driver default sourcemaps via biber - use \\DeclareDefaultSourcemap in biblatex. Ignoring map.");
-        }
-        else {
-          push @$sms, $sm;
-        }
-      }
-      Biber::Config->setconfigfileoption($k, $sms);
-    }
-  }
-
-  # Command-line overrides everything else
-  foreach my $copt (keys %$opts) {
-    # This is a tricky option as we need to keep non-overriden defaults
-    # If we don't we can get errors when contructing the sorting call to eval() later
-    if (lc($copt) eq 'collate_options') {
-      my $collopts = Biber::Config->getoption('collate_options');
-      my $copt_h = eval "{ $opts->{$copt} }" or croak('Bad command-line collation options');
-      # Override defaults with any cmdline settings
-      foreach my $co (keys %$copt_h) {
-        $collopts->{$co} = $copt_h->{$co};
-      }
-      Biber::Config->setconfigfileoption('collate_options', $collopts);
-    }
-    else {
-      Biber::Config->setcmdlineoption($copt, $opts->{$copt});
-    }
-  }
-
-  # Set control file name. In a conditional as @ARGV might not be set in tests
-  if (my $bcf = $ARGV[0]) {         # ARGV is ok even in a module
-    $bcf .= '.bcf' unless $bcf =~ m/\.bcf$/;
-    Biber::Config->setoption('bcf', $bcf); # only referenced in biber program
-  }
-
-  # Set log file name
-  my $biberlog;
-  if (my $log = Biber::Config->getoption('logfile')) { # user specified logfile name
-    # Sanitise user-specified log name
-    $log =~ s/\.blg\z//xms;
-    $biberlog = $log . '.blg';
-  }
-  elsif (not @ARGV) { # default if no .bcf file specified - mainly in tests
-    Biber::Config->setoption('nolog', 1);
-  }
-  else {                        # set log to \jobname.blg
-    my $bcf = $ARGV[0];         # ARGV is ok even in a module
-    # Sanitise control file name
-    $bcf =~ s/\.bcf\z//xms;
-    $biberlog = $bcf . '.blg';
-  }
-
-  # prepend output directory for log, if specified
-  if (my $outdir = Biber::Config->getoption('output_directory')) {
-    $biberlog = File::Spec->catfile($outdir, $biberlog);
-  }
-
-  # Setting up Log::Log4perl
-  my $LOGLEVEL;
-  if (Biber::Config->getoption('trace')) {
-    $LOGLEVEL = 'TRACE'
-  }
-  elsif (Biber::Config->getoption('debug')) {
-    $LOGLEVEL = 'DEBUG'
-  }
-  elsif (Biber::Config->getoption('quiet') == 1) {
-    $LOGLEVEL = 'ERROR'
-  }
-  elsif (Biber::Config->getoption('quiet') > 1) {
-    $LOGLEVEL = 'FATAL'
-  }
-  else {
-    $LOGLEVEL = 'INFO'
-  }
-
-  my $LOGLEVEL_F;
-  my $LOG_MAIN;
-  if (Biber::Config->getoption('nolog')) {
-    $LOG_MAIN = 'Screen';
-    $LOGLEVEL_F = 'OFF'
-  }
-  else {
-    $LOG_MAIN = 'Logfile, Screen';
-    $LOGLEVEL_F = $LOGLEVEL
-  }
-
-  my $LOGLEVEL_S;
-  if (Biber::Config->getoption('onlylog')) {
-    $LOGLEVEL_S = 'OFF'
-  }
-  else {
-    # Max screen loglevel is INFO
-    if (Biber::Config->getoption('quiet') == 1) {
-      $LOGLEVEL_S = 'ERROR';
-    }
-    elsif (Biber::Config->getoption('quiet') > 1) {
-      $LOGLEVEL_S = 'FATAL'
-    }
-    else {
-      $LOGLEVEL_S = 'INFO';
-    }
-  }
-
-  # configuration "file" for Log::Log4perl
-  my $l4pconf = qq|
-    log4perl.category.main                             = $LOGLEVEL, $LOG_MAIN
-    log4perl.category.screen                           = $LOGLEVEL_S, Screen
-
-    log4perl.appender.Screen                           = Log::Log4perl::Appender::Screen
-    log4perl.appender.Screen.utf8                      = 1
-    log4perl.appender.Screen.Threshold                 = $LOGLEVEL_S
-    log4perl.appender.Screen.stderr                    = 0
-    log4perl.appender.Screen.layout                    = Log::Log4perl::Layout::SimpleLayout
-|;
-
-  # Only want a logfile appender if --nolog isn't set
-  if ($LOGLEVEL_F ne 'OFF') {
-    $l4pconf .= qq|
-    log4perl.category.logfile                          = $LOGLEVEL_F, Logfile
-    log4perl.appender.Logfile                          = Log::Log4perl::Appender::File
-    log4perl.appender.Logfile.utf8                     = 1
-    log4perl.appender.Logfile.Threshold                = $LOGLEVEL_F
-    log4perl.appender.Logfile.filename                 = $biberlog
-    log4perl.appender.Logfile.mode                     = clobber
-    log4perl.appender.Logfile.layout                   = Log::Log4perl::Layout::PatternLayout
-    log4perl.appender.Logfile.layout.ConversionPattern = [%r] %F{1}:%L> %p - %m%n
-|;
-  }
-
-  Log::Log4perl->init(\$l4pconf);
-
-  my $vn = $VERSION;
-  $vn .= ' (beta)' if $BETA_VERSION;
-
-  $logger->info("This is Biber $vn") unless Biber::Config->getoption('nolog');
-
-  $logger->info("Config file is '" . $opts->{configfile} . "'") if $opts->{configfile};
-  $logger->info("Logfile is '$biberlog'") unless Biber::Config->getoption('nolog');
-
-  if (Biber::Config->getoption('debug')) {
-    $screen->info("DEBUG mode: all messages are logged to '$biberlog'")
-  }
-
-  return;
-}
-
-=head2 config_file
-
-Returns the full path of the B<Biber> configuration file.
-If returns the first file found among:
-
-=over 4
-
-=item * C<biber.conf> in the current directory
-
-=item * C<$HOME/.biber.conf>
-
-=item * C<$ENV{XDG_CONFIG_HOME}/biber/biber.conf>
-
-=item * C<$HOME/Library/biber/biber.conf> (Mac OSX only)
-
-=item * C<$ENV{APPDATA}/biber.conf> (Windows only)
-
-=item * the output of C<kpsewhich biber.conf> (if available on the system).
-
-=back
-
-If no file is found, it returns C<undef>.
-
-=cut
-
-sub config_file {
-  my $biberconf;
-  if ( -f $BIBER_CONF_NAME ) {
-    $biberconf = abs_path($BIBER_CONF_NAME);
-  }
-  elsif ( -f File::Spec->catfile($ENV{HOME}, ".$BIBER_CONF_NAME" ) ) {
-    $biberconf = File::Spec->catfile($ENV{HOME}, ".$BIBER_CONF_NAME" );
-  }
-  elsif ( defined $ENV{XDG_CONFIG_HOME} and
-    -f File::Spec->catfile($ENV{XDG_CONFIG_HOME}, "biber", $BIBER_CONF_NAME) ) {
-    $biberconf = File::Spec->catfile($ENV{XDG_CONFIG_HOME}, "biber", $BIBER_CONF_NAME);
-  }
-  elsif ( $^O =~ /(?:Mac|darwin)/ and
-    -f File::Spec->catfile($ENV{HOME}, "Library", "biber", $BIBER_CONF_NAME) ) {
-    $biberconf = File::Spec->catfile($ENV{HOME}, "Library", "biber", $BIBER_CONF_NAME);
-  }
-  elsif ( $^O =~ /Win/ and
-    defined $ENV{APPDATA} and
-    -f File::Spec->catfile($ENV{APPDATA}, "biber", $BIBER_CONF_NAME) ) {
-    $biberconf = File::Spec->catfile($ENV{APPDATA}, "biber", $BIBER_CONF_NAME);
-  }
-  elsif ( can_run('kpsewhich') ) {
-    my $err;
-    run3  [ 'kpsewhich', $BIBER_CONF_NAME ], \undef, \$biberconf, \$err, { return_if_system_error => 1};
-    if ($? == -1) {
-      biber_error("Error running kpsewhich to look for config file: $err");
-    }
-
-    chomp $biberconf;
-    $biberconf =~ s/\cM\z//xms; # kpsewhich in cygwin sometimes returns ^M at the end
-    $biberconf = undef unless $biberconf; # sanitise just in case it's an empty string
-  }
-  else {
-    $biberconf = undef;
-  }
-
-  return $biberconf;
-}
-
-##############################
-# Biber options static methods
-##############################
-
-=head2 get_unul_done
-
-    Return a boolean saying whether uniquenename+uniquelist processing is finished
-
-=cut
-
-sub get_unul_done {
-  shift; # class method so don't care about class name
-  return $CONFIG->{state}{unulchanged} ? 0 : 1;
-}
-
-=head2 set_unul_changed
-
-    Set a boolean saying whether uniquename+uniquelist has changed
-
-=cut
-
-sub set_unul_changed {
-  shift; # class method so don't care about class name
-  my $val = shift;
-  $CONFIG->{state}{unulchanged} = $val;
-  return;
-}
-
-
-=head2 postprocess_biber_opts
-
-    Place to postprocess biber options when they have been
-    gathered from all the possible places that set them
-
-=cut
-
-sub postprocess_biber_opts {
-  shift; # class method so don't care about class name
-  # Turn sortcase, sortupper, sortfirstinits into booleans if they are not already
-  # They are not booleans on the command-line/config file so that they
-  # mirror biblatex option syntax for users
-
-  # sortfirstinits
-  if (exists($CONFIG->{options}{biber}{sortfirstinits})) {
-    if ($CONFIG->{options}{biber}{sortfirstinits} eq 'true') {
-      $CONFIG->{options}{biber}{sortfirstinits} = 1;
-    }
-    elsif ($CONFIG->{options}{biber}{sortfirstinits} eq 'false') {
-      $CONFIG->{options}{biber}{sortfirstinits} = 0;
-    }
-    unless ($CONFIG->{options}{biber}{sortfirstinits} eq '1' or
-            $CONFIG->{options}{biber}{sortfirstinits} eq '0') {
-      biber_error("Invalid value for option 'sortfirstinits'");
-    }
-  }
-
-  # sortcase
-  if (exists($CONFIG->{options}{biber}{sortcase})) {
-    if ($CONFIG->{options}{biber}{sortcase} eq 'true') {
-      $CONFIG->{options}{biber}{sortcase} = 1;
-    }
-    elsif ($CONFIG->{options}{biber}{sortcase} eq 'false') {
-      $CONFIG->{options}{biber}{sortcase} = 0;
-    }
-    unless ($CONFIG->{options}{biber}{sortcase} eq '1' or
-            $CONFIG->{options}{biber}{sortcase} eq '0') {
-      biber_error("Invalid value for option 'sortcase'");
-    }
-  }
-
-  # sortupper
-  if (exists($CONFIG->{options}{biber}{sortupper})) {
-    if ($CONFIG->{options}{biber}{sortupper} eq 'true') {
-      $CONFIG->{options}{biber}{sortupper} = 1;
-    }
-    elsif ($CONFIG->{options}{biber}{sortupper} eq 'false') {
-      $CONFIG->{options}{biber}{sortupper} = 0;
-    }
-    unless ($CONFIG->{options}{biber}{sortupper} eq '1' or
-            $CONFIG->{options}{biber}{sortupper} eq '0') {
-      biber_error("Invalid value for option 'sortupper'");
-    }
-  }
-}
-
-=head2 set_dm
-
-    Sets the data model information object
-
-=cut
-
-sub set_dm {
-  shift;
-  my $obj = shift;
-  $CONFIG->{dm} = $obj;
-  return;
-}
-
-=head2 get_dm
-
-    Gets the data model information object
-
-=cut
-
-sub get_dm {
-  shift;
-  return $CONFIG->{dm};
-}
-
-=head2 set_ctrlfile_path
-
-    Stores the path to the control file
-
-=cut
-
-sub set_ctrlfile_path {
-  shift;
-  $CONFIG->{control_file_location} = shift;
-  return;
-}
-
-=head2 get_ctrlfile_path
-
-    Retrieved the path to the control file
-
-=cut
-
-sub get_ctrlfile_path {
-  shift;
-  return $CONFIG->{control_file_location};
-}
-
-=head2 setoption
-
-    Store a Biber config option
-
-=cut
-
-sub setoption {
-  shift; # class method so don't care about class name
-  my ($opt, $val) = @_;
-  $CONFIG->{options}{biber}{$opt} = $val;
-  return;
-}
-
-=head2 getoption
-
-    Get a Biber option
-
-=cut
-
-sub getoption {
-  shift; # class method so don't care about class name
-  my $opt = shift;
-  return $CONFIG->{options}{biber}{$opt};
-}
-
-=head2 setcmdlineoption
-
-    Store a Biber command-line option
-
-=cut
-
-sub setcmdlineoption {
-  shift; # class method so don't care about class name
-  my ($opt, $val) = @_;
-  # Command line options are also options ...
-  $CONFIG->{options}{biber}{$opt} = $CONFIG->{cmdlineoptions}{$opt} = $val;
-  return;
-}
-
-=head2 setconfigfileoption
-
-    Store a Biber config-file option
-
-=cut
-
-sub setconfigfileoption {
-  shift; # class method so don't care about class name
-  my ($opt, $val) = @_;
-  # Config file options are also options ...
-  $CONFIG->{options}{biber}{$opt} = $CONFIG->{configfileoptions}{$opt} = $val;
-  return;
-}
-
-
-=head2 iscmdlineoption
-
-    Check if an option is explicitly set by user on the command
-    line
-
-=cut
-
-sub iscmdlineoption {
-  shift; # class method so don't care about class name
-  my $opt = shift;
-  return 1 if defined($CONFIG->{cmdlineoptions}{$opt});
-  return 0;
-}
-
-=head2 isconfigfileoption
-
-    Check if an option is explicitly set by user in their
-    config file
-
-=cut
-
-sub isconfigfileoption {
-  shift; # class method so don't care about class name
-  my $opt = shift;
-  return 1 if defined($CONFIG->{configfileoptions}{$opt});
-  return 0;
-}
-
-=head2 isexplicitoption
-
-    Check if an option is explicitly set by user on the command
-    line or in the config file
-
-=cut
-
-sub isexplicitoption {
-  my $self = shift;
-  my $opt = shift;
-  return 1 if ($self->iscmdlineoption($opt) || $self->isconfigfileoption($opt));
-  return 0;
-}
-
-
-#################################
-# BibLaTeX options static methods
-#################################
-
-
-=head2 setblxoption
-
-    Set a biblatex option on the appropriate scope
-
-=cut
-
-sub setblxoption {
-  shift; # class method so don't care about class name
-  my ($opt, $val, $scope, $scopeval) = @_;
-  if (not defined($scope)) { # global is the default
-    if ($CONFIG_SCOPE_BIBLATEX{$opt}->{GLOBAL}) {
-      $CONFIG->{options}{biblatex}{GLOBAL}{$opt} = $val;
-    }
-  }
-  else { # Per-type/entry options need to specify type/entry too
-    if ($CONFIG_SCOPE_BIBLATEX{$opt}->{$scope}) {
-      $CONFIG->{options}{biblatex}{$scope}{$scopeval}{$opt} = $val;
-    }
-  }
-  return;
-}
-
-=head2 getblxoption
-
-    Get a biblatex option from the global or per entry-type scope
-
-    getblxoption('option', ['entrytype'], ['citekey'])
-
-    Returns the value of option. In order of decreasing preference, returns:
-    1. Biblatex option defined for entry
-    2. Biblatex option defined for entry type
-    3. Biblatex option defined globally
-
-=cut
-
-sub getblxoption {
-  shift; # class method so don't care about class name
-  my ($opt, $entrytype, $citekey) = @_;
-  if ( defined($citekey) and
-       $CONFIG_SCOPE_BIBLATEX{$opt}->{PER_ENTRY} and
-       defined $CONFIG->{options}{biblatex}{PER_ENTRY}{$citekey} and
-       defined $CONFIG->{options}{biblatex}{PER_ENTRY}{$citekey}{$opt}) {
-    return $CONFIG->{options}{biblatex}{PER_ENTRY}{$citekey}{$opt};
-  }
-  elsif (defined($entrytype) and
-         $CONFIG_SCOPE_BIBLATEX{$opt}->{PER_TYPE} and
-         defined $CONFIG->{options}{biblatex}{PER_TYPE}{lc($entrytype)} and
-         defined $CONFIG->{options}{biblatex}{PER_TYPE}{lc($entrytype)}{$opt}) {
-    return $CONFIG->{options}{biblatex}{PER_TYPE}{lc($entrytype)}{$opt};
-  }
-  elsif ($CONFIG_SCOPE_BIBLATEX{$opt}->{GLOBAL}) {
-    return $CONFIG->{options}{biblatex}{GLOBAL}{$opt};
-  }
-}
-
-
-
-##############################
-# Inheritance state methods
-##############################
-
-=head2 set_graph
-
-    Record who inherited what fields from whom
-    Can be used for crossrefs and xdata. This records the actual fields
-    inherited from another entry, for tree generation.
-
-=cut
-
-sub set_graph {
-  shift; # class method so don't care about class name
-  my $type = shift;
-  given ($type) {
-    when ('set') {
-      my ($source_key, $target_key) = @_;
-      $CONFIG->{state}{graph}{$type}{settomem}{$source_key}{$target_key} = 1;
-      $CONFIG->{state}{graph}{$type}{memtoset}{$target_key} = $source_key;
-    }
-    when ('xref') {
-      my ($source_key, $target_key) = @_;
-      $CONFIG->{state}{graph}{$type}{$source_key} = $target_key;
-    }
-    when ('related') {
-      my ($clone_key, $related_key, $target_key) = @_;
-      $CONFIG->{state}{graph}{$type}{reltoclone}{$related_key}{$clone_key} = 1;
-      $CONFIG->{state}{graph}{$type}{clonetotarget}{$clone_key}{$target_key} = 1;
-    }
-    default {
-      my ($source_key, $target_key, $source_field, $target_field) = @_;
-      $CONFIG->{state}{graph}{$type}{$source_key}{$source_field}{$target_key} = $target_field;
-    }
-  }
-  return;
-}
-
-=head2 get_graph
-
-    Return an inheritance graph data structure for an inheritance type
-
-=cut
-
-sub get_graph {
-  shift; # class method so don't care about class name
-  my $type = shift;
-  return $CONFIG->{state}{graph}{$type};
-}
-
-=head2 set_set_pc
-
-  Record a parent->child set relationship
-
-=cut
-
-sub set_set_pc {
-  shift; # class method so don't care about class name
-  my ($parent, $child) = @_;
-  $CONFIG->{state}{set}{pc}{$parent}{$child} = 1;
-  return;
-}
-
-=head2 set_set_cp
-
-  Record a child->parent set relationship
-
-=cut
-
-sub set_set_cp {
-  shift; # class method so don't care about class name
-  my ($child, $parent) = @_;
-  $CONFIG->{state}{set}{cp}{$child}{$parent} = 1;
-  return;
-}
-
-=head2 get_set_pc
-
-  Return a boolean saying if there is a parent->child set relationship
-
-=cut
-
-sub get_set_pc {
-  shift; # class method so don't care about class name
-  my ($parent, $child) = @_;
-  return exists($CONFIG->{state}{set}{pc}{$parent}{$child}) ? 1 : 0;
-}
-
-=head2 get_set_cp
-
-  Return a boolean saying if there is a child->parent set relationship
-
-=cut
-
-sub get_set_cp {
-  shift; # class method so don't care about class name
-  my ($child, $parent) = @_;
-  return exists($CONFIG->{state}{set}{cp}{$child}{$parent}) ? 1 : 0;
-}
-
-=head2 get_set_children
-
-  Return a list of children for a parent set
-
-=cut
-
-sub get_set_children {
-  shift; # class method so don't care about class name
-  my $parent = shift;
-  if (exists($CONFIG->{state}{set}{pc}{$parent})) {
-    return (keys %{$CONFIG->{state}{set}{pc}{$parent}});
-  }
-  else {
-    return ();
-  }
-}
-
-=head2 get_set_parents
-
-  Return a list of parents for a child of a set
-
-=cut
-
-sub get_set_parents {
-  shift; # class method so don't care about class name
-  my $child = shift;
-  if (exists($CONFIG->{state}{set}{cp}{$child})) {
-    return (keys %{$CONFIG->{state}{set}{cp}{$child}});
-  }
-  else {
-    return ();
-  }
-}
-
-
-=head2 set_inheritance
-
-    Record that $target inherited information from $source
-    Can be used for crossrefs and xdata. This just records that an entry
-    inherited from another entry, for loop detection.
-
-=cut
-
-sub set_inheritance {
-  shift; # class method so don't care about class name
-  my ($type, $source, $target) = @_;
-  push @{$CONFIG->{state}{$type}}, {s => $source, t => $target};
-  return;
-}
-
-
-=head2 get_inheritance
-
-    Check if $target directly inherited information from $source
-    Can be used for crossrefs and xdata
-
-=cut
-
-sub get_inheritance {
-  shift; # class method so don't care about class name
-  my ($type, $source, $target) = @_;
-  return first {$_->{s} eq $source and $_->{t} eq $target} @{$CONFIG->{state}{$type}};
-}
-
-=head2 is_inheritance_path
-
-  Checks for an inheritance path from entry $e1 to $e2
-  Can be used for crossrefs and xdata
-
-[
-             {s => 'A',
-              t => 'B'},
-             {s => 'A',
-              t => 'E'},
-             {s => 'B',
-              t => 'C'},
-             {s => 'C',
-              t => 'D'}
-];
-
-=cut
-
-sub is_inheritance_path {
-  my ($self, $type, $e1, $e2) = @_;
-  foreach my $dps (grep {$_->{s} eq $e1} @{$CONFIG->{state}{$type}}) {
-    return 1 if $dps->{t} eq $e2;
-    return 1 if is_inheritance_path($self, $type, $dps->{t}, $e2);
-  }
-  return 0;
-}
-
-
-=head1 labelalpha disambiguation
-
-=head2 incr_la_disambiguation
-
-    Increment a counter to say we have seen this labelalpha
-
-=cut
-
-sub incr_la_disambiguation {
-  shift; # class method so don't care about class name
-  my $la = shift;
-  $CONFIG->{state}{ladisambiguation}{$la}++;
-  return;
-}
-
-
-=head2 get_la_disambiguation
-
-    Get the disambiguation counter for this labelalpha
-
-=cut
-
-sub get_la_disambiguation {
-  shift; # class method so don't care about class name
-  my $la = shift;
-  return $CONFIG->{state}{ladisambiguation}{$la};
-}
-
-=head1 keyorder
-
-=head2 set_keyorder
-
-  Set some key order information
-
-=cut
-
-sub set_keyorder {
-  shift; # class method so don't care about class name
-  my ($section, $key, $keyorder) = @_;
-  $CONFIG->{state}{keyorder}{$section}{$key} = $keyorder;
-  return;
-}
-
-=head2 get_keyorder
-
-  Get some key order information
-
-=cut
-
-sub get_keyorder {
-  shift; # class method so don't care about class name
-  my ($section, $key) = @_;
-  return $CONFIG->{state}{keyorder}{$section}{$key};
-}
-
-
-=head1 seenkey
-
-=head2 get_seenkey
-
-    Get the count of a key
-
-=cut
-
-sub get_seenkey {
-  shift; # class method so don't care about class name
-  my $key = shift;
-  my $section = shift; # If passed, return count for just this section
-  if (defined($section)) {
-    return $CONFIG->{state}{seenkeys}{$section}{$key};
-  }
-  else {
-    my $count;
-    foreach my $section (keys %{$CONFIG->{state}{seenkeys}}) {
-      $count += $CONFIG->{state}{seenkeys}{$section}{$key};
-    }
-    return $count;
-  }
-}
-
-
-=head2 incr_seenkey
-
-    Increment the seen count of a key
-
-=cut
-
-sub incr_seenkey {
-  shift; # class method so don't care about class name
-  my $key = shift;
-  my $section = shift;
-  $CONFIG->{state}{seenkeys}{$section}{$key}++;
-  return;
-}
-
-=head2 get_seenwork
-
-    Get the count of occurences of a labelname or labeltitle
-
-=cut
-
-sub get_seenwork {
-  shift; # class method so don't care about class name
-  my $identifier = shift;
-  return $CONFIG->{state}{seenwork}{$identifier};
-}
-
-=head2 incr_seenwork
-
-    Increment the count of occurences of a labelname or labeltitle
-
-=cut
-
-sub incr_seenwork {
-  shift; # class method so don't care about class name
-  my $identifier = shift;
-  $CONFIG->{state}{seenwork}{$identifier}++;
-  return;
-}
-
-
-
-=head2 reset_seen_extra
-
-    Reset the counters for extra*
-
-=cut
-
-sub reset_seen_extra {
-  shift; # class method so don't care about class name
-  my $ay = shift;
-  $CONFIG->{state}{seen_extrayear} = {};
-  $CONFIG->{state}{seen_extratitle} = {};
-  $CONFIG->{state}{seen_extratitleyear} = {};
-  $CONFIG->{state}{seen_extraalpha} = {};
-  return;
-}
-
-
-=head2 incr_seen_extrayear
-
-    Increment and return the counter for extrayear
-
-=cut
-
-sub incr_seen_extrayear {
-  shift; # class method so don't care about class name
-  my $ey = shift;
-  return ++$CONFIG->{state}{seen_extrayear}{$ey};
-}
-
-=head2 incr_seen_extratitle
-
-    Increment and return the counter for extratitle
-
-=cut
-
-sub incr_seen_extratitle {
-  shift; # class method so don't care about class name
-  my $et = shift;
-  return ++$CONFIG->{state}{seen_extratitle}{$et};
-}
-
-=head2 incr_seen_extratitleyear
-
-    Increment and return the counter for extratitleyear
-
-=cut
-
-sub incr_seen_extratitleyear {
-  shift; # class method so don't care about class name
-  my $ety = shift;
-  return ++$CONFIG->{state}{seen_extratitleyear}{$ety};
-}
-
-
-=head2 incr_seen_extraalpha
-
-    Increment and return the counter for extraalpha
-
-=cut
-
-sub incr_seen_extraalpha {
-  shift; # class method so don't care about class name
-  my $ea = shift;
-  return ++$CONFIG->{state}{seen_extraalpha}{$ea};
-}
-
-
-=head2 get_seen_nameyear
-
-    Get the count of an labelname/labelyear combination for tracking
-    extrayear. It uses labelyear plus name as we need to disambiguate
-    entries with different labelyear (like differentiating 1984--1986 from
-    just 1984)
-
-=cut
-
-sub get_seen_nameyear {
-  shift; # class method so don't care about class name
-  my $ny = shift;
-  return $CONFIG->{state}{seen_nameyear}{$ny};
-}
-
-=head2 incr_seen_nameyear
-
-    Increment the count of an labelname/labelyear combination for extrayear
-
-    We pass in the name and year strings seperately as we have to
-    be careful and only increment this counter beyond 1 if there is
-    a name component. Otherwise, extrayear gets defined for all
-    entries with no name but the same year etc.
-
-=cut
-
-sub incr_seen_nameyear {
-  shift; # class method so don't care about class name
-  my ($ns, $ys) = @_;
-  my $tmp = "$ns,$ys";
-  # We can always increment this to 1
-  unless ($CONFIG->{state}{seen_nameyear}{$tmp}) {
-    $CONFIG->{state}{seen_nameyear}{$tmp}++;
-  }
-  # But beyond that only if we have a labelname in the entry since
-  # this counter is used to create extrayear which doesn't mean anything for
-  # entries with no name
-  # We allow empty year so that we generate extrayear for the same name with no year
-  # so we can do things like "n.d.-a", "n.d.-b" etc.
-  else {
-    if ($ns) {
-      $CONFIG->{state}{seen_nameyear}{$tmp}++;
-    }
-  }
-  return;
-}
-
-
-=head2 get_seen_nametitle
-
-    Get the count of an labelname/labeltitle combination for tracking
-    extratitle.
-
-=cut
-
-sub get_seen_nametitle {
-  shift; # class method so don't care about class name
-  my $nt = shift;
-  return $CONFIG->{state}{seen_nametitle}{$nt};
-}
-
-=head2 incr_seen_nametitle
-
-    Increment the count of an labelname/labeltitle combination for extratitle
-
-    We pass in the name and year strings seperately as we have to
-    be careful and only increment this counter beyond 1 if there is
-    a title component. Otherwise, extratitle gets defined for all
-    entries with no title.
-
-=cut
-
-sub incr_seen_nametitle {
-  shift; # class method so don't care about class name
-  my ($ns, $ts) = @_;
-  my $tmp = "$ns,$ts";
-  # We can always increment this to 1
-  unless ($CONFIG->{state}{seen_nametitle}{$tmp}) {
-    $CONFIG->{state}{seen_nametitle}{$tmp}++;
-  }
-  # But beyond that only if we have a labeltitle in the entry since
-  # this counter is used to create extratitle which doesn't mean anything for
-  # entries with no title
-  else {
-    if ($ts) {
-      $CONFIG->{state}{seen_nametitle}{$tmp}++;
-    }
-  }
-  return;
-}
-
-
-=head2 get_seen_titleyear
-
-    Get the count of an labeltitle/labelyear combination for tracking
-    extratitleyear
-
-=cut
-
-sub get_seen_titleyear {
-  shift; # class method so don't care about class name
-  my $ty = shift;
-  return $CONFIG->{state}{seen_titleyear}{$ty};
-}
-
-=head2 incr_seen_titleyear
-
-    Increment the count of an labeltitle/labelyear combination for extratitleyear
-
-    We pass in the title and year strings seperately as we have to
-    be careful and only increment this counter beyond 1 if there is
-    a title component. Otherwise, extratitleyear gets defined for all
-    entries with no title.
-
-=cut
-
-sub incr_seen_titleyear {
-  shift; # class method so don't care about class name
-  my ($ts, $ys) = @_;
-  my $tmp = "$ts,$ys";
-  # We can always increment this to 1
-  unless ($CONFIG->{state}{seen_titleyear}{$tmp}) {
-    $CONFIG->{state}{seen_titleyear}{$tmp}++;
-  }
-  # But beyond that only if we have a labeltitle in the entry since
-  # this counter is used to create extratitleyear which doesn't mean anything for
-  # entries with no title
-  else {
-    if ($ts) {
-      $CONFIG->{state}{seen_titleyear}{$tmp}++;
-    }
-  }
-  return;
-}
-
-
-
-=head1 uniquelistcount
-
-=head2 get_uniquelistcount
-
-    Get the number of uniquelist entries for a (possibly partial) list
-
-=cut
-
-sub get_uniquelistcount {
-  shift; # class method so don't care about class name
-  my $namelist = shift;
-  return $CONFIG->{state}{uniquelistcount}{global}{join("\x{10FFFD}", @$namelist)};
-}
-
-=head2 add_uniquelistcount
-
-    Incremenent the count for a list part to the data for a name
-
-=cut
-
-sub add_uniquelistcount {
-  shift; # class method so don't care about class name
-  my $namelist = shift;
-  $CONFIG->{state}{uniquelistcount}{global}{join("\x{10FFFD}", @$namelist)}++;
-  return;
-}
-
-=head2 add_uniquelistcount_final
-
-    Incremenent the count for a complete list to the data for a name
-
-=cut
-
-sub add_uniquelistcount_final {
-  shift; # class method so don't care about class name
-  my $namelist = shift;
-  $CONFIG->{state}{uniquelistcount}{global}{final}{join("\x{10FFFD}", @$namelist)}++;
-  return;
-}
-
-
-=head2 add_uniquelistcount_minyear
-
-    Incremenent the count for a list and year to the data for a name
-    Used to track uniquelist = minyear
-
-=cut
-
-sub add_uniquelistcount_minyear {
-  shift; # class method so don't care about class name
-  my ($minyearnamelist, $year, $namelist) = @_;
-  # Allow year a default in case labelname is undef
-  $CONFIG->{state}{uniquelistcount}{minyear}{join("\x{10FFFD}", @$minyearnamelist)}{$year // '0'}{join("\x{10FFFD}", @$namelist)}++;
-  return;
-}
-
-=head2 get_uniquelistcount_minyear
-
-    Get the count for a list and year to the data for a name
-    Used to track uniquelist = minyear
-
-=cut
-
-sub get_uniquelistcount_minyear {
-  shift; # class method so don't care about class name
-  my ($minyearnamelist, $year) = @_;
-  return scalar keys %{$CONFIG->{state}{uniquelistcount}{minyear}{join("\x{10FFFD}", @$minyearnamelist)}{$year}};
-}
-
-
-
-=head2 get_uniquelistcount_final
-
-    Get the number of uniquelist entries for a full list
-
-=cut
-
-sub get_uniquelistcount_final {
-  shift; # class method so don't care about class name
-  my $namelist = shift;
-  my $c = $CONFIG->{state}{uniquelistcount}{global}{final}{join("\x{10FFFD}", @$namelist)};
-  return $c // 0;
-}
-
-
-=head2 reset_uniquelistcount
-
-    Reset the count for list parts and complete lists
-
-=cut
-
-sub reset_uniquelistcount {
-  shift; # class method so don't care about class name
-  $CONFIG->{state}{uniquelistcount} = {};
-  return;
-}
-
-=head2 list_differs_nth
-
-    Returns true if some other list differs at passed nth place
-    and is at least as long
-
-    list_differs_nth([a, b, c, d, e], 3) = 1
-
-    if there is another list like any of these:
-
-    [a, b, d, e, f]
-    [a, b, e, z, z, y]
-
-=cut
-
-sub list_differs_nth {
-  shift; # class method so don't care about class name
-  my ($list, $n) = @_;
-  my @list_one = @$list;
-  # Loop over all final lists, looking for ones which match:
-  # * up to n - 1
-  # * differ at $n
-  # * are at least as long
-  foreach my $l_s (keys %{$CONFIG->{state}{uniquelistcount}{global}{final}}) {
-    my @l = split("\x{10FFFD}", $l_s);
-    # If list is shorter than the list we are checking, it's irrelevant
-    next unless $#l >= $#$list;
-    # If list matches at $n, it's irrelevant;
-    next if ($list_one[$n-1] eq $l[$n-1]);
-    # If list doesn't match up to $n - 1, it's irrelevant
-    next unless Compare([@list_one[0 .. $n-2]], [@l[0 .. $n-2]]);
-    $logger->trace("list_differs_nth() returning true: " . join(',', @list_one) . " vs " . join(',', @l));
-    return 1;
-  }
-  return 0;
-}
-
-
-
-=head2 list_differs_last
-
-    Returns true if some list differs from passed list in its last place
-
-    list_differs_last([a, b, c]) = 1
-
-    if there is another list like any of these:
-
-    [a, b, d]
-    [a, b, d, e]
-
-=cut
-
-sub list_differs_last {
-  shift; # class method so don't care about class name
-  my $list = shift;
-  my @list_one = @$list;
-  my $list_last = pop @list_one;
-
-  # Loop over all final lists, looking for ones which match up to
-  # length of list to check minus 1 but which differ in the last place of the
-  # list to check.
-  foreach my $l_s (keys %{$CONFIG->{state}{uniquelistcount}{global}{final}}) {
-    my @l = split("\x{10FFFD}", $l_s);
-    # If list is shorter than the list we are checking, it's irrelevant
-    next unless $#l >= $#$list;
-    # get the list elements up to length of the list we are checking
-    my @ln = @l[0 .. $#$list];
-    # pop off the last element which is the potential point of difference
-    my $ln_last = pop @ln;
-    if (Compare(\@list_one, \@ln) and ($list_last ne $ln_last)) {
-      $logger->trace("list_differs_last() returning true: (" . join(',', @list_one) . " vs " . join(',', @ln) . " -> $list_last vs $ln_last)");
-      return 1;
-    }
-  }
-  return 0;
-}
-
-=head2 list_differs_superset
-
-    Returns true if some list differs from passed list by being
-    identical to the list up to the end of the list but also
-    by having extra elements after this
-
-    list_differs_superset([a, b, c]) = 1
-
-    if there is another list like any of these:
-
-    [a, b, c, d]
-    [a, b, c, d, e]
-
-=cut
-
-sub list_differs_superset {
-  shift; # class method so don't care about class name
-  my $list = shift;
-  # Loop over all final lists, looking for ones which match up to
-  # length of list to check but which differ after this length
-  foreach my $l_s (keys %{$CONFIG->{state}{uniquelistcount}{global}{final}}) {
-    my @l = split("\x{10FFFD}", $l_s);
-    # If list is not longer than the list we are checking, it's irrelevant
-    next unless $#l > $#$list;
-    # get the list elements up to length of the list we are checking
-    my @ln = @l[0 .. $#$list];
-    if (Compare($list, \@ln)) {
-      $logger->trace("list_differs_superset() returning true: (" . join(',', @$list) . " vs " . join(',', @l) . ")");
-      return 1;
-    }
-  }
-  return 0;
-}
-
-
-=head1 uniquenamecount
-
-=head2 get_numofuniquenames
-
-    Get the number of uniquenames entries for a visible name
-
-=cut
-
-sub get_numofuniquenames {
-  shift; # class method so don't care about class name
-  my ($name, $namecontext, $key) = @_;
-  $key = '' unless $key; # default for the tracing so we don't get an undef string warning
-  my $return = scalar keys %{$CONFIG->{state}{uniquenamecount}{$name}{$namecontext}};
-  $logger->trace("get_numofuniquenames() returning $return for NAME='$name' and NAMECONTEXT='$namecontext'");
-  return $return;
-}
-
-=head2 get_numofuniquenames_all
-
-    Get the number of uniquenames entries for a name
-
-=cut
-
-sub get_numofuniquenames_all {
-  shift; # class method so don't care about class name
-  my ($name, $namecontext, $key) = @_;
-  $key = '' unless $key; # default for the tracing so we don't get an undef string warning
-  my $return = scalar keys %{$CONFIG->{state}{uniquenamecount_all}{$name}{$namecontext}};
-  $logger->trace("get_numofuniquenames_all() returning $return for NAME='$name' and NAMECONTEXT='$namecontext'");
-  return $return;
-}
-
-
-=head2 add_uniquenamecount
-
-    Add a name to the list of name contexts which have the name in it
-    (only called for visible names)
-
-=cut
-
-sub add_uniquenamecount {
-  shift; # class method so don't care about class name
-  my ($name, $namecontext, $key) = @_;
-  $CONFIG->{state}{uniquenamecount}{$name}{$namecontext}{$key}++;
-  return;
-}
-
-=head2 add_uniquenamecount_all
-
-    Add a name to the list of name contexts which have the name in it
-    (called for all names)
-
-=cut
-
-sub add_uniquenamecount_all {
-  shift; # class method so don't care about class name
-  my ($name, $namecontext, $key) = @_;
-  $CONFIG->{state}{uniquenamecount_all}{$name}{$namecontext}{$key}++;
-  return;
-}
-
-=head2 reset_uniquenamecount
-
-    Reset the list of names which have the name part in it
-
-=cut
-
-sub reset_uniquenamecount {
-  shift; # class method so don't care about class name
-  $CONFIG->{state}{uniquenamecount} = {};
-  $CONFIG->{state}{uniquenamecount_all} = {};
-  return;
-}
-
-=head2 _get_uniquename
-
-    Get the list of name contexts which contain a name
-    Mainly for use in tests
-
-=cut
-
-sub _get_uniquename {
-  shift; # class method so don't care about class name
-  my ($name, $namecontext) = @_;
-  my @list = sort keys %{$CONFIG->{state}{uniquenamecount}{$name}{$namecontext}};
-  return \@list;
-}
-
-=head1 crossrefkeys
-
-=head2 get_crossrefkeys
-
-    Return ref to array of keys which are crossref targets
-
-=cut
-
-sub get_crossrefkeys {
-  shift; # class method so don't care about class name
-  return [ keys %{$CONFIG->{state}{crossrefkeys}} ];
-}
-
-=head2 get_crossrefkey
-
-    Return an integer representing the number of times a
-    crossref target key has been ref'ed
-
-=cut
-
-sub get_crossrefkey {
-  shift; # class method so don't care about class name
-  my $k = shift;
-  return $CONFIG->{state}{crossrefkeys}{$k};
-}
-
-=head2 del_crossrefkey
-
-    Remove a crossref target key from the crossrefkeys state
-
-=cut
-
-sub del_crossrefkey {
-  shift; # class method so don't care about class name
-  my $k = shift;
-  if (exists($CONFIG->{state}{crossrefkeys}{$k})) {
-    delete $CONFIG->{state}{crossrefkeys}{$k};
-  }
-  return;
-}
-
-=head2 incr_crossrefkey
-
-    Increment the crossreferences count for a target crossref key
-
-=cut
-
-sub incr_crossrefkey {
-  shift; # class method so don't care about class name
-  my $k = shift;
-  $CONFIG->{state}{crossrefkeys}{$k}++;
-  return;
-}
-
-
-############################
-# Displaymode static methods
-############################
-
-=head2 set_displaymode
-
-    Set the display mode for a field.
-    setdisplaymode(['entrytype'], ['field'], ['citekey'], $value)
-
-    This sets the desired displaymode to use for some data in the bib.
-    Of course, this is entirey seperate semantically from the
-    displaymodes *defined* in the bib which just tell you what to return
-    for a particular displaymode request for some data.
-
-=cut
-
-sub set_displaymode {
-  shift; # class method so don't care about class name
-  my ($val, $entrytype, $fieldtype, $citekey) = @_;
-  if ($citekey) {
-    if ($fieldtype) {
-      $CONFIG->{displaymodes}{PER_FIELD}{$citekey}{$fieldtype} = $val;
-    }
-    else {
-      $CONFIG->{displaymodes}{PER_ENTRY}{$citekey} = $val;
-    }
-  }
-  elsif ($fieldtype) {
-    $CONFIG->{displaymodes}{PER_FIELDTYPE}{$fieldtype} = $val;
-  }
-  elsif ($entrytype) {
-    $CONFIG->{displaymodes}{PER_ENTRYTYPE}{$entrytype} = $val;
-  }
-  else {
-    $CONFIG->{displaymodes}{GLOBAL} = $val ;
-  }
-}
-
-=head2 get_displaymode
-
-    Get the display mode for a field.
-    getdisplaymode(['entrytype'], ['field'], ['citekey'])
-
-    Returns the displaymode. In order of decreasing preference, returns:
-    1. Mode defined for a specific field in a specific citekey
-    2. Mode defined for a citekey
-    3. Mode defined for a fieldtype (any citekey)
-    4. Mode defined for an entrytype (any citekey)
-    5. Mode defined globally (any citekey)
-
-=cut
-
-sub get_displaymode {
-  shift; # class method so don't care about class name
-  my ($entrytype, $fieldtype, $citekey) = @_;
-  my $dm;
-  if ($citekey) {
-    if ($fieldtype and
-      defined($CONFIG->{displaymodes}{PER_FIELD}) and
-      defined($CONFIG->{displaymodes}{PER_FIELD}{$citekey}) and
-      defined($CONFIG->{displaymodes}{PER_FIELD}{$citekey}{$fieldtype})) {
-      $dm = $CONFIG->{displaymodes}{PER_FIELD}{$citekey}{$fieldtype};
-    }
-    elsif (defined($CONFIG->{displaymodes}{PER_ENTRY}) and
-      defined($CONFIG->{displaymodes}{PER_ENTRY}{$citekey})) {
-      $dm = $CONFIG->{displaymodes}{PER_ENTRY}{$citekey};
-    }
-  }
-  elsif ($fieldtype and
-    defined($CONFIG->{displaymodes}{PER_FIELDTYPE}) and
-    defined($CONFIG->{displaymodes}{PER_FIELDTYPE}{$fieldtype})) {
-    $dm = $CONFIG->{displaymodes}{PER_FIELDTYPE}{$fieldtype};
-  }
-  elsif ($entrytype and
-    defined($CONFIG->{displaymodes}{PER_ENTRYTYPE}) and
-    defined($CONFIG->{displaymodes}{PER_ENTRYTYPE}{$entrytype})) {
-    $dm = $CONFIG->{displaymodes}{PER_ENTRYTYPE}{$entrytype};
-  }
-  $dm = $CONFIG->{displaymodes}{'*'} unless $dm; # Global if nothing else;
-  return $dm;
-}
-
-=head2 dump
-
-    Dump config information (for debugging)
-
-=cut
-
-sub dump {
-  shift; # class method so don't care about class name
-  dd($CONFIG);
-}
-
-1;
-
-__END__
-
-=head1 AUTHORS
-
-François Charette, C<< <firmicus at ankabut.net> >>
-Philip Kime C<< <philip at kime.org.uk> >>
-
-=head1 BUGS
-
-Please report any bugs or feature requests on our sourceforge tracker at
-L<https://sourceforge.net/tracker2/?func=browse&group_id=228270>.
-
-=head1 COPYRIGHT & LICENSE
-
-Copyright 2009-2012 François Charette and Philip Kime, all rights reserved.
-
-This module is free software.  You can redistribute it and/or
-modify it under the terms of the Artistic License 2.0.
-
-This program is distributed in the hope that it will be useful,
-but without any warranty; without even the implied warranty of
-merchantability or fitness for a particular purpose.
-
-=cut+package Biber::Config;
+use 5.014000;
+
+use Biber::Constants;
+use IPC::Cmd qw( can_run );
+use IPC::Run3; # This works with PAR::Packer and Windows. IPC::Run doesn't
+use Cwd qw( abs_path );
+use Data::Compare;
+use Data::Dump;
+use Carp;
+use List::AllUtils qw(first);
+use Log::Log4perl qw( :no_extra_logdie_message ); # To keep PAR::Packer happy, explicitly load these
+use Log::Log4perl::Appender::Screen;
+use Log::Log4perl::Appender::File;
+use Log::Log4perl::Layout::SimpleLayout;
+use Log::Log4perl::Layout::PatternLayout;
+
+our $VERSION = '1.4';
+our $BETA_VERSION = 1; # Is this a beta version?
+
+our $logger  = Log::Log4perl::get_logger('main');
+our $screen  = Log::Log4perl::get_logger('screen');
+our $logfile = Log::Log4perl::get_logger('logfile');
+
+=encoding utf-8
+
+
+=head1 NAME
+
+Biber::Config - Configuration items which need to be saved across the
+                lifetime of a Biber object
+
+  This class contains a static object and static methods to access
+  configuration and state data. There are several classes of data in here
+  which have separate accessors:
+
+  * Biber options
+  * Biblatex options
+  * State information used by Biber as it processes entries
+  * displaymode date
+
+=cut
+
+
+# Static (class) data
+our $CONFIG;
+$CONFIG->{state}{crossrefkeys} = {};
+$CONFIG->{state}{seenwork} = {};
+
+# Set tracking, parent->child and child->parent
+$CONFIG->{state}{set}{pc} = {};
+$CONFIG->{state}{set}{cp} = {};
+
+# Citekeys which refer to the same entry
+$CONFIG->{state}{citkey_aliases} = {};
+
+# Disambiguation data for labelalpha. Used for labelalphatemplate autoinc method
+$CONFIG->{state}{ladisambiguation} = {};
+
+# Record of which entries have inherited from other fields. Used for loop detection.
+$CONFIG->{state}{crossref} = [];
+$CONFIG->{state}{xdata} = [];
+
+# Record of which entries have inherited what from whom, with the fields inherited.
+# Used for generating inheritance trees
+$CONFIG->{state}{graph} = {};
+
+# For the uniquelist feature. Records the number of times a name list occurs in all entries
+$CONFIG->{state}{uniquelistcount} = {};
+
+# Boolean to say whether uniquename/uniquelist information has changed
+# Default is true so that uniquename/uniquelist processing starts
+$CONFIG->{state}{unulchanged} = 1;
+
+# uniquenamecount holds a hash of lastnames and lastname/initials
+$CONFIG->{state}{uniquenamecount} = {};
+# Same as uniquenamecount but for all names, regardless of visibility. Needed to track
+# uniquelist
+$CONFIG->{state}{uniquenamecount_all} = {};
+# Counter for tracking name/year combinations for extrayear
+$CONFIG->{state}{seen_nameyear} = {};
+# Counter for the actual extrayear value
+$CONFIG->{state}{seen_extrayear} = {};
+
+# Counter for tracking name/title combinations for extratitle
+$CONFIG->{state}{seen_nametitle} = {};
+# Counter for the actual extratitle value
+$CONFIG->{state}{seen_extratitle} = {};
+
+# Counter for tracking title/year combinations for extratitleyear
+$CONFIG->{state}{seen_titleyear} = {};
+# Counter for the actual extratitleyear value
+$CONFIG->{state}{seen_extratitleyear} = {};
+
+# Counter for the actual extraalpha value
+$CONFIG->{state}{seen_extraalpha} = {};
+$CONFIG->{state}{seenkeys} = {};
+
+# Track the order of keys as cited. Keys cited in the same \cite*{} get the same order
+# Used for sorting schemes which use \citeorder
+$CONFIG->{state}{keyorder} = {};
+
+# Location of the control file
+$CONFIG->{state}{control_file_location} = '';
+
+# Data files per section being used by biber
+$CONFIG->{state}{datafiles} = [];
+
+=head2 _init
+
+    Reset internal hashes to defaults.
+
+=cut
+
+sub _init {
+  $CONFIG->{options}{biblatex}{PER_ENTRY} = {};
+  $CONFIG->{state}{unulchanged} = 1;
+  $CONFIG->{state}{control_file_location} = '';
+  $CONFIG->{state}{seenwork} = {};
+  $CONFIG->{state}{crossrefkeys} = {};
+  $CONFIG->{state}{ladisambiguation} = {};
+  $CONFIG->{state}{uniquenamecount} = {};
+  $CONFIG->{state}{uniquenamecount_all} = {};
+  $CONFIG->{state}{uniquelistcount} = {};
+  $CONFIG->{state}{seen_nameyear} = {};
+  $CONFIG->{state}{seen_extrayear} = {};
+  $CONFIG->{state}{seen_nametitle} = {};
+  $CONFIG->{state}{seen_extratitle} = {};
+  $CONFIG->{state}{seen_titleyear} = {};
+  $CONFIG->{state}{seen_extratitleyear} = {};
+  $CONFIG->{state}{seen_extrayearalpha} = {};
+  $CONFIG->{state}{seenkeys} = {};
+  $CONFIG->{state}{datafiles} = [];
+  $CONFIG->{state}{crossref} = [];
+  $CONFIG->{state}{xdata} = [];
+  $CONFIG->{state}{set}{pc} = {};
+  $CONFIG->{state}{set}{cp} = {};
+
+  return;
+}
+
+=head2 _initopts
+
+    Initialise default options, optionally with config file as argument
+
+=cut
+
+sub _initopts {
+  shift; # class method so don't care about class name
+  my $opts = shift;
+  my $userconf;
+
+  # For testing, need to be able to force ignore of conf file in case user
+  # already has one which interferes with test settings.
+  unless (defined($opts->{noconf})) {
+    # if a config file was given as cmd-line arg, it overrides all other
+    # config file locations
+    unless ( defined($opts->{configfile}) and -f $opts->{configfile} ) {
+      $opts->{configfile} = config_file();
+    }
+
+    # Can't use logcroak here because logging isn't initialised yet
+    if (defined($opts->{configfile})) {
+      require XML::LibXML::Simple;
+
+      $userconf = XML::LibXML::Simple::XMLin($opts->{configfile},
+                                          'ForceContent' => 1,
+                                          'ForceArray' => [
+                                                           qr/\Aoption\z/,
+                                                           qr/\Amaps\z/,
+                                                           qr/\Amap\z/,
+                                                           qr/\Amap_step\z/,
+                                                           qr/\Aper_type\z/,
+                                                           qr/\Aper_datasource\z/,
+                                                          ],
+                                          'NsStrip' => 1,
+                                          'KeyAttr' => []) or
+           croak("Failed to read biber config file '" . $opts->{configfile} . "'\n $@");
+    }
+  }
+
+  # Set hard-coded biber option defaults
+  while (my ($k, $v) = each %$CONFIG_DEFAULT_BIBER) {
+    if (exists($v->{content})) { # simple option
+      Biber::Config->setoption($k, $v->{content});
+    }
+    # mildly complex options
+    elsif (lc($k) eq 'dot_include' or
+           lc($k) eq 'collate_options' or
+           lc($k) eq 'nosort' or
+           lc($k) eq 'noinit' ) {
+      Biber::Config->setoption($k, $v->{option});
+    }
+  }
+
+  # Set hard-coded biblatex option defaults
+  foreach (keys %CONFIG_DEFAULT_BIBLATEX) {
+    Biber::Config->setblxoption($_, $CONFIG_DEFAULT_BIBLATEX{$_});
+  }
+
+  # Set options from config file.
+  while (my ($k, $v) = each %$userconf) {
+    if (exists($v->{content})) { # simple option
+      Biber::Config->setconfigfileoption($k, $v->{content});
+    }
+    # mildly complex options - nosort/collate_options
+    elsif (lc($k) eq 'nosort' or
+           lc($k) eq 'noinit' ) {
+      Biber::Config->setconfigfileoption($k, $v->{option});
+    }
+    # rather complex options
+    elsif (lc($k) eq 'collate_options') {
+      my $collopts = Biber::Config->getoption('collate_options');
+      # Override defaults with any user settings
+      foreach my $co (@{$v->{option}}) {
+        $collopts->{$co->{name}} = $co->{value};
+      }
+      Biber::Config->setconfigfileoption($k, $collopts);
+    }
+    elsif (lc($k) eq 'sourcemap') {
+      my $sms;
+      foreach my $sm (@{$v->{maps}}) {
+        if ($sm->{driver_defaults}) {
+          carp("You can't set driver default sourcemaps via biber - use \\DeclareDefaultSourcemap in biblatex. Ignoring map.");
+        }
+        else {
+          push @$sms, $sm;
+        }
+      }
+      Biber::Config->setconfigfileoption($k, $sms);
+    }
+  }
+
+  # Command-line overrides everything else
+  foreach my $copt (keys %$opts) {
+    # This is a tricky option as we need to keep non-overriden defaults
+    # If we don't we can get errors when contructing the sorting call to eval() later
+    if (lc($copt) eq 'collate_options') {
+      my $collopts = Biber::Config->getoption('collate_options');
+      my $copt_h = eval "{ $opts->{$copt} }" or croak('Bad command-line collation options');
+      # Override defaults with any cmdline settings
+      foreach my $co (keys %$copt_h) {
+        $collopts->{$co} = $copt_h->{$co};
+      }
+      Biber::Config->setconfigfileoption('collate_options', $collopts);
+    }
+    else {
+      Biber::Config->setcmdlineoption($copt, $opts->{$copt});
+    }
+  }
+
+  # Set control file name. In a conditional as @ARGV might not be set in tests
+  if (my $bcf = $ARGV[0]) {         # ARGV is ok even in a module
+    $bcf .= '.bcf' unless $bcf =~ m/\.bcf$/;
+    Biber::Config->setoption('bcf', $bcf); # only referenced in biber program
+  }
+
+  # Set log file name
+  my $biberlog;
+  if (my $log = Biber::Config->getoption('logfile')) { # user specified logfile name
+    # Sanitise user-specified log name
+    $log =~ s/\.blg\z//xms;
+    $biberlog = $log . '.blg';
+  }
+  elsif (not @ARGV) { # default if no .bcf file specified - mainly in tests
+    Biber::Config->setoption('nolog', 1);
+  }
+  else {                        # set log to \jobname.blg
+    my $bcf = $ARGV[0];         # ARGV is ok even in a module
+    # Sanitise control file name
+    $bcf =~ s/\.bcf\z//xms;
+    $biberlog = $bcf . '.blg';
+  }
+
+  # prepend output directory for log, if specified
+  if (my $outdir = Biber::Config->getoption('output_directory')) {
+    $biberlog = File::Spec->catfile($outdir, $biberlog);
+  }
+
+  # Setting up Log::Log4perl
+  my $LOGLEVEL;
+  if (Biber::Config->getoption('trace')) {
+    $LOGLEVEL = 'TRACE'
+  }
+  elsif (Biber::Config->getoption('debug')) {
+    $LOGLEVEL = 'DEBUG'
+  }
+  elsif (Biber::Config->getoption('quiet') == 1) {
+    $LOGLEVEL = 'ERROR'
+  }
+  elsif (Biber::Config->getoption('quiet') > 1) {
+    $LOGLEVEL = 'FATAL'
+  }
+  else {
+    $LOGLEVEL = 'INFO'
+  }
+
+  my $LOGLEVEL_F;
+  my $LOG_MAIN;
+  if (Biber::Config->getoption('nolog')) {
+    $LOG_MAIN = 'Screen';
+    $LOGLEVEL_F = 'OFF'
+  }
+  else {
+    $LOG_MAIN = 'Logfile, Screen';
+    $LOGLEVEL_F = $LOGLEVEL
+  }
+
+  my $LOGLEVEL_S;
+  if (Biber::Config->getoption('onlylog')) {
+    $LOGLEVEL_S = 'OFF'
+  }
+  else {
+    # Max screen loglevel is INFO
+    if (Biber::Config->getoption('quiet') == 1) {
+      $LOGLEVEL_S = 'ERROR';
+    }
+    elsif (Biber::Config->getoption('quiet') > 1) {
+      $LOGLEVEL_S = 'FATAL'
+    }
+    else {
+      $LOGLEVEL_S = 'INFO';
+    }
+  }
+
+  # configuration "file" for Log::Log4perl
+  my $l4pconf = qq|
+    log4perl.category.main                             = $LOGLEVEL, $LOG_MAIN
+    log4perl.category.screen                           = $LOGLEVEL_S, Screen
+
+    log4perl.appender.Screen                           = Log::Log4perl::Appender::Screen
+    log4perl.appender.Screen.utf8                      = 1
+    log4perl.appender.Screen.Threshold                 = $LOGLEVEL_S
+    log4perl.appender.Screen.stderr                    = 0
+    log4perl.appender.Screen.layout                    = Log::Log4perl::Layout::SimpleLayout
+|;
+
+  # Only want a logfile appender if --nolog isn't set
+  if ($LOGLEVEL_F ne 'OFF') {
+    $l4pconf .= qq|
+    log4perl.category.logfile                          = $LOGLEVEL_F, Logfile
+    log4perl.appender.Logfile                          = Log::Log4perl::Appender::File
+    log4perl.appender.Logfile.utf8                     = 1
+    log4perl.appender.Logfile.Threshold                = $LOGLEVEL_F
+    log4perl.appender.Logfile.filename                 = $biberlog
+    log4perl.appender.Logfile.mode                     = clobber
+    log4perl.appender.Logfile.layout                   = Log::Log4perl::Layout::PatternLayout
+    log4perl.appender.Logfile.layout.ConversionPattern = [%r] %F{1}:%L> %p - %m%n
+|;
+  }
+
+  Log::Log4perl->init(\$l4pconf);
+
+  my $vn = $VERSION;
+  $vn .= ' (beta)' if $BETA_VERSION;
+
+  $logger->info("This is Biber $vn") unless Biber::Config->getoption('nolog');
+
+  $logger->info("Config file is '" . $opts->{configfile} . "'") if $opts->{configfile};
+  $logger->info("Logfile is '$biberlog'") unless Biber::Config->getoption('nolog');
+
+  if (Biber::Config->getoption('debug')) {
+    $screen->info("DEBUG mode: all messages are logged to '$biberlog'")
+  }
+
+  return;
+}
+
+=head2 config_file
+
+Returns the full path of the B<Biber> configuration file.
+If returns the first file found among:
+
+=over 4
+
+=item * C<biber.conf> in the current directory
+
+=item * C<$HOME/.biber.conf>
+
+=item * C<$ENV{XDG_CONFIG_HOME}/biber/biber.conf>
+
+=item * C<$HOME/Library/biber/biber.conf> (Mac OSX only)
+
+=item * C<$ENV{APPDATA}/biber.conf> (Windows only)
+
+=item * the output of C<kpsewhich biber.conf> (if available on the system).
+
+=back
+
+If no file is found, it returns C<undef>.
+
+=cut
+
+sub config_file {
+  my $biberconf;
+  if ( -f $BIBER_CONF_NAME ) {
+    $biberconf = abs_path($BIBER_CONF_NAME);
+  }
+  elsif ( -f File::Spec->catfile($ENV{HOME}, ".$BIBER_CONF_NAME" ) ) {
+    $biberconf = File::Spec->catfile($ENV{HOME}, ".$BIBER_CONF_NAME" );
+  }
+  elsif ( defined $ENV{XDG_CONFIG_HOME} and
+    -f File::Spec->catfile($ENV{XDG_CONFIG_HOME}, "biber", $BIBER_CONF_NAME) ) {
+    $biberconf = File::Spec->catfile($ENV{XDG_CONFIG_HOME}, "biber", $BIBER_CONF_NAME);
+  }
+  elsif ( $^O =~ /(?:Mac|darwin)/ and
+    -f File::Spec->catfile($ENV{HOME}, "Library", "biber", $BIBER_CONF_NAME) ) {
+    $biberconf = File::Spec->catfile($ENV{HOME}, "Library", "biber", $BIBER_CONF_NAME);
+  }
+  elsif ( $^O =~ /Win/ and
+    defined $ENV{APPDATA} and
+    -f File::Spec->catfile($ENV{APPDATA}, "biber", $BIBER_CONF_NAME) ) {
+    $biberconf = File::Spec->catfile($ENV{APPDATA}, "biber", $BIBER_CONF_NAME);
+  }
+  elsif ( can_run('kpsewhich') ) {
+    my $err;
+    run3  [ 'kpsewhich', $BIBER_CONF_NAME ], \undef, \$biberconf, \$err, { return_if_system_error => 1};
+    if ($? == -1) {
+      biber_error("Error running kpsewhich to look for config file: $err");
+    }
+
+    chomp $biberconf;
+    $biberconf =~ s/\cM\z//xms; # kpsewhich in cygwin sometimes returns ^M at the end
+    $biberconf = undef unless $biberconf; # sanitise just in case it's an empty string
+  }
+  else {
+    $biberconf = undef;
+  }
+
+  return $biberconf;
+}
+
+##############################
+# Biber options static methods
+##############################
+
+=head2 get_unul_done
+
+    Return a boolean saying whether uniquenename+uniquelist processing is finished
+
+=cut
+
+sub get_unul_done {
+  shift; # class method so don't care about class name
+  return $CONFIG->{state}{unulchanged} ? 0 : 1;
+}
+
+=head2 set_unul_changed
+
+    Set a boolean saying whether uniquename+uniquelist has changed
+
+=cut
+
+sub set_unul_changed {
+  shift; # class method so don't care about class name
+  my $val = shift;
+  $CONFIG->{state}{unulchanged} = $val;
+  return;
+}
+
+
+=head2 postprocess_biber_opts
+
+    Place to postprocess biber options when they have been
+    gathered from all the possible places that set them
+
+=cut
+
+sub postprocess_biber_opts {
+  shift; # class method so don't care about class name
+  # Turn sortcase, sortupper, sortfirstinits into booleans if they are not already
+  # They are not booleans on the command-line/config file so that they
+  # mirror biblatex option syntax for users
+
+  # sortfirstinits
+  if (exists($CONFIG->{options}{biber}{sortfirstinits})) {
+    if ($CONFIG->{options}{biber}{sortfirstinits} eq 'true') {
+      $CONFIG->{options}{biber}{sortfirstinits} = 1;
+    }
+    elsif ($CONFIG->{options}{biber}{sortfirstinits} eq 'false') {
+      $CONFIG->{options}{biber}{sortfirstinits} = 0;
+    }
+    unless ($CONFIG->{options}{biber}{sortfirstinits} eq '1' or
+            $CONFIG->{options}{biber}{sortfirstinits} eq '0') {
+      biber_error("Invalid value for option 'sortfirstinits'");
+    }
+  }
+
+  # sortcase
+  if (exists($CONFIG->{options}{biber}{sortcase})) {
+    if ($CONFIG->{options}{biber}{sortcase} eq 'true') {
+      $CONFIG->{options}{biber}{sortcase} = 1;
+    }
+    elsif ($CONFIG->{options}{biber}{sortcase} eq 'false') {
+      $CONFIG->{options}{biber}{sortcase} = 0;
+    }
+    unless ($CONFIG->{options}{biber}{sortcase} eq '1' or
+            $CONFIG->{options}{biber}{sortcase} eq '0') {
+      biber_error("Invalid value for option 'sortcase'");
+    }
+  }
+
+  # sortupper
+  if (exists($CONFIG->{options}{biber}{sortupper})) {
+    if ($CONFIG->{options}{biber}{sortupper} eq 'true') {
+      $CONFIG->{options}{biber}{sortupper} = 1;
+    }
+    elsif ($CONFIG->{options}{biber}{sortupper} eq 'false') {
+      $CONFIG->{options}{biber}{sortupper} = 0;
+    }
+    unless ($CONFIG->{options}{biber}{sortupper} eq '1' or
+            $CONFIG->{options}{biber}{sortupper} eq '0') {
+      biber_error("Invalid value for option 'sortupper'");
+    }
+  }
+}
+
+=head2 set_dm
+
+    Sets the data model information object
+
+=cut
+
+sub set_dm {
+  shift;
+  my $obj = shift;
+  $CONFIG->{dm} = $obj;
+  return;
+}
+
+=head2 get_dm
+
+    Gets the data model information object
+
+=cut
+
+sub get_dm {
+  shift;
+  return $CONFIG->{dm};
+}
+
+=head2 set_ctrlfile_path
+
+    Stores the path to the control file
+
+=cut
+
+sub set_ctrlfile_path {
+  shift;
+  $CONFIG->{control_file_location} = shift;
+  return;
+}
+
+=head2 get_ctrlfile_path
+
+    Retrieved the path to the control file
+
+=cut
+
+sub get_ctrlfile_path {
+  shift;
+  return $CONFIG->{control_file_location};
+}
+
+=head2 setoption
+
+    Store a Biber config option
+
+=cut
+
+sub setoption {
+  shift; # class method so don't care about class name
+  my ($opt, $val) = @_;
+  $CONFIG->{options}{biber}{$opt} = $val;
+  return;
+}
+
+=head2 getoption
+
+    Get a Biber option
+
+=cut
+
+sub getoption {
+  shift; # class method so don't care about class name
+  my $opt = shift;
+  return $CONFIG->{options}{biber}{$opt};
+}
+
+=head2 setcmdlineoption
+
+    Store a Biber command-line option
+
+=cut
+
+sub setcmdlineoption {
+  shift; # class method so don't care about class name
+  my ($opt, $val) = @_;
+  # Command line options are also options ...
+  $CONFIG->{options}{biber}{$opt} = $CONFIG->{cmdlineoptions}{$opt} = $val;
+  return;
+}
+
+=head2 setconfigfileoption
+
+    Store a Biber config-file option
+
+=cut
+
+sub setconfigfileoption {
+  shift; # class method so don't care about class name
+  my ($opt, $val) = @_;
+  # Config file options are also options ...
+  $CONFIG->{options}{biber}{$opt} = $CONFIG->{configfileoptions}{$opt} = $val;
+  return;
+}
+
+
+=head2 iscmdlineoption
+
+    Check if an option is explicitly set by user on the command
+    line
+
+=cut
+
+sub iscmdlineoption {
+  shift; # class method so don't care about class name
+  my $opt = shift;
+  return 1 if defined($CONFIG->{cmdlineoptions}{$opt});
+  return 0;
+}
+
+=head2 isconfigfileoption
+
+    Check if an option is explicitly set by user in their
+    config file
+
+=cut
+
+sub isconfigfileoption {
+  shift; # class method so don't care about class name
+  my $opt = shift;
+  return 1 if defined($CONFIG->{configfileoptions}{$opt});
+  return 0;
+}
+
+=head2 isexplicitoption
+
+    Check if an option is explicitly set by user on the command
+    line or in the config file
+
+=cut
+
+sub isexplicitoption {
+  my $self = shift;
+  my $opt = shift;
+  return 1 if ($self->iscmdlineoption($opt) || $self->isconfigfileoption($opt));
+  return 0;
+}
+
+
+#################################
+# BibLaTeX options static methods
+#################################
+
+
+=head2 setblxoption
+
+    Set a biblatex option on the appropriate scope
+
+=cut
+
+sub setblxoption {
+  shift; # class method so don't care about class name
+  my ($opt, $val, $scope, $scopeval) = @_;
+  if (not defined($scope)) { # global is the default
+    if ($CONFIG_SCOPE_BIBLATEX{$opt}->{GLOBAL}) {
+      $CONFIG->{options}{biblatex}{GLOBAL}{$opt} = $val;
+    }
+  }
+  else { # Per-type/entry options need to specify type/entry too
+    if ($CONFIG_SCOPE_BIBLATEX{$opt}->{$scope}) {
+      $CONFIG->{options}{biblatex}{$scope}{$scopeval}{$opt} = $val;
+    }
+  }
+  return;
+}
+
+=head2 getblxoption
+
+    Get a biblatex option from the global or per entry-type scope
+
+    getblxoption('option', ['entrytype'], ['citekey'])
+
+    Returns the value of option. In order of decreasing preference, returns:
+    1. Biblatex option defined for entry
+    2. Biblatex option defined for entry type
+    3. Biblatex option defined globally
+
+=cut
+
+sub getblxoption {
+  shift; # class method so don't care about class name
+  my ($opt, $entrytype, $citekey) = @_;
+  if ( defined($citekey) and
+       $CONFIG_SCOPE_BIBLATEX{$opt}->{PER_ENTRY} and
+       defined $CONFIG->{options}{biblatex}{PER_ENTRY}{$citekey} and
+       defined $CONFIG->{options}{biblatex}{PER_ENTRY}{$citekey}{$opt}) {
+    return $CONFIG->{options}{biblatex}{PER_ENTRY}{$citekey}{$opt};
+  }
+  elsif (defined($entrytype) and
+         $CONFIG_SCOPE_BIBLATEX{$opt}->{PER_TYPE} and
+         defined $CONFIG->{options}{biblatex}{PER_TYPE}{lc($entrytype)} and
+         defined $CONFIG->{options}{biblatex}{PER_TYPE}{lc($entrytype)}{$opt}) {
+    return $CONFIG->{options}{biblatex}{PER_TYPE}{lc($entrytype)}{$opt};
+  }
+  elsif ($CONFIG_SCOPE_BIBLATEX{$opt}->{GLOBAL}) {
+    return $CONFIG->{options}{biblatex}{GLOBAL}{$opt};
+  }
+}
+
+
+
+##############################
+# Inheritance state methods
+##############################
+
+=head2 set_graph
+
+    Record who inherited what fields from whom
+    Can be used for crossrefs and xdata. This records the actual fields
+    inherited from another entry, for tree generation.
+
+=cut
+
+sub set_graph {
+  shift; # class method so don't care about class name
+  my $type = shift;
+  given ($type) {
+    when ('set') {
+      my ($source_key, $target_key) = @_;
+      $CONFIG->{state}{graph}{$type}{settomem}{$source_key}{$target_key} = 1;
+      $CONFIG->{state}{graph}{$type}{memtoset}{$target_key} = $source_key;
+    }
+    when ('xref') {
+      my ($source_key, $target_key) = @_;
+      $CONFIG->{state}{graph}{$type}{$source_key} = $target_key;
+    }
+    when ('related') {
+      my ($clone_key, $related_key, $target_key) = @_;
+      $CONFIG->{state}{graph}{$type}{reltoclone}{$related_key}{$clone_key} = 1;
+      $CONFIG->{state}{graph}{$type}{clonetotarget}{$clone_key}{$target_key} = 1;
+    }
+    default {
+      my ($source_key, $target_key, $source_field, $target_field) = @_;
+      $CONFIG->{state}{graph}{$type}{$source_key}{$source_field}{$target_key} = $target_field;
+    }
+  }
+  return;
+}
+
+=head2 get_graph
+
+    Return an inheritance graph data structure for an inheritance type
+
+=cut
+
+sub get_graph {
+  shift; # class method so don't care about class name
+  my $type = shift;
+  return $CONFIG->{state}{graph}{$type};
+}
+
+=head2 set_set_pc
+
+  Record a parent->child set relationship
+
+=cut
+
+sub set_set_pc {
+  shift; # class method so don't care about class name
+  my ($parent, $child) = @_;
+  $CONFIG->{state}{set}{pc}{$parent}{$child} = 1;
+  return;
+}
+
+=head2 set_set_cp
+
+  Record a child->parent set relationship
+
+=cut
+
+sub set_set_cp {
+  shift; # class method so don't care about class name
+  my ($child, $parent) = @_;
+  $CONFIG->{state}{set}{cp}{$child}{$parent} = 1;
+  return;
+}
+
+=head2 get_set_pc
+
+  Return a boolean saying if there is a parent->child set relationship
+
+=cut
+
+sub get_set_pc {
+  shift; # class method so don't care about class name
+  my ($parent, $child) = @_;
+  return exists($CONFIG->{state}{set}{pc}{$parent}{$child}) ? 1 : 0;
+}
+
+=head2 get_set_cp
+
+  Return a boolean saying if there is a child->parent set relationship
+
+=cut
+
+sub get_set_cp {
+  shift; # class method so don't care about class name
+  my ($child, $parent) = @_;
+  return exists($CONFIG->{state}{set}{cp}{$child}{$parent}) ? 1 : 0;
+}
+
+=head2 get_set_children
+
+  Return a list of children for a parent set
+
+=cut
+
+sub get_set_children {
+  shift; # class method so don't care about class name
+  my $parent = shift;
+  if (exists($CONFIG->{state}{set}{pc}{$parent})) {
+    return (keys %{$CONFIG->{state}{set}{pc}{$parent}});
+  }
+  else {
+    return ();
+  }
+}
+
+=head2 get_set_parents
+
+  Return a list of parents for a child of a set
+
+=cut
+
+sub get_set_parents {
+  shift; # class method so don't care about class name
+  my $child = shift;
+  if (exists($CONFIG->{state}{set}{cp}{$child})) {
+    return (keys %{$CONFIG->{state}{set}{cp}{$child}});
+  }
+  else {
+    return ();
+  }
+}
+
+
+=head2 set_inheritance
+
+    Record that $target inherited information from $source
+    Can be used for crossrefs and xdata. This just records that an entry
+    inherited from another entry, for loop detection.
+
+=cut
+
+sub set_inheritance {
+  shift; # class method so don't care about class name
+  my ($type, $source, $target) = @_;
+  push @{$CONFIG->{state}{$type}}, {s => $source, t => $target};
+  return;
+}
+
+
+=head2 get_inheritance
+
+    Check if $target directly inherited information from $source
+    Can be used for crossrefs and xdata
+
+=cut
+
+sub get_inheritance {
+  shift; # class method so don't care about class name
+  my ($type, $source, $target) = @_;
+  return first {$_->{s} eq $source and $_->{t} eq $target} @{$CONFIG->{state}{$type}};
+}
+
+=head2 is_inheritance_path
+
+  Checks for an inheritance path from entry $e1 to $e2
+  Can be used for crossrefs and xdata
+
+[
+             {s => 'A',
+              t => 'B'},
+             {s => 'A',
+              t => 'E'},
+             {s => 'B',
+              t => 'C'},
+             {s => 'C',
+              t => 'D'}
+];
+
+=cut
+
+sub is_inheritance_path {
+  my ($self, $type, $e1, $e2) = @_;
+  foreach my $dps (grep {$_->{s} eq $e1} @{$CONFIG->{state}{$type}}) {
+    return 1 if $dps->{t} eq $e2;
+    return 1 if is_inheritance_path($self, $type, $dps->{t}, $e2);
+  }
+  return 0;
+}
+
+
+=head1 labelalpha disambiguation
+
+=head2 incr_la_disambiguation
+
+    Increment a counter to say we have seen this labelalpha
+
+=cut
+
+sub incr_la_disambiguation {
+  shift; # class method so don't care about class name
+  my $la = shift;
+  $CONFIG->{state}{ladisambiguation}{$la}++;
+  return;
+}
+
+
+=head2 get_la_disambiguation
+
+    Get the disambiguation counter for this labelalpha
+
+=cut
+
+sub get_la_disambiguation {
+  shift; # class method so don't care about class name
+  my $la = shift;
+  return $CONFIG->{state}{ladisambiguation}{$la};
+}
+
+=head1 keyorder
+
+=head2 set_keyorder
+
+  Set some key order information
+
+=cut
+
+sub set_keyorder {
+  shift; # class method so don't care about class name
+  my ($section, $key, $keyorder) = @_;
+  $CONFIG->{state}{keyorder}{$section}{$key} = $keyorder;
+  return;
+}
+
+=head2 get_keyorder
+
+  Get some key order information
+
+=cut
+
+sub get_keyorder {
+  shift; # class method so don't care about class name
+  my ($section, $key) = @_;
+  return $CONFIG->{state}{keyorder}{$section}{$key};
+}
+
+
+=head1 seenkey
+
+=head2 get_seenkey
+
+    Get the count of a key
+
+=cut
+
+sub get_seenkey {
+  shift; # class method so don't care about class name
+  my $key = shift;
+  my $section = shift; # If passed, return count for just this section
+  if (defined($section)) {
+    return $CONFIG->{state}{seenkeys}{$section}{$key};
+  }
+  else {
+    my $count;
+    foreach my $section (keys %{$CONFIG->{state}{seenkeys}}) {
+      $count += $CONFIG->{state}{seenkeys}{$section}{$key};
+    }
+    return $count;
+  }
+}
+
+
+=head2 incr_seenkey
+
+    Increment the seen count of a key
+
+=cut
+
+sub incr_seenkey {
+  shift; # class method so don't care about class name
+  my $key = shift;
+  my $section = shift;
+  $CONFIG->{state}{seenkeys}{$section}{$key}++;
+  return;
+}
+
+=head2 get_seenwork
+
+    Get the count of occurences of a labelname or labeltitle
+
+=cut
+
+sub get_seenwork {
+  shift; # class method so don't care about class name
+  my $identifier = shift;
+  return $CONFIG->{state}{seenwork}{$identifier};
+}
+
+=head2 incr_seenwork
+
+    Increment the count of occurences of a labelname or labeltitle
+
+=cut
+
+sub incr_seenwork {
+  shift; # class method so don't care about class name
+  my $identifier = shift;
+  $CONFIG->{state}{seenwork}{$identifier}++;
+  return;
+}
+
+
+
+=head2 reset_seen_extra
+
+    Reset the counters for extra*
+
+=cut
+
+sub reset_seen_extra {
+  shift; # class method so don't care about class name
+  my $ay = shift;
+  $CONFIG->{state}{seen_extrayear} = {};
+  $CONFIG->{state}{seen_extratitle} = {};
+  $CONFIG->{state}{seen_extratitleyear} = {};
+  $CONFIG->{state}{seen_extraalpha} = {};
+  return;
+}
+
+
+=head2 incr_seen_extrayear
+
+    Increment and return the counter for extrayear
+
+=cut
+
+sub incr_seen_extrayear {
+  shift; # class method so don't care about class name
+  my $ey = shift;
+  return ++$CONFIG->{state}{seen_extrayear}{$ey};
+}
+
+=head2 incr_seen_extratitle
+
+    Increment and return the counter for extratitle
+
+=cut
+
+sub incr_seen_extratitle {
+  shift; # class method so don't care about class name
+  my $et = shift;
+  return ++$CONFIG->{state}{seen_extratitle}{$et};
+}
+
+=head2 incr_seen_extratitleyear
+
+    Increment and return the counter for extratitleyear
+
+=cut
+
+sub incr_seen_extratitleyear {
+  shift; # class method so don't care about class name
+  my $ety = shift;
+  return ++$CONFIG->{state}{seen_extratitleyear}{$ety};
+}
+
+
+=head2 incr_seen_extraalpha
+
+    Increment and return the counter for extraalpha
+
+=cut
+
+sub incr_seen_extraalpha {
+  shift; # class method so don't care about class name
+  my $ea = shift;
+  return ++$CONFIG->{state}{seen_extraalpha}{$ea};
+}
+
+
+=head2 get_seen_nameyear
+
+    Get the count of an labelname/labelyear combination for tracking
+    extrayear. It uses labelyear plus name as we need to disambiguate
+    entries with different labelyear (like differentiating 1984--1986 from
+    just 1984)
+
+=cut
+
+sub get_seen_nameyear {
+  shift; # class method so don't care about class name
+  my $ny = shift;
+  return $CONFIG->{state}{seen_nameyear}{$ny};
+}
+
+=head2 incr_seen_nameyear
+
+    Increment the count of an labelname/labelyear combination for extrayear
+
+    We pass in the name and year strings seperately as we have to
+    be careful and only increment this counter beyond 1 if there is
+    a name component. Otherwise, extrayear gets defined for all
+    entries with no name but the same year etc.
+
+=cut
+
+sub incr_seen_nameyear {
+  shift; # class method so don't care about class name
+  my ($ns, $ys) = @_;
+  my $tmp = "$ns,$ys";
+  # We can always increment this to 1
+  unless ($CONFIG->{state}{seen_nameyear}{$tmp}) {
+    $CONFIG->{state}{seen_nameyear}{$tmp}++;
+  }
+  # But beyond that only if we have a labelname in the entry since
+  # this counter is used to create extrayear which doesn't mean anything for
+  # entries with no name
+  # We allow empty year so that we generate extrayear for the same name with no year
+  # so we can do things like "n.d.-a", "n.d.-b" etc.
+  else {
+    if ($ns) {
+      $CONFIG->{state}{seen_nameyear}{$tmp}++;
+    }
+  }
+  return;
+}
+
+
+=head2 get_seen_nametitle
+
+    Get the count of an labelname/labeltitle combination for tracking
+    extratitle.
+
+=cut
+
+sub get_seen_nametitle {
+  shift; # class method so don't care about class name
+  my $nt = shift;
+  return $CONFIG->{state}{seen_nametitle}{$nt};
+}
+
+=head2 incr_seen_nametitle
+
+    Increment the count of an labelname/labeltitle combination for extratitle
+
+    We pass in the name and year strings seperately as we have to
+    be careful and only increment this counter beyond 1 if there is
+    a title component. Otherwise, extratitle gets defined for all
+    entries with no title.
+
+=cut
+
+sub incr_seen_nametitle {
+  shift; # class method so don't care about class name
+  my ($ns, $ts) = @_;
+  my $tmp = "$ns,$ts";
+  # We can always increment this to 1
+  unless ($CONFIG->{state}{seen_nametitle}{$tmp}) {
+    $CONFIG->{state}{seen_nametitle}{$tmp}++;
+  }
+  # But beyond that only if we have a labeltitle in the entry since
+  # this counter is used to create extratitle which doesn't mean anything for
+  # entries with no title
+  else {
+    if ($ts) {
+      $CONFIG->{state}{seen_nametitle}{$tmp}++;
+    }
+  }
+  return;
+}
+
+
+=head2 get_seen_titleyear
+
+    Get the count of an labeltitle/labelyear combination for tracking
+    extratitleyear
+
+=cut
+
+sub get_seen_titleyear {
+  shift; # class method so don't care about class name
+  my $ty = shift;
+  return $CONFIG->{state}{seen_titleyear}{$ty};
+}
+
+=head2 incr_seen_titleyear
+
+    Increment the count of an labeltitle/labelyear combination for extratitleyear
+
+    We pass in the title and year strings seperately as we have to
+    be careful and only increment this counter beyond 1 if there is
+    a title component. Otherwise, extratitleyear gets defined for all
+    entries with no title.
+
+=cut
+
+sub incr_seen_titleyear {
+  shift; # class method so don't care about class name
+  my ($ts, $ys) = @_;
+  my $tmp = "$ts,$ys";
+  # We can always increment this to 1
+  unless ($CONFIG->{state}{seen_titleyear}{$tmp}) {
+    $CONFIG->{state}{seen_titleyear}{$tmp}++;
+  }
+  # But beyond that only if we have a labeltitle in the entry since
+  # this counter is used to create extratitleyear which doesn't mean anything for
+  # entries with no title
+  else {
+    if ($ts) {
+      $CONFIG->{state}{seen_titleyear}{$tmp}++;
+    }
+  }
+  return;
+}
+
+
+
+=head1 uniquelistcount
+
+=head2 get_uniquelistcount
+
+    Get the number of uniquelist entries for a (possibly partial) list
+
+=cut
+
+sub get_uniquelistcount {
+  shift; # class method so don't care about class name
+  my $namelist = shift;
+  return $CONFIG->{state}{uniquelistcount}{global}{join("\x{10FFFD}", @$namelist)};
+}
+
+=head2 add_uniquelistcount
+
+    Incremenent the count for a list part to the data for a name
+
+=cut
+
+sub add_uniquelistcount {
+  shift; # class method so don't care about class name
+  my $namelist = shift;
+  $CONFIG->{state}{uniquelistcount}{global}{join("\x{10FFFD}", @$namelist)}++;
+  return;
+}
+
+=head2 add_uniquelistcount_final
+
+    Incremenent the count for a complete list to the data for a name
+
+=cut
+
+sub add_uniquelistcount_final {
+  shift; # class method so don't care about class name
+  my $namelist = shift;
+  $CONFIG->{state}{uniquelistcount}{global}{final}{join("\x{10FFFD}", @$namelist)}++;
+  return;
+}
+
+
+=head2 add_uniquelistcount_minyear
+
+    Incremenent the count for a list and year to the data for a name
+    Used to track uniquelist = minyear
+
+=cut
+
+sub add_uniquelistcount_minyear {
+  shift; # class method so don't care about class name
+  my ($minyearnamelist, $year, $namelist) = @_;
+  # Allow year a default in case labelname is undef
+  $CONFIG->{state}{uniquelistcount}{minyear}{join("\x{10FFFD}", @$minyearnamelist)}{$year // '0'}{join("\x{10FFFD}", @$namelist)}++;
+  return;
+}
+
+=head2 get_uniquelistcount_minyear
+
+    Get the count for a list and year to the data for a name
+    Used to track uniquelist = minyear
+
+=cut
+
+sub get_uniquelistcount_minyear {
+  shift; # class method so don't care about class name
+  my ($minyearnamelist, $year) = @_;
+  return scalar keys %{$CONFIG->{state}{uniquelistcount}{minyear}{join("\x{10FFFD}", @$minyearnamelist)}{$year}};
+}
+
+
+
+=head2 get_uniquelistcount_final
+
+    Get the number of uniquelist entries for a full list
+
+=cut
+
+sub get_uniquelistcount_final {
+  shift; # class method so don't care about class name
+  my $namelist = shift;
+  my $c = $CONFIG->{state}{uniquelistcount}{global}{final}{join("\x{10FFFD}", @$namelist)};
+  return $c // 0;
+}
+
+
+=head2 reset_uniquelistcount
+
+    Reset the count for list parts and complete lists
+
+=cut
+
+sub reset_uniquelistcount {
+  shift; # class method so don't care about class name
+  $CONFIG->{state}{uniquelistcount} = {};
+  return;
+}
+
+=head2 list_differs_nth
+
+    Returns true if some other list differs at passed nth place
+    and is at least as long
+
+    list_differs_nth([a, b, c, d, e], 3) = 1
+
+    if there is another list like any of these:
+
+    [a, b, d, e, f]
+    [a, b, e, z, z, y]
+
+=cut
+
+sub list_differs_nth {
+  shift; # class method so don't care about class name
+  my ($list, $n) = @_;
+  my @list_one = @$list;
+  # Loop over all final lists, looking for ones which match:
+  # * up to n - 1
+  # * differ at $n
+  # * are at least as long
+  foreach my $l_s (keys %{$CONFIG->{state}{uniquelistcount}{global}{final}}) {
+    my @l = split("\x{10FFFD}", $l_s);
+    # If list is shorter than the list we are checking, it's irrelevant
+    next unless $#l >= $#$list;
+    # If list matches at $n, it's irrelevant;
+    next if ($list_one[$n-1] eq $l[$n-1]);
+    # If list doesn't match up to $n - 1, it's irrelevant
+    next unless Compare([@list_one[0 .. $n-2]], [@l[0 .. $n-2]]);
+    $logger->trace("list_differs_nth() returning true: " . join(',', @list_one) . " vs " . join(',', @l));
+    return 1;
+  }
+  return 0;
+}
+
+
+
+=head2 list_differs_last
+
+    Returns true if some list differs from passed list in its last place
+
+    list_differs_last([a, b, c]) = 1
+
+    if there is another list like any of these:
+
+    [a, b, d]
+    [a, b, d, e]
+
+=cut
+
+sub list_differs_last {
+  shift; # class method so don't care about class name
+  my $list = shift;
+  my @list_one = @$list;
+  my $list_last = pop @list_one;
+
+  # Loop over all final lists, looking for ones which match up to
+  # length of list to check minus 1 but which differ in the last place of the
+  # list to check.
+  foreach my $l_s (keys %{$CONFIG->{state}{uniquelistcount}{global}{final}}) {
+    my @l = split("\x{10FFFD}", $l_s);
+    # If list is shorter than the list we are checking, it's irrelevant
+    next unless $#l >= $#$list;
+    # get the list elements up to length of the list we are checking
+    my @ln = @l[0 .. $#$list];
+    # pop off the last element which is the potential point of difference
+    my $ln_last = pop @ln;
+    if (Compare(\@list_one, \@ln) and ($list_last ne $ln_last)) {
+      $logger->trace("list_differs_last() returning true: (" . join(',', @list_one) . " vs " . join(',', @ln) . " -> $list_last vs $ln_last)");
+      return 1;
+    }
+  }
+  return 0;
+}
+
+=head2 list_differs_superset
+
+    Returns true if some list differs from passed list by being
+    identical to the list up to the end of the list but also
+    by having extra elements after this
+
+    list_differs_superset([a, b, c]) = 1
+
+    if there is another list like any of these:
+
+    [a, b, c, d]
+    [a, b, c, d, e]
+
+=cut
+
+sub list_differs_superset {
+  shift; # class method so don't care about class name
+  my $list = shift;
+  # Loop over all final lists, looking for ones which match up to
+  # length of list to check but which differ after this length
+  foreach my $l_s (keys %{$CONFIG->{state}{uniquelistcount}{global}{final}}) {
+    my @l = split("\x{10FFFD}", $l_s);
+    # If list is not longer than the list we are checking, it's irrelevant
+    next unless $#l > $#$list;
+    # get the list elements up to length of the list we are checking
+    my @ln = @l[0 .. $#$list];
+    if (Compare($list, \@ln)) {
+      $logger->trace("list_differs_superset() returning true: (" . join(',', @$list) . " vs " . join(',', @l) . ")");
+      return 1;
+    }
+  }
+  return 0;
+}
+
+
+=head1 uniquenamecount
+
+=head2 get_numofuniquenames
+
+    Get the number of uniquenames entries for a visible name
+
+=cut
+
+sub get_numofuniquenames {
+  shift; # class method so don't care about class name
+  my ($name, $namecontext, $key) = @_;
+  $key = '' unless $key; # default for the tracing so we don't get an undef string warning
+  my $return = scalar keys %{$CONFIG->{state}{uniquenamecount}{$name}{$namecontext}};
+  $logger->trace("get_numofuniquenames() returning $return for NAME='$name' and NAMECONTEXT='$namecontext'");
+  return $return;
+}
+
+=head2 get_numofuniquenames_all
+
+    Get the number of uniquenames entries for a name
+
+=cut
+
+sub get_numofuniquenames_all {
+  shift; # class method so don't care about class name
+  my ($name, $namecontext, $key) = @_;
+  $key = '' unless $key; # default for the tracing so we don't get an undef string warning
+  my $return = scalar keys %{$CONFIG->{state}{uniquenamecount_all}{$name}{$namecontext}};
+  $logger->trace("get_numofuniquenames_all() returning $return for NAME='$name' and NAMECONTEXT='$namecontext'");
+  return $return;
+}
+
+
+=head2 add_uniquenamecount
+
+    Add a name to the list of name contexts which have the name in it
+    (only called for visible names)
+
+=cut
+
+sub add_uniquenamecount {
+  shift; # class method so don't care about class name
+  my ($name, $namecontext, $key) = @_;
+  $CONFIG->{state}{uniquenamecount}{$name}{$namecontext}{$key}++;
+  return;
+}
+
+=head2 add_uniquenamecount_all
+
+    Add a name to the list of name contexts which have the name in it
+    (called for all names)
+
+=cut
+
+sub add_uniquenamecount_all {
+  shift; # class method so don't care about class name
+  my ($name, $namecontext, $key) = @_;
+  $CONFIG->{state}{uniquenamecount_all}{$name}{$namecontext}{$key}++;
+  return;
+}
+
+=head2 reset_uniquenamecount
+
+    Reset the list of names which have the name part in it
+
+=cut
+
+sub reset_uniquenamecount {
+  shift; # class method so don't care about class name
+  $CONFIG->{state}{uniquenamecount} = {};
+  $CONFIG->{state}{uniquenamecount_all} = {};
+  return;
+}
+
+=head2 _get_uniquename
+
+    Get the list of name contexts which contain a name
+    Mainly for use in tests
+
+=cut
+
+sub _get_uniquename {
+  shift; # class method so don't care about class name
+  my ($name, $namecontext) = @_;
+  my @list = sort keys %{$CONFIG->{state}{uniquenamecount}{$name}{$namecontext}};
+  return \@list;
+}
+
+=head1 crossrefkeys
+
+=head2 get_crossrefkeys
+
+    Return ref to array of keys which are crossref targets
+
+=cut
+
+sub get_crossrefkeys {
+  shift; # class method so don't care about class name
+  return [ keys %{$CONFIG->{state}{crossrefkeys}} ];
+}
+
+=head2 get_crossrefkey
+
+    Return an integer representing the number of times a
+    crossref target key has been ref'ed
+
+=cut
+
+sub get_crossrefkey {
+  shift; # class method so don't care about class name
+  my $k = shift;
+  return $CONFIG->{state}{crossrefkeys}{$k};
+}
+
+=head2 del_crossrefkey
+
+    Remove a crossref target key from the crossrefkeys state
+
+=cut
+
+sub del_crossrefkey {
+  shift; # class method so don't care about class name
+  my $k = shift;
+  if (exists($CONFIG->{state}{crossrefkeys}{$k})) {
+    delete $CONFIG->{state}{crossrefkeys}{$k};
+  }
+  return;
+}
+
+=head2 incr_crossrefkey
+
+    Increment the crossreferences count for a target crossref key
+
+=cut
+
+sub incr_crossrefkey {
+  shift; # class method so don't care about class name
+  my $k = shift;
+  $CONFIG->{state}{crossrefkeys}{$k}++;
+  return;
+}
+
+
+############################
+# Displaymode static methods
+############################
+
+=head2 set_displaymode
+
+    Set the display mode for a field.
+    setdisplaymode(['entrytype'], ['field'], ['citekey'], $value)
+
+    This sets the desired displaymode to use for some data in the bib.
+    Of course, this is entirey seperate semantically from the
+    displaymodes *defined* in the bib which just tell you what to return
+    for a particular displaymode request for some data.
+
+=cut
+
+sub set_displaymode {
+  shift; # class method so don't care about class name
+  my ($val, $entrytype, $fieldtype, $citekey) = @_;
+  if ($citekey) {
+    if ($fieldtype) {
+      $CONFIG->{displaymodes}{PER_FIELD}{$citekey}{$fieldtype} = $val;
+    }
+    else {
+      $CONFIG->{displaymodes}{PER_ENTRY}{$citekey} = $val;
+    }
+  }
+  elsif ($fieldtype) {
+    $CONFIG->{displaymodes}{PER_FIELDTYPE}{$fieldtype} = $val;
+  }
+  elsif ($entrytype) {
+    $CONFIG->{displaymodes}{PER_ENTRYTYPE}{$entrytype} = $val;
+  }
+  else {
+    $CONFIG->{displaymodes}{GLOBAL} = $val ;
+  }
+}
+
+=head2 get_displaymode
+
+    Get the display mode for a field.
+    getdisplaymode(['entrytype'], ['field'], ['citekey'])
+
+    Returns the displaymode. In order of decreasing preference, returns:
+    1. Mode defined for a specific field in a specific citekey
+    2. Mode defined for a citekey
+    3. Mode defined for a fieldtype (any citekey)
+    4. Mode defined for an entrytype (any citekey)
+    5. Mode defined globally (any citekey)
+
+=cut
+
+sub get_displaymode {
+  shift; # class method so don't care about class name
+  my ($entrytype, $fieldtype, $citekey) = @_;
+  my $dm;
+  if ($citekey) {
+    if ($fieldtype and
+      defined($CONFIG->{displaymodes}{PER_FIELD}) and
+      defined($CONFIG->{displaymodes}{PER_FIELD}{$citekey}) and
+      defined($CONFIG->{displaymodes}{PER_FIELD}{$citekey}{$fieldtype})) {
+      $dm = $CONFIG->{displaymodes}{PER_FIELD}{$citekey}{$fieldtype};
+    }
+    elsif (defined($CONFIG->{displaymodes}{PER_ENTRY}) and
+      defined($CONFIG->{displaymodes}{PER_ENTRY}{$citekey})) {
+      $dm = $CONFIG->{displaymodes}{PER_ENTRY}{$citekey};
+    }
+  }
+  elsif ($fieldtype and
+    defined($CONFIG->{displaymodes}{PER_FIELDTYPE}) and
+    defined($CONFIG->{displaymodes}{PER_FIELDTYPE}{$fieldtype})) {
+    $dm = $CONFIG->{displaymodes}{PER_FIELDTYPE}{$fieldtype};
+  }
+  elsif ($entrytype and
+    defined($CONFIG->{displaymodes}{PER_ENTRYTYPE}) and
+    defined($CONFIG->{displaymodes}{PER_ENTRYTYPE}{$entrytype})) {
+    $dm = $CONFIG->{displaymodes}{PER_ENTRYTYPE}{$entrytype};
+  }
+  $dm = $CONFIG->{displaymodes}{'*'} unless $dm; # Global if nothing else;
+  return $dm;
+}
+
+=head2 dump
+
+    Dump config information (for debugging)
+
+=cut
+
+sub dump {
+  shift; # class method so don't care about class name
+  dd($CONFIG);
+}
+
+1;
+
+__END__
+
+=head1 AUTHORS
+
+François Charette, C<< <firmicus at ankabut.net> >>
+Philip Kime C<< <philip at kime.org.uk> >>
+
+=head1 BUGS
+
+Please report any bugs or feature requests on our sourceforge tracker at
+L<https://sourceforge.net/tracker2/?func=browse&group_id=228270>.
+
+=head1 COPYRIGHT & LICENSE
+
+Copyright 2009-2012 François Charette and Philip Kime, all rights reserved.
+
+This module is free software.  You can redistribute it and/or
+modify it under the terms of the Artistic License 2.0.
+
+This program is distributed in the hope that it will be useful,
+but without any warranty; without even the implied warranty of
+merchantability or fitness for a particular purpose.
+
+=cut