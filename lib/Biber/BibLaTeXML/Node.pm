package Biber::BibLaTeXML::Node;
use strict;
use warnings;
use Carp;
use Biber::Constants;
use Biber::Utils;
use Data::Dump;

sub XML::LibXML::NodeList::_biblatex_title_values {
    my $nodelist = shift;
    my $node = $nodelist->get_node(1);
    my $fstring = '';
    my $sortstring = '';
    my $nosortprefix;
    my $count = 0;

    foreach my $child ($node->childNodes) {
        my $type  = $child->nodeType;

        if ( $type == 3 ) {
            my $value = $child->string_value;
            $value =~ s/\s+/ /gms;
            next if $value eq ' ';
            $fstring .= $value;
            $sortstring .= $value;
        } elsif ( $type == 1 ) {

            $fstring .= $child->_biblatex_fstring_value;
        
            $sortstring .= $child->_biblatex_sortstring_value 
                unless $child->nodeName eq 'bib:nosort';

            if (! $count && $child->nodeName eq 'bib:nosort') {
                $nosortprefix = $child->string_value;
            }
        }
        $count++
    };
    my $sorttitle = $sortstring;
    $sorttitle =~ s/^\s+//;
    my $indextitle = $fstring;
    $indextitle =~ s/^$nosortprefix\s*(.+)$/$1, $nosortprefix/ if $nosortprefix;
    $indextitle =~ s/\s+$//;
    my $indexsorttitle = $sorttitle;
    $indexsorttitle .= ", $nosortprefix" if $nosortprefix;
    $indexsorttitle =~ s/\s+$//;

    return { 
        title          => $fstring,
        sorttitle      => $sorttitle,
        indextitle     => $indextitle,
        indexsorttitle => $indexsorttitle
    }
}

sub XML::LibXML::NodeList::_biblatex_value {
    my $nodelist = shift;
    my $node = $nodelist->get_node(1);
    return $node->_biblatex_fstring_value
}

sub XML::LibXML::Node::_biblatex_value {
    my $node = shift ;
    return $node->_biblatex_fstring_value
}

sub XML::LibXML::Node::_biblatex_fstring_value {
    my $node = shift;
    my $childname = $node->nodeName;
    my $str = '';
    my $innerstr = '';

    foreach my $child ($node->childNodes) {
       my $type  = $child->nodeType;
       if ( $type == 1 ) {
           $innerstr .= $child->_biblatex_fstring_value;
       } elsif ( $type == 3 ) {
           my $value = $child->string_value;
           $value =~ s/\s+/ /gms;
           next if $value eq ' ';
           $innerstr .= $value;
       } 
    }

    if ($BIBLATEXML_FORMAT_ELEMENTS{$childname}) {
        $str =  '\\' . $BIBLATEXML_FORMAT_ELEMENTS{$childname} . '{' . $innerstr . '}';
    } 
    else {
        $str = $innerstr   
    }

    return $str
}

sub XML::LibXML::Node::_biblatex_sortstring_value {
    my $node = shift;
    my $str = '';
    foreach my $child ($node->childNodes) {
        next if ( $child->nodeName eq 'bib:nosort' );
        my $value;
        if ( $child->hasChildNodes ) {
            $value = $child->_biblatex_sortstring_value 
        } else {
            $value = $child->string_value;
            $value =~ s/\s+/ /gms;
        }
        $str .= $value
    } 

    return $str;
}

<<<<<<< HEAD
sub XML::LibXML::Element::_find_biblatex_nodes {
    my ($self, $biber, $field, $dma, $subfield) = @_ ;
    my $xpath ;

    ## $dma is an arrayref with list of displaymodes, in order of preference
    ## Ex: [ 'original', 'transliterated', 'uniform', 'translated' ]
    # only one node bib:$field
    unless ($self->exists("bib:$field\[\@mode\]")) {
        $xpath = "bib:$field" ; 
        $xpath .= "/bib:$subfield" if defined $subfield ;
        return $self->findnodes($xpath) 
            or croak "Cannot find nodes for xpath $xpath : $@";
    } ;
    foreach my $dm (@{$dma}) {
        # mode = original
        if ($dm eq 'original') {
            $xpath = "bib:$field\[not(\@mode)\]" ;
            $xpath .= "/bib:$subfield" if defined $subfield ;
            if ($self->exists($xpath)) {
                return $self->findnodes($xpath)
            }
        } 
            # mode = translated with xml:lang 
        if ( $dm eq 'translated' and 
             $self->exists("bib:$field\[\@mode=\"$dm\" and \@xml:lang\]") ) {
            my $locale = $biber->config("locale") or croak "No locale defined";
            $locale =~ s/\..+$//; # remove encoding suffix
            my $localeb = $locale ; 
            $localeb =~ s/_.+$//; # base locale
            foreach my $l ( "$localeb", "$locale" ) {
                $xpath = "bib:$field\[\@mode=\"$dm\" and \@xml:lang=\"$l\"\]" ;
                $xpath .= "/bib:$subfield" if defined $subfield ;
                if ($self->exists($xpath)) {
                    return $self->findnodes($xpath) 
                }
            }
        }

        $xpath = "bib:$field\[\@mode=\"$dm\"\]" ;
        $xpath .= "/bib:$subfield" if defined $subfield ;
        if ($self->exists($xpath)) {
            return $self->findnodes($xpath) 
        }
    }
}

sub XML::LibXML::NodeList::_normalize_string_value {
    my $nodelist = shift ;
    my $node = $nodelist->get_node(1) || croak "Can't get node : $@";
    return $node->findvalue("normalize-space()")
}

sub XML::LibXML::Element::_normalize_string_value {
    my $node = shift ;
    return $node->findvalue("normalize-space()")
}

=======
#sub XML::LibXML::NodeList::_biblatex_title_values_flat {
#    my $nodelist = shift;
#    my $node = $nodelist->get_node(1);
#    my @title_stringbuffer;
#    my @sorttitle_stringbuffer;
#    my @indextitle_stringbuffer;
#    my @indexsorttitle_stringbuffer;
#    my $nosortprefix;
#
#    foreach my $child ($node->childNodes) {
#        my $type  = $child->nodeType;
#        my $value = $child->string_value;
#        # this is like XPath's normalize-string() but we don't want  
#        # to remove a single space at begin and end of a string:
#        $value =~ s/\s+/ /gms;
#        next if $value eq ' ';
#        # child node is a string
#        if ($type == 3) {
#            push @title_stringbuffer, $value;
#            push @sorttitle_stringbuffer, $value;
#            push @indextitle_stringbuffer, $value;
#            push @indexsorttitle_stringbuffer, $value;
#        } 
#        # child node is an element
#        elsif ($type == 1) {
#            my @childnodes = $child->childNodes;
#            if ( $#childnodes > 0 ) {
#                carp "Sorry, nested formatting elements are not yet supported"
#            };
#            my $childname = $child->nodeName;
#            if ($BIBLATEXML_FORMAT_ELEMENTS{$childname}) {
#                my $fstr =  '\\' . $BIBLATEXML_FORMAT_ELEMENTS{$childname} . '{' . $value . '}';
#                push @title_stringbuffer, $fstr;
#                push @sorttitle_stringbuffer, $value;
#                push @indextitle_stringbuffer, $fstr;
#                push @indexsorttitle_stringbuffer, $value;
#            } 
#            elsif ($childname eq 'bib:nosort') {
#                push @title_stringbuffer, $value;
#				$nosortprefix = $value if ( $#title_stringbuffer == 0 );
#                $nosortprefix =~ s/\s+$//;
#            }
#        }
#    };
#    my $title = join('', @title_stringbuffer);
#    my $sorttitle = join('', @sorttitle_stringbuffer);
#    $sorttitle =~ s/^\s+//;
#    #$sorttitle =~ s/^(.)/\U$1/;
#    my $indextitle = join('', @indextitle_stringbuffer);
#    $indextitle =~ s/^\s+//;
#    $indextitle .= ", $nosortprefix" if $nosortprefix;
#    my $indexsorttitle = join('', @indexsorttitle_stringbuffer);
#    $indexsorttitle =~ s/^\s+//;
#    $indexsorttitle .= ", $nosortprefix" if $nosortprefix;
#    #$indexsorttitle =~ s/^(.)/\U$1/;
#
#    return { 
#        title          => $title,
#        sorttitle      => $sorttitle,
#        indextitle     => $indextitle,
#        indexsorttitle => $indexsorttitle
#    }
#}
>>>>>>> 56a3de96

1;

__END__

=pod

=head1 NAME

Biber::BibLaTeXML::Node - internal methods to extract and reformat data from BibLaTeXML fields

=head1 AUTHOR

François Charette, C<< <firmicus at gmx.net> >>

=head1 BUGS

Please report any bugs or feature requests on our sourceforge tracker at
L<https://sourceforge.net/tracker2/?func=browse&group_id=228270>. 

=head1 COPYRIGHT & LICENSE

Copyright 2009 François Charette, all rights reserved.

This program is free software; you can redistribute it and/or modify it
under the same terms as Perl itself.

=cut

# vim: set tabstop=4 shiftwidth=4 expandtab: 
<|MERGE_RESOLUTION|>--- conflicted
+++ resolved
@@ -110,7 +110,6 @@
     return $str;
 }
 
-<<<<<<< HEAD
 sub XML::LibXML::Element::_find_biblatex_nodes {
     my ($self, $biber, $field, $dma, $subfield) = @_ ;
     my $xpath ;
@@ -168,72 +167,6 @@
     return $node->findvalue("normalize-space()")
 }
 
-=======
-#sub XML::LibXML::NodeList::_biblatex_title_values_flat {
-#    my $nodelist = shift;
-#    my $node = $nodelist->get_node(1);
-#    my @title_stringbuffer;
-#    my @sorttitle_stringbuffer;
-#    my @indextitle_stringbuffer;
-#    my @indexsorttitle_stringbuffer;
-#    my $nosortprefix;
-#
-#    foreach my $child ($node->childNodes) {
-#        my $type  = $child->nodeType;
-#        my $value = $child->string_value;
-#        # this is like XPath's normalize-string() but we don't want  
-#        # to remove a single space at begin and end of a string:
-#        $value =~ s/\s+/ /gms;
-#        next if $value eq ' ';
-#        # child node is a string
-#        if ($type == 3) {
-#            push @title_stringbuffer, $value;
-#            push @sorttitle_stringbuffer, $value;
-#            push @indextitle_stringbuffer, $value;
-#            push @indexsorttitle_stringbuffer, $value;
-#        } 
-#        # child node is an element
-#        elsif ($type == 1) {
-#            my @childnodes = $child->childNodes;
-#            if ( $#childnodes > 0 ) {
-#                carp "Sorry, nested formatting elements are not yet supported"
-#            };
-#            my $childname = $child->nodeName;
-#            if ($BIBLATEXML_FORMAT_ELEMENTS{$childname}) {
-#                my $fstr =  '\\' . $BIBLATEXML_FORMAT_ELEMENTS{$childname} . '{' . $value . '}';
-#                push @title_stringbuffer, $fstr;
-#                push @sorttitle_stringbuffer, $value;
-#                push @indextitle_stringbuffer, $fstr;
-#                push @indexsorttitle_stringbuffer, $value;
-#            } 
-#            elsif ($childname eq 'bib:nosort') {
-#                push @title_stringbuffer, $value;
-#				$nosortprefix = $value if ( $#title_stringbuffer == 0 );
-#                $nosortprefix =~ s/\s+$//;
-#            }
-#        }
-#    };
-#    my $title = join('', @title_stringbuffer);
-#    my $sorttitle = join('', @sorttitle_stringbuffer);
-#    $sorttitle =~ s/^\s+//;
-#    #$sorttitle =~ s/^(.)/\U$1/;
-#    my $indextitle = join('', @indextitle_stringbuffer);
-#    $indextitle =~ s/^\s+//;
-#    $indextitle .= ", $nosortprefix" if $nosortprefix;
-#    my $indexsorttitle = join('', @indexsorttitle_stringbuffer);
-#    $indexsorttitle =~ s/^\s+//;
-#    $indexsorttitle .= ", $nosortprefix" if $nosortprefix;
-#    #$indexsorttitle =~ s/^(.)/\U$1/;
-#
-#    return { 
-#        title          => $title,
-#        sorttitle      => $sorttitle,
-#        indextitle     => $indextitle,
-#        indexsorttitle => $indexsorttitle
-#    }
-#}
->>>>>>> 56a3de96
-
 1;
 
 __END__
