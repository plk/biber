--- conflicted
+++ resolved
@@ -47,7 +47,6 @@
 my $bibentries = $section->bibentries;
 
 my $l1 = q|    \entry{test1}{report}{}
-<<<<<<< HEAD
       \name{labelname}{5}{}{%
         {{uniquename=0,hash=35fb6a7132629790580cd2c9c0a5ab87}{Baldwin}{B\bibinitperiod}{S.A.}{S\bibinitperiod}{}{}{}{}}%
         {{uniquename=0,hash=f8b1ae371652de603e137e413b55de78}{Fugaccia}{F\bibinitperiod}{I.}{I\bibinitperiod}{}{}{}{}}%
@@ -56,9 +55,6 @@
         {{uniquename=0,hash=bd289ff4276c0fc8c16a49161011c5da}{Scheff}{S\bibinitperiod}{S.W.}{S\bibinitperiod}{}{}{}{}}%
       }
       \name[form=original,lang=english]{author}{5}{}{%
-=======
-      \name{author}{5}{}{%
->>>>>>> 06c6d749
         {{uniquename=0,hash=35fb6a7132629790580cd2c9c0a5ab87}{Baldwin}{B\bibinitperiod}{S.A.}{S\bibinitperiod}{}{}{}{}}%
         {{uniquename=0,hash=f8b1ae371652de603e137e413b55de78}{Fugaccia}{F\bibinitperiod}{I.}{I\bibinitperiod}{}{}{}{}}%
         {{uniquename=0,hash=86957f40459ed948ee1b4ff0ec7740f6}{Brown}{B\bibinitperiod}{D.R.}{D\bibinitperiod}{}{}{}{}}%
@@ -74,19 +70,12 @@
       \field{sortinithash}{4ecbea03efd0532989d3836d1a048c32}
       \field{labelyear}{1996}
       \field{datelabelsource}{}
-<<<<<<< HEAD
       \field{labeltitle}{Blood-brain barrier breach following cortical contusion in the rat}
       \field{labeltitlesourcefield}{title}
       \field{labeltitlesourceform}{original}
       \field{labeltitlesourcelang}{english}
       \field[form=original,lang=english]{journaltitle}{J.Neurosurgery}
       \field[form=original,lang=english]{title}{Blood-brain barrier breach following cortical contusion in the rat}
-=======
-      \field{labelnamesource}{author}
-      \field{labeltitlesource}{title}
-      \field{journaltitle}{J.Neurosurgery}
-      \field{title}{Blood-brain barrier breach following cortical contusion in the rat}
->>>>>>> 06c6d749
       \field{volume}{85}
       \field{year}{1996}
       \field{pages}{476\bibrangedash 481}
@@ -96,14 +85,10 @@
 |;
 
 my $l2 = q|    \entry{test2}{inbook}{}
-<<<<<<< HEAD
       \name{labelname}{1}{}{%
         {{uniquename=0,hash=f2574dc91f1242eb0e7507a71730631b}{Smith}{S\bibinitperiod}{John\bibnamedelima Frederick}{J\bibinitperiod\bibinitdelim F\bibinitperiod}{}{}{III}{I\bibinitperiod}}%
       }
       \name[form=original,lang=english]{author}{1}{}{%
-=======
-      \name{author}{1}{}{%
->>>>>>> 06c6d749
         {{uniquename=0,hash=f2574dc91f1242eb0e7507a71730631b}{Smith}{S\bibinitperiod}{John\bibnamedelima Frederick}{J\bibinitperiod\bibinitdelim F\bibinitperiod}{}{}{III}{I\bibinitperiod}}%
       }
       \name[form=original,lang=english]{editor}{1}{}{%
@@ -120,15 +105,10 @@
       \field{labelmonth}{03}
       \field{labelday}{12}
       \field{datelabelsource}{}
-<<<<<<< HEAD
       \field{labeltitle}{Sometitle}
       \field{labeltitlesourcefield}{title}
       \field{labeltitlesourceform}{original}
       \field{labeltitlesourcelang}{english}
-=======
-      \field{labelnamesource}{author}
-      \field{labeltitlesource}{title}
->>>>>>> 06c6d749
       \field{day}{12}
       \field{month}{03}
       \field[form=original,lang=english]{title}{Sometitle}
