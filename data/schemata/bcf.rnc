namespace bcf = "https://sourceforge.net/projects/biblatex"

start =
  element bcf:controlfile {
    # This is usually the same as the biblatex version string but not necessarily.
    # Sometimes the BCF format version doesn't change between biblatex releases
    attribute version { xsd:string {minLength="1"}},

    # "Global" Biber options. It's not clear what a non-global biber option
    # would be but just in case, we have the option ...
    element bcf:options {
      attribute component { "biber" },
      attribute type { "global" },
      output_encoding,
      input_encoding,
      debug,
      mincrossrefs,
      sortcase,
      sortfirstinits,
      sortlocale?,
      sortupper
    },

    # Global BibLaTeX options. That is, options that apply to all
    # entrytypes (unless a more specifically scoped option is specified)
    element bcf:options {
      attribute component { "biblatex" },
      attribute type { "global" },
      alphaothers,
      labelalpha,
      labelnamespec,
      labeltitle,
      labeltitlespec,
      labeltitleyear,
      labeldate,
      labeldatespec,
      maxalphanames,
      maxbibnames,
      maxcitenames,
      maxitems,
      minalphanames,
      minbibnames,
      mincitenames,
      minitems,
      msform,
      mslang,
      mstranslang,
      singletitle,
      sortalphaothers?,
      sortscheme,
      uniquelist,
      uniquename,
      useauthor,
      useeditor,
      useprefix,
      usetranslator
    },
    
    # Per-entrytype BibLaTeX options
    element bcf:options {
      attribute component { "biblatex" },
      attribute type { text },
      alphaothers?,
      labelalpha?,
      labelnamespec?,
      labeltitle?,
      labeltitlespec?,
      labeltitleyear?,
      labeldate?,
      labeldatespec?,
      maxalphanames?,
      maxbibnames?,
      maxcitenames?,
      maxitems?,
      minalphanames?,
      minbibnames?,
      mincitenames?,
      minitems?,
      singletitle?,
      skipbib?,
      skiplab?,
      skiplos?,
      sortalphaothers?,
      uniquelist?,
      uniquename?,
      useauthor?,
      useeditor?,
      useprefix?,
      usetranslator?
    }*,

    # user field/entrytype mapping
    element bcf:sourcemap {
      element bcf:maps {
        attribute datatype { "bibtex" | "biblatexml" | "ris" | "zoterordfxml" | "endnotexml" },
        attribute map_overwrite { "0" | "1" }?,
        attribute level { "user" | "style" | "driver" }?,
        map+
      }+
    }?,

    # labelalpha template specification
    element bcf:labelalphatemplate {
      attribute type { xsd:string }?, # per-type?
      element bcf:labelelement {
        attribute order { xsd:integer },
        element bcf:labelpart {          
          attribute final { "0" | "1" }?,
          attribute pad_char { xsd:string {minLength="1"}}?,
          attribute pad_side { "left" | "right" }?,
          attribute substring_width { xsd:integer | "v" | "vf" | "l" }?,
          attribute substring_fixed_threshold { xsd:integer }?,
          attribute substring_width_max { xsd:integer }?,
          attribute substring_side { "left" | "right" }?,
          attribute substring_compound { "0" | "1" }?,
          attribute ifnamecount { xsd:integer }?,
          attribute namecount { xsd:integer }?,
          attribute form { "original" | "translated" | "romanised" | "uniform" }?,
          xsd:string
        }+
      }+
    }+,

    # Cross-reference inheritance specifications
    element bcf:inheritance {
      # Defaults
      element bcf:defaults {
        # Whether to inherit all fields
        attribute inherit_all { "true" | "false" },
        # Should we overwrite the target field if it exists?
        attribute override_target { "true" | "false" },
        # Default inherit_all and override_target settings for entrytype source/target pairs
        element bcf:type_pair {
          attribute source { "*" | xsd:string {minLength="1"}},
          attribute target { "*" | xsd:string {minLength="1"}},
          attribute inherit_all { "true" | "false" }?,
          attribute override_target { "true" | "false" }?,
          empty
        }*
      },
      # An inheritance specification
      element bcf:inherit {
        # applies to these pairs of source/target entrytypes
        element bcf:type_pair {
          attribute source { "*" | xsd:string {minLength="1"}},
          attribute target { "*" | xsd:string {minLength="1"}},
          empty
        }+,
        # and here are the field specifications
        element bcf:field {
          (
            # either a "skip this field" specification
            # so we can say inherit all except certain fields OR ...
            (attribute source { xsd:string },
              attribute skip { "true" | "false" }) |
            # ... a source and target field with an optional override attribute
            (attribute source { xsd:string {minLength="1"}},
              attribute target { xsd:string {minLength="1"}},
              attribute override_target { "true" | "false" }?)
          ),
          empty
        }+
      }*
    },
    # noinit specification
    element bcf:noinits {
      element bcf:noinit {
        attribute value { xsd:string },
        empty
      }+
    }?,
    # nosort specification
    element bcf:nosorts {
      element bcf:nosort {
        attribute field { xsd:string },
        attribute value { xsd:string },
        empty
      }+
    }?,
    # Global sorting specification
    sorting,
    # Data model specification
    element bcf:datamodel {
      # Valid entrytypes
      element bcf:entrytypes {
        element bcf:entrytype {
          # Some entrytypes should be completely skipped on output (XDATA etc.)
          attribute skip_output { "true" }?,
          text
        }+
      },
      # BibLaTeX field types. Biber uses this to determine how to output various types
      # to the .bbl
      element bcf:fields {
        element bcf:field {
          # fieldtype is "field" or "list"
          attribute fieldtype { "field" | "list" },
          # format is a specification of the format of the field. If not specified, field contents
          # are just as is. 
          attribute format { "csv" }?,
          # datatype of field content
          attribute datatype { "literal" | "name" | "key" | "entrykey" | "date" | "verbatim" | "integer" | "range" | "csv" | "code" | "uri" | "datepart" | "keyword" | "option" },
          # Are we allowed to output a null field value to the .bbl for this field?
          attribute nullok { "true" }?,
          # Should this field be skipped and not output to the .bbl?
          attribute skip_output { "true" }?,
<<<<<<< HEAD
          # limit this field definition to specific entrytypes?
          # Is parsed as a csv list
          attribute entrytypes { text }?,
          # Can this field have multiple script/lang variants?
          attribute multiscript { "true" }?,
=======
>>>>>>> f99ff9b4
          text
        }+
      },
      # Allowable fields for entrytypes
      # Only one specification per entrytype: even though it might be nice to have several 
      # so that one could share information, this would be hard to manage and confusing as it
      # not be visible in one place which fields were valid for an entrytype.
      element bcf:entryfields {
         element bcf:entrytype { text }*,
         element bcf:field { text }+
      }+,
      # Constraints on field (co-)existence and format
      element bcf:constraints {
        # Set of entrytypes that this constraint applies to
        # An entrytype can be specified in multiple constraints
        #
        element bcf:entrytype { text }*,
        # A constraint specification
        element bcf:constraint {
          (
            # Conditional constraints have an antecedent and consequent
            # both of which have a quantifier. This allows you to enforce
            # constraints like:
            #
            # if field a,b,c are all present then one of x,y,z must be
            # if one of field a,b,c are present then none of x,y,z must be
            # etc.
            (attribute type { "conditional" },
              element bcf:antecedent {
                attribute quant { "all" | "one" | "none"},
                element bcf:field { text }+
              },
              element bcf:consequent {
                attribute quant { "all" | "one" | "none"},
                element bcf:field { text }+
              }
            ) |
            # Datatype and format constraints
            (attribute type { "data" },
              # range* attributes are for limiting integer type range
              attribute datatype { "integer" | "isbn" | "issn" | "ismn" | "date" | "pattern" }?,
              attribute rangemin { xsd:int }?,
              attribute rangemax { xsd:int }?,
              attribute pattern { text }?,
              element bcf:field { text }+
            ) |
            # Mandatoriness constraints which say which fields must appear
            (attribute type { "mandatory" },
              (element bcf:field { text } |
                # An XOR set of fields so you can enforce:
                #
                # One (but not more) of fields a,b,c must exist
                element bcf:fieldxor {
                  element bcf:field { text }+
                } |
                # An OR set of fields so you can enforce:
                #
                # One (possibly more) of fields a,b,c must exist
                element bcf:fieldor {
                  element bcf:field { text }+
                }
                )+
              )
            )
          }*
        }+
      }?,
      # Section specifications
      secspec+,
      listspec+
    }

listspec = 
    element bcf:sortlist {
      attribute section { xsd:integer },
      attribute type { "entry" | "key" | "shorthand" },
      attribute label { xsd:string {minLength="1"}},
      (filter | orfilter )*,
      element bcf:sorting {
        sort+
      }?
    }*


sorting = 
  element bcf:sorting {
    # presort default strings for different entry types
    element bcf:presort {
      attribute type { text }?,
      text
    }+,
    # excludes of certain fields for sorting for specified types
    element bcf:sortexclusion {
      attribute type { text },
      element bcf:exclusion { text }+
    }*,
    sort+
  }

sort =
  # sort specification
  element bcf:sort {
    # order of this specification in the set of all sort specifications
    attribute order { xsd:integer },
    # Should we stop generating sorting information after this item?
    attribute final { "1" }?,
    # Sort ascending or descending
    attribute sort_direction { "ascending" | "descending" }?,
    # Sort case sensitive or not?
    attribute sortcase { "0" | "1" }?,
    # Sort upper before lower?
    attribute sortupper { "0" | "1" }?,
    # A sort item specification - a field or pseudo-field to get sort information from
    element bcf:sortitem {
      # order of this item in the set of all other item specifications
      attribute order { xsd:integer },
      # Just use a part of the item information for sorting?
      attribute substring_side { "left" | "right" }?,
      attribute substring_width { xsd:integer }?,
      # Pad the item information when sorting with it?
      attribute pad_side { "left" | "right" }?,
      attribute pad_width { xsd:integer }?,
      attribute pad_char { xsd:string { minLength = "1" maxLength = "1" } }?,
      attribute form { "original" | "translated" | "romanised" | "uniform" }?,
      text
    }+
  }+

# Section specification
secspec =
  # data sources
  element bcf:bibdata {
    # which sections the datafiles are for
    attribute section { xsd:integer },
    element bcf:datasource {
      attribute type { "file" },
      attribute datatype { "bibtex" | "biblatexml" | "ris" | "zoterordfxml" | "endnotexml" }?,
      xsd:anyURI
    }*
  }?,
  # citekeys or citekey sets in each section
  element bcf:section {
    attribute number { xsd:integer },
    element bcf:citekey {
      ( attribute type { "set" },
        attribute members { xsd:string {minLength="1"}},
        xsd:string {minLength="1"}) |
      ( attribute order { xsd:integer },
        xsd:string {minLength="1"} )
    }*
  }

orfilter = element bcf:orfilter {
             filter+
           }

filter = element bcf:filter {
           attribute type { "type" | "nottype" | "subtype" | "notsubtype"
                         | "keyword" | "notkeyword" | "field" | "notfield" },
           xsd:string {minLength="1"}
         }

# option definitions
useprefix =
  element bcf:option {
    attribute type { "singlevalued" },
    element bcf:key { "useprefix" },
    element bcf:value { "0" | "1" }
  }
useauthor =
  element bcf:option {
    attribute type { "singlevalued" },
    element bcf:key { "useauthor" },
    element bcf:value { "0" | "1" }
  }
useeditor =
  element bcf:option {
    attribute type { "singlevalued" },
    element bcf:key { "useeditor" },
    element bcf:value { "0" | "1" }
  }
usetranslator =
  element bcf:option {
    attribute type { "singlevalued" },
    element bcf:key { "usetranslator" },
    element bcf:value { "0" | "1" }
  }
labelalpha =
  element bcf:option {
    attribute type { "singlevalued" },
    element bcf:key { "labelalpha" },
    element bcf:value { "0" | "1" }
  }
labeltitle =
  element bcf:option {
    attribute type { "singlevalued" },
    element bcf:key { "labeltitle" },
    element bcf:value { "0" | "1" }
  }
labeltitlespec =
  element bcf:option {
    attribute type { "multivalued" },
    element bcf:key { "labeltitlespec" },
    element bcf:value {
      attribute order { xsd:integer },
      attribute form { "original" | "translated" | "romanised" | "uniform" }?,
      attribute lang { text }?,
      text
    }+
  }
labeltitleyear =
  element bcf:option {
    attribute type { "singlevalued" },
    element bcf:key { "labeltitleyear" },
    element bcf:value { "0" | "1" }
  }
labeldate =
  element bcf:option {
    attribute type { "singlevalued" },
    element bcf:key { "labeldate" },
    element bcf:value { "0" | "1" }
  }
labeldatespec =
  element bcf:option {
    attribute type { "multivalued" },
    element bcf:key { "labeldatespec" },
    element bcf:value {
      attribute order { xsd:integer },
      attribute type { "field" | "string" },
      text
    }+
  }
singletitle =
  element bcf:option {
    attribute type { "singlevalued" },
    element bcf:key { "singletitle" },
    element bcf:value { "0" | "1" }
  }
skipbib =
  element bcf:option {
    attribute type { "singlevalued" },
    element bcf:key { "skipbib" },
    element bcf:value { "0" | "1" }
  }
skiplab =
  element bcf:option {
    attribute type { "singlevalued" },
    element bcf:key { "skiplab" },
    element bcf:value { "0" | "1" }
  }
skiplos =
  element bcf:option {
    attribute type { "singlevalued" },
    element bcf:key { "skiplos" },
    element bcf:value { "0" | "1" }
  }
# 0 = do not provide uniquelist information
# 1 = disambiguate lists regardless of year
# 2 = disambiguate lists only when year is the same
uniquelist =
  element bcf:option {
    attribute type { "singlevalued" },
    element bcf:key { "uniquelist" },
    element bcf:value { "0" | "1" | "2" }
  }
# 0 = do not provide uniquename information
# 1 = disambiguate with initials, only up to maxcitenames/uniquelist
# 2 = disambiguate with full name or initials, only up to maxcitenames/uniquelist
# 3 = disambiguate with initials, ignore maxcitenames/uniquelist
# 4 = disambiguate with full name or initials, ignore maxcitenames/uniquelist
# 5 = disambiguate with initials, only between identical lists in different entries
# 6 = disambiguate with full name or initials, only between identical lists in different entries
uniquename =
  element bcf:option {
    attribute type { "singlevalued" },
    element bcf:key { "uniquename" },
    element bcf:value { "0" | "1" | "2" | "3" | "4" | "5" | "6" }
  }
maxitems =
  element bcf:option {
    attribute type { "singlevalued" },
    element bcf:key { "maxitems" },
    element bcf:value { xsd:integer }
  }
maxbibnames =
  element bcf:option {
    attribute type { "singlevalued" },
    element bcf:key { "maxbibnames" },
    element bcf:value { xsd:integer }
  }
maxalphanames =
  element bcf:option {
    attribute type { "singlevalued" },
    element bcf:key { "maxalphanames" },
    element bcf:value { xsd:integer }
  }
maxcitenames =
  element bcf:option {
    attribute type { "singlevalued" },
    element bcf:key { "maxcitenames" },
    element bcf:value { xsd:integer }
  }
minitems =
  element bcf:option {
    attribute type { "singlevalued" },
    element bcf:key { "minitems" },
    element bcf:value { xsd:integer }
  }
minbibnames =
  element bcf:option {
    attribute type { "singlevalued" },
    element bcf:key { "minbibnames" },
    element bcf:value { xsd:integer }
  }
minalphanames =
  element bcf:option {
    attribute type { "singlevalued" },
    element bcf:key { "minalphanames" },
    element bcf:value { xsd:integer }
  }
mincitenames =
  element bcf:option {
    attribute type { "singlevalued" },
    element bcf:key { "mincitenames" },
    element bcf:value { xsd:integer }
  }
sortscheme =
  element bcf:option {
    attribute type { "singlevalued" },
    element bcf:key { "sortscheme" },
    element bcf:value { text }
  }
labelnamespec =
  element bcf:option {
    attribute type { "multivalued" },
    element bcf:key { "labelnamespec" },
    element bcf:value {
      attribute order { xsd:integer },
      attribute form { "original" | "translated" | "romanised" | "uniform" }?,
      attribute lang { text }?,
      text
    }+
  }
mincrossrefs =
  element bcf:option {
    attribute type { "singlevalued" },
    element bcf:key { "mincrossrefs" },
    element bcf:value { xsd:integer }
  }
debug =
  element bcf:option {
    attribute type { "singlevalued" },
    element bcf:key { "debug" },
    element bcf:value { "0" | "1" }
  }
wrapline =
  element bcf:option {
    attribute type { "singlevalued" },
    element bcf:key { "wrapline" },
    element bcf:value { xsd:integer }
  }  
output_encoding =
  element bcf:option {
    attribute type { "singlevalued" },
    element bcf:key { "output_encoding" },
    element bcf:value { text }
  }
input_encoding =
  element bcf:option {
    attribute type { "singlevalued" },
    element bcf:key { "input_encoding" },
    element bcf:value { text }
  }
sortcase =
  element bcf:option {
    attribute type { "singlevalued" },
    element bcf:key { "sortcase" },
    element bcf:value { "0" | "1" }
  }
sortfirstinits =
  element bcf:option {
    attribute type { "singlevalued" },
    element bcf:key { "sortfirstinits" },
    element bcf:value { "0" | "1" }
  }
alphaothers =
  element bcf:option {
    attribute type { "singlevalued" },
    element bcf:key { "alphaothers" },
    element bcf:value {
      xsd:normalizedString { pattern = "\S+" }
    }
  }
msform =
  element bcf:option {
    attribute type { "singlevalued" },
    element bcf:key { "msform" },
    element bcf:value {
      xsd:normalizedString { pattern = "\S+" }
    }
  }
mslang =
  element bcf:option {
    attribute type { "singlevalued" },
    element bcf:key { "mslang" },
    element bcf:value {
      xsd:normalizedString { pattern = "\S+" }
    }
  }
mstranslang =
  element bcf:option {
    attribute type { "singlevalued" },
    element bcf:key { "mstranslang" },
    element bcf:value {
      xsd:normalizedString { pattern = "\S+" }
    }
  }
# This is xsd:language but also allows underscore separators
sortlocale = 
  element bcf:option {
    attribute type { "singlevalued" },
    element bcf:key { "sortlocale" },
    element bcf:value {
      xsd:normalizedString { pattern = "([a-zA-Z]{2}|[iI][\-_][a-zA-Z]+|[xX][\-_][a-zA-Z]{1,10})([\-_][a-zA-Z]{1,10})*"
      }
    }
  }
sortupper = 
  element bcf:option {
    attribute type { "singlevalued" },
    element bcf:key { "sortupper" },
    element bcf:value { "0" | "1" }
  }
sortalphaothers =
  element bcf:option {
    attribute type { "singlevalued" },
    element bcf:key { "sortalphaothers" },
    element bcf:value {
      xsd:normalizedString { pattern = "\S+" }
    }
  }

map =
  element bcf:map {
    attribute map_overwrite { "0" | "1" }?,
    element bcf:per_datasource { xsd:string {minLength="1"} }*,
    element bcf:per_type { xsd:string {minLength="1"} }*,
    element bcf:map_step {
      (
        (
          attribute map_entry_null { "1" }
        ) |
        (
          attribute map_type_source { xsd:string {minLength="1"} },
          attribute map_type_target { xsd:string {minLength="1"} }?,
          attribute map_final { "1" }?
        ) |
        (
          attribute map_field_source { xsd:string {minLength="1"} },
          attribute map_field_target { xsd:string {minLength="1"} }?,
          attribute map_final { "1" }?,
          attribute map_match { xsd:string {minLength="1"} }?,
          attribute map_notmatch { xsd:string {minLength="1"} }?,
          attribute map_replace { xsd:string {minLength="1"} }?
        ) |
        (
          attribute map_field_set { xsd:string {minLength="1"} },
          attribute map_append { "1" }?,
          attribute map_final { "1" }?,
          ( attribute map_null { "1" } |
            attribute map_origfield { "1" } |
            attribute map_origfieldval { "1" } |
            attribute map_origentrytype { "1" } |
            attribute map_field_value { xsd:string {minLength="1"} } )
        )
      ),
      empty
    }+
  }<|MERGE_RESOLUTION|>--- conflicted
+++ resolved
@@ -204,14 +204,8 @@
           attribute nullok { "true" }?,
           # Should this field be skipped and not output to the .bbl?
           attribute skip_output { "true" }?,
-<<<<<<< HEAD
-          # limit this field definition to specific entrytypes?
-          # Is parsed as a csv list
-          attribute entrytypes { text }?,
           # Can this field have multiple script/lang variants?
           attribute multiscript { "true" }?,
-=======
->>>>>>> f99ff9b4
           text
         }+
       },
