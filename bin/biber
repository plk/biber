--- conflicted
+++ resolved
@@ -743,19 +743,10 @@
 As B<--listsep> but for bibtex output. Defaults to BibTeX's usual
 'and'.
 
-<<<<<<< HEAD
-=item B<--output-macro-fields=[field1, ... fieldn]>
-
-A comma-separated list of field names whose values are, on output, treated as BibTeX macros.
-Effectively this means that they are not wrapped in braces. Effect depends on the output format.
-The legacy option B<--tool-macro-fields> is supported as an alias.
-
 =item B<--output-mssep=[sep]>
 
 As B<--mssep> but for bibtex output. Defaults to '_'.
 
-=======
->>>>>>> 1cb02840
 =item B<--output-namesep=[sep]>
 
 As B<--namesep> but for bibtex output. Defaults to BibTeX's usual
