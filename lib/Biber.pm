package Biber;
use v5.24;
use strict;
use warnings;
use parent qw(Class::Accessor Biber::Internals);

use constant {
  EXIT_OK => 0,
  EXIT_ERROR => 2
};

use Biber::Config;
use Biber::DataLists;
use Biber::DataList;
use Biber::DataModel;
use Biber::Constants;
use Biber::Internals;
use Biber::Entries;
use Biber::Entry;
use Biber::Entry::Names;
use Biber::Entry::Name;
use Biber::LangTags;
use Biber::Sections;
use Biber::Section;
use Biber::LaTeX::Recode;
use Biber::UCollate;
use Biber::Utils;
use Carp;
use Data::Dump;
use Digest::MD5 qw( md5_hex );
use Data::Compare;
use Encode;
use File::Copy;
use File::Slurper;
use File::Spec;
use File::Temp;
use IO::File;
use List::AllUtils qw( first uniq max first_index );
use Log::Log4perl qw( :no_extra_logdie_message );
use POSIX qw( locale_h ); # for lc()
use Scalar::Util qw(looks_like_number);
use Sort::Key qw ( multikeysorter );
use Text::BibTeX qw(:macrosubs);
use Unicode::Normalize;

=encoding utf-8

=head1 NAME

Biber - main module for biber, a bibtex replacement for users of biblatex

=cut

my $logger = Log::Log4perl::get_logger('main');


=head1 SYNOPSIS

    use Biber;
    my $biber = Biber->new();
    $biber->parse_ctrlfile("example.bcf");
    $biber->prepare;

=cut

our $MASTER; # reference to biber object. Needed all over the place

=head1 METHODS

=head2 new

    Initialize the Biber object, optionally passing named options as arguments.

=cut

sub new {
  my ($class, %opts) = @_;
  my $self = bless {}, $class;

  Biber::Config->_initopts(\%opts);

  # Add a reference to a global temp dir used for various things
  $self->{TEMPDIR} = File::Temp->newdir("biber_tmp_XXXX",
                                        TMPDIR => 1,
                                        CLEANUP => (Biber::Config->getoption('noremove_tmp_dir') ? 0 : 1));
  $self->{TEMPDIRNAME} = $self->{TEMPDIR}->dirname;

  # Initialise recoding schemes
  Biber::LaTeX::Recode->init_sets(Biber::Config->getoption('decodecharsset'),
                                  Biber::Config->getoption('output_safecharsset'));

  $MASTER = $self;

  # Validate if asked to.
  # This has to be here, after config file is read and options
  # are parsed. It seems strange to validate the config file after it's been
  # read but there is no choice and it's useful anyway as this will catch some semantic
  # errors. Uses biber_error() and so $MASTER has to be defined before we call this
  if (Biber::Config->getoption('validate_config') and $opts{configfile}) {
    validate_biber_xml($opts{configfile}, 'config', '');
  }

  # Set up LangTag parser
  $self->{langtags} = Biber::LangTags->new();

  return $self;
}


=head2 display_end

   Output summary of warnings/errors/misc before exit

=cut

sub display_end {
  my $self = shift;

  # Show location of temporary directory
  if (Biber::Config->getoption('show_tmp_dir')) {
    if (Biber::Config->getoption('noremove_tmp_dir')) {
      $logger->info("TEMP DIR: " . $self->biber_tempdir_name);
    }
    else {
      biber_warn("--noremove-tmp-dir was not set, no temporary directory to show");
    }
  }

  if ($self->{warnings}) {
    foreach my $w ($self->{warnings}->@*) {
      $logger->warn($w);
    }
    $logger->info('WARNINGS: ' . scalar($self->{warnings}->@*));
  }
  if ($self->{errors}) {
    $logger->info('ERRORS: ' . $self->{errors});
    exit EXIT_ERROR;
  }
}

=head2 biber_tempdir

    Returns a File::Temp directory object for use in various things

=cut

sub biber_tempdir {
  my $self = shift;
  return $self->{TEMPDIR};
}

=head2 biber_tempdir_name

    Returns the directory name of the File::Temp directory object

=cut

sub biber_tempdir_name {
  my $self = shift;
  return $self->{TEMPDIRNAME};
}

=head2 sections

    my $sections= $biber->sections

    Returns a Biber::Sections object describing the bibliography sections

=cut

sub sections {
  my $self = shift;
  return $self->{sections};
}

=head2 add_sections

    Adds a Biber::Sections object. Used externally from, e.g. biber

=cut

sub add_sections {
  my ($self, $sections) = @_;
  $self->{sections} = $sections;
  return;
}

=head2 datalists

    my $datalists = $biber->datalists

    Returns a Biber::DataLists object describing the bibliography sorting lists

=cut

sub datalists {
  my $self = shift;
  return $self->{datalists};
}

=head2 langtags

    Returns a Biber::LangTags object containing a parser for BCP47 tags

=cut

sub langtags {
  my $self = shift;
  return $self->{langtags};
}

=head2 set_output_obj

    Sets the object used to output final results
    Must be a subclass of Biber::Output::base

=cut

sub set_output_obj {
  my $self = shift;
  my $obj = shift;
  croak('Output object must be subclass of Biber::Output::base!') unless $obj->isa('Biber::Output::base');
  $self->{output_obj} = $obj;
  return;
}


=head2 get_preamble

    Returns the current preamble as an array ref

=cut

sub get_preamble {
  my $self = shift;
  return $self->{preamble};
}


=head2 get_output_obj

    Returns the object used to output final results

=cut

sub get_output_obj {
  my $self = shift;
  return $self->{output_obj};
}

=head2 set_current_section

    Sets the current section number that we are working on to a section number

=cut

sub set_current_section {
  my $self = shift;
  my $secnum = shift;
  $self->{current_section} = $secnum;
  return;
}

=head2 get_current_section

    Gets the current section number that we are working on

=cut

sub get_current_section {
  my $self = shift;
  return $self->{current_section};
}

=head2 tool_mode_setup

  Fakes parts of the control file for tool mode

=cut

sub tool_mode_setup {
  my $self = shift;
  my $bib_sections = new Biber::Sections;
  # There are no sections in tool mode so create a pseudo-section
  my $bib_section = new Biber::Section('number' => 99999);
  my $ifs = [];
  foreach my $if (@ARGV) {
    push $ifs->@*, {type => 'file',
                    name => $if,
                    datatype => Biber::Config->getoption('input_format'),
                    encoding => Biber::Config->getoption('input_encoding')};
  }
  $bib_section->set_datasources($ifs);

  $bib_section->set_allkeys(1);
  $bib_sections->add_section($bib_section);

  # Always resolve date meta-information in tool mode
  Biber::Config->setblxoption(undef, 'dateapproximate', 1);
  Biber::Config->setblxoption(undef, 'dateera', 1);
  Biber::Config->setblxoption(undef, 'dateuncertain', 1);

  # No need to worry about this in tool mode but it needs to be set
  Biber::Config->setblxoption(undef, 'namestrunchandling', 0);

  # Add the Biber::Sections object to the Biber object
  $self->add_sections($bib_sections);

  my $datalists = new Biber::DataLists;
  my $seclist = Biber::DataList->new(section => 99999,
                                     sortingtemplatename        => 'tool',
                                     sortingnamekeytemplatename => 'global',
                                     uniquenametemplatename     => 'global',
                                     labelalphanametemplatename => 'global',
                                     labelprefix                => '',
                                     name                       => 'tool/global//global/global');
  $seclist->set_type('entry');
  # Locale just needs a default here - there is no biblatex option to take it from
  Biber::Config->setblxoption(undef, 'sortlocale', 'en_US');
  if ($logger->is_debug()) {# performance tune
    $logger->debug("Adding 'entry' list 'tool' for pseudo-section 99999");
  }
  $datalists->add_list($seclist);
  $self->{datalists} = $datalists;

  # User maps are set in config file and need some massaging which normally
  # happens in parse_ctrlfile
  if (my $usms = Biber::Config->getoption('sourcemap')) {
    # Force "user" level for the maps
    $usms->@* = map {$_->{level} = 'user';$_} $usms->@*;
  }
  return;
}

=head2 parse_ctrlfile

    This method reads the control file
    generated by biblatex to work out the various biblatex options.
    See Constants.pm for defaults and example of the data structure being built here.

=cut

sub parse_ctrlfile {
  my ($self, $ctrl_file) = @_;

  my $ctrl_file_path = locate_data_file($ctrl_file);
  Biber::Config->set_ctrlfile_path($ctrl_file_path);

  biber_error("Cannot find control file '$ctrl_file'! - Did latex run successfully on your .tex file before you ran biber?") unless ($ctrl_file_path and check_exists($ctrl_file_path));

  # Early check to make sure .bcf is well-formed. If not, this means that the last biblatex run
  # exited prematurely while writing the .bcf. This results is problems for latexmk. So, if the
  # .bcf is broken, just stop here, remove the .bcf and exit with error so that we don't write
  # a bad .bbl
  my $checkbuf;
  unless ($checkbuf = eval {slurp_switchr($ctrl_file_path)->$*}) {
    # Reading ctrl-file as UTF-8 failed. Probably it was written by fontenc as latin1
    # with some latin1 char in it (probably a sourcemap), so try that as a last resort
    unless (eval {$checkbuf = slurp_switchr($ctrl_file_path, 'latin1')->$*}) {
      biber_error("$ctrl_file_path is not UTF-8 or even latin1, please delete it and run latex again or check that biblatex is writing a valid .bcf file.");
    }
    # Write ctrl file as UTF-8
    slurp_switchw($ctrl_file_path, $checkbuf);# Unicode NFC boundary
  }

  $checkbuf = NFD($checkbuf);# Unicode NFD boundary
  unless (eval "XML::LibXML->load_xml(string => \$checkbuf)") {
    my $output = $self->get_output_obj->get_output_target_file;
    unlink($output) unless $output eq '-';# ignore deletion of STDOUT marker
    biber_error("$ctrl_file_path is malformed, last biblatex run probably failed. Deleted $output");
  }

  # Validate if asked to
  if (Biber::Config->getoption('validate_control')) {
    validate_biber_xml($ctrl_file_path, 'bcf', 'https://sourceforge.net/projects/biblatex');
  }

  # Convert .bcf to .html using XSLT transform if asked to
  if (Biber::Config->getoption('convert_control')) {

    require XML::LibXSLT;
    require XML::LibXML;

    my $xslt = XML::LibXSLT->new();
    my $CFstyle;

    # we assume that the schema files are in the same dir as Biber.pm:
    (my $vol, my $biber_path, undef) = File::Spec->splitpath( $INC{"Biber.pm"} );

    # Deal with the strange world of PAR::Packer paths
    # We might be running inside a PAR executable and @INC is a bit odd in this case
    # Specifically, "Biber.pm" in @INC might resolve to an internal jumbled name
    # nowhere near to these files. You know what I mean if you've dealt with pp
    my $bcf_xsl;
    if ($biber_path =~ m|/par\-| and $biber_path !~ m|/inc|) { # a mangled PAR @INC path
      $bcf_xsl = File::Spec->catpath($vol, "$biber_path/inc/lib/Biber", 'bcf.xsl');
    }
    else {
      $bcf_xsl = File::Spec->catpath($vol, "$biber_path/Biber", 'bcf.xsl');
    }

    if (check_exists($bcf_xsl)) {
      $CFstyle = XML::LibXML->load_xml( location => $bcf_xsl, no_cdata=>1 )
    }
    else {
      biber_warn("Cannot find XML::LibXSLT stylesheet. Skipping conversion : $!");
      goto LOADCF;
    }

    my $CF = XML::LibXML->load_xml(location => $ctrl_file_path);
    my $stylesheet = $xslt->parse_stylesheet($CFstyle);
    my $CFhtml = $stylesheet->transform($CF);
    $stylesheet->output_file($CFhtml, $ctrl_file_path . '.html');
    $logger->info("Converted BibLaTeX control file '$ctrl_file_path' to '$ctrl_file_path.html'");
  }

  # Open control file
 LOADCF:
  $logger->info("Reading '$ctrl_file_path'");
  my $buf = slurp_switchr($ctrl_file_path)->$*;
  $buf = NFD($buf);# Unicode NFD boundary

  # Read control file
  require XML::LibXML::Simple;

  my $bcfxml = XML::LibXML::Simple::XMLin($buf,
                                          'ForceContent' => 1,
                                          'ForceArray' => [
                                                           qr/\A(?:no)*citekey(?:count)?\z/,
                                                           qr/\Aoption\z/,
                                                           qr/\Aoptions\z/,
                                                           qr/\Avalue\z/,
                                                           qr/\Asortitem\z/,
                                                           qr/\Abibdata\z/,
                                                           qr/\Adatasource\z/,
                                                           qr/\Aconstant\z/,
                                                           qr/\Asection\z/,
                                                           qr/\Asort(?:ex|in)clusion\z/,
                                                           qr/\A(?:ex|in)clusion\z/,
                                                           qr/\Asort\z/,
                                                           qr/\Amode\z/,
                                                           qr/\Amaps\z/,
                                                           qr/\Amap\z/,
                                                           qr/\Amap_step\z/,
                                                           qr/\Aper_type\z/,
                                                           qr/\Aper_nottype\z/,
                                                           qr/\Akeypart\z/,
                                                           qr/\Apart\z/,
                                                           qr/\Asortingnamekeytemplate\z/,
                                                           qr/\Asortingtemplate\z/,
                                                           qr/\Aper_datasource\z/,
                                                           qr/\Anosort\z/,
                                                           qr/\Anonamestring\z/,
                                                           qr/\Amember\z/,
                                                           qr/\Anoinit\z/,
                                                           qr/\Anolabel\z/,
                                                           qr/\Anolabelwidthcount\z/,
                                                           qr/\Apresort\z/,
                                                           qr/\Atype_pair\z/,
                                                           qr/\Ainherit\z/,
                                                           qr/\Anamepart\z/,
                                                           qr/\Afieldor\z/,
                                                           qr/\Afieldxor\z/,
                                                           qr/\Afield\z/,
                                                           qr/\Ascope\z/,
                                                           qr/\Atransliteration\z/,
                                                           qr/\Atranslit\z/,
                                                           qr/\Aalias\z/,
                                                           qr/\Aalsoset\z/,
                                                           qr/\Aconstraints\z/,
                                                           qr/\Aconstraint\z/,
                                                           qr/\Aentryfields\z/,
                                                           qr/\Aentrytype\z/,
                                                           qr/\Adatetype\z/,
                                                           qr/\Adatalist\z/,
                                                           qr/\Alabel(?:part|element|alpha(?:name)?template)\z/,
                                                           qr/\Auniquenametemplate\z/,
                                                           qr/\Acondition\z/,
                                                           qr/\Afilter(?:or)?\z/,
                                                           qr/\Aoptionscope\z/,
                                                          ],
                                          'NsStrip' => 1,
                                          'KeyAttr' => []);
#  use Data::Dump;dd($bcfxml);exit 0;
  my $controlversion = $bcfxml->{version};
  my $bltxversion = $bcfxml->{bltxversion};
  Biber::Config->setblxoption(undef, 'controlversion', $controlversion);
  unless ($controlversion eq $BCF_VERSION) {
    biber_error("Error: Found biblatex control file version $controlversion, expected version $BCF_VERSION.\nThis means that your biber ($Biber::Config::VERSION) and biblatex ($bltxversion) versions are incompatible.\nSee compat matrix in biblatex or biber PDF documentation.");
  }

  # Option scope
  foreach my $bcfscopeopts ($bcfxml->{optionscope}->@*) {
    my $scope = $bcfscopeopts->{type};
    foreach my $bcfscopeopt ($bcfscopeopts->{option}->@*) {
      my $opt = $bcfscopeopt->{content};
      $CONFIG_BIBLATEX_OPTIONS{$scope}{$opt}{OUTPUT} = $bcfscopeopt->{backendout} || 0;
      if (my $bin = process_backendin($bcfscopeopt->{backendin})) {
        $CONFIG_BIBLATEX_OPTIONS{$scope}{$opt}{INPUT} = $bin;
      }
      $CONFIG_OPTSCOPE_BIBLATEX{$opt}{$scope} = 1;
      $CONFIG_SCOPEOPT_BIBLATEX{$scope}{$opt} = 1;
      if (defined($CONFIG_OPTTYPE_BIBLATEX{$opt}) and
          lc($CONFIG_OPTTYPE_BIBLATEX{$opt}) ne lc($bcfscopeopt->{datatype})) {
        biber_warn("Warning: Datatype for biblatex option '$opt' has conflicting values, probably at different scopes. This is not supported.");
      }
      else {
        $CONFIG_OPTTYPE_BIBLATEX{$opt} = lc($bcfscopeopt->{datatype});
      }
    }
  }
  # Now we have the per-namelist options, make the accessors for them in the Names package
  foreach my $nso (keys $CONFIG_SCOPEOPT_BIBLATEX{NAMELIST}->%*) {
    Biber::Entry::Names->follow_best_practice;
    Biber::Entry::Names->mk_accessors($nso);
  }
  # Now we have the per-name options, make the accessors for them in the Name package
  foreach my $no (keys $CONFIG_SCOPEOPT_BIBLATEX{NAME}->%*) {
    Biber::Entry::Name->follow_best_practice;
    Biber::Entry::Name->mk_accessors($no);
  }

  # OPTIONS
  foreach my $bcfopts ($bcfxml->{options}->@*) {

    # Biber options
    if ($bcfopts->{component} eq 'biber') {

      # Global options
      if ($bcfopts->{type} eq 'global') {
        foreach my $bcfopt ($bcfopts->{option}->@*) {
          # unless already explicitly set from cmdline/config file
          unless (Biber::Config->isexplicitoption($bcfopt->{key}{content})) {
            if ($bcfopt->{type} eq 'singlevalued') {
              Biber::Config->setoption($bcfopt->{key}{content}, $bcfopt->{value}[0]{content});
            }
            elsif ($bcfopt->{type} eq 'multivalued') {
              Biber::Config->setoption($bcfopt->{key}{content},
                [ map {$_->{content}} sort {$a->{order} <=> $b->{order}} $bcfopt->{value}->@* ]);
            }
          }
        }
      }
    }

    # BibLaTeX options
    if ($bcfopts->{component} eq 'biblatex') {

      # Global options
      if ($bcfopts->{type} eq 'global') {
        foreach my $bcfopt ($bcfopts->{option}->@*) {
          if ($bcfopt->{type} eq 'singlevalued') {
            Biber::Config->setblxoption(undef, $bcfopt->{key}{content}, $bcfopt->{value}[0]{content});
          }
          elsif ($bcfopt->{type} eq 'multivalued') {
            # sort on order attribute and then remove it
            Biber::Config->setblxoption(undef, $bcfopt->{key}{content},
              [ map {delete($_->{order}); $_} sort {$a->{order} <=> $b->{order}} $bcfopt->{value}->@* ]);
          }
        }
      }

      # Entrytype options
      else {
        my $entrytype = $bcfopts->{type};
        foreach my $bcfopt ($bcfopts->{option}->@*) {
          if ($bcfopt->{type} eq 'singlevalued') {
            Biber::Config->setblxoption(undef, $bcfopt->{key}{content}, $bcfopt->{value}[0]{content}, 'ENTRYTYPE', $entrytype);
          }
          elsif ($bcfopt->{type} eq 'multivalued') {
            # sort on order attribute and then remove it
            Biber::Config->setblxoption(undef, $bcfopt->{key}{content},
              [ map {delete($_->{order}); $_} sort {$a->{order} <=> $b->{order}} $bcfopt->{value}->@* ],
              'ENTRYTYPE',
              $entrytype);
          }
        }
      }
    }
  }

  # DATAFIELD SETS
  # Since we have to use the datamodel to resolve some members, just record the settings
  # here for processing after the datamodel is parsed
  foreach my $s ($bcfxml->{datafieldset}->@*) {
    my $name = lc($s->{name});
    foreach my $m ($s->{member}->@*) {
      if (my $field = $m->{field}[0]) {# 'field' has forcearray for other things
        push $DATAFIELD_SETS{$name}->@*, $field;
      }
      else {
          push $DATAFIELD_SETS{$name}->@*, {fieldtype => $m->{fieldtype},
                                            datatype  => $m->{datatype}};
      }
    }
  }

  # DATASOURCE MAPPING
  # This is special as it's both a biblatex option and a biber option
  # We merge into the biber option
  # In biblatex you can set driver mappings but not in biber
  # Order of application of maps is decided by the level and within 'user' level,
  # which can come from two places (biber.conf and \DeclareSourcemap), order is
  # \DeclareSourcemap, then biber.conf
  if (exists($bcfxml->{sourcemap})) {
    # User maps are set in config file
    if (my $usms = Biber::Config->getoption('sourcemap')) {
      # Force "user" level for the maps
      $usms->@* = map {$_->{level} = 'user';$_} $usms->@*;

      # Merge any user maps from the document set by \DeclareSourcemap into user
      # maps set in the biber config file. These document user maps take precedence so go
      # at the front of any other user maps
      # Are there any doc maps to merge?
      if (my @docmaps = grep {$_->{level} eq 'user'} $bcfxml->{sourcemap}{maps}->@*) {
        # If so, get a reference to the maps in the config map and prepend all
        # of the doc maps to it. Must also deref the doc maps map element to make
        # sure that they collapse nicely
        my $configmaps = first {$_->{level} eq 'user'} $usms->@*;
        unshift($configmaps->{map}->@*, map {$_->{map}->@*} @docmaps);
      }

      # Merge the driver/style maps with the user maps from the config file
      if (my @m = grep {$_->{level} eq 'driver' or
                        $_->{level} eq 'style'} $bcfxml->{sourcemap}{maps}->@* ) {
        Biber::Config->setoption('sourcemap', [$usms->@*, @m]);
      }
      else { # no driver defaults, just override the config file user map settings
        Biber::Config->setoption('sourcemap', $bcfxml->{sourcemap}{maps});
      }
    }
    else { # just write the option as there are no config file settings at all
      Biber::Config->setoption('sourcemap', $bcfxml->{sourcemap}{maps});
    }
  }

  # LABELALPHA NAME TEMPLATE
  my $lants;
  foreach my $t ($bcfxml->{labelalphanametemplate}->@*) {
    my $lant;
    foreach my $np (sort {$a->{order} <=> $b->{order}} $t->{namepart}->@*) {
      push $lant->@*, {namepart           => $np->{content},
                       use                => $np->{use},
                       pre                => $np->{pre},
                       substring_compound => $np->{substring_compound},
                       substring_side     => $np->{substring_side},
                       substring_width    => $np->{substring_width}};
    }
    $lants->{$t->{name}} = $lant;
  }
  Biber::Config->setblxoption(undef, 'labelalphanametemplate', $lants);

  # LABELALPHA TEMPLATE
  foreach my $t ($bcfxml->{labelalphatemplate}->@*) {
    my $latype = $t->{type};
    if ($latype eq 'global') {
      Biber::Config->setblxoption(undef, 'labelalphatemplate', $t);
    }
    else {
      Biber::Config->setblxoption(undef, 'labelalphatemplate',
                                  $t,
                                  'ENTRYTYPE',
                                  $latype);
    }
  }

  # EXTRADATE specification
  my $ed;
  foreach my $scope ($bcfxml->{extradatespec}->{scope}->@*) {
    my $fields;
    foreach my $field (sort {$a->{order} <=> $b->{order}} $scope->{field}->@*) {
      push $fields->@*, $field->{content};
    }
    push $ed->@*, $fields;
  }
  Biber::Config->setblxoption(undef, 'extradatespec', $ed);

  # INHERITANCE schemes for crossreferences (always global)
  Biber::Config->setblxoption(undef, 'inheritance', $bcfxml->{inheritance});

  # NOINIT
  # Make the data structure look like the biber config file structure
  # "value" is forced to arrays for other elements so we extract
  # the first element here as they will always be only length=1
  my $noinit;
  foreach my $ni ($bcfxml->{noinits}{noinit}->@*) {
    push $noinit->@*, { value => $ni->{value}[0]};
  }
  # There is a default so don't set this option if nothing is in the .bcf
  Biber::Config->setoption('noinit', $noinit) if $noinit;

  # NOLABEL
  # Make the data structure look like the biber config file structure
  # "value" is forced to arrays for other elements so we extract
  # the first element here as they will always be only length=1
  my $nolabel;
  foreach my $nl ($bcfxml->{nolabels}{nolabel}->@*) {
    push $nolabel->@*, { value => $nl->{value}[0]};
  }
  # There is a default so don't set this option if nothing is in the .bcf
  Biber::Config->setoption('nolabel', $nolabel) if $nolabel;

  # NOLABELWIDTHCOUNT
  # Make the data structure look like the biber config file structure
  # "value" is forced to arrays for other elements so we extract
  # the first element here as they will always be only length=1
  my $nolabelwidthcount;
  foreach my $nlwc ($bcfxml->{nolabelwidthcounts}{nolabelwidthcount}->@*) {
    push $nolabelwidthcount->@*, { value => $nlwc->{value}[0]};
  }
  # There is a default so don't set this option if nothing is in the .bcf
  Biber::Config->setoption('nolabelwidthcount', $nolabelwidthcount) if $nolabelwidthcount;

  # NOSORT
  # Make the data structure look like the biber config file structure
  # "field" and "value" are forced to arrays for other elements so we extract
  # the first element here as they will always be only length=1
  my $nosort;
  foreach my $ns ($bcfxml->{nosorts}{nosort}->@*) {
    push $nosort->@*, {name => $ns->{field}[0], value => $ns->{value}[0]};
  }
  # There is a default so don't set this option if nothing is in the .bcf
  Biber::Config->setoption('nosort', $nosort) if $nosort;

  # NONAMESTRING
  # Make the data structure look like the biber config file structure
  # "field" and "value" are forced to arrays for other elements so we extract
  # the first element here as they will always be only length=1
  my $nonamestring;
  foreach my $ns ($bcfxml->{nonamestrings}{nonamestring}->@*) {
    push $nonamestring->@*, {name => $ns->{field}[0], value => $ns->{value}[0]};
  }
  Biber::Config->setoption('nonamestring', $nonamestring) if $nonamestring;

  # UNIQUENAME TEMPLATE
  my $unts;
  my $checkbase = 0;
  foreach my $unt ($bcfxml->{uniquenametemplate}->@*) {
    my $untval = [];
    foreach my $np (sort {$a->{order} <=> $b->{order}} $unt->{namepart}->@*) {
      $checkbase = 1 if $np->{base};
      push $untval->@*, {namepart        => $np->{content},
                         use             => $np->{use},
                         disambiguation  => $np->{disambiguation},
                         base            => $np->{base}};
    }
    $unts->{$unt->{name}} = $untval;
  }

  # Check to make sure we have a base to disambiguate from. If not, we can get infinite loops
  # in the disambiguation code
  biber_error("The uniquenametemplate must contain at least one 'base' part otherwise name disambiguation is impossible") unless $checkbase;

  Biber::Config->setblxoption(undef, 'uniquenametemplate', $unts);

  # SORTING NAME KEY
  # Use the order attributes to make sure things are in right order and create a data structure
  # we can use later
  my $snss;
  foreach my $sns ($bcfxml->{sortingnamekeytemplate}->@*) {
    my $snkps;
    foreach my $snkp (sort {$a->{order} <=> $b->{order}} $sns->{keypart}->@*) {
      my $snps;
      foreach my $snp (sort {$a->{order} <=> $b->{order}} $snkp->{part}->@*) {
        my $np;
        if ($snp->{type} eq 'namepart') {
          $np = { type => 'namepart', value => $snp->{content} };
          if (exists($snp->{use})) {
            $np->{use} = $snp->{use};
          }
          if (exists($snp->{inits})) {
            $np->{inits} = $snp->{inits};
          }
        }
        elsif ($snp->{type} eq 'literal') {
          $np = { type => 'literal', value => $snp->{content} };
        }
        push $snps->@*, $np;
      }
      push $snkps->@*, $snps;
    }
    $snss->{$sns->{name}}{visibility} = $sns->{visibility};
    $snss->{$sns->{name}}{template} = $snkps;
  }
  Biber::Config->setblxoption(undef, 'sortingnamekeytemplate', $snss);

  # SORTING

  # transliterations
  foreach my $tr ($bcfxml->{transliteration}->@*) {
    if ($tr->{entrytype}[0] eq '*') { # already array forced for another option
      Biber::Config->setblxoption(undef, 'translit', $tr->{translit});
    }
    else { # per_entrytype
      Biber::Config->setblxoption(undef, 'translit',
                                  $tr->{translit},
                                  'ENTRYTYPE',
                                  $tr->{entrytype}[0]);
    }
  }

  # sorting excludes
  foreach my $sex ($bcfxml->{sortexclusion}->@*) {
    my $excludes;
    foreach my $ex ($sex->{exclusion}->@*) {
      $excludes->{$ex->{content}} = 1;
    }
    Biber::Config->setblxoption(undef, 'sortexclusion',
                                $excludes,
                                'ENTRYTYPE',
                                $sex->{type});
  }

  # sorting includes
  foreach my $sin ($bcfxml->{sortinclusion}->@*) {
    my $includes;
    foreach my $in ($sin->{inclusion}->@*) {
      $includes->{$in->{content}} = 1;
    }
    Biber::Config->setblxoption(undef, 'sortinclusion',
                                $includes,
                                'ENTRYTYPE',
                                $sin->{type});
  }

  # presort defaults
  foreach my $presort ($bcfxml->{presort}->@*) {
    # Global presort default
    unless (exists($presort->{type})) {
      Biber::Config->setblxoption(undef, 'presort', $presort->{content});
    }
    # Per-type default
    else {
      Biber::Config->setblxoption(undef, 'presort',
                                  $presort->{content},
                                  'ENTRYTYPE',
                                  $presort->{type});
    }
  }

  my $sortingtemplates;
  foreach my $ss ($bcfxml->{sortingtemplate}->@*) {
    $sortingtemplates->{$ss->{name}} = _parse_sort($ss);
  }
  Biber::Config->setblxoption(undef, 'sortingtemplate', $sortingtemplates);

  # DATAMODEL schema (always global and is an array to accomodate multiple
  # datamodels in tool mode)

  # Because in tests, parse_ctrlfile() is called several times so we need to sanitise this here
  Biber::Config->setblxoption(undef, 'datamodel', []);
  Biber::Config->addtoblxoption(undef, 'datamodel', $bcfxml->{datamodel});

  # SECTIONS
  # This is also where we set data files as these are associated with a bib section

  # Data sources
  my %bibdatasources = ();
  foreach my $data ($bcfxml->{bibdata}->@*) {
    foreach my $datasource ($data->{datasource}->@*) {
      unless (first {$_->{type} eq $datasource->{type} and
             $_->{datatype} eq $datasource->{datatype} and
               $_->{name} eq $datasource->{content}} $bibdatasources{$data->{section}[0]}->@*) {
        push $bibdatasources{$data->{section}[0]}->@*, { type     => $datasource->{type},
                                                         name     => $datasource->{content},
                                                         datatype => $datasource->{datatype},
                                                         encoding => $datasource->{encoding} // Biber::Config->getoption('input_encoding'),
                                                         glob     => $datasource->{glob} // Biber::Config->getoption('glob_datasources')};
      }
    }
  }

  # Be friendly to latexmk etc.
  unless (%bibdatasources) {
    biber_warn("No data sources defined!");
    exit EXIT_OK;
  }

  my $key_flag = 0;
  my $bib_sections = new Biber::Sections;

SECTION: foreach my $section ($bcfxml->{section}->@*) {
    my $bib_section;
    my $secnum = $section->{number};
    # Can be multiple section 0 entries and so re-use that section object if it exists
    if (my $existing_section = $bib_sections->get_section($secnum)) {
      $bib_section = $existing_section;
    }
    else {
      $bib_section = new Biber::Section('number' => $secnum);
    }

    # Set the data files for the section unless we've already done so
    # (for example, for multiple section 0 entries)
    $bib_section->set_datasources($bibdatasources{$secnum}) unless
      $bib_section->get_datasources;

    my @prekeys = ();
    my @keys = ();
    # Pre-process to deal with situation where key is both \nocite'd and \cited
    # \cite'd takes priority
    foreach my $keyc ($section->{citekey}->@*) {
      my $key = NFD($keyc->{content}); # Key is already UTF-8 - it comes from UTF-8 XML

      if ($keyc->{nocite}) {# \nocite'd
        # Don't add if there is an identical key without nocite since \cite takes precedence
        unless (first {$key eq NFD($_->{content})} @prekeys) {
          push @prekeys, $keyc;
        }
      }
      else {# \cite'd
        # If there is already a nocite of this key, remove the nocite attribute and don't add
        if (first {($key eq NFD($_->{content})) and $_->{nocite}} @prekeys) {
          @prekeys = map {delete($_->{nocite}) if $key eq NFD($_->{content});$_} @prekeys;
        }
        else {
          push @prekeys, $keyc;
        }
      }
    }

    # Loop over all section keys
    foreach my $keyc (@prekeys) {
      my $key = NFD($keyc->{content}); # Key is already UTF-8 - it comes from UTF-8 XML
      # Stop reading citekeys if we encounter "*" as a citation as this means
      # "all keys"
      if ($key eq '*') {
        $bib_section->set_allkeys(1);
        Biber::Config->set_keyorder($secnum, $key, $keyc->{order});
        if ($keyc->{nocite}) {
          $bib_section->set_allkeys_nocite(1);
        }
        $key_flag = 1; # There is at least one key, used for error reporting below
      }
      elsif (not $bib_section->get_seenkey($key)) {
        # Dynamic set definition
        # Save dynamic key -> member keys mapping for set entry auto creation later
        # We still need to find these even if allkeys is set
        if (exists($keyc->{type}) and $keyc->{type} eq 'set') {
          $bib_section->set_dynamic_set($key, split /\s*,\s*/, $keyc->{members});
          push @keys, $key;
          $key_flag = 1; # There is at least one key, used for error reporting below
        }
        else {
          # Track cite/nocite - needed for sourcemapping logic
          if ($keyc->{nocite}) {
            $bib_section->add_nocite($key);
          }
          else {
            $bib_section->add_cite($key);
          }
          # Set order information - there is no order on dynamic key defs above
          # as they are a definition, not a cite
          Biber::Config->set_keyorder($secnum, $key, $keyc->{order});
          # order of keys which have the same order so we can track order in \cite{a,b,c}
          if ($keyc->{intorder}) {
            Biber::Config->set_internal_keyorder($secnum, $key, $keyc->{intorder});
          }
          push @keys, $key;
          $key_flag = 1; # There is at least one key, used for error reporting below
        }
      }
      $bib_section->incr_seenkey($key); # always increment
    }

    # Get citecounts if present
    foreach my $keycount ($section->{citekeycount}->@*) {
      my $key = NFD($keycount->{content}); # Key is already UTF-8 - it comes from UTF-8 XML
      $bib_section->set_citecount($key, $keycount->{count});
    }

    if ($bib_section->is_allkeys) {
      # Normalise - when allkeys is true don't need citekeys - just in case someone
      # lists "*" and also some other citekeys
      $bib_section->del_citekeys;
      $logger->info("Using all citekeys in bib section " . $secnum);
    }
    else {
      $logger->info('Found ', $#keys+1 , " citekeys in bib section $secnum");
    }

    unless ($bib_section->is_allkeys) {
      if ($logger->is_debug()) { # performance shortcut
        $logger->debug("The citekeys for section $secnum are: ", join(', ', sort @keys), "\n");
      }
    }

    $bib_section->add_citekeys(@keys) unless $bib_section->is_allkeys;
    $bib_sections->add_section($bib_section);
  }

  # Add the Biber::Sections object to the Biber object
  $self->{sections} = $bib_sections;

  # Read datalists
  my $datalists = new Biber::DataLists;

  foreach my $list ($bcfxml->{datalist}->@*) {
    my $ltype  = $list->{type};
    my $lstn = $list->{sortingtemplatename};
    my $lsnksn = $list->{sortingnamekeytemplatename};
    my $luntn = $list->{uniquenametemplatename};
    my $llantn = $list->{labelalphanametemplatename};
    my $lpn = $list->{labelprefix};
    my $lname = $list->{name};

    my $lsection = $list->{section}[0]; # because "section" needs to be a list elsewhere in XML
    if ($datalists->get_list(section                    => $lsection,
                             name                       => $lname,
                             type                       => $ltype,
                             sortingtemplatename        => $lstn,
                             sortingnamekeytemplatename => $lsnksn,
                             labelprefix                => $lpn,
                             uniquenametemplatename     => $luntn,
                             labelalphanametemplatename => $llantn)) {
      if ($logger->is_debug()) {# performance tune
        $logger->debug("Section datalist '$lname' of type '$ltype' with sortingtemplate '$lstn', sortingnamekeytemplatename '$lsnksn', labelprefix '$lpn', uniquenametemplate '$luntn' and labelalphanametemplate '$llantn' is repeated for section $lsection - ignoring");
      }
      next;
    }

    my $datalist = Biber::DataList->new(section                    => $lsection,
                                        sortingtemplatename        => $lstn,
                                        sortingnamekeytemplatename => $lsnksn,
                                        uniquenametemplatename     => $luntn,
                                        labelalphanametemplatename => $llantn,
                                        labelprefix                => $lpn,
                                        name                       => $lname);
    $datalist->set_type($ltype || 'entry'); # lists are entry lists by default
    $datalist->set_name($lname || "$lstn/$lsnksn/$lpn/$luntn/$llantn"); # default to ss+snkss+pn+untn+lantn
    foreach my $filter ($list->{filter}->@*) {
      $datalist->add_filter({'type'  => $filter->{type},
                            'value' => $filter->{content}});
    }
    # disjunctive filters are an array ref of filter hashes
    foreach my $orfilter ($list->{filteror}->@*) {
      my $orfilts = [];
      foreach my $filter ($orfilter->{filter}->@*) {
        push $orfilts->@*, {type  => $filter->{type},
                            value => $filter->{content}};
      }
      $datalist->add_filter($orfilts) if $orfilts;
    }

    # Collator for determining primary weight hash for sortinit
    # Here as it varies only with the locale and that doesn't vary between entries in a list
    # Potentially, the locale could be different for the first field in the sort spec in which
    # case that might give wrong results but this is highly unlikely as it is only used to
    # determine sortinithash in DataList.pm and that only changes \bibinitsep in biblatex.
    $datalist->set_sortinit_collator(Unicode::Collate::Locale->new(locale => Biber::Config->getblxoption(undef, 'sortingtemplate')->{$datalist->get_sortingtemplatename}->{locale}, level => 1));

    if ($logger->is_debug()) {# performance tune
      $logger->debug("Adding datalist of type '$ltype' with sortingtemplate '$lstn', sortingnamekeytemplatename '$lsnksn', labelprefix '$lpn', uniquenametemplate '$luntn', labelalphanametemplate '$llantn' and name '$lname' for section $lsection");
    }
    $datalists->add_list($datalist);
  }

  # Check to make sure that each section has an entry datalist for global sorting
  # We have to make sure in case sortcites is used which uses the global order.
  foreach my $section ($bcfxml->{section}->@*) {
    my $globalss = Biber::Config->getblxoption(undef, 'sortingtemplatename');
    my $secnum = $section->{number};

    unless ($datalists->get_lists_by_attrs(section                    => $secnum,
                                           type                       => 'entry',
                                           sortingtemplatename        => $globalss,
                                           sortingnamekeytemplatename => 'global',
                                           uniquenametemplatename     => 'global',
                                           labelalphanametemplatename => 'global',
                                           labelprefix                => '',
                                           name                       => "$globalss/global//global/global")) {
      my $datalist = Biber::DataList->new(section                    => $secnum,
                                          type                       => 'entry',
                                          sortingtemplatename        => $globalss,
                                          sortingnamekeytemplatename => 'global',
                                          uniquenametemplatename     => 'global',
                                          labelalphanametemplatename => 'global',
                                          labelprefix                => '',
                                          name                       => "$globalss/global//global/global");
      $datalists->add_list($datalist);
      # See comment above

      $datalist->set_sortinit_collator(Unicode::Collate::Locale->new(locale => Biber::Config->getblxoption(undef, 'sortingtemplate')->{$datalist->get_sortingtemplatename}->{locale}, level => 1));
    }
  }

  # Add the Biber::DataLists object to the Biber object
  $self->{datalists} = $datalists;

  # Warn if there are no citations in any section
  unless ($key_flag) {
    biber_warn("The file '$ctrl_file_path' does not contain any citations!");
  }

  # Normalise any UTF-8 encoding string immediately to exactly what we want
  # We want the strict perl utf8 "UTF-8"
  normalise_utf8();

  # bibtex output when not in tool mode, is essentially entering tool mode but
  # without allkeys. We are not in tool mode if we are here. We fake tool mode
  # and then add a special section which contains all cited keys from all sections
  # No reference resolution for bibtex output and always include all cross/xrefs
  # otherwise the output won't be a standalone .bib file
  if (Biber::Config->getoption('output_format') eq 'bibtex') {
    Biber::Config->setoption('tool', 1);
    Biber::Config->setoption('mincrossrefs', 1);
    Biber::Config->setoption('minxrefs', 1);

    my $bib_section = new Biber::Section('number' => 99999);

    foreach my $section ($self->sections->get_sections->@*) {
      if ($section->is_allkeys) {
        $bib_section->set_allkeys(1);
      }
      else {
        $bib_section->add_citekeys($section->get_citekeys);
      }
      foreach my $ds ($section->get_datasources->@*) {
        $bib_section->add_datasource($ds);
      }
    }

    $self->sections->add_section($bib_section);

    my $datalist = Biber::DataList->new(section => 99999,
                                        sortingtemplatename => Biber::Config->getblxoption(undef, 'sortingtemplatename'),
                                        sortingnamekeytemplatename => 'global',
                                        uniquenametemplatename     => 'global',
                                        labelalphanametemplatename => 'global',
                                        labelprefix => '',
                                        name => Biber::Config->getblxoption(undef, 'sortingtemplatename') . '/global//global/global');
    $datalist->set_type('entry');
    if ($logger->is_debug()) {# performance tune
      $logger->debug("Adding 'entry' list 'none' for pseudo-section 99999");
    }
    $self->{datalists}->add_list($datalist);
  }

  return;
}


=head2 process_setup

   Place to put misc pre-processing things needed later

=cut

sub process_setup {
  my $self = shift;

  # If this is tool mode and therefore there is a 99999 section, delete all other sections
  # This is because bibtex output not in real tool mode retains sections from the .bcf
  # which are not needed and cause unnecessary dual-processing of entries since everything
  # is already in the 99999 section anyway
  foreach my $section ($self->sections->get_sections->@*) {
    if (Biber::Config->getoption('output_format') eq 'bibtex') {
      if ($section->number != 99999) {
        $self->sections->delete_section($section);
      }
    }
  }

  # Make sure there is a default entry list with global sorting for each refsection
  # Needed in case someone cites entries which are included in no
  # bibliography as this results in no entry list in the .bcf
  foreach my $section ($self->sections->get_sections->@*) {
    my $secnum = $section->number;

    unless ($self->datalists->has_lists_of_type_for_section($secnum, 'entry')) {
      my $datalist = Biber::DataList->new(sortingtemplatename => Biber::Config->getblxoption(undef, 'sortingtemplatename'),
                                          sortingnamekeytemplatename => 'global',
                                          uniquenametemplatename     => 'global',
                                          labelalphanametemplatename => 'global',
                                          labelprefix => '',
                                          name => Biber::Config->getblxoption(undef, 'sortingtemplatename') . '/global//global/global');
      $datalist->set_type('entry');
      $datalist->set_section($secnum);
      $self->datalists->add_list($datalist);
      # See comment for same call in .bcf instantiation of datalists
      $datalist->set_sortinit_collator(Unicode::Collate::Locale->new(locale => Biber::Config->getblxoption(undef, 'sortingtemplate')->{$datalist->get_sortingtemplatename}->{locale}, level => 1));
    }
  }

  # Break data model information up into more processing-friendly formats
  # for use in verification checks later
  # This has to be here as opposed to in parse_ctrlfile() so that it can pick
  # up user config dm settings
  Biber::Config->set_dm(Biber::DataModel->new(Biber::Config->getblxoption(undef, 'datamodel')));

  # Now resolve any datafield sets from the .bcf
  _resolve_datafieldsets();

  # Force output_safechars flag if output to ASCII and input_encoding is not ASCII
  if (Biber::Config->getoption('output_encoding') =~ /(?:x-)?ascii/xmsi and
      Biber::Config->getoption('input_encoding') !~ /(?:x-)?ascii/xmsi) {
    Biber::Config->setoption('output_safechars', 1);
  }
}

=head2 process_setup_tool

   Place to put misc pre-processing things needed later for tool mode

=cut

sub process_setup_tool {
  my $self = shift;

  Biber::Config->set_dm(Biber::DataModel->new(Biber::Config->getblxoption(undef, 'datamodel')));

  # Now resolve any datafield sets from the .bcf
  _resolve_datafieldsets();

  # Force output_safechars flag if output to ASCII and input_encoding is not ASCII
  if (Biber::Config->getoption('output_encoding') =~ /(?:x-)?ascii/xmsi and
      Biber::Config->getoption('input_encoding') !~ /(?:x-)?ascii/xmsi) {
    Biber::Config->setoption('output_safechars', 1);
  }
}

# datafield sets need to be resolved after the datamodel is parsed
sub _resolve_datafieldsets {
  my $dm = Biber::Config->get_dm;
  while (my ($key, $value) = each %DATAFIELD_SETS) {
    my $fs;
    foreach my $m ($value->@*) {
      if (ref $m eq 'HASH') {
        if ($m->{fieldtype} and $m->{datatype}) {
          push $fs->@*, $dm->get_fields_of_type($m->{fieldtype}, $m->{datatype})->@*;
        }
        elsif ($m->{fieldtype}) {
          push $fs->@*, $dm->get_fields_of_fieldtype($m->{fieldtype})->@*;
        }
        elsif ($m->{datatype}) {
          push $fs->@*, $dm->get_fields_of_datatype($m->{datatype})->@*;
        }
      }
      else {
        push $fs->@*, $m;
      }
    }
    $DATAFIELD_SETS{$key} = $fs;
  }
}


=head2 resolve_alias_refs

  Resolve aliases in xref/crossref/xdata which take keys as values to their real keys

  We use set_datafield as we are overriding the alias in the datasource

=cut

sub resolve_alias_refs {
  my $self = shift;
  my $secnum = $self->get_current_section;
  my $section = $self->sections->get_section($secnum);
  my $dm = Biber::Config->get_dm;


  # Don't resolve alias refs in tool mode unless told to
  if (Biber::Config->getoption('tool') and
      not (Biber::Config->getoption('output_resolve_crossrefs') or
           Biber::Config->getoption('output_resolve_xdata'))) {
    return;
  }

  foreach my $citekey ($section->get_citekeys) {
    my $be = $section->bibentry($citekey);

    # XREF
    if (my $refkey = $be->get_field('xref')) {
      if (my $realkey = $section->get_citekey_alias($refkey)) {
        $be->set_datafield('xref', $realkey);
      }
    }
    # CROSSREF
    if (my $refkey = $be->get_field('crossref')) {
      if (my $realkey = $section->get_citekey_alias($refkey)) {
        $be->set_datafield('crossref', $realkey);
      }
    }
    # XDATA
    if (my $xdata = $be->get_xdata_refs) {
      my $resolved_keys;
      foreach my $xdataref ($xdata->@*) {
        if (not defined($xdataref->{xdatafield})) { # XDATA ref to whole entry
          foreach my $refkey ($xdataref->{xdataentries}->@*) { # whole entry XDATA can be xsv
            $refkey = $section->get_citekey_alias($refkey) // $refkey;
            push $resolved_keys->@*, $refkey;
          }
          $xdataref->{xdataentries} = $resolved_keys;
        }
        else { # granular XDATA ref - only one entry key
          my $refkey = $xdataref->{xdataentries}->[0];
          $refkey = $section->get_citekey_alias($refkey) // $refkey;
          $xdataref->{xdataentries} = [$refkey];
        }
      }
    }
  }
}


=head2 process_citekey_aliases

 Remove citekey aliases from citekeys as they don't point to real
 entries.

=cut

sub process_citekey_aliases {
  my $self = shift;
  my $secnum = $self->get_current_section;
  my $section = $self->sections->get_section($secnum);
  foreach my $citekey ($section->get_citekeys) {
    if (my $a = $section->get_citekey_alias($citekey)) {
      if ($logger->is_debug()) {# performance tune
        $logger->debug("Pruning citekey alias '$citekey' from citekeys");
      }
      $section->del_citekey($citekey);
    }
  }
}

=head2 resolve_multiscript

 Resolve any list multiscript overrides and set in the list object properties

=cut

sub resolve_multiscript {
  my $self = shift;
  my $secnum = $self->get_current_section;
  my $section = $self->sections->get_section($secnum);
  my $bibentries = $section->bibentries;
  my $dm = Biber::Config->get_dm;
  foreach my $citekey ($section->get_citekeys) {
    if ($logger->is_debug()) {# performance tune
      $logger->debug("Resolving multiscript list overrides in '$citekey'");
    }
    my $be = $bibentries->entry($citekey);
    foreach my $f (Biber::Annotation->fields_with_named_annotation($citekey, 'mslang')->@*) {
      my ($field, $form, $lang) = ($f->[0], $f->[1], $f->[2]);
      if ($dm->is_multiscript($field) and $dm->field_is_fieldtype('list', $field)) {
        my $val = $be->get_field($field, $form, $lang);
        for (my $i=1;$i<=$val->count;$i++) {
          if (my $a = Biber::Annotation->get_annotation('item', $citekey, $field, $form, $lang, 'mslang', $i)) {
            $val->set_nth_mslang($i, $self->langtags->parse($a)->as_string);
            Biber::Annotation->del_annotation($citekey, $field, 'mslang');
          }
        }
      }
    }
  }
}

=head2 instantiate_dynamic

    This instantiates any dynamic entries so that they are available
    for processing later on. This has to be done before most all other
    processing so that when we call $section->bibentry($key), as we
    do many times in the code, we don't die because there is a key but
    no Entry object.

=cut

sub instantiate_dynamic {
  my $self = shift;
  my $secnum = $self->get_current_section;
  my $section = $self->sections->get_section($secnum);

  if ($logger->is_debug()) {# performance tune
    $logger->debug("Creating dynamic entries (sets/related) for section $secnum");
  }

  # Instantiate any dynamic set entries before we do anything else
  foreach my $dset ($section->dynamic_set_keys->@*) {
    my @members = $section->get_dynamic_set($dset);

    # Resolve any aliases in the members
    my @realmems;
    foreach my $mem (@members) {
      push @realmems, $section->get_citekey_alias($mem) // $mem;
    }
    @members = @realmems;
    $section->set_dynamic_set($dset, @realmems);

    my $be = new Biber::Entry;
    $be->set_field('citekey', $dset); # Must set this first, see set_field()
    $be->set_field('entrytype', 'set');
    $be->set_field('entryset', Biber::Entry::List->new([ @members ]));
    $be->set_field('datatype', 'dynamic');
    $section->bibentries->add_entry($dset, $be);
    if ($logger->is_debug()) {# performance tune
      $logger->debug("Created dynamic set entry '$dset' in section $secnum");
    }

    foreach my $m (@members) {
      # Instantiate any related entry clones we need from dynamic set members
      $section->bibentry($m)->relclone;
    }
    # Setting dataonly options for members is handled by process_sets()
  }

  # Instantiate any related entry clones we need from regular entries
  foreach my $citekey ($section->get_citekeys) {
    $section->bibentry($citekey)->relclone;
  }

  return;
}

=head2 resolve_xdata

    Resolve xdata

=cut

sub resolve_xdata {
  my $self = shift;
  my $secnum = $self->get_current_section;
  my $section = $self->sections->get_section($secnum);

  # Don't resolve xdata in tool mode unless told to
  if (Biber::Config->getoption('tool') and
      not Biber::Config->getoption('output_resolve_xdata')) {
    return;
  }

  if ($logger->is_debug()) {# performance tune
    $logger->debug("Resolving XDATA for section $secnum");
  }

  # We are not looping over citekeys here as XDATA entries are not cited.
  # They may have been added to the section as entries, however.
  foreach my $be ($section->bibentries->entries) {
    # Don't directly resolve XDATA entrytypes - this is done recursively in the Entry method
    # Otherwise, we will die on loops etc. for XDATA entries which are never referenced from
    # any cited entry
    next if $be->get_field('entrytype') eq 'xdata';
    next unless my $xdata = $be->get_xdata_refs;
    $be->resolve_xdata($xdata);
  }
}


=head2 cite_setmembers

    Promotes set member to cited status

=cut

sub cite_setmembers {
  my $self = shift;
  my $secnum = $self->get_current_section;
  my $section = $self->sections->get_section($secnum);

  if ($logger->is_debug()) {# performance tune
    $logger->debug("Adding set members to citekeys for section $secnum");
  }

  foreach my $citekey ($section->get_citekeys) {
    my $be = $section->bibentry($citekey);

    # promote indirectly cited inset set members to fully cited entries
    if ($be->get_field('entrytype') eq 'set' and
        $be->get_field('entryset')) {
      my $inset_keys = $be->get_field('entryset');

      # Ignore empty sets (likely this means that they contained only
      # non-existent keys that were removed)
      next unless $inset_keys->get_items->@*;

      my $realmems;
      foreach my $mem ($inset_keys->get_items->@*) {
        push $realmems->@*, $section->get_citekey_alias($mem) // $mem;
      }
      $inset_keys->set_items($realmems);

      foreach my $inset_key ($inset_keys->get_items->@*) {
        if ($logger->is_debug()) {# performance tune
          $logger->debug("Adding set member '$inset_key' to the citekeys (section $secnum)");
        }
        $section->add_citekeys($inset_key);
      }

      # Set parents inherit first child member data so that they get sensible
      # sorting/labelling defaults. Most of these inherited fields will not be output
      # in the .bbl
      $be->set_inherit_from($section->bibentry($inset_keys->nth_item(1)), $section);

      # warning for the old pre-Biber way of doing things
      if ($be->get_field('crossref')) {
        biber_warn("Field 'crossref' is no longer needed in set entries in Biber - ignoring in entry '$citekey'", $be);
        $be->del_field('crossref');
      }
    }
  }
}

=head2 preprocess_sets

    $biber->preprocess_sets

    This records the set information for use later

=cut

sub preprocess_sets {
  my $self = shift;
  my $secnum = $self->get_current_section;
  my $section = $self->sections->get_section($secnum);

  # Don't preprocess sets in tool mode unless told to
  if (Biber::Config->getoption('tool') and
      not Biber::Config->getoption('output_resolve_sets')) {
    return;
  }

  if ($logger->is_debug()) {# performance tune
    $logger->debug("Recording set information");
  }

  foreach my $citekey ($section->get_citekeys) {
    my $be = $section->bibentry($citekey);

    # Record set information
    # It's best to do this in the loop here as every entry needs the information
    # from all other entries in process_sets()
    if ($be->get_field('entrytype') eq 'set') {
      my $entrysetkeys = $be->get_field('entryset');
      unless ($entrysetkeys->count) {
        biber_warn("Set entry '$citekey' has no entryset field, ignoring", $be);
        next;
      }
      foreach my $member ($entrysetkeys->get_items->@*) {
        $section->set_set_pc($citekey, $member);
        $section->set_set_cp($member, $citekey);

        # Instantiate any related entry clones we need from static set members
        $section->bibentry($member)->relclone;
      }
    }
  }
}


=head2 calculate_interentry

    $biber->calculate_interentry

    Ensures that crossrefs/xrefs that are directly cited or cross-referenced
    at least mincrossrefs/minxrefs times are included in the bibliography.

=cut

sub calculate_interentry {
  my $self = shift;
  my $secnum = $self->get_current_section;
  my $section = $self->sections->get_section($secnum);

  if ($logger->is_debug()) {# performance tune
    $logger->debug("Calculating explicit and implicit xref/crossrefs for section $secnum");
  }

  foreach my $citekey ($section->get_citekeys) {
    my $be = $section->bibentry($citekey);

    # Loop over cited keys and count the cross/xrefs
    # Can't do this when parsing entries as this would count them
    # for potentially uncited children
    if (my $refkey = $be->get_field('crossref')) {
      if ($logger->is_debug()) {# performance tune
        $logger->debug("Incrementing crossrefkey count for entry '$refkey' via entry '$citekey'");
      }

      # Don't increment if the crossref doesn't exist
      Biber::Config->incr_crossrefkey($refkey) if $section->bibentry($refkey);
    }

    if (my $refkey = $be->get_field('xref')) {
      if ($logger->is_debug()) {# performance tune
        $logger->debug("Incrementing xrefkey count for entry '$refkey' via entry '$citekey'");
      }
      Biber::Config->incr_xrefkey($refkey);
    }
  }

  # We make sure that crossrefs that are directly cited or cross-referenced
  # at least mincrossrefs times are included in the bibliography.
  foreach my $k ( Biber::Config->get_crossrefkeys->@* ) {
    # If parent has been crossref'ed more than mincrossref times, upgrade it
    # to cited crossref status and add it to the citekeys list
    if (Biber::Config->get_crossrefkey($k) >= Biber::Config->getoption('mincrossrefs')) {
      if ($logger->is_debug()) {# performance tune
        $logger->debug("cross key '$k' is crossref'ed >= mincrossrefs, adding to citekeys");
      }
      # Don't add this flag if the entry is also cited directly
      $section->bibentry($k)->set_field('crossrefsource', 1) unless $section->has_citekey($k);
      $section->add_citekeys($k);
    }
  }

  # We make sure that xrefs that are directly cited or x-referenced
  # at least minxrefs times are included in the bibliography.
  foreach my $k ( Biber::Config->get_xrefkeys->@* ) {
    # If parent has been xref'ed more than minxref times, upgrade it
    # to cited xref status and add it to the citekeys list
    if (Biber::Config->get_xrefkey($k) >= Biber::Config->getoption('minxrefs')) {
      if ($logger->is_debug()) {# performance tune
        $logger->debug("xref key '$k' is xref'ed >= minxrefs, adding to citekeys");
      }
      # Don't add this flag if the entry is also cited directly
      $section->bibentry($k)->set_field('xrefsource', 1) unless $section->has_citekey($k);
      $section->add_citekeys($k);
    }
  }
}

=head2 process_interentry

    $biber->process_interentry

    Ensures proper inheritance of data from cross-references.

=cut

sub process_interentry {
  my $self = shift;
  my $secnum = $self->get_current_section;
  my $section = $self->sections->get_section($secnum);

  # Don't resolve crossrefs in tool mode unless told to
  if (Biber::Config->getoption('tool') and
      not Biber::Config->getoption('output_resolve_crossrefs')) {
    return;
  }

  if ($logger->is_debug()) {# performance tune
    $logger->debug("Processing explicit and implicit xref/crossrefs for section $secnum");
  }

  # This must come after doing implicit inclusion based on minref/mincrossref
  # otherwise cascading xref->crossref wont' work
  foreach my $citekey ($section->get_citekeys) {
    my $be = $section->bibentry($citekey);

    # Do crossref inheritance
    if (my $cr = $be->get_field('crossref')) {
      # Skip inheritance if we've already done it
      next if Biber::Config->get_inheritance('crossref', $cr, $be->get_field('citekey'));
      my $parent = $section->bibentry($cr);
      if ($logger->is_debug()) {# performance tune
        $logger->debug("Entry $citekey inheriting fields from parent $cr");
      }
      unless ($parent) {
        biber_warn("Cannot inherit from crossref key '$cr' - does it exist?", $be);
      }
      else {
        $be->inherit_from($parent);
      }
    }
  }
}

=head2 validate_datamodel

  Validate bib data according to a datamodel
  Note that we are validating the internal Biber::Entries
  after they have been created from the datasources so this is
  datasource neutral, as it should be. It is here to enforce
  adherence to what biblatex expects.

=cut

sub validate_datamodel {
  my $self = shift;
  my $secnum = $self->get_current_section;
  my $section = $self->sections->get_section($secnum);
  my $dm = Biber::Config->get_dm;

  if (Biber::Config->getoption('validate_datamodel')) {
    $logger->info("Datamodel validation starting");
    my $dmwe = Biber::Config->getoption('dieondatamodel') ? \&biber_error : \&biber_warn;
    foreach my $citekey ($section->get_citekeys) {
      my $be = $section->bibentry($citekey);
      my $bee = $be->get_field('entrytype');
      my $citekey = $be->get_field('citekey');
      my $et = $be->get_field('entrytype');
      my $ds = $section->get_keytods($citekey);

      # default entrytype to MISC type if not a known type
      unless ($dm->is_entrytype($et)) {
        $dmwe->("Datamodel: $bee entry '$citekey' ($ds): Invalid entry type '" . $be->get_field('entrytype') . "' - defaulting to 'misc'", $be);
        $be->set_field('entrytype', 'misc');
        $et = 'misc';           # reset this too
      }

      # Are all fields valid fields?
      # Each field must be:
      # * Valid because it's allowed for "ALL" entrytypes OR
      # * Valid field for the specific entrytype OR
      # * Valid because entrytype allows "ALL" fields
      unless ($et eq 'xdata' or $et eq 'set') { # XDATA/SET are generic containers for any field
        foreach my $ef ($be->datafields) {
          unless ($dm->is_field_for_entrytype($et, $ef)) {
            $dmwe->("Datamodel: $bee entry '$citekey' ($ds): Invalid field '$ef' for entrytype '$et'", $be);
          }
        }
      }

      # Mandatory constraints
      foreach my $warning ($dm->check_mandatory_constraints($be)) {
        $dmwe->($warning, $be);
      }

      # Conditional constraints
      foreach my $warning ($dm->check_conditional_constraints($be)) {
        $dmwe->($warning, $be);
      }

      # Datamodel datatypes
      # This is a check on the datatypes of all fields in the datamodel
      foreach my $warning ($dm->check_datatypes($be)) {
        $dmwe->($warning, $be);
      }

      # Data constraints
      foreach my $warning ($dm->check_data_constraints($be)) {
        $dmwe->($warning, $be);
      }
    }
    $logger->info("Datamodel validation complete");
  }
}

=head2 process_namedis

    Generate name strings and disambiguation schema. Has to be in the context
    of a data list (reference context) because uniquenametemplate can be specified
    per-list/context

=cut

sub process_namedis {
  my ($self, $citekey, $dlist) = @_;
  my $secnum = $self->get_current_section;
  my $section = $self->sections->get_section($secnum);
  my $dmh = Biber::Config->get_dm_helpers;
  if ($logger->is_debug()) {    # performance tune
    $logger->debug("Processing names in entries in section $secnum to generate disambiguation data");
  }
  # Use nameuniqueness template to construct uniqueness strings
  my $untname = $dlist->get_uniquenametemplatename;

  my $be = $section->bibentry($citekey);
  my $bee = $be->get_field('entrytype');
  my ($lni, $lnf, $lnl) = $be->get_labelname_info->@*;

  my $un = Biber::Config->getblxoption($secnum, 'uniquename', $bee, $citekey);
  my $ul = Biber::Config->getblxoption($secnum, 'uniquelist', $bee, $citekey);

  # Can be per-entry
  $untname = Biber::Config->getblxoption($secnum, 'uniquenametemplatename', undef, $citekey) // $untname;

  # Instead of setting this directly in here, we save the data and pass it out as we need
  # to use this method to get data without setting it in the list object (in uniqueprimaryauthor())
  my $namedis;
  my $namedisval;

 MAIN:  foreach my $pn ($dmh->{namelistsall}->@*) {
    next unless (defined($lni) and $lni eq $pn); # labelname only
    my $nl = $be->get_field($lni, $lnf, $lnl);
    my $nlid = $nl->get_id;

    # per-namelist uniquenametemplatename
    if (defined($nl->get_uniquenametemplatename)) {
      $untname = $nl->get_uniquenametemplatename;
    }

    # per-namelist uniquelist
    if (defined($nl->get_uniquelist)) {
      $ul = $nl->get_uniquelist;
    }

    # per-namelist uniquename
    if (defined($nl->get_uniquename)) {
      $un = $nl->get_uniquename;
    }

    foreach my $n ($nl->names->@*) {
      my $nid = $n->get_id;

      my $namestring = '';
      my $namestrings = [];
      my $namedisschema = [];

      # per-name uniquenametemplatename
      if (defined($n->get_uniquenametemplatename)) {
        $untname = $n->get_uniquenametemplatename;
      }

      # Die if no uniquenametemplate found as this results in an infinite loop
      # in the disambiguation code
      unless (Biber::Config->getblxoption(undef, 'uniquenametemplate')->{$untname}) {
        biber_error("No uniquenametemplate called '$untname' found, cannot continue.");
      }

      # per-name uniquename
      if (defined($n->get_uniquename)) {
        $un = $n->get_uniquename;
      }

      my $nameun = $un;

      # First construct base part ...
      my $base = ''; # Might not be any base parts at all so make sure it's not undefined
      my $baseparts;

      foreach my $np (Biber::Config->getblxoption(undef, 'uniquenametemplate')->{$untname}->@*) {
        next unless $np->{base};
        my $npn = $np->{namepart};

        if (my $p = $n->get_namepart($npn)) {
          if ($np->{use}) {     # only ever defined as 1
            my $method = "get_use$npn";
            my $useok = Biber::Config->getblxoption($secnum, "use$npn",
                                                    $bee,
                                                    $citekey);
            # Override with per-namelist setting - only for extended name format
            if (defined($nl->$method)) {
              $useok = $nl->$method;
            }
            # Override with per-name setting - only for extended name format
            if (defined($n->$method)) {
              $useok = $n->$method;
            }
            next unless $useok;
          }
          $base .= $p;
          push $baseparts->@*, $npn;
        }
      }

      $namestring .= $base;
      push $namestrings->@*, $base;
      push $namedisschema->@*, ['base' => $baseparts] if defined($baseparts);

      # ... then add non-base parts by incrementally adding to the last disambiguation level
      foreach my $np (Biber::Config->getblxoption(undef, 'uniquenametemplate')->{$untname}->@*) {
        next if $np->{base};
        next if defined($np->{disambiguation}) and ($np->{disambiguation} eq 'none');

        my $npn = $np->{namepart};

        my $level = $np->{disambiguation} // $UNIQUENAME_CONTEXTS{$un // 'false'};
        my $lastns = $namestrings->[$namestrings->$#*];

        if (my $p = $n->get_namepart($npn)) {
          my $pi = $n->get_namepart_initial($npn);
          if ($np->{use}) {     # only ever defined as 1
            my $method = "get_use$npn";
            my $useok = Biber::Config->getblxoption($secnum, "use$npn",
                                                    $bee,
                                                    $citekey);
            # Override with per-namelist setting - only for extended name format
            if (defined($nl->$method)) {
              $useok = $nl->$method;
            }
            # Override with per-name setting - only for extended name format
            if (defined($n->$method)) {
              $useok = $n->$method;
            }
            next unless $useok;
          }

          $namestring .= $p;

          # per-namepart disambiguation level
          # Here we incrementally add disambiguation possibilities to an array and simultaneously
          # record a schema of what each incremental disambiguation is
          if (fc($level) eq fc('full')) { # only full disambiguation
            push $namestrings->@*, $lastns . $p;
            push $namedisschema->@*, [$npn => 'fullonly'];
          }
          if (fc($level) eq fc('initorfull')) { # initials or full disambiguation
            push $namestrings->@*, $lastns . join('', $pi->@*);
            push $namedisschema->@*, [$npn => 'init'];
            push $namestrings->@*, $lastns . $p;
            push $namedisschema->@*, [$npn => 'full'];
          }
          elsif (fc($level) eq fc('init')) { # inits only
            push $namestrings->@*, $lastns . join('', $pi->@*);
            push $namedisschema->@*, [$npn => 'init'];
          }
        }
      }

      if ($logger->is_trace()) { # performance tune
        $logger->trace("namestrings in '$citekey': " . join (',', $namestrings->@*));
      }

      # namelistul is the option value of the effective uniquelist option at the level
      # of the list in which the name occurs. It's useful to know this where the results
      # of the sub are used
      $namedis->{$nlid}{$nid} = {nameun        => $nameun,
                                 namelistul    => $ul,
                                 namestring    => strip_nonamestring($namestring, $nl->get_type),
                                 namestrings   => [map {strip_nonamestring($_, $nl->get_type)} $namestrings->@*],
                                 namedisschema => $namedisschema};

    }
  }

  return $namedis;
}

=head2 postprocess_sets

  Adds required per-entry options etc. to sets

=cut

sub postprocess_sets {
  my $self = shift;
  my $secnum = $self->get_current_section;
  my $section = $self->sections->get_section($secnum);
  foreach my $citekey ( $section->get_citekeys ) {

    # process set entries
    $self->process_sets($citekey);
  }

  return;
}

=head2 process_entries_static

  Processing of entries which is not list-specific and which can therefore
  insert data directly into entries

=cut

sub process_entries_static {
  my ($self) = @_;
  my $secnum = $self->get_current_section;
  my $section = $self->sections->get_section($secnum);
  if ($logger->is_debug()) {# performance tune
    $logger->debug("Processing static entry information in section $secnum");
  }
  foreach my $citekey ( $section->get_citekeys ) {

    # generate nocite information
    $self->process_nocite($citekey);

    # generate labelname name
    $self->process_labelname($citekey);

    # generate labeldate name
    $self->process_labeldate($citekey);

    # generate labeltitle name
    $self->process_labeltitle($citekey);

    # generate fullhash
    $self->process_fullhash($citekey);

    # push entry-specific presort fields into the presort state
    $self->process_presort($citekey);
  }
}

=head2 process_entries_pre

    Main processing operations, to generate metadata and entry information
    This method is automatically called by C<prepare>.
    Runs prior to uniqueness processing

=cut

sub process_entries_pre {
  my ($self, $dlist) = @_;
  my $secnum = $self->get_current_section;
  my $section = $self->sections->get_section($secnum);
  if ($logger->is_debug()) {# performance tune
    $logger->debug("Processing entries in section $secnum (before uniqueness)");
  }
  foreach my $citekey ( $section->get_citekeys ) {

    my $be = $section->bibentry($citekey);

    # process name disambiguation schemata
    my $namedis = $self->process_namedis($citekey, $dlist);

    foreach my $nlid (keys $namedis->%*) {
      foreach my $nid (keys $namedis->{$nlid}->%*) {
        # process_namedis() has to record uniquelist/uniquename as it has access to
        # namelist-scope and name-scope uniquelist/uniquename and makes this visible
        # here so that they can be checked
        # We only don't set name disambiguation data if both uniquelist/uniquename
        # effective options are 'false'. If either are not false, we need the information
        if ($namedis->{$nlid}{$nid}{nameun} eq 'false' and
            $namedis->{$nlid}{$nid}{namelistul} eq 'false') {
          next;
        }
        $dlist->set_namedis($nlid,
                            $nid,
                            $namedis->{$nlid}{$nid}{namestring},
                            $namedis->{$nlid}{$nid}{namestrings},
                            $namedis->{$nlid}{$nid}{namedisschema});
      }
    }
  }

  if ($logger->is_debug()) {# performance tune
    $logger->debug("Finished processing entries in section $secnum (before uniqueness)");
  }

  return;
}

=head2 process_entries_post

    More processing operations, to generate things which require uniqueness
    information like namehash
    Runs after uniqueness processing

=cut

sub process_entries_post {
  my ($self, $dlist) = @_;
  my $secnum = $self->get_current_section;
  my $section = $self->sections->get_section($secnum);
  if ($logger->is_debug()) {# performance tune
    $logger->debug("Postprocessing entries in section $secnum (after uniqueness)");
  }
  foreach my $citekey ( $section->get_citekeys ) {

    # generate labelalpha information
    $self->process_labelalpha($citekey, $dlist);

    # generate information for tracking extraalpha
    $self->process_extraalpha($citekey, $dlist);

    # generate information for tracking extradate
    $self->process_extradate($citekey, $dlist);

    # generate information for tracking extraname
    $self->process_extraname($citekey, $dlist);

    # generate information for tracking extratitle
    $self->process_extratitle($citekey, $dlist);

    # generate information for tracking extratitleyear
    $self->process_extratitleyear($citekey, $dlist);

    # generate information for tracking singletitle, uniquetitle, uniquebaretitle and uniquework
    $self->process_workuniqueness($citekey, $dlist);

    # generate namehash
    $self->process_namehash($citekey, $dlist);

    # generate per-name hashes
    $self->process_pername_hashes($citekey, $dlist);

    # generate information for tracking uniqueprimaryauthor
    $self ->process_uniqueprimaryauthor($citekey, $dlist);

  }

  if ($logger->is_debug()) {# performance tune
    $logger->debug("Finished processing entries in section $secnum (after uniqueness)");
  }

  return;
}


=head2 process_entries_final

    Final processing operations which depend on all previous processing

=cut

sub process_entries_final {
  my ($self, $dlist) = @_;
  my $secnum = $self->get_current_section;
  my $section = $self->sections->get_section($secnum);
  if ($logger->is_debug()) {# performance tune
    $logger->debug("Final processing for entries in section $secnum");
  }
  foreach my $citekey ( $section->get_citekeys ) {

    # Generate singletitle field if requested
    $self->generate_singletitle($citekey, $dlist);

    # Generate uniquetitle field if requested
    $self->generate_uniquetitle($citekey, $dlist);

    # Generate uniquebaretitle field if requested
    $self->generate_uniquebaretitle($citekey, $dlist);

    # Generate uniquework field if requested
    $self->generate_uniquework($citekey, $dlist);

    # Generate uniqueprimaryauthor if requested
    $self->generate_uniquepa($citekey, $dlist);
  }
}


=head2 process_uniqueprimaryauthor

    Track seen primary author base names for generation of uniqueprimaryauthor

=cut

sub process_uniqueprimaryauthor {
  my ($self, $citekey, $dlist) = @_;
  my $secnum = $self->get_current_section;
  my $section = $self->sections->get_section($secnum);
  my $be = $section->bibentry($citekey);
  my $bee = $be->get_field('entrytype');

  if (my ($lni, $lnf, $lnl) = $be->get_labelname_info->@*) {
    if (Biber::Config->getblxoption(undef, 'uniqueprimaryauthor', $bee, $citekey)) {
      my $nl = $be->get_field($lni, $lnf, $lnl);
      if ($logger->is_trace()) {# performance tune
        $logger->trace("Creating uniqueprimaryauthor information for '$citekey'");
      }

      my $namedis = $self->process_namedis($citekey, $dlist);

      my $nds = $namedis->{$nl->get_id}{$nl->nth_name(1)->get_id}{namedisschema};
      my $nss = $namedis->{$nl->get_id}{$nl->nth_name(1)->get_id}{namestrings};
      my $pabase;

      for (my $i=0;$i<=$nds->$#*;$i++) {
        my $se = $nds->[$i];
        if ($se->[0] eq 'base') {
          $pabase = $nss->[$i];
        }
      }

      $dlist->set_entryfield($citekey, 'seenprimaryauthor', $pabase);
      $dlist->incr_seenpa($pabase, $nl->nth_name(1)->get_hash);
    }
  }
}

=head2 process_workuniqueness

    Track seen work combination for generation of singletitle, uniquetitle, uniquebaretitle and
    uniquework

=cut

sub process_workuniqueness {
  my ($self, $citekey, $dlist) = @_;
  my $secnum = $self->get_current_section;
  my $section = $self->sections->get_section($secnum);
  my $be = $section->bibentry($citekey);
  my $bee = $be->get_field('entrytype');

  my $identifier;
  my ($lni, $lnf, $lnl) = $be->get_labelname_info->@*;
  my ($lti, $ltf, $ltl) = $be->get_labeltitle_info->@*;

  # ignore settings from inheritance data?
  my $ignore = Biber::Config->get_uniq_ignore($citekey);

  # singletitle
  # Don't generate information for entries with no labelname or labeltitle
  # Use fullhash as this is not a test of uniqueness of only visible information
  if ($lni and Biber::Config->getblxoption(undef, 'singletitle', $bee, $citekey)) {
    $identifier = $self->_getfullhash($citekey, $be->get_field($lni, $lnf, $lnl));

    # Skip due to ignore settings?
    # Don't count towards singletitle being false if both labelname and labeltitle
    # were inherited
    # Put another way, if both labelname and labeltitle were inherited, singletitle
    # can still be true (in a mvbook for example, which is just a single "work")
    unless (($lni and first {fc($lni) eq fc($_)} $ignore->{singletitle}->@*) and
            ($lti and first {fc($lti) eq fc($_)} $ignore->{singletitle}->@*)) {
      $dlist->incr_seenname($identifier);
    }
    $dlist->set_entryfield($citekey, 'seenname', $identifier);
  }

  # uniquetitle
  # Don't generate information for entries with no labeltitle
  if ($lti and Biber::Config->getblxoption(undef, 'uniquetitle', $bee, $citekey)) {
    $identifier = $be->get_field($lti, $ltf, $ltl);

    # Skip due to ignore settings?
    unless (first {fc($lti) eq fc($_)} $ignore->{uniquetitle}->@*) {
      $dlist->incr_seentitle($identifier);
    }
    $dlist->set_entryfield($citekey, 'seentitle', $identifier);
  }

  # uniquebaretitle
  # Don't generate information for entries with no labeltitle and with labelname
  if ($lti and not $lni and Biber::Config->getblxoption(undef, 'uniquebaretitle', $bee, $citekey)) {
    $identifier = $be->get_field($lti, $ltf, $ltl);

    # Skip due to ignore settings?
    unless (first {fc($lti) eq fc($_)} $ignore->{uniquebaretitle}->@*) {
      $dlist->incr_seenbaretitle($identifier);
    }
    $dlist->set_entryfield($citekey, 'seenbaretitle', $identifier);
  }

  # uniquework
  # Don't generate information for entries with no labelname and labeltitle
  # Should use fullhash this is not a test of uniqueness of only visible information
  if ($lni and $lti and Biber::Config->getblxoption(undef, 'uniquework', $bee, $citekey)) {
    $identifier = $self->_getfullhash($citekey, $be->get_field($lni, $lnf, $lnl)) . $be->get_field($lti, $ltf, $ltl);

    # Skip due to ignore settings?
    unless (first {fc($lni) eq fc($_)} $ignore->{uniquework}->@* and
            first {fc($lti) eq fc($_)} $ignore->{uniquework}->@*) {
      $dlist->incr_seenwork($identifier);
    }
    $dlist->set_entryfield($citekey, 'seenwork', $identifier);
  }

  return;
}

=head2 process_extradate

    Track labelname/labeltitle+date parts combination for generation of extradate

=cut

sub process_extradate {
  my ($self, $citekey, $dlist) = @_;
  my $secnum = $self->get_current_section;
  my $section = $self->sections->get_section($secnum);
  my $be = $section->bibentry($citekey);
  my $bee = $be->get_field('entrytype');
  my $dm = Biber::Config->get_dm;

  # Generate labelname/year combination for tracking extradate
  # * If there is no labelname/labeltitle to use, use empty string
  # * Don't increment the seen_nametitledateparts count if the name/title string is empty
  #   (see code in incr_seen_nametitledateparts method).
  # * Don't increment if skiplab is set

  if (Biber::Config->getblxoption(undef, 'labeldateparts', $bee, $citekey)) {
    if (Biber::Config->getblxoption($secnum, 'skiplab', $bee, $citekey)) {
      return;
    }

    if ($logger->is_trace()) {# performance tune
      $logger->trace("Creating extradate information for '$citekey'");
    }

<<<<<<< HEAD
    my $namehash = '';
    if (my ($lni, $lnf, $lnl) = $be->get_labelname_info->@*) {
      $namehash = $self->_getnamehash_u($citekey, $be->get_field($lni, $lnf, $lnl), $dlist);
=======
    my $contexthash = '';
    my $edc = Biber::Config->getblxoption(undef, 'extradatecontext');
    foreach my $field ($edc->@*) {
      my $fieldc = $field->{content};
      if ($fieldc =~ m/^label.+/) {
        my $method = "get_${fieldc}_info";
        $fieldc = $be->$method;
      }
      if (my $fv = $be->get_field($fieldc)) {
        if ($dm->field_is_datatype('name', $fieldc)) {
          $contexthash = $self->_getnamehash_u($citekey, $fv, $dlist);
        }
        elsif ($dm->field_is_fieldtype('list', $fieldc)) {
          $contexthash = md5_hex(encode_utf8(NFC(normalise_string_hash(join('', $fv->@*)))));
        }
        else {
          $contexthash = md5_hex(encode_utf8(NFC(normalise_string_hash($fv))));
        }
        last;
      }
>>>>>>> ba233662
    }

    my $datestring = ''; # Need a default empty string
    my $edspec = Biber::Config->getblxoption(undef, 'extradatespec');
    my $edscope;
    # Look in each scope
    foreach my $scope ($edspec->@*) {
      # Use the first field in the scope which we find and ignore the rest
      foreach my $field ($scope->@*) {
        if (defined($be->get_field($field))) {
          $datestring .= $be->get_field($field);
          $edscope = $field;
          last;
        }
      }
    }

    my $tracking_string = "$contexthash,$datestring";

    $be->set_field('extradatescope', $edscope);
    $dlist->set_entryfield($citekey, 'nametitledateparts', $tracking_string);
    $dlist->incr_seen_nametitledateparts($contexthash, $datestring);
  }

  return;
}

=head2 process_extraname

    Track labelname only for generation of extraname

=cut

sub process_extraname {
  my ($self, $citekey, $dlist) = @_;
  my $secnum = $self->get_current_section;
  my $section = $self->sections->get_section($secnum);
  my $be = $section->bibentry($citekey);
  my $bee = $be->get_field('entrytype');

  if (Biber::Config->getblxoption($secnum, 'skiplab', $bee, $citekey)) {
    return;
  }

  if ($logger->is_trace()) {# performance tune
    $logger->trace("Creating extraname information for '$citekey'");
  }

  my $namehash;
  if (my ($lni, $lnf, $lnl) = $be->get_labelname_info->@*) {
    $namehash = $self->_getnamehash_u($citekey, $be->get_field($lni, $lnf, $lnl), $dlist);
  }

  # Don't bother with extraname when there is no labelname
  if (defined($namehash)) {
    $dlist->set_entryfield($citekey, 'labelnamehash', $namehash);
    $dlist->incr_seen_labelname($namehash);
  }

  return;
}

=head2 process_extratitle

    Track labelname/labeltitle combination for generation of extratitle

=cut

sub process_extratitle {
  my ($self, $citekey, $dlist) = @_;
  my $secnum = $self->get_current_section;
  my $section = $self->sections->get_section($secnum);
  my $be = $section->bibentry($citekey);
  my $bee = $be->get_field('entrytype');

  # Generate labelname/labeltitle combination for tracking extratitle
  # * If there is no labelname to use, use empty string
  # * If there is no labeltitle to use, use empty string
  # * Don't increment if skiplab is set

  # This is different from extradate in that we do track the information
  # if the labelname is empty as titles are much more unique than years

  if (Biber::Config->getblxoption(undef, 'labeltitle', $bee)) {
    if (Biber::Config->getblxoption($secnum, 'skiplab', $bee, $citekey)) {
      return;
    }

    if ($logger->is_trace()) {# performance tune
      $logger->trace("Creating extratitle information for '$citekey'");
    }

    my $namehash = '';
    if (my ($lni, $lnf, $lnl) = $be->get_labelname_info->@*) {
      $namehash = $self->_getnamehash_u($citekey, $be->get_field($lni, $lnf, $lnl), $dlist);
    }

    my ($lti, $ltf, $ltl) = $be->get_labeltitle_info->@*;
    my $title_string = $be->get_field($lti, $ltf, $ltl) // '';

    my $nametitle_string = "$namehash,$title_string";
    if ($logger->is_trace()) {# performance tune
      $logger->trace("Setting nametitle to '$nametitle_string' for entry '$citekey'");
    }

    $dlist->set_entryfield($citekey, 'nametitle', $nametitle_string);

    if ($logger->is_trace()) {# performance tune
      $logger->trace("Incrementing nametitle for '$namehash'");
    }
    $dlist->incr_seen_nametitle($namehash, $title_string);
  }

  return;
}

=head2 process_extratitleyear

    Track labeltitle/labelyear combination for generation of extratitleyear

=cut

sub process_extratitleyear {
  my ($self, $citekey, $dlist) = @_;
  my $secnum = $self->get_current_section;
  my $section = $self->sections->get_section($secnum);
  my $be = $section->bibentry($citekey);
  my $bee = $be->get_field('entrytype');

  # Generate labeltitle/labelyear combination for tracking extratitleyear
  # * If there is no labeltitle to use, use empty string
  # * If there is no labelyear to use, use empty string
  # * Don't increment the seen_titleyear count if the labeltitle field is empty
  #   (see code in incr_seen_titleyear method).
  # * Don't increment if skiplab is set

  if (Biber::Config->getblxoption(undef, 'labeltitleyear', $bee, $citekey)) {
    if (Biber::Config->getblxoption($secnum, 'skiplab', $bee, $citekey)) {
      return;
    }

    if ($logger->is_trace()) {# performance tune
      $logger->trace("Creating extratitleyear information for '$citekey'");
    }

    my ($lti, $ltf, $ltl) = $be->get_labeltitle_info->@*;
    my $title_string = $be->get_field($lti, $ltf, $ltl) // '';

    # Takes into account the labelyear which can be a range
    my $year_string = $be->get_field('labelyear') || $be->get_field('year') || '';

    my $titleyear_string = "$title_string,$year_string";
    if ($logger->is_trace()) {# performance tune
      $logger->trace("Setting titleyear to '$titleyear_string' for entry '$citekey'");
    }

    $dlist->set_entryfield($citekey, 'titleyear', $titleyear_string);

    if ($logger->is_trace()) {# performance tune
      $logger->trace("Incrementing titleyear for '$title_string'");
    }
    $dlist->incr_seen_titleyear($title_string, $year_string);
  }

  return;
}


=head2 process_sets

    Postprocess set entries

    Checks for common set errors and enforces "dataonly" options for set members.
    It's not necessary to set skipbib, skipbiblist in the OPTIONS field for
    the set members as these are automatically set by biblatex due to the \inset

=cut

sub process_sets {
  my $self = shift;
  my $citekey = shift;
  my $secnum = $self->get_current_section;
  my $section = $self->sections->get_section($secnum);
  my $be = $section->bibentry($citekey);
  if (my @entrysetkeys = $section->get_set_children($citekey)) {
    # Enforce Biber parts of virtual "dataonly" options for set members
    # Also automatically create an "entryset" field for the members
    foreach my $member (@entrysetkeys) {
      my $me = $section->bibentry($member);
      process_entry_options($member, Biber::Entry::List->new([ 'skipbib', 'skiplab', 'skipbiblist', 'uniquename=false', 'uniquelist=false' ]), $secnum);

      # Use get_datafield() instead of get_field() because we add 'entryset' below
      # and if the same entry is used in more than one set, it will pass this test
      # and generate an error if we use get_field()
      if ($me->get_datafield('entryset')) {
        biber_warn("Field 'entryset' is no longer needed in set member entries in Biber - ignoring in entry '$member'", $me);
        $me->del_field('entryset');
      }
      # This ends up setting \inset{} in the bbl
      $me->set_field('entryset', Biber::Entry::List->new([ $citekey ]));
    }

    unless (@entrysetkeys) {
      biber_warn("No entryset found for entry $citekey of type 'set'", $be);
    }
  }
  # Also set this here for any non-set keys which are in a set and which haven't
  # had skips set by being seen as a member of that set yet
  else {
    if ($section->get_set_parents($citekey)) {
      process_entry_options($citekey, Biber::Entry::List->new([ 'skipbib', 'skiplab', 'skipbiblist', 'uniquename=false', 'uniquelist=false' ]), $secnum);
    }
  }
}


=head2 process_nocite

    Generate nocite information

=cut

sub process_nocite {
  my ($self, $citekey) = @_;
  my $secnum = $self->get_current_section;
  my $section = $self->sections->get_section($secnum);
  my $be = $section->bibentry($citekey);
  # Either specifically nocited or \nocite{*} and not specifically cited without nocite
  if ($section->is_nocite($citekey) or
      ($section->is_allkeys_nocite and not $section->is_specificcitekey($citekey))) {
    $be->set_field('nocite', '1');
  }
}

=head2 process_labelname

    Generate labelname information.

=cut

sub process_labelname {
  my ($self, $citekey) = @_;
  my $secnum = $self->get_current_section;
  my $section = $self->sections->get_section($secnum);
  my $be = $section->bibentry($citekey);
  my $bee = $be->get_field('entrytype');
  my $lnamespec = Biber::Config->getblxoption(undef, 'labelnamespec', $bee);
  my $dm = Biber::Config->get_dm;
  my $dmh = Biber::Config->get_dm_helpers;

  # First we set the normal labelname name
  foreach my $h_ln ($lnamespec->@*) {
    my $lnameopt;
    my $ln = $h_ln->{content};
    my $form = $h_ln->{form};
    my $lang = $h_ln->{lang};

    if ( $ln =~ /\Ashort(\X+)\z/xms ) {
      $lnameopt = $1;
    }
    else {
      $lnameopt = $ln;
    }

    unless (first {$ln eq $_} $dmh->{namelistsall}->@*) {
      biber_warn("Labelname candidate '$ln' is not a name field - skipping");
      next;
    }

    # If there is a biblatex option which controls the use of this labelname info, check it
    if ($CONFIG_OPTSCOPE_BIBLATEX{"use$lnameopt"} and
       not Biber::Config->getblxoption($secnum, "use$lnameopt", $bee, $citekey)) {
      next;
    }

    if ($be->get_field($ln, $form, $lang)) {
      $be->set_labelname_info($ln, $form, $lang);
      last;
    }
  }

  # Then we loop again to set the labelname name for the fullhash generation code
  # This is because fullhash generation ignores SHORT* fields (section 4.2.4.1, BibLaTeX
  # manual)
  foreach my $h_ln ($lnamespec->@*) {
    my $ln = $h_ln->{content};
    my $form = $h_ln->{form};
    my $lang = $h_ln->{lang};
    if ( $ln =~ /\Ashort(.+)\z/xms ) {
      next;
    }

    # We have already warned about this above
    next unless (first {$ln eq $_} $dmh->{namelistsall}->@*);

    # If there is a biblatex option which controls the use of this labelname info, check it
    if ($CONFIG_OPTSCOPE_BIBLATEX{"use$ln"} and
       not Biber::Config->getblxoption($secnum, "use$ln", $bee, $citekey)) {
      next;
    }

    if ($be->get_field($ln, $form, $lang)) {
      $be->set_labelnamefh_info($ln, $form, $lang);
      last;
    }
  }

  unless ($be->get_labelname_info) {
    if ($logger->is_debug()) {# performance tune
      $logger->debug("Could not determine the labelname source of entry $citekey");
    }
  }
}

=head2 process_labeldate

    Generate labeldate information, including times

=cut

sub process_labeldate {
  my $self = shift;
  my $citekey = shift;
  my $secnum = $self->get_current_section;
  my $section = $self->sections->get_section($secnum);
  my $be = $section->bibentry($citekey);
  my $bee = $be->get_field('entrytype');
  my $dm = Biber::Config->get_dm;

  if (Biber::Config->getblxoption(undef, 'labeldateparts', $bee, $citekey)) {
    if (Biber::Config->getblxoption($secnum, 'skiplab', $bee, $citekey)) {
      return;
    }

    my $ldatespec = Biber::Config->getblxoption(undef, 'labeldatespec', $bee);
    foreach my $lds ($ldatespec->@*) {
      my $pseudodate;
      my $ld = $lds->{content};
      if ($lds->{'type'} eq 'field') { # labeldate/year field

        my $ldy;
        my $ldey;
        my $ldm;
        my $ldd;
        my $ldhour;
        my $ldmin;
        my $ldsec;
        my $ldtz;
        my $datetype = '';

<<<<<<< HEAD
        # resolve dates
        $datetype = $ld =~ s/date\z//xmsr;
        if ($dm->field_is_datatype('date', $ld) and
            $be->get_field("${datetype}datesplit")) { # real ISO8601 dates
=======
        # This effectively loses the distinction between DATE and YEAR fields
        # which is what we want
        $ldy = $ld;
        if ($dm->field_is_datatype('date', $ld)) {
          $datetype = $ld =~ s/date\z//xmsr;
>>>>>>> ba233662
          $ldy    = $datetype . 'year';
          $ldey   = $datetype . 'endyear';
          $ldm    = $datetype . 'month';
          $ldd    = $datetype . 'day';
          $ldhour = $datetype . 'hour';
          $ldmin  = $datetype . 'minute';
          $ldsec  = $datetype . 'second';
          $ldtz   = $datetype . 'timezone';
        }
<<<<<<< HEAD
        else { # non-ISO8601 split date field so make a pseudo-year
          $ldy = $ld;
=======
        else { # non-iso8601-2 split date field so make a pseudo-year
>>>>>>> ba233662
          $pseudodate = 1;
        }

        # Did we find a labeldate - this is equivalent to checking for a year/endyear
        # as that is always present if there is a labeldate
        if (defined($be->get_field($ldy)) or defined($be->get_field($ldey))) {
          # set source to field or date field prefix for a real date field
          $be->set_labeldate_info({'field' => {year       => $ldy,
                                               month      => $ldm,
                                               day        => $ldd,
                                               hour       => $ldhour,
                                               minute     => $ldmin,
                                               second     => $ldsec,
                                               timezone   => $ldtz,
                                               pseudodate => $pseudodate,
                                               source     => $pseudodate ? $ldy : $datetype }});
          last;
        }
      }
      elsif ($lds->{'type'} eq 'string') { # labelyear fallback string
        $be->set_labeldate_info({'string' => $ld});
        last;
      }
    }

    # Construct label*
    # Might not have been set due to skiplab
    if (my $ldi = $be->get_labeldate_info) {
      if (my $df = $ldi->{field}) { # set labelyear to a field value
        my $pseudodate = $df->{pseudodate};
        $be->set_field('labelyear',       $be->get_field($df->{year}));
        $be->set_field('labelmonth',      $be->get_field($df->{month}))    if $df->{month};
        $be->set_field('labelday',        $be->get_field($df->{day}))      if $df->{day};
        $be->set_field('labelhour',       $be->get_field($df->{hour}))     if $df->{hour};
        $be->set_field('labelminute',     $be->get_field($df->{minute}))   if $df->{minute};
        $be->set_field('labelsecond',     $be->get_field($df->{second}))   if $df->{second};
        $be->set_field('labeltimezone',   $be->get_field($df->{timezone})) if $df->{timezone};
        $be->set_field('labeldatesource', $df->{source});

        # ignore endyear if it's the same as year
        my ($ytype) = $df->{year} =~ /\A(\X*)year\z/xms;
        $ytype = $ytype // ''; # Avoid undef warnings since no match above can make it undef

        # construct labelyear from start/end year field
        if ($be->field_exists($ytype . 'endyear')
            and (($be->get_field($df->{year}) // '') ne $be->get_field($ytype . 'endyear'))) {
          $be->set_field('labelyear',
                         ($be->get_field('labelyear') // ''). '\bibdatedash ' . $be->get_field($ytype . 'endyear'));
        }

        if (not $pseudodate) {
          # construct labelmonth from start/end month field
          if ($be->get_field($ytype . 'endmonth')
              and (($be->get_field($df->{month}) // '') ne $be->get_field($ytype . 'endmonth'))) {
            $be->set_field('labelmonth',
                           ($be->get_field('labelmonth') // '') . '\bibdatedash ' . $be->get_field($ytype . 'endmonth'));
          }
          # construct labelday from start/end month field
          if ($be->get_field($ytype . 'endday')
              and (($be->get_field($df->{day}) // '') ne $be->get_field($ytype . 'endday'))) {
            $be->set_field('labelday',
                           ($be->get_field('labelday') // '') . '\bibdatedash ' . $be->get_field($ytype . 'endday'));
          }
          # construct labelhour from start/end hour field
          if ($be->get_field($ytype . 'endhour')
              and (($be->get_field($df->{hour}) // '') ne $be->get_field($ytype . 'endhour'))) {
            $be->set_field('labelhour',
                           ($be->get_field('labelhour') // '') . '\bibdatedash ' . $be->get_field($ytype . 'endhour'));
          }
          # construct labelminute from start/end minute field
          if ($be->get_field($ytype . 'endminute')
              and (($be->get_field($df->{minute}) // '') ne $be->get_field($ytype . 'endminute'))) {
            $be->set_field('labelminute',
                           ($be->get_field('labelminute') // '') . '\bibdatedash ' . $be->get_field($ytype . 'endminute'));
          }
          # construct labelsecond from start/end second field
          if ($be->get_field($ytype . 'endsecond')
              and (($be->get_field($df->{second}) // '') ne $be->get_field($ytype . 'endsecond'))) {
            $be->set_field('labelsecond',
                           ($be->get_field('labelsecond') // '') . '\bibdatedash ' . $be->get_field($ytype . 'endsecond'));
          }
        }
      }
      elsif (my $ys = $ldi->{string}) { # set labeldatesource to a fallback string
        $be->set_field('labeldatesource', $ys);
      }
    }
    else {
      if ($logger->is_debug()) {# performance tune
        $logger->debug("labeldate information of entry $citekey is unset");
      }
    }
  }
}

=head2 process_labeltitle

  Generate labeltitle

  Note that this is not conditionalised on the biblatex "labeltitle"
  as labeltitle should always be output since all standard styles need it.
  Only extratitle is conditionalised on the biblatex "labeltitle" option.

=cut


sub process_labeltitle {
  my $self = shift;
  my $citekey = shift;
  my $secnum = $self->get_current_section;
  my $section = $self->sections->get_section($secnum);
  my $be = $section->bibentry($citekey);
  my $bee = $be->get_field('entrytype');

  my $ltitlespec = Biber::Config->getblxoption(undef, 'labeltitlespec', $bee);

  foreach my $h_ltn ($ltitlespec->@*) {
    my $ltn = $h_ltn->{content};
    my $form = $h_ltn->{form};
    my $lang = $h_ltn->{lang};

    if (my $lt = $be->get_field($ltn, $form, $lang)) {
      $be->set_labeltitle_info($ltn, $form, $lang);
      last;
    }
    if ($logger->is_debug()) {# performance tune
      $logger->debug("labeltitle information of entry $citekey is unset");
    }
  }
}

=head2 process_fullhash

    Generate fullhash

=cut

sub process_fullhash {
  my $self = shift;
  my $citekey = shift;
  my $secnum = $self->get_current_section;
  my $section = $self->sections->get_section($secnum);
  my $be = $section->bibentry($citekey);
  my $dmh = Biber::Config->get_dm_helpers;

  # fullhash is generated from the labelname but ignores SHORT* fields and
  # max/mincitenames settings
  # This can't be resolved nicely by biblatex because it depends on use* options
  # and also SHORT* fields etc.
  if (my ($lni, $lnf, $lnl) = $be->get_labelnamefh_info->@*) {
    if (my $lnfh = $be->get_field($lni, $lnf, $lnl)) {
      $be->set_field('fullhash', $self->_getfullhash($citekey, $lnfh));
    }
  }

  # Generate fullhash for all other name fields
  foreach my $n ($dmh->{namelistsall}->@*) {
    foreach my $alts ($be->get_alternates_for_field($n)->@*) {
      my $nv = $alts->{val};
      my $form = $alts->{form} // '';
      my $lang = $alts->{lang} // '';

      $be->set_field("${n}${form}${lang}fullhash", $self->_getfullhash($citekey, $nv));
    }
  }

  return;
}

=head2 process_namehash

    Generate namehash

=cut

sub process_namehash {
  my ($self, $citekey, $dlist) = @_;
  my $secnum = $self->get_current_section;
  my $section = $self->sections->get_section($secnum);
  my $be = $section->bibentry($citekey);
  my $dmh = Biber::Config->get_dm_helpers;

  # namehash is generated from the labelname
  # This can't be resolved nicely by biblatex because it depends on use* options
  # and also SHORT* fields etc.
  if (my ($lni, $lnf, $lnl) = $be->get_labelname_info->@*) {
    if (my $ln = $be->get_field($lni, $lnf, $lnl)) {
      $dlist->set_entryfield($citekey, 'namehash', $self->_getnamehash($citekey, $ln, $dlist));
      $dlist->set_entryfield($citekey, 'bibnamehash', $self->_getnamehash($citekey, $ln, $dlist, 1));
    }
  }

  # Generate namehash for all other name fields
  foreach my $n ($dmh->{namelistsall}->@*) {
    foreach my $alts ($be->get_alternates_for_field($n)->@*) {
      my $nv = $alts->{val};
      my $form = $alts->{form} // '';
      my $lang = $alts->{lang} // '';

      $dlist->set_entryfield($citekey, "${n}${form}${lang}namehash", $self->_getnamehash($citekey, $nv, $dlist));
      $dlist->set_entryfield($citekey, "${n}${form}${lang}bibnamehash", $self->_getnamehash($citekey, $nv, $dlist, 1));
    }
  }

  return;
}

=head2 process_pername_hashes

    Generate per_name_hashes

=cut

sub process_pername_hashes {
  my ($self, $citekey, $dlist) = @_;
  my $secnum = $self->get_current_section;
  my $section = $self->sections->get_section($secnum);
  my $be = $section->bibentry($citekey);
  my $dmh = Biber::Config->get_dm_helpers;

  foreach my $pn ($dmh->{namelistsall}->@*) {
    foreach my $alts ($be->get_alternates_for_field($pn)->@*) {
      my $nl = $alts->{val};
      foreach my $n ($nl->names->@*) {
        my $pnhash = $self->_genpnhash($citekey, $n);
        $n->set_hash($pnhash);
        $dlist->set_namehash($nl->get_id, $n->get_id, $pnhash);
      }
    }
  }
  return;
}

=head2 process_visible_names

    Generate the visible name information.
    This is used in various places and it is useful to have it generated in one place.

=cut

sub process_visible_names {
  my ($self, $dlist) = @_;
  my $secnum = $self->get_current_section;
  my $section = $self->sections->get_section($secnum);
  my $dmh = Biber::Config->get_dm_helpers;

  if ($logger->is_debug()) {# performance tune
    $logger->debug("Postprocessing visible names for section $secnum");
  }
  foreach my $citekey ($section->get_citekeys) {
    my $be = $section->bibentry($citekey);
    my $bee = $be->get_field('entrytype');

    my $maxcn = Biber::Config->getblxoption($secnum, 'maxcitenames', $bee, $citekey);
    my $mincn = Biber::Config->getblxoption($secnum, 'mincitenames', $bee, $citekey);
    my $maxbn = Biber::Config->getblxoption($secnum, 'maxbibnames', $bee, $citekey);
    my $minbn = Biber::Config->getblxoption($secnum, 'minbibnames', $bee, $citekey);
    my $maxsn = Biber::Config->getblxoption($secnum, 'maxsortnames', $bee, $citekey);
    my $minsn = Biber::Config->getblxoption($secnum, 'minsortnames', $bee, $citekey);
    my $maxan = Biber::Config->getblxoption($secnum, 'maxalphanames', $bee, $citekey);
    my $minan = Biber::Config->getblxoption($secnum, 'minalphanames', $bee, $citekey);

    foreach my $n ($dmh->{namelistsall}->@*) {
      foreach my $alts ($be->get_alternates_for_field($n)->@*) {
        my $nl = $alts->{val};
        my $form = $alts->{form} // '';
        my $lang = $alts->{lang} // '';

        my $count = $nl->count;
        my $visible_names_cite;
        my $visible_names_bib;
        my $visible_names_sort;
        my $visible_names_alpha;

        # Cap min*names for this entry at $count. Why? Because imagine we have this:
        #
        # John Smith and Bill Jones
        #
        # and mincitenames=3. Then visibility will be set to 3 but there aren't 3 names to
        # get information from so looping over the visibility count would cause name methods
        # to operate on undef at index 3 and die
        my $l_mincn = $count < $mincn ? $count : $mincn;
        my $l_minbn = $count < $minbn ? $count : $minbn;
        my $l_minsn = $count < $minsn ? $count : $minsn;
        my $l_minan = $count < $minan ? $count : $minan;

        # If name list was truncated in bib with "and others", this means that the
        # name list has already been manually truncated to the correct visibility
        # and so the visibility is just the count of the explicit names

        # max/minalphanames doesn't care about uniquelist - labels are just labels
        if ($count > $maxan) {
          $visible_names_alpha = $l_minan;
        }
        else {
          $visible_names_alpha = $count;
        }

        # max/mincitenames
        if ($count > $maxcn) {
          # Visibility to the uniquelist point if uniquelist is requested
          # We know at this stage that if uniquelist is set, there are more than maxcitenames
          # names. We also know that uniquelist > mincitenames because it is a further
          # disambiguation on top of mincitenames so can't be less as you can't disambiguate
          # by losing information
          $visible_names_cite = $dlist->get_uniquelist($nl->get_id) // $l_mincn;
        }
        else {                  # visibility is simply the full list
          $visible_names_cite = $count;
        }

        # If biblatex option "pluralothers" is true, then "et al" must replace more than one element
        # in a name list. This means that the visibility must be increased to the list length if
        # the visibility is one less than the list count. If we don't do this, extra* will be incremented
        # to disambiguate the list and this will be incorrect as biblatex.sty will detect "pluralothers"
        # and print an unambiguous list which will be disambiguated by extra* unnecessarily.
        if (Biber::Config->getblxoption(undef, 'pluralothers')  and
            $count-$visible_names_cite==1) {
          $visible_names_cite = $count;
        }

        # max/minbibnames
        if ($count > $maxbn) {
          # Visibility to the uniquelist point if uniquelist is requested
          # We know at this stage that if uniquelist is set, there are more than maxbibnames
          # names. We also know that uniquelist > minbibnames because it is a further
          # disambiguation on top of minbibnames so can't be less as you can't disambiguate
          # by losing information
          $visible_names_bib = $dlist->get_uniquelist($nl->get_id) // $l_minbn;
        }
        else {                  # visibility is simply the full list
          $visible_names_bib = $count;
        }

        # max/minsortnames
        if ($count > $maxsn) {
          # Visibility to the uniquelist point if uniquelist is requested
          # We know at this stage that if uniquelist is set, there are more than maxsortnames
          # names. We also know that uniquelist > minsortnames because it is a further
          # disambiguation on top of minsortnames so can't be less as you can't disambiguate
          # by losing information
          $visible_names_sort = $dlist->get_uniquelist($nl->get_id) // $l_minsn;
        }
        else {                  # visibility is simply the full list
          $visible_names_sort = $count;
        }

        if ($logger->is_trace()) { # performance shortcut
          $logger->trace("Setting visible names (cite) for key '$citekey' to '$visible_names_cite'");
          $logger->trace("Setting visible names (bib) for key '$citekey' to '$visible_names_bib'");
          $logger->trace("Setting visible names (sort) for key '$citekey' to '$visible_names_sort'");
          $logger->trace("Setting visible names (alpha) for key '$citekey' to '$visible_names_alpha'");
        }

        # Need to set these on all name forms
        my $nlid = $be->get_field($n, $form, $lang)->get_id;
        $dlist->set_visible_cite($nlid, $visible_names_cite);
        $dlist->set_visible_bib($nlid, $visible_names_bib);
        $dlist->set_visible_sort($nlid, $visible_names_sort);
        $dlist->set_visible_alpha($nlid, $visible_names_alpha);
      }
    }
  }
}


=head2 process_labelalpha

    Generate the labelalpha and also the variant for sorting

=cut

sub process_labelalpha {
  my ($self, $citekey, $dlist) = @_;
  my $secnum = $self->get_current_section;
  my $section = $self->sections->get_section($secnum);
  my $be = $section->bibentry($citekey);
  my $bee = $be->get_field('entrytype');
  # Don't add a label if skiplab is set for entry
  if (Biber::Config->getblxoption($secnum, 'skiplab', $bee, $citekey)) {
    return;
  }
  if ( my $la = Biber::Config->getblxoption(undef, 'labelalpha', $bee, $citekey) ) {
    my ($label, $sortlabel) = $self->_genlabel($citekey, $dlist)->@*;
    $dlist->set_entryfield($citekey, 'labelalpha', $label);
    $dlist->set_entryfield($citekey, 'sortlabelalpha', $sortlabel);
  }
}

=head2 process_extraalpha

    Generate the extraalpha information

=cut

sub process_extraalpha {
  my ($self, $citekey, $dlist) = @_;
  my $secnum = $self->get_current_section;
  my $section = $self->sections->get_section($secnum);
  my $be = $section->bibentry($citekey);
  my $bee = $be->get_field('entrytype');
  if (Biber::Config->getblxoption(undef, 'labelalpha', $bee, $citekey)) {
    if (my $la = $dlist->get_entryfield($citekey, 'labelalpha')) {
      $dlist->incr_la_disambiguation($la);
    }
  }
}



=head2 process_presort

    Put presort fields for an entry into the main Biber bltx state
    so that it is all available in the same place since this can be
    set per-type and globally too.

=cut

sub process_presort {
  my $self = shift;
  my $citekey = shift;
  my $secnum = $self->get_current_section;
  my $section = $self->sections->get_section($secnum);
  my $be = $section->bibentry($citekey);
  # We are treating presort as an option as it can be set per-type and globally too
  if (my $ps = $be->get_field('presort')) {
    Biber::Config->setblxoption($secnum, 'presort', $ps, 'ENTRY', $citekey);
  }
}


=head2 process_lists

    Process a bibliography list

=cut

sub process_lists {
  my $self = shift;
  my $secnum = $self->get_current_section;
  my $section = $self->sections->get_section($secnum);

  foreach my $list ($self->datalists->get_lists_for_section($secnum)->@*) {
    my $lattrs = $list->get_attrs;
    my $ltype = $list->get_type;
    my $lname = $list->get_name;

    # sanitise state - essential in tests which call Biber::prepare() multiple times
    $list->reset_state;

    # Last-ditch fallback in case we still don't have a sorting spec
    $list->set_sortingnamekeytemplatename('global') unless $list->get_sortingnamekeytemplatename;
    $list->set_uniquenametemplatename('global') unless $list->get_uniquenametemplatename;
    $list->set_labelalphanametemplatename('global') unless $list->get_labelalphanametemplatename;
    $list->set_keys([ $section->get_citekeys ]);
    if ($logger->is_debug()) {  # performance tune
      $logger->debug("Populated datalist '$lname' of type '$ltype' with attributes '$lattrs' in section $secnum with keys: " . join(', ', $list->get_keys->@*));
    }

    # A datalist represents a biblatex refcontext
    # and many things are refcontext specific and so we need to use the right data. For
    # example labelalphanametemplate and uniquenametemplate can be set per-list and much
    # processing uses these

    unless (Biber::Config->getoption('tool')) {

      # Set this so that uniqueness processing starts
      $list->set_unul_changed(1);

      # Main processing loop, part 1
      $self->process_entries_pre($list);

      # Generate uniqueness information
      $self->uniqueness($list);
    }

    # Generate visible names information for all entries
    $self->process_visible_names($list);

    unless (Biber::Config->getoption('tool')) {
      # Main processing loop, part 2
      $self->process_entries_post($list);

      # Final processing loop
      $self->process_entries_final($list);
    }

    # Filtering - must come before sorting/labelling so that there are no gaps in e.g. extradate
    if (my $filters = $list->get_filters) {
      my $flist = [];
    KEYLOOP: foreach my $k ($list->get_keys->@*) {

        my $be = $section->bibentry($k);
        foreach my $f ($filters->@*) {
          # Filter disjunction is ok if any of the checks are ok, hence the grep()
          if (ref $f eq 'ARRAY') {
            next KEYLOOP unless grep {check_list_filter($k, $_->{type}, $_->{value}, $be)} $f->@*;
          }
          else {
            next KEYLOOP unless check_list_filter($k, $f->{type}, $f->{value}, $be);
          }
        }
        push $flist->@*, $k;
      }
      if ($logger->is_debug()) { # performance tune
        $logger->debug("Keys after filtering list '$lname' in section $secnum: " . join(', ', $flist->@*));
      }
      $list->set_keys($flist); # Now save the sorted list in the list object
    }

    # Sorting
    $self->generate_sortdataschema($list); # generate the sort schema information
    $self->generate_sortinfo($list);       # generate the sort information
    $self->sort_list($list);               # sort the list
    $self->generate_contextdata($list) unless Biber::Config->getoption('tool');

  }
  return;
}


=head2 check_list_filter

    Run an entry through a list filter. Returns a boolean.

=cut

sub check_list_filter {
  my ($k, $t, $fs, $be) = @_;
  if ($logger->is_debug()) {# performance tune
    $logger->debug("Checking key '$k' against filter '$t=$fs'");
  }
  if ($t eq 'type') {
    if ($be->get_field('entrytype') eq lc($fs)) {
      if ($logger->is_trace()) {# performance tune
        $logger->trace("Key '$k' passes against filter '$t=$fs'");
      }
    }
    else {
      return 0;
    }
  }
  elsif ($t eq 'nottype') {
    if ($be->get_field('entrytype') eq lc($fs)) {
      return 0;
    }
    else {
      if ($logger->is_trace()) {# performance tune
        $logger->trace("Key '$k' passes against filter '$t=$fs'");
      }
    }
  }
  elsif ($t eq 'subtype') {
    if ($be->field_exists('entrysubtype') and
        $be->get_field('entrysubtype') eq lc($fs)) {
      if ($logger->is_trace()) {# performance tune
        $logger->trace("Key '$k' passes against filter '$t=$fs'");
      }
    }
    else {
      return 0;
    }
  }
  elsif ($t eq 'notsubtype') {
    if ($be->field_exists('entrysubtype') and
        $be->get_field('entrysubtype') eq lc($fs)) {
      return 0;
    }
    else {
      if ($logger->is_trace()) {# performance tune
        $logger->trace("Key '$k' passes against filter '$t=$fs'");
      }
    }
  }
  elsif ($t eq 'keyword') {
    if ($be->has_keyword($fs)) {
      if ($logger->is_trace()) {# performance tune
        $logger->trace("Key '$k' passes against filter '$t=$fs'");
      }
    }
    else {
      return 0;
    }
  }
  elsif ($t eq 'notkeyword') {
    if ($be->has_keyword($fs)) {
      return 0;
    }
    else {
      if ($logger->is_trace()) {# performance tune
        $logger->trace("Key '$k' passes against filter '$t=$fs'");
      }
    }
  }
  elsif ($t eq 'field') {
    if ($be->field_exists($fs)) {
      if ($logger->is_trace()) {# performance tune
        $logger->trace("Key '$k' passes against filter '$t=$fs'");
      }
    }
    else {
      return 0;
    }
  }
  elsif ($t eq 'notfield') {
    if ($be->field_exists($fs)) {
      return 0;
    }
    else {
      if ($logger->is_trace()) {# performance tune
        $logger->trace("Key '$k' passes against filter '$t=$fs'");
      }
    }
  }
  return 1;
}

=head2 generate_sortdataschema

    Generate sort data schema for Sort::Key from sort spec like this:

  spec   => [
              [undef, { presort => {} }],
              [{ final => 1 }, { sortkey => {} }],
              [
                {'sort_direction'  => 'descending'},
                { sortname => {} },
                { author => {} },
                { editor => {} },
                { translator => {} },
                { sorttitle => {} },
                { title => {} },
              ],
              [undef, { sortyear => {} }, { year => {} }],
              [undef, { sorttitle => {} }, { title => {} }],
              [undef, { volume => {} }, { "0000" => {} }],
            ],


=cut

sub generate_sortdataschema {
  my ($self, $list) = @_;
  my $dm = Biber::Config->get_dm;
  my $ds;
  my $schema;

  # Check if sorting templatename for the list contains anything ...
  if (keys Biber::Config->getblxoption(undef, 'sortingtemplate')->{$list->get_sortingtemplatename}->%*) {
    $schema = Biber::Config->getblxoption(undef, 'sortingtemplate')->{$list->get_sortingtemplatename};
  }
  else {
    # ... fall back to global default if named template does not exist
    $schema = Biber::Config->getblxoption(undef, 'sortingtemplate')->{Biber::Config->getblxoption(undef, 'sortingtemplatename')};
  }

  $list->set_sortingtemplate($schema); # link the sort schema into the list

  foreach my $sort ($schema->{spec}->@*) {
    # Assume here that every item in a sorting spec section is the same datatype
    # See header for data structure
    my $direction = '';
    while (my ($sopt, $val) = each $sort->[0]->%*) {
      if ($sopt eq 'sort_direction') {
        if ($val eq 'descending') {
          $direction = '-';
        }
      }
    }
    my $spec = $dm->{sortdataschema}->([keys $sort->[1]->%*]->[0]);
    push $ds->@*, {spec  => "$direction$spec",
                   $spec => 1}; # Speed shortcut for sortkey extraction sub

  }
  $list->set_sortdataschema($ds);
  return;
}

=head2 generate_sortinfo

    Generate information for sorting

=cut

sub generate_sortinfo {
  my ($self, $dlist) = @_;

  foreach my $key ($dlist->get_keys->@*) {
    $self->_generatesortinfo($key, $dlist);
  }
  return;
}

=head2 uniqueness

    Generate the uniqueness information needed when creating .bbl

=cut

sub uniqueness {
  my ($self, $dlist) = @_;
  my $secnum = $self->get_current_section;
  my $section = $self->sections->get_section($secnum);
  # Generate uniqueness information according to this algorithm:
  # 1. Generate uniquename if uniquename option is set
  # 2. if (uniquelist has never run before OR step 1 changed any uniquename values) {
  #      goto step 3
  #    } else { return }
  # 3. Completely regenerate uniquelist if uniquelist option is set
  # 4. if (step 3 changed any uniquelist values) {
  #      goto step 1
  #    } else { return }

  # uniquelist can never shorten to a list shorter than maxcitenames because:
  # * Shortening a list can't make it unique
  # * You can't lengthen it if the list is shorter than maxcitenames because there
  #   is no more information to add that you don't already have.
  # uniquelist cannot be less than mincitenames as the list is either unambiguous
  # at mincitenames or it isn't and uniquelist needs more information by adding items

  # Set a flag for first uniquelist pass. This is a special case as we always want to run
  # at least one uniquelist pass if requested, regardless of unul_done global flag.
  my $first_ul_pass = 1;

  # Generate uniquename information, if requested
  while ('true') {
    unless ($dlist->get_unul_done) {
      if ($logger->is_debug()) {# performance tune
        $logger->debug("Entering uniquename processing");
      }
      $dlist->set_unul_changed(0); # reset state for global unul changed flag
      $self->create_uniquename_info($dlist);
      $self->generate_uniquename($dlist);
    }
    else {
      last; # uniquename/uniquelist disambiguation is finished as nothing changed
    }
    # Generate uniquelist information, if requested
    # Always run uniquelist at least once, if requested
    if ($first_ul_pass or not $dlist->get_unul_done) {
      if ($logger->is_debug()) {# performance tune
        $logger->debug("Entering uniquelist processing");
      }
      $dlist->set_unul_changed(0); # reset state for global unul changed flag
      $first_ul_pass = 0; # Ignore special case when uniquelist has run once
      $self->create_uniquelist_info($dlist);
      $self->generate_uniquelist($dlist);
    }
    else {
      last; # uniquename/uniquelist disambiguation is finished as nothing changed
    }
  }
  return;
}


=head2 create_uniquename_info

    Gather the uniquename information as we look through the names

    What is happening in here is the following: We are registering the
    number of occurrences of each name, name+init and fullname within a
    specific context. For example, the context is "global" with uniquename
    < mininit and "name list" for uniquename=mininit or minfull. The keys
    we store to count this are the most specific information for the
    context, so, for uniquename < mininit, this is the full name and for
    uniquename=mininit or minfull, this is the complete list of full names.
    These keys have values in a hash which are ignored. They serve only to
    accumulate repeated occurrences with the context and we don't care
    about this and so the values are a useful sinkhole for such repetition.

    For example, if we find in the global context a base name "Smith" in two different entries
    under the same form "Alan Smith", the data structure will look like:

    {Smith}->{global}->{Alan Smith} = 2

    We don't care about the value as this means that there are 2 "Alan Smith"s in the global
    context which need disambiguating identically anyway. So, we just count the keys for the
    base name "Smith" in the global context to see how ambiguous the base name itself is. This
    would be "1" and so "Alan Smith" would get uniquename=false because it's unambiguous as just
    "Smith".

    The same goes for "minimal" list context disambiguation for uniquename=mininit or minfull.
    For example, if we had the base name "Smith" to disambiguate in two entries with labelname
    "John Smith and Alan Jones", the data structure would look like:

    {Smith}->{Smith+Jones}->{John Smith+Alan Jones} = 2

    Again, counting the keys of the context for the base name gives us "1" which means we
    have uniquename=false for "John Smith" in both entries because it's the same list. This also
    works for repeated names in the same list "John Smith and Bert Smith". Disambiguating
    "Smith" in this:

    {Smith}->{Smith+Smith}->{John Smith+Bert Smith} = 2

    So both "John Smith" and "Bert Smith" in this entry get
    uniquename=false (of course, as long as there are no other "X Smith and
    Y Smith" entries where X != "John" or Y != "Bert").

    The values from biblatex.sty:

    false   = 0
    init    = 1
    true    = 2
    full    = 2
    allinit = 3
    allfull = 4
    mininit = 5
    minfull = 6

=cut

sub create_uniquename_info {
  my ($self, $dlist) = @_;
  my $secnum = $self->get_current_section;
  my $section = $self->sections->get_section($secnum);
  my $bibentries = $section->bibentries;

  # Reset uniquename information as we have to generate it
  # again because uniquelist information might have changed
  $dlist->reset_uniquenamecount;

  MAIN: foreach my $citekey ( $section->get_citekeys ) {
    my $be = $bibentries->entry($citekey);
    my $bee = $be->get_field('entrytype');
    my ($lni, $lnf, $lnl) = $be->get_labelname_info->@*;

    next unless defined($lni); # only care about labelname

    my $nl = $be->get_field($lni, $lnf, $lnl);
    my $nlid = $nl->get_id;

    my $un = Biber::Config->getblxoption($secnum, 'uniquename', $bee, $citekey);

    # Per-namelist uniquename
    if (defined($nl->get_uniquename)) {
      $un = $nl->get_uniquename;
    }

    if ($logger->is_trace()) {# performance tune
      $logger->trace("Generating uniquename information for '$citekey'");
    }

    # Set the index limit beyond which we don't look for disambiguating information
    my $ul = undef;             # Not set
    if (defined($dlist->get_uniquelist($nlid))) {
      # If defined, $ul will always be >1, see comment in set_uniquelist() in Names.pm
      $ul = $dlist->get_uniquelist($nlid);
    }
    my $maxcn = Biber::Config->getblxoption($secnum, 'maxcitenames', $bee, $citekey);
    my $mincn = Biber::Config->getblxoption($secnum, 'mincitenames', $bee, $citekey);

    # Note that we don't determine if a name is unique here -
    # we can't, were still processing entries at this point.
    # Here we are just recording seen combinations of the basename plus
    # non-basename parts in both initial and full formats.
    #
    # A name scope can be either a complete single name or a list of names
    # depending on whether uniquename=min* or not
    #
    # Anything which has more than one combination for a given basename+non-basenameparts
    # would be uniquename = 2 unless even the full name doesn't disambiguate
    # and then it is left at uniquename = 0

    my $num_names = $nl->count;
    my $names = $nl->names;

    # If name list was truncated in bib with "and others", this overrides maxcitenames
    my $morenames = $nl->get_morenames ? 1 : 0;

    my %truncnames;
    my @basenames;
    my @allnames;

    foreach my $n ($names->@*) {
      my $nid = $n->get_id;

      # Per-name uniquename
      if (defined($n->get_uniquename)) {
        $un = $n->get_uniquename;
      }

      next MAIN if $un eq 'false';

      # We need to track two types of uniquename disambiguation here:
      #
      # 1. Information to disambiguate visible names from visible names
      #    where "visibility" is governed by uniquelist/max/mincitenames.
      #    This is the actual "uniquename" feature information.
      # 2. Information to disambiguate all names, regardless of visibility
      #    This is needed for uniquelist because it needs to construct
      #    hypothetical ambiguity information for every list position.

      # We want to record disambiguation information for visible names when:
      # uniquename = allinit or allfull
      # Uniquelist is set and a name appears before the uniquelist truncation
      # Uniquelist is not set and the entry has an explicit "and others" at the end
      #   since this means that every name is less than maxcitenames by definition
      # Uniquelist is not set and a name list is shorter than the maxcitenames truncation
      # Uniquelist is not set, a name list is longer than the maxcitenames truncation
      #   and the name appears before the mincitenames truncation

      if ($un eq 'allinit' or $un eq 'allfull' or
          ($ul and $n->get_index <= $ul) or
          $morenames or
          $num_names <= $maxcn or
          $n->get_index <= $mincn) { # implicitly, $num_names > $maxcn here

        $truncnames{$nid} = 1;
        if ($un eq 'mininit' or $un eq 'minfull') {
          push @basenames, $dlist->get_basenamestring($nlid, $nid);
          push @allnames, $dlist->get_namestring($nlid, $nid);
        }
      }
    }
    # Information for mininit or minfull, here the basename
    # and non-basename is all names in the namelist, not just the current name
    my $min_basename;
    my $min_namestring;
    if ($un eq 'mininit' or $un eq 'minfull') {
      $min_basename = join("\x{10FFFD}", @basenames);
      $min_namestring = join("\x{10FFFD}", @allnames);
      if ($#basenames + 1 < $num_names or $morenames) {
        $min_basename .= "\x{10FFFD}et al";     # if truncated, record this
        $min_namestring .= "\x{10FFFD}et al";   # if truncated, record this
      }
    }

    foreach my $n ($names->@*) {
      my $nid = $n->get_id;
      my $basename    = $dlist->get_basenamestring($nlid, $nid);
      my $namestring  = $dlist->get_namestring($nlid, $nid);
      my $namestrings = $dlist->get_namestrings($nlid, $nid);
      my $namedisamiguationscope;
      my $nskey;

      # Disambiguation scope and key depend on the uniquename setting
      if ($un eq 'init' or $un eq 'full' or $un eq 'allinit' or $un eq 'allfull') {
        $namedisamiguationscope = 'global';
        $nskey = join("\x{10FFFD}", $namestrings->@*);
      }
      elsif ($un eq 'mininit' or $un eq 'minfull') {
        $namedisamiguationscope = $min_basename;
        $nskey = $min_namestring;
        $dlist->set_unmininfo($nlid, $nid, $min_basename);
      }

      if ($truncnames{$nid}) {
        # Record uniqueness information entry for all name contexts
        # showing that they have been seen for this name key in this name scope
        foreach my $ns ($namestrings->@*) {
          $dlist->add_uniquenamecount($ns, $namedisamiguationscope, $nskey);
        }
      }

      # As above but here we are collecting (separate) information for all
      # names, regardless of visibility (needed to track uniquelist)
      my $eul = Biber::Config->getblxoption($secnum, 'uniquelist', $bee, $citekey);

      # Per-namelist uniquelist
      my $nl = $be->get_field($lni, $lnf, $lnl);
      if (defined($lni) and $nl->get_uniquelist) {
        $eul = $nl->get_uniquelist;
      }

      if ($eul ne 'false') {
        foreach my $ns ($namestrings->@*) {
          $dlist->add_uniquenamecount_all($ns, $namedisamiguationscope, $nskey);
        }
      }
    }
  }

  return;
}

=head2 generate_uniquename

   Generate the per-name uniquename values using the information
   harvested by create_uniquename_info()

=cut

sub generate_uniquename {
  my ($self, $dlist) = @_;
  my $secnum = $self->get_current_section;
  my $section = $self->sections->get_section($secnum);
  my $bibentries = $section->bibentries;

  # Now use the information to set the actual uniquename information
MAIN:  foreach my $citekey ( $section->get_citekeys ) {
    my $be = $bibentries->entry($citekey);
    my $bee = $be->get_field('entrytype');
    my ($lni, $lnf, $lnl) = $be->get_labelname_info->@*;
    next unless defined($lni); # only care about labelname

    my $nl = $be->get_field($lni, $lnf, $lnl);
    my $nlid = $nl->get_id;

    my $un = Biber::Config->getblxoption($secnum, 'uniquename', $bee, $citekey);

    # Per-namelist uniquename
    if (defined($nl->get_uniquename)) {
      $un = $nl->get_uniquename;
    }

    if ($logger->is_trace()) {# performance tune
      $logger->trace("Setting uniquename for '$citekey'");
    }

    # Set the index limit beyond which we don't look for disambiguating information
    # If defined, $ul will always be >1, see comment in set_uniquelist() in Names.pm
    my $ul = $dlist->get_uniquelist($nlid);

    my $maxcn = Biber::Config->getblxoption($secnum, 'maxcitenames', $bee, $citekey);
    my $mincn = Biber::Config->getblxoption($secnum, 'mincitenames', $bee, $citekey);

    my $num_names = $nl->count;
    my $names = $nl->names;
    # If name list was truncated in bib with "and others", this overrides maxcitenames
    my $morenames = ($nl->get_morenames) ? 1 : 0;

    my %truncnames;

    foreach my $n ($names->@*) {
      my $nid = $n->get_id;

      # Per-name uniquename
      if (defined($n->get_uniquename)) {
        $un = $n->get_uniquename;
      }

      next MAIN if $un eq 'false';

      if ($un eq 'allinit' or $un eq 'allfull' or
          ($ul and $n->get_index <= $ul) or
          $morenames or
          $num_names <= $maxcn or
          $n->get_index <= $mincn) { # implicitly, $num_names > $maxcn here
        $truncnames{$nid} = 1;
      }
      else {
        # Set anything now not visible due to uniquelist back to 0
        $dlist->reset_uniquename($nlid, $nid);
      }
    }

    foreach my $n ($names->@*) {
      my $nid = $n->get_id;
      my $basename = $dlist->get_basenamestring($nlid, $nid);
      my $namestrings = $dlist->get_namestrings($nlid, $nid);
      my $namedisschema = $dlist->get_namedisschema($nlid, $nid);
      my $namescope = 'global'; # default

      if ($un eq 'mininit' or $un eq 'minfull') {
        $namescope = $dlist->get_unmininfo($nlid, $nid);
      }

      if ($truncnames{$nid}) {
        for (my $i=0; $i<=$namestrings->$#*; $i++) {
          my $ns = $namestrings->[$i];
          my $nss = $namedisschema->[$i];
          if ($dlist->get_numofuniquenames($ns, $namescope) == 1) {
            $dlist->set_uniquename($nlid, $nid, $nss);
            # We have found the most general disambiguation schema which disambiguates,
            # skip the rest since the schema array goes from most general to least general
            last;
          }
        }
        # Nothing disambiguates, set to just base of schema
        $dlist->set_uniquename($nlid, $nid, $namedisschema->[0])
          unless defined($dlist->get_uniquename($nlid, $nid));
      }

      my $eul = Biber::Config->getblxoption($secnum, 'uniquelist', $bee, $citekey);
      # Per-namelist uniquelist
      my $names = $be->get_field($lni, $lnf, $lnl);
      if (defined($names->get_uniquelist)) {
        $eul = $names->get_uniquelist;
      }

      # As above but not just for visible names (needed for uniquelist)
      if ($eul ne 'false') {
        for (my $i=0; $i<=$namestrings->$#*; $i++) {
          my $ns = $namestrings->[$i];
          my $nss = $namedisschema->[$i];
          if ($dlist->get_numofuniquenames_all($ns, $namescope) == 1) {
            $dlist->set_uniquename_all($nlid, $nid, $nss);
            # We have found the most general disambiguation schema which disambiguates,
            # skip the rest since the schema array goes from most general to least general
            last;
          }
        }
        # Nothing disambiguates, set to just base of schema
        $dlist->set_uniquename_all($nlid, $nid, $namedisschema->[0])
          unless defined($dlist->get_uniquename_all($nlid, $nid));
      }
    }
  }
  return;
}

=head2 create_uniquelist_info

    Gather the uniquelist information as we look through the names

=cut

sub create_uniquelist_info {
  my ($self, $dlist) = @_;
  my $secnum = $self->get_current_section;
  my $section = $self->sections->get_section($secnum);
  my $bibentries = $section->bibentries;

  # Reset uniquelist information as we have to generate it again because uniquename
  # information might have changed
  $dlist->reset_uniquelistcount;

  foreach my $citekey ($section->get_citekeys) {
    my $be = $bibentries->entry($citekey);
    my $bee = $be->get_field('entrytype');
    my $maxcn = Biber::Config->getblxoption($secnum, 'maxcitenames', $bee, $citekey);
    my $mincn = Biber::Config->getblxoption($secnum, 'mincitenames', $bee, $citekey);
    my ($lni, $lnf, $lnl) = $be->get_labelname_info->@*;
    next unless defined($lni); # only care about labelname
    my $nl = $be->get_field($lni, $lnf, $lnl);
    my $nlid = $nl->get_id;
    my $labelyear = $be->get_field('labelyear');

    my $ul = Biber::Config->getblxoption($secnum, 'uniquelist', $bee, $citekey);

    # Per-namelist uniquelist
    if (defined($nl->get_uniquelist)) {
      $ul = $nl->get_uniquelist;
    }

    next if $ul eq 'false';

    if ($logger->is_trace()) {# performance tune
      $logger->trace("Generating uniquelist information for '$citekey'");
    }

    my $num_names = $nl->count;
    my $namelist = [];
    my $ulminyear_namelist = [];

    foreach my $n ($nl->names->@*) {
      my $nid = $n->get_id;
      my $basename = $dlist->get_basenamestring($nlid, $nid);
      my $namestrings = $dlist->get_namestrings($nlid, $nid);
      my $namedisschema = $dlist->get_namedisschema($nlid, $nid);
      my $ulminyearflag = 0;

      # uniquelist = minyear
      if ($ul eq 'minyear') {
        # minyear uniquename, we set based on the max/mincitenames list
        if ($num_names > $maxcn and
            $n->get_index <= $mincn) {
          $ulminyearflag = 1;
        }
      }

      my $unall = $dlist->get_uniquename_all($nlid, $nid);

      # uniquename is not set so generate uniquelist based on just base name
      if (not defined($unall) or $unall->[0] eq 'base') {
        push $namelist->@*, $basename if defined($basename);
        push $ulminyear_namelist->@*, $basename if $ulminyearflag;
      }
      else {
        for (my $i=0; $i<=$namedisschema->$#*; $i++) {
          my $nss = $namedisschema->[$i];
          if (Compare($nss, $unall)) {
            push $namelist->@*, $namestrings->[$i] if defined($namestrings->[$i]);
            push $ulminyear_namelist->@*, $namestrings->[$i] if $ulminyearflag;
          }
        }
      }

      $dlist->add_uniquelistcount($namelist);
    }
    # We need to know the list uniqueness counts for the whole list separately otherwise
    # we will falsely "disambiguate" identical name lists from each other by setting
    # uniquelist to the full list because every part of each list will have more than
    # one count. We therefore need to distinguish counts which are of the final, complete
    # list of names. If there is more than one count for these, (meaning that there are
    # two or more identical name lists), we don't expand them at all as there is no point.
    $dlist->add_uniquelistcount_final($namelist);

    # uniquelist=minyear needs tracking only of namelists in same labelyear
    if ($ul eq 'minyear') {
      $dlist->add_uniquelistcount_final($namelist, $labelyear);
    }

    # Add count for uniquelist=minyear
    unless (Compare($ulminyear_namelist, [])) {
      $dlist->add_uniquelistcount_minyear($ulminyear_namelist,
                                          $labelyear,
                                          $namelist);
    }
  }
  return;
}


=head2 generate_uniquelist

   Generate the per-namelist uniquelist values using the information
   harvested by create_uniquelist_info()

=cut

sub generate_uniquelist {
  my ($self, $dlist) = @_;
  my $secnum = $self->get_current_section;
  my $section = $self->sections->get_section($secnum);
  my $bibentries = $section->bibentries;

 MAIN: foreach my $citekey ( $section->get_citekeys ) {
    my $be = $bibentries->entry($citekey);
    my $bee = $be->get_field('entrytype');
    my $labelyear = $be->get_field('labelyear');
    my $maxcn = Biber::Config->getblxoption($secnum, 'maxcitenames', $bee, $citekey);
    my $mincn = Biber::Config->getblxoption($secnum, 'mincitenames', $bee, $citekey);
    my ($lni, $lnf, $lnl) = $be->get_labelname_info->@*;
    next unless defined($lni); # only care about labelname
    my $nl = $be->get_field($lni, $lnf, $lnl);
    my $nlid = $nl->get_id;

    my $ul = Biber::Config->getblxoption($secnum, 'uniquelist', $bee, $citekey);
    # Per-namelist uniquelist
    if (defined($nl->get_uniquelist)) {
      $ul = $nl->get_uniquelist;
    }

    next if $ul eq 'false';

    if ($logger->is_trace()) {# performance tune
      $logger->trace("Creating uniquelist for '$citekey'");
    }

    my $namelist = [];
    my $num_names = $nl->count;

    foreach my $n ($nl->names->@*) {
      my $nid = $n->get_id;
      my $basename = $dlist->get_basenamestring($nlid, $nid);
      my $namestrings = $dlist->get_namestrings($nlid, $nid);
      my $namedisschema = $dlist->get_namedisschema($nlid, $nid);

      my $unall = $dlist->get_uniquename_all($nlid, $nid);

      # uniquename is not set so generate uniquelist based on just base name
      if (not defined($unall) or $unall->[0] eq 'base') {
        push $namelist->@*, $basename if defined($basename);
      }
      else {
        for (my $i=0; $i<=$namedisschema->$#*; $i++) {
          my $nss = $namedisschema->[$i];
          if (Compare($nss, $unall)) {
            push $namelist->@*, $namestrings->[$i] if defined($namestrings->[$i]);
          }
        }
      }

      # With uniquelist=minyear, uniquelist should not be set at all if there are
      # no other entries with the same max/mincitenames visible list and different years
      # to disambiguate from
      if ($ul eq 'minyear' and
          $num_names > $maxcn and
          $n->get_index <= $mincn and
          $dlist->get_uniquelistcount_minyear($namelist, $labelyear) == 1) {
        if ($logger->is_trace()) { # performance tune
          $logger->trace("Not setting uniquelist=minyear for '$citekey'");
        }
        next MAIN;
      }

      # list is unique after this many names so we set uniquelist to this point
      # Even if uniquelist=minyear, we record normal uniquelist information if
      # we didn't skip this key in the test above
      if ($dlist->get_uniquelistcount($namelist) == 1) {
        last;
      }
    }

    if ($logger->is_trace()) {  # performance tune
      $logger->trace("Setting uniquelist for '$citekey' using " . join(',', $namelist->@*));
    }

    $dlist->set_uniquelist($nl, $namelist, $labelyear, $ul, $maxcn, $mincn);
  }
  return;
}


=head2 generate_contextdata

    Generate information for data which may changes per datalist

=cut

sub generate_contextdata {
  my ($self, $dlist) = @_;
  my $secnum = $self->get_current_section;
  my $section = $self->sections->get_section($secnum);
  my $dmh = Biber::Config->get_dm_helpers;
  my $dm = Biber::Config->get_dm;

  # This loop critically depends on the order of the citekeys which
  # is why we have to do sorting before this
  foreach my $key ($dlist->get_keys->@*) {
    my $be = $section->bibentry($key);
    my $bee = $be->get_field('entrytype');
    my ($lni, $lnf, $lnl) = $be->get_labelname_info->@*;

    # Sort any set members according to the list sorting order of the keys.
    # This gets the indices of the set elements in the sorted datalist, sorts
    # them numerically and then extracts the actual citekeys to make a new
    # entryset field value which we store in the list metadata until output time.
    if ($be->get_field('entrytype') eq 'set') {
      my @es;
      if (Biber::Config->getblxoption(undef, 'sortsets')) {
        my $setkeys = $be->get_field('entryset');
        my $keys = $dlist->get_keys;
        my @sorted_setkeys;
        # Generate array of indices of set members in the main sorted datalist
        foreach my $elem ($setkeys->get_items->@*) {
          push @sorted_setkeys, first_index {$elem eq $_} $keys->@*;
        }
        # Sort the indices numerically (sorting has already been done so this is fine)
        # then get the actual citekeys using an array slice on the main sorted list
        @es = $keys->@[sort {$a <=> $b} @sorted_setkeys];
      }
      else {
        @es = $be->get_field('entryset')->get_items->@* if $be->get_field('entryset')->count;
      }
      $dlist->set_entryfield($key, 'entryset', Biber::Entry::List->new([@es]));
    }

    # Only generate extra* information if skiplab is not set.
    # Don't forget that skiplab is implied for set members
    unless (Biber::Config->getblxoption($secnum, 'skiplab', $bee, $key)) {
      # extraname
      if (my $labelnamehash = $dlist->get_entryfield($key, 'labelnamehash')) {
        if ($dlist->get_seen_labelname($labelnamehash) > 1) {
          my $v = $dlist->incr_seen_extraname($labelnamehash);
          $dlist->set_extranamedata_for_key($key, $v);
        }
      }
      # extradate
      if (Biber::Config->getblxoption(undef, 'labeldateparts', $bee, $key)) {
        my $nametitledateparts = $dlist->get_entryfield($key, 'nametitledateparts');
        if ($dlist->get_seen_nametitledateparts($nametitledateparts) > 1) {
          if ($logger->is_trace()) {# performance tune
            $logger->trace("nametitledateparts for '$nametitledateparts': " . $dlist->get_seen_nametitledateparts($nametitledateparts));
          }
          my $v = $dlist->incr_seen_extradate($nametitledateparts);
          $dlist->set_extradatedata_for_key($key, $v);
        }
      }
      # extratitle
      if (Biber::Config->getblxoption(undef, 'labeltitle', $bee, $key)) {
        my $nametitle = $dlist->get_entryfield($key, 'nametitle');
        if ($dlist->get_seen_nametitle($nametitle) > 1) {
          if ($logger->is_trace()) {# performance tune
            $logger->trace("nametitle for '$nametitle': " . $dlist->get_seen_nametitle($nametitle));
          }
          my $v = $dlist->incr_seen_extratitle($nametitle);
          $dlist->set_extratitledata_for_key($key, $v);
        }
      }
      # extratitleyear
      if (Biber::Config->getblxoption(undef, 'labeltitleyear', $bee, $key)) {
        my $titleyear = $dlist->get_entryfield($key, 'titleyear');
        if ($dlist->get_seen_titleyear($titleyear) > 1) {
          if ($logger->is_trace()) {# performance tune
            $logger->trace("titleyear for '$titleyear': " . $dlist->get_seen_titleyear($titleyear));
          }
          my $v = $dlist->incr_seen_extratitleyear($titleyear);
          $dlist->set_extratitleyeardata_for_key($key, $v);
        }
      }

      # labelalpha
      # This works because labelalpha field is regenerated per-list
      if (Biber::Config->getblxoption(undef, 'labelalpha', $bee, $key)) {
        $dlist->set_labelalphadata_for_key($key, $dlist->get_entryfield($key, 'labelalpha'));
      }
      # extraalpha
      if (Biber::Config->getblxoption(undef, 'labelalpha', $bee, $key)) {
        my $la = $dlist->get_entryfield($key, 'labelalpha');
        if ($dlist->get_la_disambiguation($la) > 1) {
          if ($logger->is_trace()) {# performance tune
            $logger->trace("labelalpha disambiguation for '$la': " . $dlist->get_la_disambiguation($la));
          }
          my $v = $dlist->incr_seen_extraalpha($la);
          $dlist->set_extraalphadata_for_key($key, $v);
        }
      }
    }

    # uniquename
    foreach my $namefield ($dmh->{namelists}->@*) {
      next unless (defined($lni) and $lni eq $namefield); # labelname only
      my $nl = $be->get_field($lni, $lnf, $lnl);
      my $nlid = $nl->get_id;

      foreach my $n ($nl->names->@*) {
        my $nid = $n->get_id;
        next unless my $uniquename = $dlist->get_uniquename($nlid, $nid);
        my $namedisschema = $dlist->get_namedisschema($nlid, $nid);

        # Construct per-namepart uniquename value
        my %pnun;
        for (my $i=0; $i<=$namedisschema->$#*; $i++) {
          my $nss = $namedisschema->[$i];
          if (Compare($uniquename, $nss)) {
            # Find where uniqueness is established, determine un settings up to this point
            my @dis = grep {$_->[0] ne 'base' and $_->[1] ne 'full'} $namedisschema->@[1..$i-1];
            push @dis, $namedisschema->@[$i];
            # normalise 'fullonly' to 'full' now that we have stripped all non-disambiguating elements
            %pnun = map {$_->[0] => ($_->[1] eq 'fullonly' ? 'full' : $_->[1])} @dis;
            last;
          }
        }
        foreach my $np ($n->get_nameparts) {
          my $npun = $UNIQUENAME_VALUES{$pnun{$np} // 'none'};
          $npun //= 0;
          $dlist->set_unparts($nlid, $nid, $np, $npun);
        }
      }
    }
  }
  return;
}

=head2 generate_singletitle

    Generate the singletitle field, if requested. The information for generating
    this is gathered in process_workuniqueness()

=cut

sub generate_singletitle {
  my ($self, $citekey, $dlist) = @_;
  my $secnum = $self->get_current_section;
  my $section = $self->sections->get_section($secnum);
  my $bibentries = $section->bibentries;
  my $be = $bibentries->entry($citekey);
  my $bee = $be->get_field('entrytype');

  if (Biber::Config->getblxoption(undef, 'singletitle', $bee, $citekey)) {
    my $sn = $dlist->get_entryfield($citekey, 'seenname');
    if (defined($sn) and $dlist->get_seenname($sn) < 2 ) {
      $dlist->set_entryfield($citekey, 'singletitle', 1);
    }
  }
  return;
}

=head2 generate_uniquetitle

    Generate the uniquetitle field, if requested. The information for generating
    this is gathered in process_workuniqueness()

=cut

sub generate_uniquetitle {
  my ($self, $citekey, $dlist) = @_;
  my $secnum = $self->get_current_section;
  my $section = $self->sections->get_section($secnum);
  my $bibentries = $section->bibentries;
  my $be = $bibentries->entry($citekey);
  my $bee = $be->get_field('entrytype');

  if (Biber::Config->getblxoption(undef, 'uniquetitle', $bee, $citekey)) {
    my $ut = $dlist->get_entryfield($citekey, 'seentitle');
    if (defined($ut) and $dlist->get_seentitle($ut) < 2 ) {
      $dlist->set_entryfield($citekey, 'uniquetitle', 1);
    }
  }
  return;
}

=head2 generate_uniquebaretitle

    Generate the uniquebaretitle field, if requested. The information for generating
    this is gathered in process_workuniqueness()

=cut

sub generate_uniquebaretitle {
  my ($self, $citekey, $dlist) = @_;
  my $secnum = $self->get_current_section;
  my $section = $self->sections->get_section($secnum);
  my $bibentries = $section->bibentries;
  my $be = $bibentries->entry($citekey);
  my $bee = $be->get_field('entrytype');

  if (Biber::Config->getblxoption(undef, 'uniquebaretitle', $bee, $citekey)) {
    my $ubt = $dlist->get_entryfield($citekey, 'seenbaretitle');
    if (defined($ubt) and $dlist->get_seenbaretitle($ubt) < 2 ) {
      $dlist->set_entryfield($citekey, 'uniquebaretitle', 1);
    }
  }
  return;
}

=head2 generate_uniquework

    Generate the uniquework field, if requested. The information for generating
    this is gathered in process_workuniqueness()

=cut

sub generate_uniquework {
  my ($self, $citekey, $dlist) = @_;
  my $secnum = $self->get_current_section;
  my $section = $self->sections->get_section($secnum);
  my $bibentries = $section->bibentries;
  my $be = $bibentries->entry($citekey);
  my $bee = $be->get_field('entrytype');

  if (Biber::Config->getblxoption(undef, 'uniquework', $bee, $citekey)) {
    if ($dlist->get_entryfield($citekey, 'seenwork') and
        $dlist->get_seenwork($dlist->get_entryfield($citekey, 'seenwork')) < 2 ) {
      if ($logger->is_trace()) { # performance tune
        $logger->trace("Setting uniquework for '$citekey'");
      }
      $dlist->set_entryfield($citekey, 'uniquework', 1);
    }
    else {
      if ($logger->is_trace()) { # performance tune
        $logger->trace("Not setting uniquework for '$citekey'");
      }
    }
  }
  return;
}

=head2 generate_uniquepa

    Generate the uniqueprimaryauthor field, if requested. The information for generating
    this is gathered in create_uniquename_info()

=cut

sub generate_uniquepa {
  my ($self, $citekey, $dlist) = @_;
  my $secnum = $self->get_current_section;
  my $section = $self->sections->get_section($secnum);
  my $bibentries = $section->bibentries;
  my $be = $bibentries->entry($citekey);
  my $bee = $be->get_field('entrytype');

  if (Biber::Config->getblxoption(undef, 'uniqueprimaryauthor', $bee, $citekey)) {
    if ($dlist->get_entryfield($citekey, 'seenprimaryauthor') and
        $dlist->get_seenpa($dlist->get_entryfield($citekey, 'seenprimaryauthor')) < 2 ) {
      if ($logger->is_trace()) { # performance tune
        $logger->trace("Setting uniqueprimaryauthor for '$citekey'");
      }
      $dlist->set_entryfield($citekey, 'uniqueprimaryauthor', 1);
    }
    else {
      if ($logger->is_trace()) { # performance tune
        $logger->trace("Not setting uniqueprimaryauthor for '$citekey'");
      }
    }
  }
  return;
}

=head2 sort_list

    Sort a list using information in entries according to a certain sorting template.
    Use a flag to skip info messages on first pass

=cut

sub sort_list {
  my ($self, $dlist) = @_;
  my $sortingtemplate = $dlist->get_sortingtemplate;
  my $lsds  = $dlist->get_sortdataschema;
  my @keys = $dlist->get_keys->@*;
  my $lstn = $dlist->get_sortingtemplatename;
  my $ltype = $dlist->get_type;
  my $lname = $dlist->get_name;
  my $llocale = locale2bcp47($sortingtemplate->{locale} || Biber::Config->getblxoption(undef, 'sortlocale'));
  my $secnum = $self->get_current_section;
  my $section = $self->sections->get_section($secnum);

  if ($logger->is_debug()) {# performance tune
    if (Biber::Config->getoption('sortcase')) {
      $logger->debug("Sorting is by default case-SENSITIVE");
    }
    else {
      $logger->debug("Sorting is by default case-INSENSITIVE");
    }
    $logger->debug("Keys before sort:\n");
    foreach my $k (@keys) {
      $logger->debug("$k => " . $dlist->get_sortdata_for_key($k)->[0]);
    }
  }

  if ($logger->is_trace()) { # performance shortcut
    $logger->trace("Sorting datalist '$lname' of type '$ltype' with sortingtemplate '$lstn'. Scheme is\n-------------------\n" . Data::Dump::pp($sortingtemplate) . "\n-------------------\n");
  }
  # Set up locale. Order of priority is:
  # 1. locale value passed to Unicode::Collate::Locale->new() (Unicode::Collate sorts only)
  # 2. Biber sortlocale option
  # 3. Sorting 'locale' option
  # 4. Global biblatex 'sortlocale' option

  my $thislocale = Biber::Config->getoption('sortlocale') || $llocale;
  if ($logger->is_debug()) {# performance tune
    $logger->debug("Locale for sorting is '$thislocale'");
  }

  if ( Biber::Config->getoption('fastsort') ) {
    biber_warn("fastsort option no longer required/supported, defaulting to UCA");
  }

  my $collopts = Biber::Config->getoption('collate_options');

  # UCA level 2 if case insensitive sorting is requested
  unless (Biber::Config->getoption('sortcase')) {
    $collopts->{level} = 2;
  }

  # Add upper_before_lower option
  $collopts->{upper_before_lower} = Biber::Config->getoption('sortupper');

  # Create collation object

  my $Collator = Biber::UCollate->new($thislocale, $collopts->%*);

  my $UCAversion = $Collator->version();
  $logger->info("Sorting list '$lname' of type '$ltype' with template '$lstn' and locale '$thislocale'");
  if ($logger->is_debug()) {# performance tune
    $logger->debug("Sorting with Unicode::Collate (" . stringify_hash($collopts) . ", UCA version: $UCAversion, Locale: " . $Collator->getlocale . ")");
  }

  # Log if U::C::L currently has no tailoring for used locale
  if ($Collator->getlocale eq 'default') {
    $logger->info("No sort tailoring available for locale '$thislocale'");
  }

  # For collecting the collation object settings for retrieval in the sort key extractor
  my @collateobjs;

  # Instantiate Sort::Key sorter with correct data schema
  my $sorter = multikeysorter(map {$_->{spec}} $lsds->@*);

  # Sorting cache to shortcut expensive UCA keygen
  my $cache;

  # Construct data needed for sort key extractor
  foreach my $sortset ($sortingtemplate->{spec}->@*) {
    my $fc = '';
    my @fc;

    # Re-instantiate collation object if a different locale is required for this sort item.
    # This can't be done in a ->change() method, has to be a new object.
    my $cobj;
    my $sl = locale2bcp47($sortset->[0]{locale});
    if (defined($sl) and $sl ne $thislocale) {
      $cobj = 'Biber::UCollate->new(' . "'$sl'" . ",'" . join("','", $collopts->%*) . "')";
    }
    else {
      $cobj = '$Collator';
    }

    # If the case or upper option on a field is not the global default
    # set it locally on the $Collator by constructing a change() method call
    my $sc = $sortset->[0]{sortcase};
    if (defined($sc) and $sc != Biber::Config->getoption('sortcase')) {
      push @fc, $sc ? 'level => 4' : 'level => 2';
    }
    my $su = $sortset->[0]{sortupper};
    if (defined($su) and $su != Biber::Config->getoption('sortupper')) {
      push @fc, $su ? 'upper_before_lower => 1' : 'upper_before_lower => 0';
    }

    if (@fc) {
      # This field has custom collation options
      $fc = '->change(' . join(',', @fc) . ')';
    }
    else {
      # Reset collation options to global defaults if there are no field options
      # We have to do this as ->change modifies the Collation object
      $fc = '->change(level => '
        . $collopts->{level}
          . ' ,upper_before_lower => '
            . $collopts->{upper_before_lower}
              . ')';
    }

    push @collateobjs, $cobj . $fc;
  }

  # Sort::Key sort key extractor called on each element of array to be sorted and
  # returns an array of the sorting keys for each sorting field. We have to construct
  # the collator strings and then eval() because passing the collation
  # objects in directly by reference means that the wrong settings are present on some of them
  # since they point to the same object and the ->change() calls in later references
  # therefore change earlier sorting field sorts. So, we have to defer until actual use time.
  my $extract = sub {
    my @d;
    my $key = $keys[$_];
    # Loop over all sorting fields
    for (my $i=0; $i<=$#{$dlist->get_sortdata_for_key($key)->[1]}; $i++) {
      my $sortfield = $dlist->get_sortdata_for_key($key)->[1][$i];
      # Resolve real zeros back again
      if ($lsds->[$i]{int}) {
        # There are special cases to be careful of here in that "final" elements
        # in sorting copy themselves as strings to further sort fields and therefore
        # need coercing to 0 for int tests. Fallback of '0' for int fields should
        # be handled in the sorting spec otherwise this will be the default for missing
        # int fields. This means that entries with missing data for an int sort field will
        # always sort after int fields by default.

        # normalise all strings to a large int so that they sort after real ints
        # as a fallback
        push @d, looks_like_number($sortfield) ? $sortfield : 2000000000;
      }
      else {
        # Don't do '$sortfield' or "$sortfield" because it might contain quotes
        my $a = $collateobjs[$i] . "->getSortKey(q{$sortfield})";
        # Cache index is just the collation object opts and key gen call in string form
        # since this should be unique for a key/collopts combination
        push @d, $cache->{$a} ||= eval $a;
      }
    }
    return @d;
  };

  # We actually sort the indices of the keys array, as we need these in the extractor.
  # Then we extract the real keys with a map. This therefore follows the typical ST sort
  # semantics (plus an OM cache above due to expensive UCA key extraction).
  @keys = map {$keys[$_]} &$sorter($extract, 0..$#keys);

  if ($logger->is_debug()) {# performance tune for large @keys
    $logger->debug("Keys after sort:\n");
    foreach my $k (@keys) {
      $logger->debug("$k => " . $dlist->get_sortdata_for_key($k)->[0]);
    }
  }

  $dlist->set_keys([ @keys ]);

  return;
}

=head2 preprocess_options

   Preprocessing for options. Used primarily to perform process-intensive
   operations which can be done once instead of inside dense loops later.

=cut

sub preprocess_options {

  # nosort - compile regexps
  if (my $nosort = Biber::Config->getoption('nosort')) {
    foreach my $nsopt ($nosort->@*) {
      my $re = $nsopt->{value};
      $nsopt->{value} = qr/$re/;
    }
  }

  # nonamestring - compile regexps
  if (my $nonamestring = Biber::Config->getoption('nonamestring')) {
    foreach my $nnopt ($nonamestring->@*) {
      my $re = $nnopt->{value};
      $nnopt->{value} = qr/$re/;
    }
  }

  # nolabel - compile regexps
  if (my $nolabel = Biber::Config->getoption('nolabel')) {
    foreach my $nsopt ($nolabel->@*) {
      my $re = $nsopt->{value};
      $nsopt->{value} = qr/$re/;
    }
  }

  # noinit - compile regexps
  if (my $noinit = Biber::Config->getoption('noinit')) {
    foreach my $nsopt ($noinit->@*) {
      my $re = $nsopt->{value};
      $nsopt->{value} = qr/$re/;
    }
  }

  return;
}

=head2 prepare

    Do the main work.
    Process and sort all entries before writing the output.

=cut

sub prepare {
  my $self = shift;

  my $out = $self->get_output_obj;          # Biber::Output object

  # Place to put global pre-processing things
  $self->process_setup;

  foreach my $section ($self->sections->get_sections->@*) {
    # shortcut - skip sections that don't have any keys
    next unless $section->get_citekeys or $section->is_allkeys;
    my $secnum = $section->number;

    $logger->info("Processing section $secnum");

    $section->reset_caches;              # Reset the the section caches
    Biber::Config->_init;                # (re)initialise Config object
    $self->set_current_section($secnum); # Set the section number we are working on
    $self->preprocess_options;           # Preprocess any options
    $self->fetch_data;                   # Fetch cited key and dependent data from sources
    $self->process_citekey_aliases;      # Remove citekey aliases from citekeys
    $self->resolve_multiscript;          # Resolve granular multiscript overrides
    $self->instantiate_dynamic;          # Instantiate any dynamic entries (sets, related)
    $self->resolve_alias_refs;           # Resolve xref/crossref/xdata aliases to real keys
    $self->resolve_xdata;                # Resolve xdata entries
    $self->cite_setmembers;              # Cite set members
    $self->preprocess_sets;              # Record set information
    $self->calculate_interentry;         # Calculate crossrefs/xrefs etc.
    $self->process_interentry;           # Process crossrefs/xrefs etc.
    $self->validate_datamodel;           # Check against data model
    $self->postprocess_sets;             # Add options to set members etc.
    $self->process_entries_static;       # Generate static entry data not dependent on lists
    $self->process_lists;                # Process the output lists
    $out->create_output_section;         # Generate and push the section output into the
                                         # output object ready for writing
  }
  $out->create_output_misc;              # Generate and push the final misc bits of output
                                         # into the output object ready for writing
  return;
}

=head2 prepare_tool

    Do the main work for tool mode

=cut

sub prepare_tool {
  my $self = shift;
  my $out = $self->get_output_obj;          # Biber::Output object
  $out->clear_output_macros;                # Mostly for tool mode tests
  $out->clear_output_comments;              # Mostly for tool mode tests

  # Place to put global pre-processing things
  $self->process_setup_tool;

  # tool mode only has a section '99999'
  my $secnum = 99999;
  my $section = $self->sections->get_section($secnum);

  $section->reset_caches; # Reset the the section caches (sorting, label etc.)
  Biber::Config->_init;   # (re)initialise Config object
  $self->set_current_section($secnum); # Set the section number we are working on
  $self->preprocess_options;           # Preprocess any options
  $self->fetch_data;      # Fetch cited key and dependent data from sources

  $self->resolve_alias_refs;   # Resolve xref/crossref/xdata aliases to real keys
  $self->preprocess_sets;      # Record set information
  $self->calculate_interentry; # Calculate crossrefs/xrefs etc.
  $self->process_interentry;   # Process crossrefs/xrefs etc.
  $self->resolve_xdata;        # Resolve xdata entries

  $self->validate_datamodel;   # Check against data model
  $self->process_lists;        # process the output lists (sort and filtering)
  $out->create_output_section; # Generate and push the section output into the
                               # into the output object ready for writing
  return;
}


=head2 fetch_data

    Fetch citekey and dependents data from section datasources
    Expects to find datasource packages named:

    Biber::Input::<type>::<datatype>

    and one defined subroutine called:

    Biber::Input::<type>::<datatype>::extract_entries

    which takes args:

    1: Biber object
    2: Datasource name
    3: Reference to an array of cite keys to look for

    and returns an array of the cite keys it did not find in the datasource

=cut

sub fetch_data {
  my $self = shift;
  my $secnum = $self->get_current_section;
  my $section = $self->sections->get_section($secnum);
  my $dm = Biber::Config->get_dm;
  # Only looking for static keys, dynamic key entries are not in any datasource ...
  my @citekeys = $section->get_static_citekeys;
  no strict 'refs'; # symbolic references below ...

  # Clear all T::B macro definitions between sections if asked as T::B never clears these
  if (Biber::Config->getoption('clrmacros')) {
    if ($logger->is_debug()) {# performance tune
      $logger->debug('Clearing Text::BibTeX macros definitions');
    }
    Text::BibTeX::delete_all_macros();
  }

  # (Re-)define the old BibTeX month macros to what biblatex wants unless user stops this
  unless (Biber::Config->getoption('nostdmacros')) {
    foreach my $mon (keys %MONTHS) {
      Text::BibTeX::delete_macro($mon);
      Text::BibTeX::add_macro_text($mon, $MONTHS{$mon});
    }
  }

  # First we look for the directly cited keys in each datasource
  my @remaining_keys = @citekeys;
  if ($logger->is_debug()) {# performance tune
    $logger->debug('Looking for directly cited keys: ' . join(', ', @remaining_keys));
  }

  # Process datasource globs
  my $ds;
  foreach my $datasource ($section->get_datasources->@*) {
    unless ($datasource->{type} eq 'file') {
      push $ds->@*, $datasource;
    }
    foreach my $gds (glob_data_file($datasource->{name}, $datasource->{glob})) {
      push $ds->@*, { type     => $datasource->{type},
                      name     => $gds,
                      datatype => $datasource->{datatype},
                      encoding => $datasource->{encoding}};
    }
  }
  $section->set_datasources($ds);

  # Now actually fetch data with expanded list of data sources
  foreach my $datasource ($section->get_datasources->@*) {
    # shortcut if we have found all the keys now
    last unless (@remaining_keys or $section->is_allkeys);
    my $type = $datasource->{type};
    my $name = $datasource->{name};
    my $encoding = $datasource->{encoding};
    my $datatype = $datasource->{datatype};
    if ($datatype eq 'biblatexml') {
      my $outfile;
      if (Biber::Config->getoption('tool')) {
        my $exts = join('|', values %DS_EXTENSIONS);
        $outfile = Biber::Config->getoption('dsn') =~ s/\.(?:$exts)$/.rng/r;
      }
      else {
        $outfile = Biber::Config->getoption('bcf') =~ s/bcf$/rng/r;
      }

      # Generate schema for datasource
      unless (Biber::Config->getoption('no_bltxml_schema')) {
        $dm->generate_bltxml_schema($outfile);
      }

      if (Biber::Config->getoption('validate_bltxml')) {
        validate_biber_xml($name, 'bltx', 'http://biblatex-biber.sourceforge.net/biblatexml', $outfile);
      }
    }
    my $package = 'Biber::Input::' . $type . '::' . $datatype;
    unless(eval "require $package") {

      my ($vol, $dir, undef) = File::Spec->splitpath( $INC{"Biber.pm"} );
      $dir =~ s/\/$//;          # splitpath sometimes leaves a trailing '/'

      # Use Windows style globbing on Windows
      if ($^O =~ /Win/) {
        $logger->debug("Enabling Windows-style globbing");
        require File::DosGlob;
        File::DosGlob->import('glob');
      }

      my @vts;
      foreach my $t (glob("$vol$dir/Biber/Input/*")) {
        my (undef, undef, $tleaf) = File::Spec->splitpath($t);
        foreach my $dt (map {s/\.pm$//r} glob("$vol$dir/Biber/Input/$tleaf/*.pm")) {
          my (undef, undef, $dtleaf) = File::Spec->splitpath($dt);
          push @vts, "$tleaf/$dtleaf";
        }
      }

      biber_error("Error loading data source package '$package' for '$datatype' '$type' datasource. Valid type/datatypes are: " . join(',', @vts));

    }

    # Slightly different message for tool mode
    if (Biber::Config->getoption('tool')) {
      $logger->info("Looking for $datatype $type '$name'");
    }
    else {
      $logger->info("Looking for $datatype $type '$name' for section $secnum");
    }

    @remaining_keys = "${package}::extract_entries"->(locate_data_file($name), $encoding, \@remaining_keys);
  }

  # error reporting
  if ($logger->is_debug()) {# performance tune
    $logger->debug("Directly cited keys not found for section '$secnum': " . join(',', @remaining_keys));
  }

  foreach my $citekey (@remaining_keys) {
    biber_warn("I didn't find a database entry for '$citekey' (section $secnum)");
    $section->del_citekey($citekey);
    $section->add_undef_citekey($citekey);
  }

  if ($logger->is_debug()) {# performance tune
    $logger->debug('Building dependents for keys: ' . join(',', $section->get_citekeys));
  }

  # dependent key list generation - has to be a sub as it's recursive to catch
  # nested crossrefs, xdata etc.
  # We still do this even in tool mode which is implicitly allkeys=1 because it
  # prunes things like missing crossrefs etc. which otherwise would cause problems
  # later on
  get_dependents($self, [$section->get_citekeys]);
  if ($logger->is_debug()) {# performance tune
    $logger->debug("Citekeys for section '$secnum' after fetching data: " . join(', ', $section->get_citekeys));
  }
  return;
}

=head2 get_dependents

  Get dependents of the entries for a given list of citekeys. Is called recursively
  until there are no more dependents to look for.

=cut

sub get_dependents {
  my ($self, $keys, $keyswithdeps, $missing) = @_;
  my $secnum = $self->get_current_section;
  my $section = $self->sections->get_section($secnum);
  my $new_deps;

  $keyswithdeps = $keyswithdeps // [];
  $missing = $missing // [];

  no strict 'refs'; # symbolic references below ...

  foreach my $citekey ($keys->@*) {
    # aliases need resolving here and are treated as dependents
    if (my $real = $section->get_citekey_alias($citekey)) {
      if ($logger->is_debug()) {# performance tune
        $logger->debug("Alias '$citekey' requires real key '$real'");
      }
      push $new_deps->@*, $real;
      push $keyswithdeps->@*, $real unless first {$real eq $_} $keyswithdeps->@*;
    }
    # Dynamic sets don't exist yet but their members do
    elsif (my @dmems = $section->get_dynamic_set($citekey)) {
      # skip looking for dependent if it's already there
      foreach my $dm (@dmems) {
        unless ($section->bibentry($dm)) {
          push $new_deps->@*, $dm;
          push $keyswithdeps->@*, $citekey unless first {$citekey eq $_} $keyswithdeps->@*;
        }
      }
      if ($logger->is_debug()) {# performance tune
        $logger->debug("Dynamic set entry '$citekey' has members: " . join(', ', @dmems));
      }
    }
    else {
      # This must exist for all but dynamic sets
      my $be = $section->bibentry($citekey);
      my $bee = $be->get_field('entrytype');

      # xdata
      if (my $xdata = $be->get_xdata_refs) {
        foreach my $xdatum ($xdata->@*) {
          foreach my $xdref ($xdatum->{xdataentries}->@*) {
            # skip looking for dependent if it's already there (loop suppression)
            push $new_deps->@*, $xdref unless $section->bibentry($xdref);
            if ($logger->is_debug()) { # performance tune
              $logger->debug("$bee entry '$citekey' has xdata '$xdref'");
            }
            push $keyswithdeps->@*, $citekey unless first {$citekey eq $_} $keyswithdeps->@*;
          }
        }
      }

      # xrefs
      if (my $refkey = $be->get_field('xref')) {
        # skip looking for dependent if it's already there (loop suppression)
        push $new_deps->@*, $refkey unless $section->bibentry($refkey);
        if ($logger->is_debug()) {# performance tune
          $logger->debug("$bee entry '$citekey' has xref '$refkey'");
        }
        push $keyswithdeps->@*, $citekey unless first {$citekey eq $_} $keyswithdeps->@*;
      }

      # crossrefs
      if (my $refkey = $be->get_field('crossref')) {
        # skip looking for dependent if it's already there (loop suppression)
        push $new_deps->@*, $refkey unless $section->bibentry($refkey);
        if ($logger->is_debug()) {# performance tune
          $logger->debug("Entry '$citekey' has crossref '$refkey'");
        }
        push $keyswithdeps->@*, $citekey unless first {$citekey eq $_} $keyswithdeps->@*;
      }

      # static sets
      if ($be->get_field('entrytype') eq 'set') {
        my $smems = $be->get_field('entryset');
        # skip looking for dependent if it's already there (loop suppression)
        foreach my $sm ($smems->get_items->@*) {
          unless ($section->has_citekey($sm)) {
            push $new_deps->@*, $sm;
            push $keyswithdeps->@*, $citekey unless first {$citekey eq $_} $keyswithdeps->@*;
          }
        }
        if ($logger->is_debug()) {# performance tune
          $logger->debug("Static set entry '$citekey' has members: " . join(', ', $smems->@*));
        }
      }

      # Related entries
      if (my $relkeys = $be->get_field('related')) {
        # skip looking for dependent if it's already there (loop suppression)
        foreach my $rm ($relkeys->get_items->@*) {
          unless ($section->has_citekey($rm) or $section->is_related($rm)) {
            # record that $rm is used as a related entry key
            $section->add_related($rm);
            push $new_deps->@*, $rm;
            push $keyswithdeps->@*, $citekey unless first {$citekey eq $_} $keyswithdeps->@*;
          }
        }
        if ($logger->is_debug()) {# performance tune
          $logger->debug("Entry '$citekey' has related entries: " . join(', ', $relkeys->get_items->@*));
        }
      }
    }
  }

  # Remove repeated keys which are dependents of more than one entry
  $new_deps->@* = uniq $new_deps->@*;

  if ($new_deps->@*) {
    # Now look for the dependents of the directly cited keys
    if ($logger->is_debug()) {# performance tune
      $logger->debug('Looking for dependent keys: ' . join(', ', $new_deps->@*));
    }

    # No need to go back to the datasource if allkeys, just see if the keys
    # are in section
    if ($section->is_allkeys) {
      foreach my $dk ($new_deps->@*) {
        push $missing->@*, $dk unless $section->has_citekey($dk);
      }
    }
    else {
      $missing->@* = $new_deps->@*;
      foreach my $datasource ($section->get_datasources->@*) {
        # shortcut if we have found all the keys now
        last unless $missing->@*;
        my $type = $datasource->{type};
        my $name = $datasource->{name};
        my $encoding = $datasource->{encoding};
        my $datatype = $datasource->{datatype};
        my $package = 'Biber::Input::' . $type . '::' . $datatype;
        eval "require $package" or
          biber_error("Error loading data source package '$package': $@");
        $missing->@* = "${package}::extract_entries"->(locate_data_file($name), $encoding, $missing);
      }
    }

    if ($logger->is_debug()) {# performance tune
      $logger->debug("Dependent keys not found for section '$secnum': " . join(', ', $missing->@*));
    }
    foreach my $missing_key ($missing->@*) {
      # Remove the missing key from the list to recurse with
      $new_deps->@* = grep { $_ ne $missing_key } $new_deps->@*;
    }
  }

  # recurse if there are more things to find
  if ($logger->is_trace()) {# performance tune
    $logger->trace('Recursing in get_dependents with: ' . join(', ', $new_deps->@*));
  }

  get_dependents($self, $new_deps, $keyswithdeps) if $new_deps->@*;

  # Now remove any missing entries from various places in all entries we have flagged
  # as having dependendents. If we don't do this, many things fail later like clone creation
  # for related entries etc.
  foreach my $keywithdeps ($keyswithdeps->@*) {
    foreach my $missing_key ($missing->@*) {
      $self->remove_undef_dependent($keywithdeps, $missing_key);
    }
  }

  return; # bottom of recursion
}


=head2 remove_undef_dependent

    Remove undefined dependent keys from an entry using a map of
    dependent keys to entries

=cut

sub remove_undef_dependent {
  my $self = shift;
  my ($citekey, $missing_key) = @_;
  my $secnum = $self->get_current_section;
  my $section = $self->sections->get_section($secnum);
  if ($logger->is_debug()) {# performance tune
    $logger->debug("Removing dependency on missing key '$missing_key' from '$citekey' in section '$secnum'");
  }

  # remove from any dynamic keys
  if (my @dmems = $section->get_dynamic_set($citekey)){
    if (first {$missing_key eq $_} @dmems) {
      $section->set_dynamic_set($citekey, grep {$_ ne $missing_key} @dmems);
      if ($logger->is_trace()) {# performance tune
        $logger->trace("Removed dynamic set dependency for missing key '$missing_key' from '$citekey' in section '$secnum'");
      }
      biber_warn("I didn't find a database entry for dynamic set member '$missing_key' - ignoring (section $secnum)");
    }
  }
  else {
    my $be = $section->bibentry($citekey);

    # remove any xrefs
    if ($be->get_field('xref') and ($be->get_field('xref') eq $missing_key)) {
      biber_warn("I didn't find a database entry for xref '$missing_key' in entry '$citekey' - ignoring (section $secnum)");

      if ($logger->is_trace()) { # performance tune
        $logger->trace("Removed xref dependency for missing key '$missing_key' from '$citekey' in section '$secnum'");
      }

      if (not Biber::Config->getoption('tool_noremove_missing_dependants')) {
        $be->del_field('xref');
      }
    }

    # remove any crossrefs
    if ($be->get_field('crossref') and ($be->get_field('crossref') eq $missing_key)) {
      biber_warn("I didn't find a database entry for crossref '$missing_key' in entry '$citekey' - ignoring (section $secnum)");

      if ($logger->is_trace()) { # performance tune
        $logger->trace("Removed crossref dependency for missing key '$missing_key' from '$citekey' in section '$secnum'");
      }

      if (not Biber::Config->getoption('tool_noremove_missing_dependants')) {
        $be->del_field('crossref');
      }
    }

    # remove xdata
    if (my $xdata = $be->get_field('xdata')) {
      if (first {$missing_key eq $_} $xdata->get_items->@*) {
        biber_warn("I didn't find a database entry for xdata entry '$missing_key' in entry '$citekey' - ignoring (section $secnum)");
      }

      if ($logger->is_trace()) { # performance tune
        $logger->trace("Removed xdata dependency for missing key '$missing_key' from '$citekey' in section '$secnum'");
      }

      if (not Biber::Config->getoption('tool_noremove_missing_dependants')) {
        $be->get_field('xdata')->remove_item($missing_key);
      }
    }

    # remove static sets
    if ($be->get_field('entrytype') eq 'set') {
      my $smems = $be->get_field('entryset');
      if (first {$missing_key eq $_} $smems->get_items->@*) {
        $be->get_field('entryset')->remove_item($missing_key);
        if ($logger->is_trace()) {# performance tune
          $logger->trace("Removed static set dependency for missing key '$missing_key' from '$citekey' in section '$secnum'");
        }
        biber_warn("I didn't find a database entry for static set member '$missing_key' in entry '$citekey' - ignoring (section $secnum)");
      }
    }

    # remove related entries
    if (my $relkeys = $be->get_field('related')) {
      if (first {$missing_key eq $_} $relkeys->get_items->@*) {
        $be->get_field('related')->remove_item($missing_key);
        # If no more related entries, remove the other related fields
        unless ($be->get_field('related')) {
          $be->del_field('relatedtype');
          $be->del_field('relatedstring');
          if ($logger->is_trace()) {# performance tune
            $logger->trace("Removed related entry dependency for missing key '$missing_key' from '$citekey' in section '$secnum'");
          }
        }
        biber_warn("I didn't find a database entry for related entry '$missing_key' in entry '$citekey' - ignoring (section $secnum)");
      }
    }
  }
    return;
}

=head2 _parse_sort

   Convenience sub to parse a .bcf sorting section and return nice
   sorting object

=cut

sub _parse_sort {
  my $root_obj = shift;
  my $sorting;

  foreach my $sort (sort {$a->{order} <=> $b->{order}} $root_obj->{sort}->@*) {
    my $sortingitems;

    # Generate sorting pass structures
    foreach my $sortitem (sort {$a->{order} <=> $b->{order}} $sort->{sortitem}->@*) {
      my $sortitemattributes = {};
      if (defined($sortitem->{substring_side})) { # Found sorting substring side attribute
        $sortitemattributes->{substring_side} = $sortitem->{substring_side};
      }
      if (defined($sortitem->{substring_width})) { # Found sorting substring length attribute
        $sortitemattributes->{substring_width} = $sortitem->{substring_width};
      }
      if (defined($sortitem->{pad_width})) { # Found sorting pad length attribute
        $sortitemattributes->{pad_width} = $sortitem->{pad_width};
      }
      if (defined($sortitem->{pad_char})) { # Found sorting pad char attribute
        $sortitemattributes->{pad_char} = $sortitem->{pad_char};
      }
      if (defined($sortitem->{pad_side})) { # Found sorting pad side attribute
        $sortitemattributes->{pad_side} = $sortitem->{pad_side};
      }
      if (defined($sortitem->{literal})) { # Found literal attribute
        $sortitemattributes->{literal} = $sortitem->{literal};
      }
      if (defined($sortitem->{form})) { # Found form attribute
        $sortitemattributes->{form} = $sortitem->{form};
      }
      if (defined($sortitem->{lang})) { # Found lang attribute
        $sortitemattributes->{lang} = $sortitem->{lang};
      }

      push $sortingitems->@*, {$sortitem->{content} => $sortitemattributes};
    }

    # Only push a sortitem if defined.
    # Also, we only push the sort attributes if there are any sortitems otherwise
    # we end up with a blank sort
    my $sopts;
    $sopts->{final}          = $sort->{final}          if defined($sort->{final});
    $sopts->{sort_direction} = $sort->{sort_direction} if defined($sort->{sort_direction});
    $sopts->{sortcase}       = $sort->{sortcase}       if defined($sort->{sortcase});
    $sopts->{sortupper}      = $sort->{sortupper}      if defined($sort->{sortupper});
    $sopts->{locale}         = $sort->{locale}         if defined($sort->{locale});
    if (defined($sortingitems)) {
      unshift $sortingitems->@*, $sopts;
      push $sorting->@*, $sortingitems;
    }
  }

  return {locale => locale2bcp47($root_obj->{locale} || Biber::Config->getblxoption(undef, 'sortlocale')),
          spec   => $sorting};
}

=head2 _filedump and _stringdump

    Dump the biber object with Data::Dump for debugging

=cut

sub _filedump {
  my ($self, $file) = @_;
  my $fh = IO::File->new($file, '>') or croak "Can't open file $file for writing";
  print $fh Data::Dump::pp($self);
  close $fh;
  return
}

sub _stringdump {
  my $self = shift ;
  return Data::Dump::pp($self);
}

1;

__END__

=head1 AUTHORS

Philip Kime C<< <philip at kime.org.uk> >>

=head1 BUGS

Please report any bugs or feature requests on our Github tracker at
L<https://github.com/plk/biber/issues>.

=head1 COPYRIGHT & LICENSE

Copyright 2009-2012 François Charette and Philip Kime, all rights reserved.
Copyright 2012-2022 Philip Kime, all rights reserved.

This module is free software.  You can redistribute it and/or
modify it under the terms of the Artistic License 2.0.

This program is distributed in the hope that it will be useful,
but without any warranty; without even the implied warranty of
merchantability or fitness for a particular purpose.

=cut<|MERGE_RESOLUTION|>--- conflicted
+++ resolved
@@ -2260,20 +2260,17 @@
       $logger->trace("Creating extradate information for '$citekey'");
     }
 
-<<<<<<< HEAD
-    my $namehash = '';
-    if (my ($lni, $lnf, $lnl) = $be->get_labelname_info->@*) {
-      $namehash = $self->_getnamehash_u($citekey, $be->get_field($lni, $lnf, $lnl), $dlist);
-=======
     my $contexthash = '';
     my $edc = Biber::Config->getblxoption(undef, 'extradatecontext');
     foreach my $field ($edc->@*) {
       my $fieldc = $field->{content};
+      my $fieldf;
+      my $fieldl;
       if ($fieldc =~ m/^label.+/) {
         my $method = "get_${fieldc}_info";
-        $fieldc = $be->$method;
-      }
-      if (my $fv = $be->get_field($fieldc)) {
+        ($fieldc, $fieldf, $fieldl) = $be->$method->@*;
+      }
+      if (my $fv = $be->get_field($fieldc, $fieldf, $fieldl)) {
         if ($dm->field_is_datatype('name', $fieldc)) {
           $contexthash = $self->_getnamehash_u($citekey, $fv, $dlist);
         }
@@ -2285,7 +2282,6 @@
         }
         last;
       }
->>>>>>> ba233662
     }
 
     my $datestring = ''; # Need a default empty string
@@ -2636,18 +2632,11 @@
         my $ldtz;
         my $datetype = '';
 
-<<<<<<< HEAD
-        # resolve dates
-        $datetype = $ld =~ s/date\z//xmsr;
-        if ($dm->field_is_datatype('date', $ld) and
-            $be->get_field("${datetype}datesplit")) { # real ISO8601 dates
-=======
         # This effectively loses the distinction between DATE and YEAR fields
         # which is what we want
         $ldy = $ld;
         if ($dm->field_is_datatype('date', $ld)) {
           $datetype = $ld =~ s/date\z//xmsr;
->>>>>>> ba233662
           $ldy    = $datetype . 'year';
           $ldey   = $datetype . 'endyear';
           $ldm    = $datetype . 'month';
@@ -2657,12 +2646,7 @@
           $ldsec  = $datetype . 'second';
           $ldtz   = $datetype . 'timezone';
         }
-<<<<<<< HEAD
-        else { # non-ISO8601 split date field so make a pseudo-year
-          $ldy = $ld;
-=======
         else { # non-iso8601-2 split date field so make a pseudo-year
->>>>>>> ba233662
           $pseudodate = 1;
         }
 
