--- conflicted
+++ resolved
@@ -1,12 +1,7 @@
 Revision history for Biber
 
-<<<<<<< HEAD
-2.9    (2017)
-
-=======
 2.9    (2017-17-04)
        * Misc bug fixes
->>>>>>> 787dcf53
 2.8    (2017-11-04)
        * Updated copyright dates
        * Support for many new biblatex 3.8 features (see bibatex change doc
