package Biber::Internals;
use strict;
use warnings;
use Carp;
use Biber::Constants;
use Biber::Utils;
use Text::Wrap;
$Text::Wrap::columns = 80;
use Storable qw( dclone );
use List::AllUtils qw( :all );
use Log::Log4perl qw(:no_extra_logdie_message);

=encoding utf-8

=head1 NAME

Biber::Internals - Internal methods for processing the bibliographic data

=head1 METHODS


=cut

my $logger = Log::Log4perl::get_logger('main');

sub _getnameinitials {
  my ($self, $citekey, $names) = @_;
  my $initstr = '';
  my $bibentries = $self->bib;
  my $be = $bibentries->entry($citekey);
  ## my $nodecodeflag = $self->_decode_or_not($citekey);

<<<<<<< HEAD
  if ( $names->count_elements <= Biber::Config->getblxoption('maxnames', $be->get_field('entrytype'), undef ) ) {    # 1 to maxname names
=======
  if ( $names->count_elements <= Biber::Config->getblxoption('maxnames') ) {    # 1 to maxname names
>>>>>>> 48f49a9a
    foreach my $n (@{$names->names}) {
      if ( $n->get_prefix and
        Biber::Config->getblxoption('useprefix', $be->get_field('entrytype'), $citekey ) ) {
        $initstr .= $n->get_prefix_it;
      }
      $initstr .= $n->get_lastname_it;

      if ( $n->get_suffix ) {
        $initstr .= $n->get_suffix_it;
      }

      if ( $n->get_firstname ) {
        $initstr .= $n->get_firstname_it;
      }
    }
  }
  # > maxname names: only take initials of first getblxoption('minnames', $citekey)
  else {
    foreach my $i ( 1 .. Biber::Config->getblxoption('minnames') ) {
      if ( $names->nth_element($i)->get_prefix and
        Biber::Config->getblxoption('useprefix', $be->get_field('entrytype'), $citekey) ) {
        $initstr .= $names->nth_element($i)->get_prefix_it;
      }

      if ( $names->nth_element($i)->get_suffix ) {
        $initstr .= $names->nth_element($i)->get_suffix_it;
      }

      $initstr .= $names->nth_element($i)->get_lastname_it;
      if ( $names->nth_element($i)->get_firstname ) {
        $initstr .= $names->nth_element($i)->get_firstname_it;
      }
      $initstr .= "+";
    }
  }
  return $initstr;
}

sub _getallnameinitials {
  my ($self, $citekey, $names) = @_;
  my $initstr = '';
  my $bibentries = $self->bib;
  my $be = $bibentries->entry($citekey);
  foreach my $n (@{$names->names}) {
    if ( $n->get_prefix and
      Biber::Config->getblxoption('useprefix', $be->get_field('entrytype'), $citekey ) ) {
      $initstr .= $n->get_prefix_it;
    }
    $initstr .= $n->get_lastname_it;

    if ( $n->get_suffix ) {
      $initstr .= $n->get_suffix_it;
    }

    if ( $n->get_firstname ) {
      $initstr .= $n->get_firstname_it;
    }
  }
  return $initstr;
}

sub _getlabel {
  my ($self, $citekey, $namefield) = @_;
  my $bibentries = $self->bib;
  my $be = $bibentries->entry($citekey);
  my $dt = $be->get_field('datatype');
  my $names = $be->get_field($namefield);
  my $alphaothers = Biber::Config->getblxoption('alphaothers', $be->get_field('entrytype'));
  my $sortalphaothers = Biber::Config->getblxoption('sortalphaothers', $be->get_field('entrytype'));
  my $useprefix = Biber::Config->getblxoption('useprefix', $be->get_field('entrytype'), $citekey);
<<<<<<< HEAD
  my $maxnames = Biber::Config->getblxoption('maxnames', $be->get_field('entrytype'), undef);
  my $minnames = Biber::Config->getblxoption('minnames', $be->get_field('entrytype'), undef);
=======
  my $maxnames = Biber::Config->getblxoption('maxnames');
  my $minnames = Biber::Config->getblxoption('minnames');
>>>>>>> 48f49a9a
  my $label = '';
  my $sortlabel = ''; # This contains sortalphaothers instead of alphaothers, if defined
  # This is needed in cases where alphaothers is something like
  # '\textasteriskcentered' which would mess up sorting.

  my @lastnames = map { normalize_string( $_->get_lastname, $dt ) } @{$names->names};
  my @prefices  = map { $_->get_prefix } @{$names->names};
  my $numnames  = $names->count_elements;

  # If name list was truncated in bib with "and others", this overrides maxnames
  my $morenames = ($names->last_element->get_namestring eq 'others') ? 1 : 0;
  my $nametrunc;
  my $loopnames;

# loopnames is the number of names to loop over in the name list when constructing the label
  if ($morenames or ($numnames > $maxnames)) {
    $nametrunc = 1;
    $loopnames = $minnames; # Only look at $minnames names if we are truncating ...
  } else {
    $loopnames = $numnames; # ... otherwise look at all names
  }

# Now loop over the name list, grabbing a substring of each surname
# The substring length depends on whether we are using prefices and also whether
# we have truncated to one name:
#   1. If there is only one name
#      1. label string is first 3 chars of surname if there is no prefix
#      2. label string is first char of prefix plus first 2 chars of surname if there is a prefix
#   2. If there is more than one name
#      1.  label string is first char of each surname (up to minnames) if there is no prefix
#      2.  label string is first char of prefix plus first char of each surname (up to minnames)
#          if there is a prefix
  for (my $i=0; $i<$loopnames; $i++) {
    $label .= substr($prefices[$i] , 0, 1) if ($useprefix and $prefices[$i]);
    $label .= substr($lastnames[$i], 0, $loopnames == 1 ? (($useprefix and $prefices[$i]) ? 2 : 3) : 1);
  }

  $sortlabel = $label;

  # Add alphaothers if name list is truncated
  if ($nametrunc) {
    $label .= $alphaothers;
    $sortlabel .= $sortalphaothers;
  }

  return [$label, $sortlabel];
}

#########
# Sorting
#########

our $sorting_sep = '0';

# The keys are defined by BibLaTeX and passed in the control file
# The value is an array pointer, first element is a code pointer, second is
# a pointer to extra arguments to the code. This is to make code re-use possible
# so the sorting can share code for similar things.
our $dispatch_sorting = {
  '0000'          =>  [\&_sort_0000,          []],
  '9999'          =>  [\&_sort_9999,          []],
  'address'       =>  [\&_sort_place,         ['place']],
  'author'        =>  [\&_sort_author,        []],
  'citeorder'     =>  [\&_sort_citeorder,     []],
  'day'           =>  [\&_sort_dm,            ['day']],
  'debug'         =>  [\&_sort_debug,         []],
  'editor'        =>  [\&_sort_editor,        ['editor']],
  'editora'       =>  [\&_sort_editor,        ['editora']],
  'editoraclass'  =>  [\&_sort_editortc,      ['editoraclass']],
  'editoratype'   =>  [\&_sort_editortc,      ['editoratype']],
  'editorb'       =>  [\&_sort_editor,        ['editorb']],
  'editorbclass'  =>  [\&_sort_editortc,      ['editorbclass']],
  'editorbtype'   =>  [\&_sort_editortc,      ['editorbtype']],
  'editorc'       =>  [\&_sort_editor,        ['editorc']],
  'editorcclass'  =>  [\&_sort_editortc,      ['editorcclass']],
  'editorctype'   =>  [\&_sort_editortc,      ['editorctype']],
  'endday'        =>  [\&_sort_dm,            ['endday']],
  'endmonth'      =>  [\&_sort_dm,            ['endmonth']],
  'endyear'       =>  [\&_sort_year,          ['endyear']],
  'eventday'      =>  [\&_sort_dm,            ['eventday']],
  'eventendday'   =>  [\&_sort_dm,            ['eventendday']],
  'eventendmonth' =>  [\&_sort_dm,            ['eventendmonth']],
  'eventendyear'  =>  [\&_sort_year,          ['eventendyear']],
  'eventmonth'    =>  [\&_sort_dm,            ['eventmonth']],
  'eventyear'     =>  [\&_sort_year,          ['eventyear']],
  'extraalpha'    =>  [\&_sort_extraalpha,    []],
  'issuetitle'    =>  [\&_sort_issuetitle,    []],
  'institution'   =>  [\&_sort_place,         ['institution']],
  'journal'       =>  [\&_sort_journal,       []],
  'labelalpha'    =>  [\&_sort_labelalpha,    []],
  'location'      =>  [\&_sort_place,         ['location']],
  'mm'            =>  [\&_sort_mm,            []],
  'month'         =>  [\&_sort_dm,            ['month']],
  'origday'       =>  [\&_sort_dm,            ['origday']],
  'origendday'    =>  [\&_sort_dm,            ['origendday']],
  'origendmonth'  =>  [\&_sort_dm,            ['origendmonth']],
  'origendyear'   =>  [\&_sort_year,          ['origendyear']],
  'origmonth'     =>  [\&_sort_dm,            ['origmonth']],
  'origyear'      =>  [\&_sort_year,          ['origyear']],
  'organization'  =>  [\&_sort_place,         ['organization']],
  'presort'       =>  [\&_sort_presort,       []],
  'publisher'     =>  [\&_sort_publisher,     []],
  'pubstate'      =>  [\&_sort_pubstate,      []],
  'school'        =>  [\&_sort_place,         ['school']],
  'sortkey'       =>  [\&_sort_sortkey,       []],
  'sortname'      =>  [\&_sort_sortname,      []],
  'sorttitle'     =>  [\&_sort_title,         ['sorttitle']],
  'sortyear'      =>  [\&_sort_year,          ['sortyear']],
  'title'         =>  [\&_sort_title,         ['title']],
  'translator'    =>  [\&_sort_translator,    []],
  'urlday'        =>  [\&_sort_dm,            ['urlday']],
  'urlendday'     =>  [\&_sort_dm,            ['urlendday']],
  'urlendmonth'   =>  [\&_sort_dm,            ['urlendmonth']],
  'urlendyear'    =>  [\&_sort_year,          ['urlendyear']],
  'urlmonth'      =>  [\&_sort_dm,            ['urlmonth']],
  'urlyear'       =>  [\&_sort_year,          ['urlyear']],
  'volume'        =>  [\&_sort_volume,        []],
  'year'          =>  [\&_sort_year,          ['year']],
  };

# Main sorting dispatch method
sub _dispatch_sorting {
  my ($self, $sortfield, $citekey, $sortelementattributes) = @_;
  my $code_ref = @{$dispatch_sorting->{$sortfield}}[0];
  my $code_args_ref = @{$dispatch_sorting->{$sortfield}}[1];
  return &{$code_ref}($self, $citekey, $sortelementattributes, $code_args_ref);
}

# Conjunctive set of sorting sets
sub _generatesortstring {
  my ($self, $citekey, $sortscheme) = @_;
  my $be = $self->bibentry($citekey);
  my $sortstring;
  foreach my $sortset (@{$sortscheme}) {
    $BIBER_SORT_FINAL = 0; # reset sorting short-circuit
    $sortstring .= $self->_sortset($sortset, $citekey);

  # Only append sorting separator if this isn't a null sort string element
  # Put another way, null elements should be completely ignored and no separator
  # added
    unless ($BIBER_SORT_NULL) {
      $sortstring .= $sorting_sep;
    }

    # Stop here if this sort element is specified as "final" and it's non-null
    if ($BIBER_SORT_FINAL and not $BIBER_SORT_NULL) {
      last;
    }
  }
  $sortstring =~ s/0\z//xms; # strip off the last '0' added by _sortset()
  $be->set_field('sortstring', lc($sortstring));

  # Generate sortinit - the initial letter of the sortstring. This must ignore
  # presort characters, naturally
  my $pre;
  my $ss = $sortstring;
  # Prefix is either specified or 'mm' default plus the $sorting_sep
  if ($be->get_field('presort')) {
    $pre = $be->get_field('presort');
    $pre .= $sorting_sep;
  }
  else {
    $pre = 'mm' . $sorting_sep;
  }
  # Strip off the prefix
  $ss =~ s/\A$pre//;
  $be->set_field('sortinit', substr $ss, 0, 1);
  return;
}

# Disjunctive sorting set
sub _sortset {
  my ($self, $sortset, $citekey) = @_;
  foreach my $sortelement (@{$sortset}) {
    my ($sortelementname, $sortelementattributes) = %{$sortelement};
    my $string = $self->_dispatch_sorting($sortelementname, $citekey, $sortelementattributes);
    $BIBER_SORT_NULL  = 0; # reset sorting null flag
    if ($sortelementattributes->{final}) { # set short-circuit flag if specified
      $BIBER_SORT_FINAL = 1;
    }
    if ($string) { # sort returns something for this key
      return $string;
    }
  }
  $BIBER_SORT_NULL = 1; # set null flag - need this to deal with some cases
  return '';
}

##############################################
# Sort dispatch routines
##############################################

sub _sort_0000 {
  return '0000';
}

sub _sort_9999 {
  return '9999';
}

sub _sort_author {
  my ($self, $citekey, $sortelementattributes) = @_;
  my $bibentries = $self->bib;
  my $be = $bibentries->entry($citekey);
  if (Biber::Config->getblxoption('useauthor', $be->get_field('entrytype'), $citekey) and
    $be->get_field('author')) {
    return $self->_namestring($citekey, 'author');
  }
  else {
    return '';
  }
}

sub _sort_citeorder {
  my ($self, $citekey, $sortelementattributes) = @_;
  return (first_index {$_ eq $citekey} @{$self->{orig_order_citekeys}}) + 1; # +1 just to make it easier to debug
}

sub _sort_debug {
  my ($self, $citekey, $sortelementattributes) = @_;
  return $citekey;
}

# This is a meta-sub which uses the optional arguments to the dispatch code
# It's done to avoid having many repetitions of almost identical sorting code
# for the many date sorting options
# It deals with day and month fields
sub _sort_dm {
  my ($self, $citekey, $sortelementattributes, $args) = @_;
  my $dmtype = (@{$args})[0]; # get day/month field type
  my $bibentries = $self->bib;
  my $be = $bibentries->entry($citekey);
  my $default_pad_width = 2;
  my $default_pad_side = 'left';
  my $default_pad_char = '0';
  if ($be->get_field($dmtype)) {
    my $pad_width = ($sortelementattributes->{pad_width} or $default_pad_width);
    my $pad_side = ($sortelementattributes->{pad_side} or $default_pad_side);
    my $pad_char = ($sortelementattributes->{pad_char} or $default_pad_char);
    my $pad_length = $pad_width - length($be->get_field($dmtype));
    if ($pad_side eq 'left') {
      return ($pad_char x $pad_length) . $be->get_field($dmtype);
    }
    elsif ($pad_side eq 'right') {
      return $be->get_field($dmtype) . ($pad_char x $pad_length);
    }
  }
  else {
    return '';
  }
}

# This is a meta-sub which uses the optional arguments to the dispatch code
# It's done to avoid having many repetitions of almost identical sorting code
# for the editor roles
sub _sort_editor {
  my ($self, $citekey, $sortelementattributes, $args) = @_;
  my $ed = (@{$args})[0]; # get editor field
  my $bibentries = $self->bib;
  my $be = $bibentries->entry($citekey);
  if (Biber::Config->getblxoption('useeditor', $be->get_field('entrytype'), $citekey) and
    $be->get_field($ed)) {
    return $self->_namestring($citekey, $ed);
  }
  else {
    return '';
  }
}

# This is a meta-sub which uses the optional arguments to the dispatch code
# It's done to avoid having many repetitions of almost identical sorting code
# for the editor type/class roles
sub _sort_editortc {
  my ($self, $citekey, $sortelementattributes, $args) = @_;
  my $edtypeclass = (@{$args})[0]; # get editor type/class field
  my $bibentries = $self->bib;
  my $be = $bibentries->entry($citekey);
  if (Biber::Config->getblxoption('useeditor', $be->get_field('entrytype'), $citekey) and
    $be->get_field($edtypeclass)) {
    return $be->get_field($edtypeclass);
  }
  else {
    return '';
  }
}

sub _sort_extraalpha {
  my ($self, $citekey, $sortelementattributes) = @_;
  my $bibentries = $self->bib;
  my $be = $bibentries->entry($citekey);
  my $default_pad_width = 4;
  my $default_pad_side = 'left';
  my $default_pad_char = '0';
  if (Biber::Config->getblxoption('labelalpha', $be->get_field('entrytype')) and
    $be->get_field('extraalpha')) {
    my $pad_width = ($sortelementattributes->{pad_width} or $default_pad_width);
    my $pad_side = ($sortelementattributes->{pad_side} or $default_pad_side);
    my $pad_char = ($sortelementattributes->{pad_char} or $default_pad_char);
    my $pad_length = $pad_width - length($be->get_field('extraalpha'));
    if ($pad_side eq 'left') {
      return ($pad_char x $pad_length) . $be->get_field('extraalpha');
    } elsif ($pad_side eq 'right') {
      return $be->get_field('extraalpha') . ($pad_char x $pad_length);
    }
  }
  else {
    return '';
  }
}

sub _sort_issuetitle {
  my ($self, $citekey, $sortelementattributes) = @_;
  my $bibentries = $self->bib;
  my $be = $bibentries->entry($citekey);
  if ($be->get_field('issuetitle')) {
    return normalize_string( $be->get_field('issuetitle'), $self->_nodecode($citekey) );
  }
  else {
    return '';
  }
}

sub _sort_journal {
  my ($self, $citekey, $sortelementattributes) = @_;
  my $bibentries = $self->bib;
  my $be = $bibentries->entry($citekey);
  if ($be->get_field('journal')) {
    return normalize_string( $be->get_field('journal'), $self->_nodecode($citekey) );
  }
  else {
    return '';
  }
}

sub _sort_mm {
  return 'mm';
}

sub _sort_labelalpha {
  my ($self, $citekey, $sortelementattributes) = @_;
  my $bibentries = $self->bib;
  my $be = $bibentries->entry($citekey);
  if ($be->get_field('sortlabelalpha')) {
    return $be->get_field('sortlabelalpha');
  }
  else {
    return '';
  }
}

# This is a meta-sub which uses the optional arguments to the dispatch code
# It's done to avoid having many repetitions of almost identical sorting code
# for the place (address/location/institution etc.) sorting options
sub _sort_place {
  my ($self, $citekey, $sortelementattributes, $args) = @_;
  my $pltype = (@{$args})[0]; # get place field type
  my $bibentries = $self->bib;
  my $be = $bibentries->entry($citekey);
  if ($be->get_field($pltype)) {
    return $self->_liststring($citekey, $pltype);
  }
  else {
    return '';
  }
}

sub _sort_presort {
  my ($self, $citekey, $sortelementattributes) = @_;
  my $bibentries = $self->bib;
  my $be = $bibentries->entry($citekey);
  return $be->get_field('presort') ? $be->get_field('presort') : '';
}

sub _sort_publisher {
  my ($self, $citekey, $sortelementattributes) = @_;
  my $bibentries = $self->bib;
  my $be = $bibentries->entry($citekey);
  if ($be->get_field('publisher')) {
    return $self->_liststring($citekey, 'publisher');
  }
  else {
    return '';
  }
}

sub _sort_pubstate {
  my ($self, $citekey, $sortelementattributes) = @_;
  my $bibentries = $self->bib;
  my $be = $bibentries->entry($citekey);
  return $be->get_field('pubstate') ? $be->get_field('pubstate') : '';
}

sub _sort_sortkey {
  my ($self, $citekey, $sortelementattributes) = @_;
  my $bibentries = $self->bib;
  my $be = $bibentries->entry($citekey);
  if ($be->get_field('sortkey')) {
    my $sortkey = lc($be->get_field('sortkey'));
    $sortkey = LaTeX::Decode::latex_decode($sortkey) unless $self->_nodecode($citekey);
    return $sortkey;
  }
  else {
    return '';
  }
}

sub _sort_sortname {
  my ($self, $citekey, $sortelementattributes) = @_;
  my $bibentries = $self->bib;
  my $be = $bibentries->entry($citekey);

# see biblatex manual §3.4 - sortname is ignored if no use<name> option is defined
  if ($be->get_field('sortname') and
    (Biber::Config->getblxoption('useauthor', $be->get_field('entrytype'), $citekey) or
      Biber::Config->getblxoption('useeditor', $be->get_field('entrytype'), $citekey) or
      Biber::Config->getblxoption('useetranslator', $be->get_field('entrytype'), $citekey))) {
    return $self->_namestring($citekey, 'sortname');
  }
  else {
    return '';
  }
}

# This is a meta-sub which uses the optional arguments to the dispatch code
# It's done to avoid having many repetitions of almost identical sorting code
# for the title sorting options
sub _sort_title {
  my ($self, $citekey, $sortelementattributes, $args) = @_;
  my $ttype = (@{$args})[0]; # get year field type
  my $bibentries = $self->bib;
  my $be = $bibentries->entry($citekey);
  if ($be->get_field($ttype)) {
    return normalize_string( $be->get_field($ttype), $self->_nodecode($citekey));
  }
  else {
    return '';
  }
}

sub _sort_translator {
  my ($self, $citekey, $sortelementattributes) = @_;
  my $bibentries = $self->bib;
  my $be = $bibentries->entry($citekey);
  if (Biber::Config->getblxoption('usetranslator', $be->get_field('entrytype'), $citekey) and
    $be->get_field('translator')) {
    return $self->_namestring($citekey, 'translator');
  }
  else {
    return '';
  }
}

sub _sort_volume {
  my ($self, $citekey, $sortelementattributes) = @_;
  my $bibentries = $self->bib;
  my $be = $bibentries->entry($citekey);
  my $default_pad_width = 4;
  my $default_pad_side = 'left';
  my $default_pad_char = '0';
  if ($be->get_field('volume')) {
    my $pad_width = ($sortelementattributes->{pad_width} or $default_pad_width);
    my $pad_side = ($sortelementattributes->{pad_side} or $default_pad_side);
    my $pad_char = ($sortelementattributes->{pad_char} or $default_pad_char);
    my $pad_length = $pad_width - length($be->get_field('volume'));
    if ($pad_side eq 'left') {
      return ($pad_char x $pad_length) . $be->get_field('volume');
    }
    elsif ($pad_side eq 'right') {
      return $be->get_field('volume') . ($pad_char x $pad_length);
    }
  }
  else {
    return '';
  }
}

# This is a meta-sub which uses the optional arguments to the dispatch code
# It's done to avoid having many repetitions of almost identical sorting code
# for the many date sorting options
# It deals with year fields
sub _sort_year {
  my ($self, $citekey, $sortelementattributes, $args) = @_;
  my $ytype = (@{$args})[0]; # get year field type
  my $bibentries = $self->bib;
  my $be = $bibentries->entry($citekey);
  my $default_substring_width = 4;
  my $default_substring_side = 'left';
  my $default_direction = 'ascending';
  my $subs_offset = 0;
  if ($be->get_field($ytype)) {
    my $subs_width = ($sortelementattributes->{substring_width} or $default_substring_width);
    my $subs_side = ($sortelementattributes->{substring_side} or $default_substring_side);
    my $sort_dir = ($sortelementattributes->{sort_direction} or $default_direction);
    if ($subs_side eq 'right') {
      $subs_offset = 0 - $subs_width;
    }
    if ($sort_dir eq 'ascending') { # default, ascending sort
      return substr( $be->get_field($ytype), $subs_offset, $subs_width );
    }
    elsif ($sort_dir eq 'descending') { # descending sort
      return 9999 - substr($be->get_field($ytype), $subs_offset, $subs_width );
    }
  }
  else {
    return '';
  }
}

#========================================================
# Utility subs used elsewhere but relying on sorting code
#========================================================

sub _nodecode {
  my ($self, $citekey) = @_;
  my $be = $self->bibentry($citekey);
  my $no_decode = (Biber::Config->getoption('unicodebib') or
      Biber::Config->getoption('fastsort') or
      $be->get_field('datatype') eq 'xml');
  return $no_decode;
}

# This is used for two things - to generate sorting strings and to
# index name/year combinations for extrayear and extraalpha
sub _namestring {
  my $self = shift;
  # $extraflag is set if we are calling this to generate strings for extra*
  # processing and therefore need to use uniquename
  my ($citekey, $field, $extraflag) = @_;
  my $bibentries = $self->bib;
  my $be = $bibentries->entry($citekey);
  my $bee = $be->get_field('entrytype');
  my $names = $be->get_field($field);
  my $str = '';
  my $truncated = 0;
  my $truncnames = dclone($names);

<<<<<<< HEAD
  # perform truncation according to options minnames, maxnames and uniquelist (if
  # requested)
  my $ul = -1;
  if (defined($names->get_uniquelist)) {
    $ul = $names->get_uniquelist;
  }
  my $mn = Biber::Config->getblxoption('maxnames', $be->get_field('entrytype'));
  my $minn = Biber::Config->getblxoption('minnames', $be->get_field('entrytype'), $citekey);
  my $localmaxnames = $ul > $mn ? $ul : $mn;

  if ( $names->count_elements > $localmaxnames ) {
    $truncated = 1;
    # truncate to the uniquelist point if uniquelist is requested
    if (Biber::Config->getblxoption('uniquelist'), $bee) {
      $truncnames = $truncnames->first_n_elements($localmaxnames);
    }
    # otherwise truncate to minnames
    else {
      $truncnames = $truncnames->first_n_elements($minn);
    }
=======
  # perform truncation according to options minnames, maxnames
  if ( $names->count_elements > Biber::Config->getblxoption('maxnames') ) {
    $truncated = 1;
    $truncnames = $truncnames->first_n_elements(Biber::Config->getblxoption('minnames'));
>>>>>>> 48f49a9a
  }

  my $prefix_opt = Biber::Config->getblxoption('useprefix', $be->get_field('entrytype'), $citekey);

  foreach my $n ( @{$truncnames->names} ) {
    # Append prefix, if requested
    if ($n->get_prefix and $prefix_opt) {
      $str .= $n->get_prefix . '2';
    }
    # Append last name
    $str .= strip_nosort($n->get_lastname) . '2';
    # If we're generating information for extra* processing, use uniquename
    if ($extraflag) {
      # Append first name only if it's needed to get a unique name ...
      if ($n->get_firstname and $n->get_uniquename) {
        # ... and then only the initials if uniquename=1
        if ($n->get_uniquename == 1) {
          $str .= strip_nosort($n->get_firstname_it) . '2';
        }
        # ... or full first name if uniquename=2
        elsif ($n->get_uniquename == 2) {
          $str .= strip_nosort($n->get_firstname) . '2';
        }
      }
    }
    # We're generating sorting strings and so always use the full name
    else {
      # Append last name
      $str .= strip_nosort($n->get_firstname) . '2' if $n->get_firstname;
    }
    # Append suffix
    $str .= $n->get_suffix if $n->get_suffix;
    $str =~ s/2\z//xms;
    $str .= '1';
  }

  $str =~ s/\s+1/1/gxms;
  $str =~ s/1\z//xms;
  $str = normalize_string($str, $self->_nodecode($citekey));
  $str .= '1zzzz' if $truncated;
  return $str;
}

sub _liststring {
  my ( $self, $citekey, $field ) = @_;
  my $bibentries = $self->bib;
  my $be = $bibentries->entry($citekey);
  my @items = @{$be->get_field($field)};
  my $str = '';
  my $truncated = 0;

  # perform truncation according to options minitems, maxitems
  if ( $#items + 1 > Biber::Config->getblxoption('maxitems') ) {
    $truncated = 1;
    @items = splice(@items, 0, Biber::Config->getblxoption('minitems') );
  }

  # separate the items by a string to give some structure
  $str = join('2', @items);
  $str .= '1';

  $str =~ s/\s+1/1/gxms;
  $str =~ s/1\z//xms;
  $str = normalize_string($str, $self->_nodecode($citekey));
  $str .= '1zzzz' if $truncated;
  return $str;
}

=head2 process_entry_options

    Set per-entry options

    "dataonly" is a special case and expands to "skiplab,skiplos,skipbib"
    but only "skiplab" and "skiplos" are dealt with in Biber, "skipbib" is
    dealt with in biblatex.

    The skip* local options are dealt with by not generating at all:

    * labelyear
    * extrayear
    * labelalpha
    * extraalpha

=cut

sub process_entry_options {
  my $self = shift;
  my $be = shift;
  my $citekey = lc($be->get_field('origkey'));
  if ( my $options = $be->get_field('options') ) {
    my @entryoptions = split /\s*,\s*/, $options;
    foreach (@entryoptions) {
      m/^([^=]+)=?(.+)?$/;
      if ( $2 and $2 eq 'false' ) {
        if (lc($1) eq 'dataonly') {
          Biber::Config->setblxoption('skiplab', 0, 'PER_ENTRY', $citekey);
          Biber::Config->setblxoption('skiplos', 0, 'PER_ENTRY', $citekey);
        }
        else {
          Biber::Config->setblxoption($1, 0, 'PER_ENTRY', $citekey);
        }
      }
      elsif ( ($2 and $2 eq 'true') or not $2) {
        if (lc($1) eq 'dataonly') {
          Biber::Config->setblxoption('skiplab', 1, 'PER_ENTRY', $citekey);
          Biber::Config->setblxoption('skiplos', 1, 'PER_ENTRY', $citekey);
        }
        else {
          Biber::Config->setblxoption($1, 1, 'PER_ENTRY', $citekey);
        }
      }
      elsif ($2) {
        if (lc($1) eq 'dataonly') {
          Biber::Config->setblxoption('skiplab', $2, 'PER_ENTRY', $citekey);
          Biber::Config->setblxoption('skiplos', $2, 'PER_ENTRY', $citekey);
        }
        else {
          Biber::Config->setblxoption($1, $2, 'PER_ENTRY', $citekey);
        }
      }
      else {
        if (lc($1) eq 'dataonly') {
          Biber::Config->setblxoption('skiplab', 1, 'PER_ENTRY', $citekey);
          Biber::Config->setblxoption('skiplos', 1, 'PER_ENTRY', $citekey);
        }
        else {
          Biber::Config->setblxoption($1, 1, 'PER_ENTRY', $citekey);
        }
      }
    }
  }
}


#=====================================================
# OUTPUT SUBS
#=====================================================

sub _printfield {
  my ($self, $field, $str) = @_;
  if (Biber::Config->getoption('wraplines')) {
    ## 12 is the length of '  \field{}{}'
    if ( 12 + length($field) + length($str) > 2*$Text::Wrap::columns ) {
      return "  \\field{$field}{%\n" . wrap('  ', '  ', $str) . "%\n  }\n";
    }
    elsif ( 12 + length($field) + length($str) > $Text::Wrap::columns ) {
      return wrap('  ', '  ', "\\field{$field}{$str}" ) . "\n";
    }
    else {
      return "  \\field{$field}{$str}\n";
    }
  }
  else {
    return "  \\field{$field}{$str}\n";
  }
}

sub _print_biblatex_entry {
  my ($self, $citekey) = @_;
  my $be = $self->bibentry($citekey)
    or $logger->logcroak("Cannot find $citekey");
  my $opts    = '';
  my $citecasekey; # entry key forced to case of any citations(s) which reference it
  if ( $be->get_field('citecasekey') ) {
    $citecasekey = $be->get_field('citecasekey');
  }

  if ( is_def_and_notnull($be->get_field('options')) ) {
    $opts = $be->get_field('options');
  }

  my $str = "";

  $str .= "% sortstring = " . $be->get_field('sortstring') . "\n"
    if (Biber::Config->getoption('debug') || Biber::Config->getblxoption('debug'));

  $str .= "\\entry{$citecasekey}{" . $be->get_field('entrytype') . "}{$opts}\n";

  # Generate set information
  if ( $be->get_field('entrytype') eq 'set' ) {   # Set parents get \set entry ...
    $str .= "  \\set{" . $be->get_field('entryset') . "}\n";
  }
  else { # Everything else that isn't a set parent ...
    if (my $es = $be->get_field('entryset')) { # ... gets a \inset if it's a set member
      $str .= "  \\inset{$es}\n";
    }
  }

  # make labelname a copy of the right thing before output of name lists
  if (is_def_and_notnull($be->get_field('labelnamename'))) { # avoid unitialised variable warnings
    my $lnf = $be->get_field($be->get_field('labelnamename'));
    $be->set_field('labelname', $lnf);

    # Output a copy of the labelname information to avoid having to do real coding in biblatex
    # Otherwise, you'd have to search to find the labelname name information using TeX and that
    # isn't nice.
    my $total = $lnf->count_elements;
    my @plo; # per-list options

    # Add uniquelist, if defined
    if (defined($lnf->get_uniquelist)){
      push @plo, 'uniquelist=' . $lnf->get_uniquelist;
    }

    my $plo =join(',', @plo);
    $str .= "  \\name{labelname}{$total}{$plo}{%\n";
    foreach my $ln (@{$lnf->names}) {
      $str .= $ln->name_to_bbl('labelname_special');
    }
    $str .= "  }\n";
  }

  foreach my $namefield (@NAMEFIELDS) {
    next if $SKIPFIELDS{$namefield};
    if ( my $nf = $be->get_field($namefield) ) {
      if ( $nf->last_element->get_namestring eq 'others' ) {
        $str .= "  \\true{more$namefield}\n";
        $nf->del_last_element;
      }
      my $total = $nf->count_elements;
      $str .= "  \\name{$namefield}{$total}{}{%\n";
      foreach my $n (@{$nf->names}) {
        $str .= $n->name_to_bbl;
      }
      $str .= "  }\n";
    }
  }

  foreach my $listfield (@LISTFIELDS) {
    next if $SKIPFIELDS{$listfield};
    if ( is_def_and_notnull($be->get_field($listfield)) ) {
      my @lf    = @{ $be->get_field($listfield) };
      if ( $be->get_field($listfield)->[-1] eq 'others' ) {
        $str .= "  \\true{more$listfield}\n";
        pop @lf; # remove the last element in the array
      };
      my $total = $#lf + 1;
      $str .= "  \\list{$listfield}{$total}{%\n";
      foreach my $f (@lf) {
        $str .= "    {$f}%\n";
      }
      $str .= "  }\n";
    }
  }

  my $namehash = $be->get_field('namehash');
  $str .= "  \\strng{namehash}{$namehash}\n";
  my $fullhash = $be->get_field('fullhash');
  $str .= "  \\strng{fullhash}{$fullhash}\n";

  if ( Biber::Config->getblxoption('labelalpha', $be->get_field('entrytype')) ) {
    # Might not have been set due to skiplab/dataonly
    if (my $label = $be->get_field('labelalpha')) {
      $str .= "  \\field{labelalpha}{$label}\n";
    }
  }
  $str .= "  \\field{sortinit}{" . $be->get_field('sortinit') . "}\n";

  # The labelyear option determines whether "extrayear" is output
  # Skip generating extrayear for entries with "skiplab" set
  if ( Biber::Config->getblxoption('labelyear', $be->get_field('entrytype'))) {
    # Might not have been set due to skiplab/dataonly
    if (my $ey = $be->get_field('extrayear')) {
      my $nameyear = $be->get_field('nameyear');
      if ( Biber::Config->get_seennameyear($nameyear) > 1) {
        $str .= "  \\field{extrayear}{$ey}\n";
      }
    }
    # Construct labelyear
    # Might not have been set due to skiplab/dataonly
    if (my $yf = $be->get_field('labelyearname')) {
      $be->set_field('labelyear', $be->get_field($yf));

      # ignore endyear if it's the same as year
      my ($ytype) = $yf =~ /\A(.*)year\z/xms;
      if (is_def_and_notnull($be->get_field($ytype . 'endyear'))
        and ($be->get_field($yf) ne $be->get_field($ytype . 'endyear'))) {
        $be->set_field('labelyear',
          $be->get_field('labelyear') . '\bibdatedash ' . $be->get_field($ytype . 'endyear'));
      }
      $str .= "  \\field{labelyear}{" . $be->get_field('labelyear') . "}\n";
    }
  }

  # The labelalpha option determines whether "extraalpha" is output
  # Skip generating extraalpha for entries with "skiplab" set
  if ( Biber::Config->getblxoption('labelalpha', $be->get_field('entrytype'))) {
    # Might not have been set due to skiplab/dataonly
    if (my $ea = $be->get_field('extraalpha')) {
      my $nameyear = $be->get_field('nameyear');
      if ( Biber::Config->get_seennameyear($nameyear) > 1) {
        $str .= "  \\field{extraalpha}{$ea}\n";
      }
    }
  }

  if ( Biber::Config->getblxoption('labelnumber', $be->get_field('entrytype')) ) {
    if ($be->get_field('shorthand')) {
      $str .= "  \\field{labelnumber}{"
        . $be->get_field('shorthand') . "}\n";
    }
    elsif ($be->get_field('labelnumber')) {
      $str .= "  \\field{labelnumber}{"
        . $be->get_field('labelnumber') . "}\n";
    }
  }

<<<<<<< HEAD
  if (defined($be->get_field('singletitle'))) {
=======
  if (my $unopt = Biber::Config->getblxoption('uniquename', $be->get_field('entrytype'))) {
    my $lname = $be->get_field('labelnamename');
    my $name;
    my $lastname;
    my $nameinitstr;
    my $un;

    if ($lname) {
      $name = $be->get_field($lname)->nth_element(1);
      $lastname = $name->get_lastname;
      $nameinitstr = $name->get_nameinitstring;
    }
    # uniquename is requested but there is no labelname or there are more than two names in
    # labelname
    if ($be->get_field('ignoreuniquename')) {
      $un = '0';
    }
    # If there is one entry (hash) for the lastname, then it's unique
    elsif (Biber::Config->get_numofuniquenames($lastname) == 1 ) {
      $un = '0';
    }
    # Otherwise, if there is one entry (hash) for the lastname plus initials,
    # the it needs the initials to make it unique
    elsif (Biber::Config->get_numofuniquenames($nameinitstr) == 1 ) {
      $un = '1';
    }
    # Otherwise the name needs to be full to make it unique
    # However, if uniquename biblatex option is "init" (2), then restrict to
    # value 1. Confusing.
    else {
      $un = $unopt == 2 ? 1 : 2;
    }
    $str .= "  \\count{uniquename}{$un}\n";
  }

  if ( Biber::Config->getblxoption('singletitle', $be->get_field('entrytype'))
    and Biber::Config->get_seennamehash($be->get_field('fullhash')) < 2 )
  {
>>>>>>> 48f49a9a
    $str .= "  \\true{singletitle}\n";
  }

  foreach my $ifield (@DATECOMPONENTFIELDS) {
    next if $SKIPFIELDS{$ifield};
    # Here we do want to output if the field is null as this means something
    # for example in open-ended ranges
    if ( $be->field_exists($ifield) ) {
      $str .= $self->_printfield( $ifield, $be->get_field($ifield) );
    }
  }

  foreach my $lfield (@LITERALFIELDS) {
    next if $SKIPFIELDS{$lfield};
    if ( is_def_and_notnull($be->get_field($lfield)) ) {
      next if ( $lfield eq 'crossref' and
        ($be->get_field('entrytype') ne 'set') and
        $self->has_citekey($be->get_field('crossref'))
        ); # we skip crossref when it belongs to @auxcitekeys

      my $lfieldprint = $lfield;
      if ($lfield eq 'journal') {
        $lfieldprint = 'journaltitle'
      };

      $str .= $self->_printfield( $lfieldprint, $be->get_field($lfield) );
    }
  }

  # this is currently "pages" only
  foreach my $rfield (@RANGEFIELDS) {
    next if $SKIPFIELDS{$rfield};
    if ( is_def_and_notnull($be->get_field($rfield)) ) {
      my $rf = $be->get_field($rfield);
      $rf =~ s/[-–]+/\\bibrangedash /g;
      $str .= "  \\field{$rfield}{$rf}\n";
    }
  }

  foreach my $vfield (@VERBATIMFIELDS) {
    next if $SKIPFIELDS{$vfield};
    if ( is_def_and_notnull($be->get_field($vfield)) ) {
      my $rf = $be->get_field($vfield);
      $str .= "  \\verb{$vfield}\n";
      $str .= "  \\verb $rf\n  \\endverb\n";
    }
  }
  if ( is_def_and_notnull($be->get_field('keywords')) ) {
    $str .= "  \\keyw{" . $be->get_field('keywords') . "}\n";
  }

  # Append any warnings to the entry, if any
  if ($be->get_field('warnings')) {
    foreach my $warning (@{$be->get_field('warnings')}) {
      $str .= "  \\warn{\\item $warning}\n";
    }
  }

  $str .= "\\endentry\n\n";

  #     $str = encode_utf8($str) if Biber::Config->getoption('unicodebbl');
  return $str;
}

=head1 AUTHOR

François Charette, C<< <firmicus at gmx.net> >>
Philip Kime C<< <philip at kime.org.uk> >>

=head1 BUGS

Please report any bugs or feature requests on our sourceforge tracker at
L<https://sourceforge.net/tracker2/?func=browse&group_id=228270>.

=head1 COPYRIGHT & LICENSE

Copyright 2009-2010 François Charette and Philip Kime, all rights reserved.

This program is free software; you can redistribute it and/or
modify it under the terms of either:

=over 4

=item * the GNU General Public License as published by the Free
Software Foundation; either version 1, or (at your option) any
later version, or

=item * the Artistic License version 2.0.

=back

=cut

1;

# vim: set tabstop=2 shiftwidth=2 expandtab:<|MERGE_RESOLUTION|>--- conflicted
+++ resolved
@@ -1,1122 +1,1065 @@
-package Biber::Internals;
-use strict;
-use warnings;
-use Carp;
-use Biber::Constants;
-use Biber::Utils;
-use Text::Wrap;
-$Text::Wrap::columns = 80;
-use Storable qw( dclone );
-use List::AllUtils qw( :all );
-use Log::Log4perl qw(:no_extra_logdie_message);
-
-=encoding utf-8
-
-=head1 NAME
-
-Biber::Internals - Internal methods for processing the bibliographic data
-
-=head1 METHODS
-
-
-=cut
-
-my $logger = Log::Log4perl::get_logger('main');
-
-sub _getnameinitials {
-  my ($self, $citekey, $names) = @_;
-  my $initstr = '';
-  my $bibentries = $self->bib;
-  my $be = $bibentries->entry($citekey);
-  ## my $nodecodeflag = $self->_decode_or_not($citekey);
-
-<<<<<<< HEAD
-  if ( $names->count_elements <= Biber::Config->getblxoption('maxnames', $be->get_field('entrytype'), undef ) ) {    # 1 to maxname names
-=======
-  if ( $names->count_elements <= Biber::Config->getblxoption('maxnames') ) {    # 1 to maxname names
->>>>>>> 48f49a9a
-    foreach my $n (@{$names->names}) {
-      if ( $n->get_prefix and
-        Biber::Config->getblxoption('useprefix', $be->get_field('entrytype'), $citekey ) ) {
-        $initstr .= $n->get_prefix_it;
-      }
-      $initstr .= $n->get_lastname_it;
-
-      if ( $n->get_suffix ) {
-        $initstr .= $n->get_suffix_it;
-      }
-
-      if ( $n->get_firstname ) {
-        $initstr .= $n->get_firstname_it;
-      }
-    }
-  }
-  # > maxname names: only take initials of first getblxoption('minnames', $citekey)
-  else {
-    foreach my $i ( 1 .. Biber::Config->getblxoption('minnames') ) {
-      if ( $names->nth_element($i)->get_prefix and
-        Biber::Config->getblxoption('useprefix', $be->get_field('entrytype'), $citekey) ) {
-        $initstr .= $names->nth_element($i)->get_prefix_it;
-      }
-
-      if ( $names->nth_element($i)->get_suffix ) {
-        $initstr .= $names->nth_element($i)->get_suffix_it;
-      }
-
-      $initstr .= $names->nth_element($i)->get_lastname_it;
-      if ( $names->nth_element($i)->get_firstname ) {
-        $initstr .= $names->nth_element($i)->get_firstname_it;
-      }
-      $initstr .= "+";
-    }
-  }
-  return $initstr;
-}
-
-sub _getallnameinitials {
-  my ($self, $citekey, $names) = @_;
-  my $initstr = '';
-  my $bibentries = $self->bib;
-  my $be = $bibentries->entry($citekey);
-  foreach my $n (@{$names->names}) {
-    if ( $n->get_prefix and
-      Biber::Config->getblxoption('useprefix', $be->get_field('entrytype'), $citekey ) ) {
-      $initstr .= $n->get_prefix_it;
-    }
-    $initstr .= $n->get_lastname_it;
-
-    if ( $n->get_suffix ) {
-      $initstr .= $n->get_suffix_it;
-    }
-
-    if ( $n->get_firstname ) {
-      $initstr .= $n->get_firstname_it;
-    }
-  }
-  return $initstr;
-}
-
-sub _getlabel {
-  my ($self, $citekey, $namefield) = @_;
-  my $bibentries = $self->bib;
-  my $be = $bibentries->entry($citekey);
-  my $dt = $be->get_field('datatype');
-  my $names = $be->get_field($namefield);
-  my $alphaothers = Biber::Config->getblxoption('alphaothers', $be->get_field('entrytype'));
-  my $sortalphaothers = Biber::Config->getblxoption('sortalphaothers', $be->get_field('entrytype'));
-  my $useprefix = Biber::Config->getblxoption('useprefix', $be->get_field('entrytype'), $citekey);
-<<<<<<< HEAD
-  my $maxnames = Biber::Config->getblxoption('maxnames', $be->get_field('entrytype'), undef);
-  my $minnames = Biber::Config->getblxoption('minnames', $be->get_field('entrytype'), undef);
-=======
-  my $maxnames = Biber::Config->getblxoption('maxnames');
-  my $minnames = Biber::Config->getblxoption('minnames');
->>>>>>> 48f49a9a
-  my $label = '';
-  my $sortlabel = ''; # This contains sortalphaothers instead of alphaothers, if defined
-  # This is needed in cases where alphaothers is something like
-  # '\textasteriskcentered' which would mess up sorting.
-
-  my @lastnames = map { normalize_string( $_->get_lastname, $dt ) } @{$names->names};
-  my @prefices  = map { $_->get_prefix } @{$names->names};
-  my $numnames  = $names->count_elements;
-
-  # If name list was truncated in bib with "and others", this overrides maxnames
-  my $morenames = ($names->last_element->get_namestring eq 'others') ? 1 : 0;
-  my $nametrunc;
-  my $loopnames;
-
-# loopnames is the number of names to loop over in the name list when constructing the label
-  if ($morenames or ($numnames > $maxnames)) {
-    $nametrunc = 1;
-    $loopnames = $minnames; # Only look at $minnames names if we are truncating ...
-  } else {
-    $loopnames = $numnames; # ... otherwise look at all names
-  }
-
-# Now loop over the name list, grabbing a substring of each surname
-# The substring length depends on whether we are using prefices and also whether
-# we have truncated to one name:
-#   1. If there is only one name
-#      1. label string is first 3 chars of surname if there is no prefix
-#      2. label string is first char of prefix plus first 2 chars of surname if there is a prefix
-#   2. If there is more than one name
-#      1.  label string is first char of each surname (up to minnames) if there is no prefix
-#      2.  label string is first char of prefix plus first char of each surname (up to minnames)
-#          if there is a prefix
-  for (my $i=0; $i<$loopnames; $i++) {
-    $label .= substr($prefices[$i] , 0, 1) if ($useprefix and $prefices[$i]);
-    $label .= substr($lastnames[$i], 0, $loopnames == 1 ? (($useprefix and $prefices[$i]) ? 2 : 3) : 1);
-  }
-
-  $sortlabel = $label;
-
-  # Add alphaothers if name list is truncated
-  if ($nametrunc) {
-    $label .= $alphaothers;
-    $sortlabel .= $sortalphaothers;
-  }
-
-  return [$label, $sortlabel];
-}
-
-#########
-# Sorting
-#########
-
-our $sorting_sep = '0';
-
-# The keys are defined by BibLaTeX and passed in the control file
-# The value is an array pointer, first element is a code pointer, second is
-# a pointer to extra arguments to the code. This is to make code re-use possible
-# so the sorting can share code for similar things.
-our $dispatch_sorting = {
-  '0000'          =>  [\&_sort_0000,          []],
-  '9999'          =>  [\&_sort_9999,          []],
-  'address'       =>  [\&_sort_place,         ['place']],
-  'author'        =>  [\&_sort_author,        []],
-  'citeorder'     =>  [\&_sort_citeorder,     []],
-  'day'           =>  [\&_sort_dm,            ['day']],
-  'debug'         =>  [\&_sort_debug,         []],
-  'editor'        =>  [\&_sort_editor,        ['editor']],
-  'editora'       =>  [\&_sort_editor,        ['editora']],
-  'editoraclass'  =>  [\&_sort_editortc,      ['editoraclass']],
-  'editoratype'   =>  [\&_sort_editortc,      ['editoratype']],
-  'editorb'       =>  [\&_sort_editor,        ['editorb']],
-  'editorbclass'  =>  [\&_sort_editortc,      ['editorbclass']],
-  'editorbtype'   =>  [\&_sort_editortc,      ['editorbtype']],
-  'editorc'       =>  [\&_sort_editor,        ['editorc']],
-  'editorcclass'  =>  [\&_sort_editortc,      ['editorcclass']],
-  'editorctype'   =>  [\&_sort_editortc,      ['editorctype']],
-  'endday'        =>  [\&_sort_dm,            ['endday']],
-  'endmonth'      =>  [\&_sort_dm,            ['endmonth']],
-  'endyear'       =>  [\&_sort_year,          ['endyear']],
-  'eventday'      =>  [\&_sort_dm,            ['eventday']],
-  'eventendday'   =>  [\&_sort_dm,            ['eventendday']],
-  'eventendmonth' =>  [\&_sort_dm,            ['eventendmonth']],
-  'eventendyear'  =>  [\&_sort_year,          ['eventendyear']],
-  'eventmonth'    =>  [\&_sort_dm,            ['eventmonth']],
-  'eventyear'     =>  [\&_sort_year,          ['eventyear']],
-  'extraalpha'    =>  [\&_sort_extraalpha,    []],
-  'issuetitle'    =>  [\&_sort_issuetitle,    []],
-  'institution'   =>  [\&_sort_place,         ['institution']],
-  'journal'       =>  [\&_sort_journal,       []],
-  'labelalpha'    =>  [\&_sort_labelalpha,    []],
-  'location'      =>  [\&_sort_place,         ['location']],
-  'mm'            =>  [\&_sort_mm,            []],
-  'month'         =>  [\&_sort_dm,            ['month']],
-  'origday'       =>  [\&_sort_dm,            ['origday']],
-  'origendday'    =>  [\&_sort_dm,            ['origendday']],
-  'origendmonth'  =>  [\&_sort_dm,            ['origendmonth']],
-  'origendyear'   =>  [\&_sort_year,          ['origendyear']],
-  'origmonth'     =>  [\&_sort_dm,            ['origmonth']],
-  'origyear'      =>  [\&_sort_year,          ['origyear']],
-  'organization'  =>  [\&_sort_place,         ['organization']],
-  'presort'       =>  [\&_sort_presort,       []],
-  'publisher'     =>  [\&_sort_publisher,     []],
-  'pubstate'      =>  [\&_sort_pubstate,      []],
-  'school'        =>  [\&_sort_place,         ['school']],
-  'sortkey'       =>  [\&_sort_sortkey,       []],
-  'sortname'      =>  [\&_sort_sortname,      []],
-  'sorttitle'     =>  [\&_sort_title,         ['sorttitle']],
-  'sortyear'      =>  [\&_sort_year,          ['sortyear']],
-  'title'         =>  [\&_sort_title,         ['title']],
-  'translator'    =>  [\&_sort_translator,    []],
-  'urlday'        =>  [\&_sort_dm,            ['urlday']],
-  'urlendday'     =>  [\&_sort_dm,            ['urlendday']],
-  'urlendmonth'   =>  [\&_sort_dm,            ['urlendmonth']],
-  'urlendyear'    =>  [\&_sort_year,          ['urlendyear']],
-  'urlmonth'      =>  [\&_sort_dm,            ['urlmonth']],
-  'urlyear'       =>  [\&_sort_year,          ['urlyear']],
-  'volume'        =>  [\&_sort_volume,        []],
-  'year'          =>  [\&_sort_year,          ['year']],
-  };
-
-# Main sorting dispatch method
-sub _dispatch_sorting {
-  my ($self, $sortfield, $citekey, $sortelementattributes) = @_;
-  my $code_ref = @{$dispatch_sorting->{$sortfield}}[0];
-  my $code_args_ref = @{$dispatch_sorting->{$sortfield}}[1];
-  return &{$code_ref}($self, $citekey, $sortelementattributes, $code_args_ref);
-}
-
-# Conjunctive set of sorting sets
-sub _generatesortstring {
-  my ($self, $citekey, $sortscheme) = @_;
-  my $be = $self->bibentry($citekey);
-  my $sortstring;
-  foreach my $sortset (@{$sortscheme}) {
-    $BIBER_SORT_FINAL = 0; # reset sorting short-circuit
-    $sortstring .= $self->_sortset($sortset, $citekey);
-
-  # Only append sorting separator if this isn't a null sort string element
-  # Put another way, null elements should be completely ignored and no separator
-  # added
-    unless ($BIBER_SORT_NULL) {
-      $sortstring .= $sorting_sep;
-    }
-
-    # Stop here if this sort element is specified as "final" and it's non-null
-    if ($BIBER_SORT_FINAL and not $BIBER_SORT_NULL) {
-      last;
-    }
-  }
-  $sortstring =~ s/0\z//xms; # strip off the last '0' added by _sortset()
-  $be->set_field('sortstring', lc($sortstring));
-
-  # Generate sortinit - the initial letter of the sortstring. This must ignore
-  # presort characters, naturally
-  my $pre;
-  my $ss = $sortstring;
-  # Prefix is either specified or 'mm' default plus the $sorting_sep
-  if ($be->get_field('presort')) {
-    $pre = $be->get_field('presort');
-    $pre .= $sorting_sep;
-  }
-  else {
-    $pre = 'mm' . $sorting_sep;
-  }
-  # Strip off the prefix
-  $ss =~ s/\A$pre//;
-  $be->set_field('sortinit', substr $ss, 0, 1);
-  return;
-}
-
-# Disjunctive sorting set
-sub _sortset {
-  my ($self, $sortset, $citekey) = @_;
-  foreach my $sortelement (@{$sortset}) {
-    my ($sortelementname, $sortelementattributes) = %{$sortelement};
-    my $string = $self->_dispatch_sorting($sortelementname, $citekey, $sortelementattributes);
-    $BIBER_SORT_NULL  = 0; # reset sorting null flag
-    if ($sortelementattributes->{final}) { # set short-circuit flag if specified
-      $BIBER_SORT_FINAL = 1;
-    }
-    if ($string) { # sort returns something for this key
-      return $string;
-    }
-  }
-  $BIBER_SORT_NULL = 1; # set null flag - need this to deal with some cases
-  return '';
-}
-
-##############################################
-# Sort dispatch routines
-##############################################
-
-sub _sort_0000 {
-  return '0000';
-}
-
-sub _sort_9999 {
-  return '9999';
-}
-
-sub _sort_author {
-  my ($self, $citekey, $sortelementattributes) = @_;
-  my $bibentries = $self->bib;
-  my $be = $bibentries->entry($citekey);
-  if (Biber::Config->getblxoption('useauthor', $be->get_field('entrytype'), $citekey) and
-    $be->get_field('author')) {
-    return $self->_namestring($citekey, 'author');
-  }
-  else {
-    return '';
-  }
-}
-
-sub _sort_citeorder {
-  my ($self, $citekey, $sortelementattributes) = @_;
-  return (first_index {$_ eq $citekey} @{$self->{orig_order_citekeys}}) + 1; # +1 just to make it easier to debug
-}
-
-sub _sort_debug {
-  my ($self, $citekey, $sortelementattributes) = @_;
-  return $citekey;
-}
-
-# This is a meta-sub which uses the optional arguments to the dispatch code
-# It's done to avoid having many repetitions of almost identical sorting code
-# for the many date sorting options
-# It deals with day and month fields
-sub _sort_dm {
-  my ($self, $citekey, $sortelementattributes, $args) = @_;
-  my $dmtype = (@{$args})[0]; # get day/month field type
-  my $bibentries = $self->bib;
-  my $be = $bibentries->entry($citekey);
-  my $default_pad_width = 2;
-  my $default_pad_side = 'left';
-  my $default_pad_char = '0';
-  if ($be->get_field($dmtype)) {
-    my $pad_width = ($sortelementattributes->{pad_width} or $default_pad_width);
-    my $pad_side = ($sortelementattributes->{pad_side} or $default_pad_side);
-    my $pad_char = ($sortelementattributes->{pad_char} or $default_pad_char);
-    my $pad_length = $pad_width - length($be->get_field($dmtype));
-    if ($pad_side eq 'left') {
-      return ($pad_char x $pad_length) . $be->get_field($dmtype);
-    }
-    elsif ($pad_side eq 'right') {
-      return $be->get_field($dmtype) . ($pad_char x $pad_length);
-    }
-  }
-  else {
-    return '';
-  }
-}
-
-# This is a meta-sub which uses the optional arguments to the dispatch code
-# It's done to avoid having many repetitions of almost identical sorting code
-# for the editor roles
-sub _sort_editor {
-  my ($self, $citekey, $sortelementattributes, $args) = @_;
-  my $ed = (@{$args})[0]; # get editor field
-  my $bibentries = $self->bib;
-  my $be = $bibentries->entry($citekey);
-  if (Biber::Config->getblxoption('useeditor', $be->get_field('entrytype'), $citekey) and
-    $be->get_field($ed)) {
-    return $self->_namestring($citekey, $ed);
-  }
-  else {
-    return '';
-  }
-}
-
-# This is a meta-sub which uses the optional arguments to the dispatch code
-# It's done to avoid having many repetitions of almost identical sorting code
-# for the editor type/class roles
-sub _sort_editortc {
-  my ($self, $citekey, $sortelementattributes, $args) = @_;
-  my $edtypeclass = (@{$args})[0]; # get editor type/class field
-  my $bibentries = $self->bib;
-  my $be = $bibentries->entry($citekey);
-  if (Biber::Config->getblxoption('useeditor', $be->get_field('entrytype'), $citekey) and
-    $be->get_field($edtypeclass)) {
-    return $be->get_field($edtypeclass);
-  }
-  else {
-    return '';
-  }
-}
-
-sub _sort_extraalpha {
-  my ($self, $citekey, $sortelementattributes) = @_;
-  my $bibentries = $self->bib;
-  my $be = $bibentries->entry($citekey);
-  my $default_pad_width = 4;
-  my $default_pad_side = 'left';
-  my $default_pad_char = '0';
-  if (Biber::Config->getblxoption('labelalpha', $be->get_field('entrytype')) and
-    $be->get_field('extraalpha')) {
-    my $pad_width = ($sortelementattributes->{pad_width} or $default_pad_width);
-    my $pad_side = ($sortelementattributes->{pad_side} or $default_pad_side);
-    my $pad_char = ($sortelementattributes->{pad_char} or $default_pad_char);
-    my $pad_length = $pad_width - length($be->get_field('extraalpha'));
-    if ($pad_side eq 'left') {
-      return ($pad_char x $pad_length) . $be->get_field('extraalpha');
-    } elsif ($pad_side eq 'right') {
-      return $be->get_field('extraalpha') . ($pad_char x $pad_length);
-    }
-  }
-  else {
-    return '';
-  }
-}
-
-sub _sort_issuetitle {
-  my ($self, $citekey, $sortelementattributes) = @_;
-  my $bibentries = $self->bib;
-  my $be = $bibentries->entry($citekey);
-  if ($be->get_field('issuetitle')) {
-    return normalize_string( $be->get_field('issuetitle'), $self->_nodecode($citekey) );
-  }
-  else {
-    return '';
-  }
-}
-
-sub _sort_journal {
-  my ($self, $citekey, $sortelementattributes) = @_;
-  my $bibentries = $self->bib;
-  my $be = $bibentries->entry($citekey);
-  if ($be->get_field('journal')) {
-    return normalize_string( $be->get_field('journal'), $self->_nodecode($citekey) );
-  }
-  else {
-    return '';
-  }
-}
-
-sub _sort_mm {
-  return 'mm';
-}
-
-sub _sort_labelalpha {
-  my ($self, $citekey, $sortelementattributes) = @_;
-  my $bibentries = $self->bib;
-  my $be = $bibentries->entry($citekey);
-  if ($be->get_field('sortlabelalpha')) {
-    return $be->get_field('sortlabelalpha');
-  }
-  else {
-    return '';
-  }
-}
-
-# This is a meta-sub which uses the optional arguments to the dispatch code
-# It's done to avoid having many repetitions of almost identical sorting code
-# for the place (address/location/institution etc.) sorting options
-sub _sort_place {
-  my ($self, $citekey, $sortelementattributes, $args) = @_;
-  my $pltype = (@{$args})[0]; # get place field type
-  my $bibentries = $self->bib;
-  my $be = $bibentries->entry($citekey);
-  if ($be->get_field($pltype)) {
-    return $self->_liststring($citekey, $pltype);
-  }
-  else {
-    return '';
-  }
-}
-
-sub _sort_presort {
-  my ($self, $citekey, $sortelementattributes) = @_;
-  my $bibentries = $self->bib;
-  my $be = $bibentries->entry($citekey);
-  return $be->get_field('presort') ? $be->get_field('presort') : '';
-}
-
-sub _sort_publisher {
-  my ($self, $citekey, $sortelementattributes) = @_;
-  my $bibentries = $self->bib;
-  my $be = $bibentries->entry($citekey);
-  if ($be->get_field('publisher')) {
-    return $self->_liststring($citekey, 'publisher');
-  }
-  else {
-    return '';
-  }
-}
-
-sub _sort_pubstate {
-  my ($self, $citekey, $sortelementattributes) = @_;
-  my $bibentries = $self->bib;
-  my $be = $bibentries->entry($citekey);
-  return $be->get_field('pubstate') ? $be->get_field('pubstate') : '';
-}
-
-sub _sort_sortkey {
-  my ($self, $citekey, $sortelementattributes) = @_;
-  my $bibentries = $self->bib;
-  my $be = $bibentries->entry($citekey);
-  if ($be->get_field('sortkey')) {
-    my $sortkey = lc($be->get_field('sortkey'));
-    $sortkey = LaTeX::Decode::latex_decode($sortkey) unless $self->_nodecode($citekey);
-    return $sortkey;
-  }
-  else {
-    return '';
-  }
-}
-
-sub _sort_sortname {
-  my ($self, $citekey, $sortelementattributes) = @_;
-  my $bibentries = $self->bib;
-  my $be = $bibentries->entry($citekey);
-
-# see biblatex manual §3.4 - sortname is ignored if no use<name> option is defined
-  if ($be->get_field('sortname') and
-    (Biber::Config->getblxoption('useauthor', $be->get_field('entrytype'), $citekey) or
-      Biber::Config->getblxoption('useeditor', $be->get_field('entrytype'), $citekey) or
-      Biber::Config->getblxoption('useetranslator', $be->get_field('entrytype'), $citekey))) {
-    return $self->_namestring($citekey, 'sortname');
-  }
-  else {
-    return '';
-  }
-}
-
-# This is a meta-sub which uses the optional arguments to the dispatch code
-# It's done to avoid having many repetitions of almost identical sorting code
-# for the title sorting options
-sub _sort_title {
-  my ($self, $citekey, $sortelementattributes, $args) = @_;
-  my $ttype = (@{$args})[0]; # get year field type
-  my $bibentries = $self->bib;
-  my $be = $bibentries->entry($citekey);
-  if ($be->get_field($ttype)) {
-    return normalize_string( $be->get_field($ttype), $self->_nodecode($citekey));
-  }
-  else {
-    return '';
-  }
-}
-
-sub _sort_translator {
-  my ($self, $citekey, $sortelementattributes) = @_;
-  my $bibentries = $self->bib;
-  my $be = $bibentries->entry($citekey);
-  if (Biber::Config->getblxoption('usetranslator', $be->get_field('entrytype'), $citekey) and
-    $be->get_field('translator')) {
-    return $self->_namestring($citekey, 'translator');
-  }
-  else {
-    return '';
-  }
-}
-
-sub _sort_volume {
-  my ($self, $citekey, $sortelementattributes) = @_;
-  my $bibentries = $self->bib;
-  my $be = $bibentries->entry($citekey);
-  my $default_pad_width = 4;
-  my $default_pad_side = 'left';
-  my $default_pad_char = '0';
-  if ($be->get_field('volume')) {
-    my $pad_width = ($sortelementattributes->{pad_width} or $default_pad_width);
-    my $pad_side = ($sortelementattributes->{pad_side} or $default_pad_side);
-    my $pad_char = ($sortelementattributes->{pad_char} or $default_pad_char);
-    my $pad_length = $pad_width - length($be->get_field('volume'));
-    if ($pad_side eq 'left') {
-      return ($pad_char x $pad_length) . $be->get_field('volume');
-    }
-    elsif ($pad_side eq 'right') {
-      return $be->get_field('volume') . ($pad_char x $pad_length);
-    }
-  }
-  else {
-    return '';
-  }
-}
-
-# This is a meta-sub which uses the optional arguments to the dispatch code
-# It's done to avoid having many repetitions of almost identical sorting code
-# for the many date sorting options
-# It deals with year fields
-sub _sort_year {
-  my ($self, $citekey, $sortelementattributes, $args) = @_;
-  my $ytype = (@{$args})[0]; # get year field type
-  my $bibentries = $self->bib;
-  my $be = $bibentries->entry($citekey);
-  my $default_substring_width = 4;
-  my $default_substring_side = 'left';
-  my $default_direction = 'ascending';
-  my $subs_offset = 0;
-  if ($be->get_field($ytype)) {
-    my $subs_width = ($sortelementattributes->{substring_width} or $default_substring_width);
-    my $subs_side = ($sortelementattributes->{substring_side} or $default_substring_side);
-    my $sort_dir = ($sortelementattributes->{sort_direction} or $default_direction);
-    if ($subs_side eq 'right') {
-      $subs_offset = 0 - $subs_width;
-    }
-    if ($sort_dir eq 'ascending') { # default, ascending sort
-      return substr( $be->get_field($ytype), $subs_offset, $subs_width );
-    }
-    elsif ($sort_dir eq 'descending') { # descending sort
-      return 9999 - substr($be->get_field($ytype), $subs_offset, $subs_width );
-    }
-  }
-  else {
-    return '';
-  }
-}
-
-#========================================================
-# Utility subs used elsewhere but relying on sorting code
-#========================================================
-
-sub _nodecode {
-  my ($self, $citekey) = @_;
-  my $be = $self->bibentry($citekey);
-  my $no_decode = (Biber::Config->getoption('unicodebib') or
-      Biber::Config->getoption('fastsort') or
-      $be->get_field('datatype') eq 'xml');
-  return $no_decode;
-}
-
-# This is used for two things - to generate sorting strings and to
-# index name/year combinations for extrayear and extraalpha
-sub _namestring {
-  my $self = shift;
-  # $extraflag is set if we are calling this to generate strings for extra*
-  # processing and therefore need to use uniquename
-  my ($citekey, $field, $extraflag) = @_;
-  my $bibentries = $self->bib;
-  my $be = $bibentries->entry($citekey);
-  my $bee = $be->get_field('entrytype');
-  my $names = $be->get_field($field);
-  my $str = '';
-  my $truncated = 0;
-  my $truncnames = dclone($names);
-
-<<<<<<< HEAD
-  # perform truncation according to options minnames, maxnames and uniquelist (if
-  # requested)
-  my $ul = -1;
-  if (defined($names->get_uniquelist)) {
-    $ul = $names->get_uniquelist;
-  }
-  my $mn = Biber::Config->getblxoption('maxnames', $be->get_field('entrytype'));
-  my $minn = Biber::Config->getblxoption('minnames', $be->get_field('entrytype'), $citekey);
-  my $localmaxnames = $ul > $mn ? $ul : $mn;
-
-  if ( $names->count_elements > $localmaxnames ) {
-    $truncated = 1;
-    # truncate to the uniquelist point if uniquelist is requested
-    if (Biber::Config->getblxoption('uniquelist'), $bee) {
-      $truncnames = $truncnames->first_n_elements($localmaxnames);
-    }
-    # otherwise truncate to minnames
-    else {
-      $truncnames = $truncnames->first_n_elements($minn);
-    }
-=======
-  # perform truncation according to options minnames, maxnames
-  if ( $names->count_elements > Biber::Config->getblxoption('maxnames') ) {
-    $truncated = 1;
-    $truncnames = $truncnames->first_n_elements(Biber::Config->getblxoption('minnames'));
->>>>>>> 48f49a9a
-  }
-
-  my $prefix_opt = Biber::Config->getblxoption('useprefix', $be->get_field('entrytype'), $citekey);
-
-  foreach my $n ( @{$truncnames->names} ) {
-    # Append prefix, if requested
-    if ($n->get_prefix and $prefix_opt) {
-      $str .= $n->get_prefix . '2';
-    }
-    # Append last name
-    $str .= strip_nosort($n->get_lastname) . '2';
-    # If we're generating information for extra* processing, use uniquename
-    if ($extraflag) {
-      # Append first name only if it's needed to get a unique name ...
-      if ($n->get_firstname and $n->get_uniquename) {
-        # ... and then only the initials if uniquename=1
-        if ($n->get_uniquename == 1) {
-          $str .= strip_nosort($n->get_firstname_it) . '2';
-        }
-        # ... or full first name if uniquename=2
-        elsif ($n->get_uniquename == 2) {
-          $str .= strip_nosort($n->get_firstname) . '2';
-        }
-      }
-    }
-    # We're generating sorting strings and so always use the full name
-    else {
-      # Append last name
-      $str .= strip_nosort($n->get_firstname) . '2' if $n->get_firstname;
-    }
-    # Append suffix
-    $str .= $n->get_suffix if $n->get_suffix;
-    $str =~ s/2\z//xms;
-    $str .= '1';
-  }
-
-  $str =~ s/\s+1/1/gxms;
-  $str =~ s/1\z//xms;
-  $str = normalize_string($str, $self->_nodecode($citekey));
-  $str .= '1zzzz' if $truncated;
-  return $str;
-}
-
-sub _liststring {
-  my ( $self, $citekey, $field ) = @_;
-  my $bibentries = $self->bib;
-  my $be = $bibentries->entry($citekey);
-  my @items = @{$be->get_field($field)};
-  my $str = '';
-  my $truncated = 0;
-
-  # perform truncation according to options minitems, maxitems
-  if ( $#items + 1 > Biber::Config->getblxoption('maxitems') ) {
-    $truncated = 1;
-    @items = splice(@items, 0, Biber::Config->getblxoption('minitems') );
-  }
-
-  # separate the items by a string to give some structure
-  $str = join('2', @items);
-  $str .= '1';
-
-  $str =~ s/\s+1/1/gxms;
-  $str =~ s/1\z//xms;
-  $str = normalize_string($str, $self->_nodecode($citekey));
-  $str .= '1zzzz' if $truncated;
-  return $str;
-}
-
-=head2 process_entry_options
-
-    Set per-entry options
-
-    "dataonly" is a special case and expands to "skiplab,skiplos,skipbib"
-    but only "skiplab" and "skiplos" are dealt with in Biber, "skipbib" is
-    dealt with in biblatex.
-
-    The skip* local options are dealt with by not generating at all:
-
-    * labelyear
-    * extrayear
-    * labelalpha
-    * extraalpha
-
-=cut
-
-sub process_entry_options {
-  my $self = shift;
-  my $be = shift;
-  my $citekey = lc($be->get_field('origkey'));
-  if ( my $options = $be->get_field('options') ) {
-    my @entryoptions = split /\s*,\s*/, $options;
-    foreach (@entryoptions) {
-      m/^([^=]+)=?(.+)?$/;
-      if ( $2 and $2 eq 'false' ) {
-        if (lc($1) eq 'dataonly') {
-          Biber::Config->setblxoption('skiplab', 0, 'PER_ENTRY', $citekey);
-          Biber::Config->setblxoption('skiplos', 0, 'PER_ENTRY', $citekey);
-        }
-        else {
-          Biber::Config->setblxoption($1, 0, 'PER_ENTRY', $citekey);
-        }
-      }
-      elsif ( ($2 and $2 eq 'true') or not $2) {
-        if (lc($1) eq 'dataonly') {
-          Biber::Config->setblxoption('skiplab', 1, 'PER_ENTRY', $citekey);
-          Biber::Config->setblxoption('skiplos', 1, 'PER_ENTRY', $citekey);
-        }
-        else {
-          Biber::Config->setblxoption($1, 1, 'PER_ENTRY', $citekey);
-        }
-      }
-      elsif ($2) {
-        if (lc($1) eq 'dataonly') {
-          Biber::Config->setblxoption('skiplab', $2, 'PER_ENTRY', $citekey);
-          Biber::Config->setblxoption('skiplos', $2, 'PER_ENTRY', $citekey);
-        }
-        else {
-          Biber::Config->setblxoption($1, $2, 'PER_ENTRY', $citekey);
-        }
-      }
-      else {
-        if (lc($1) eq 'dataonly') {
-          Biber::Config->setblxoption('skiplab', 1, 'PER_ENTRY', $citekey);
-          Biber::Config->setblxoption('skiplos', 1, 'PER_ENTRY', $citekey);
-        }
-        else {
-          Biber::Config->setblxoption($1, 1, 'PER_ENTRY', $citekey);
-        }
-      }
-    }
-  }
-}
-
-
-#=====================================================
-# OUTPUT SUBS
-#=====================================================
-
-sub _printfield {
-  my ($self, $field, $str) = @_;
-  if (Biber::Config->getoption('wraplines')) {
-    ## 12 is the length of '  \field{}{}'
-    if ( 12 + length($field) + length($str) > 2*$Text::Wrap::columns ) {
-      return "  \\field{$field}{%\n" . wrap('  ', '  ', $str) . "%\n  }\n";
-    }
-    elsif ( 12 + length($field) + length($str) > $Text::Wrap::columns ) {
-      return wrap('  ', '  ', "\\field{$field}{$str}" ) . "\n";
-    }
-    else {
-      return "  \\field{$field}{$str}\n";
-    }
-  }
-  else {
-    return "  \\field{$field}{$str}\n";
-  }
-}
-
-sub _print_biblatex_entry {
-  my ($self, $citekey) = @_;
-  my $be = $self->bibentry($citekey)
-    or $logger->logcroak("Cannot find $citekey");
-  my $opts    = '';
-  my $citecasekey; # entry key forced to case of any citations(s) which reference it
-  if ( $be->get_field('citecasekey') ) {
-    $citecasekey = $be->get_field('citecasekey');
-  }
-
-  if ( is_def_and_notnull($be->get_field('options')) ) {
-    $opts = $be->get_field('options');
-  }
-
-  my $str = "";
-
-  $str .= "% sortstring = " . $be->get_field('sortstring') . "\n"
-    if (Biber::Config->getoption('debug') || Biber::Config->getblxoption('debug'));
-
-  $str .= "\\entry{$citecasekey}{" . $be->get_field('entrytype') . "}{$opts}\n";
-
-  # Generate set information
-  if ( $be->get_field('entrytype') eq 'set' ) {   # Set parents get \set entry ...
-    $str .= "  \\set{" . $be->get_field('entryset') . "}\n";
-  }
-  else { # Everything else that isn't a set parent ...
-    if (my $es = $be->get_field('entryset')) { # ... gets a \inset if it's a set member
-      $str .= "  \\inset{$es}\n";
-    }
-  }
-
-  # make labelname a copy of the right thing before output of name lists
-  if (is_def_and_notnull($be->get_field('labelnamename'))) { # avoid unitialised variable warnings
-    my $lnf = $be->get_field($be->get_field('labelnamename'));
-    $be->set_field('labelname', $lnf);
-
-    # Output a copy of the labelname information to avoid having to do real coding in biblatex
-    # Otherwise, you'd have to search to find the labelname name information using TeX and that
-    # isn't nice.
-    my $total = $lnf->count_elements;
-    my @plo; # per-list options
-
-    # Add uniquelist, if defined
-    if (defined($lnf->get_uniquelist)){
-      push @plo, 'uniquelist=' . $lnf->get_uniquelist;
-    }
-
-    my $plo =join(',', @plo);
-    $str .= "  \\name{labelname}{$total}{$plo}{%\n";
-    foreach my $ln (@{$lnf->names}) {
-      $str .= $ln->name_to_bbl('labelname_special');
-    }
-    $str .= "  }\n";
-  }
-
-  foreach my $namefield (@NAMEFIELDS) {
-    next if $SKIPFIELDS{$namefield};
-    if ( my $nf = $be->get_field($namefield) ) {
-      if ( $nf->last_element->get_namestring eq 'others' ) {
-        $str .= "  \\true{more$namefield}\n";
-        $nf->del_last_element;
-      }
-      my $total = $nf->count_elements;
-      $str .= "  \\name{$namefield}{$total}{}{%\n";
-      foreach my $n (@{$nf->names}) {
-        $str .= $n->name_to_bbl;
-      }
-      $str .= "  }\n";
-    }
-  }
-
-  foreach my $listfield (@LISTFIELDS) {
-    next if $SKIPFIELDS{$listfield};
-    if ( is_def_and_notnull($be->get_field($listfield)) ) {
-      my @lf    = @{ $be->get_field($listfield) };
-      if ( $be->get_field($listfield)->[-1] eq 'others' ) {
-        $str .= "  \\true{more$listfield}\n";
-        pop @lf; # remove the last element in the array
-      };
-      my $total = $#lf + 1;
-      $str .= "  \\list{$listfield}{$total}{%\n";
-      foreach my $f (@lf) {
-        $str .= "    {$f}%\n";
-      }
-      $str .= "  }\n";
-    }
-  }
-
-  my $namehash = $be->get_field('namehash');
-  $str .= "  \\strng{namehash}{$namehash}\n";
-  my $fullhash = $be->get_field('fullhash');
-  $str .= "  \\strng{fullhash}{$fullhash}\n";
-
-  if ( Biber::Config->getblxoption('labelalpha', $be->get_field('entrytype')) ) {
-    # Might not have been set due to skiplab/dataonly
-    if (my $label = $be->get_field('labelalpha')) {
-      $str .= "  \\field{labelalpha}{$label}\n";
-    }
-  }
-  $str .= "  \\field{sortinit}{" . $be->get_field('sortinit') . "}\n";
-
-  # The labelyear option determines whether "extrayear" is output
-  # Skip generating extrayear for entries with "skiplab" set
-  if ( Biber::Config->getblxoption('labelyear', $be->get_field('entrytype'))) {
-    # Might not have been set due to skiplab/dataonly
-    if (my $ey = $be->get_field('extrayear')) {
-      my $nameyear = $be->get_field('nameyear');
-      if ( Biber::Config->get_seennameyear($nameyear) > 1) {
-        $str .= "  \\field{extrayear}{$ey}\n";
-      }
-    }
-    # Construct labelyear
-    # Might not have been set due to skiplab/dataonly
-    if (my $yf = $be->get_field('labelyearname')) {
-      $be->set_field('labelyear', $be->get_field($yf));
-
-      # ignore endyear if it's the same as year
-      my ($ytype) = $yf =~ /\A(.*)year\z/xms;
-      if (is_def_and_notnull($be->get_field($ytype . 'endyear'))
-        and ($be->get_field($yf) ne $be->get_field($ytype . 'endyear'))) {
-        $be->set_field('labelyear',
-          $be->get_field('labelyear') . '\bibdatedash ' . $be->get_field($ytype . 'endyear'));
-      }
-      $str .= "  \\field{labelyear}{" . $be->get_field('labelyear') . "}\n";
-    }
-  }
-
-  # The labelalpha option determines whether "extraalpha" is output
-  # Skip generating extraalpha for entries with "skiplab" set
-  if ( Biber::Config->getblxoption('labelalpha', $be->get_field('entrytype'))) {
-    # Might not have been set due to skiplab/dataonly
-    if (my $ea = $be->get_field('extraalpha')) {
-      my $nameyear = $be->get_field('nameyear');
-      if ( Biber::Config->get_seennameyear($nameyear) > 1) {
-        $str .= "  \\field{extraalpha}{$ea}\n";
-      }
-    }
-  }
-
-  if ( Biber::Config->getblxoption('labelnumber', $be->get_field('entrytype')) ) {
-    if ($be->get_field('shorthand')) {
-      $str .= "  \\field{labelnumber}{"
-        . $be->get_field('shorthand') . "}\n";
-    }
-    elsif ($be->get_field('labelnumber')) {
-      $str .= "  \\field{labelnumber}{"
-        . $be->get_field('labelnumber') . "}\n";
-    }
-  }
-
-<<<<<<< HEAD
-  if (defined($be->get_field('singletitle'))) {
-=======
-  if (my $unopt = Biber::Config->getblxoption('uniquename', $be->get_field('entrytype'))) {
-    my $lname = $be->get_field('labelnamename');
-    my $name;
-    my $lastname;
-    my $nameinitstr;
-    my $un;
-
-    if ($lname) {
-      $name = $be->get_field($lname)->nth_element(1);
-      $lastname = $name->get_lastname;
-      $nameinitstr = $name->get_nameinitstring;
-    }
-    # uniquename is requested but there is no labelname or there are more than two names in
-    # labelname
-    if ($be->get_field('ignoreuniquename')) {
-      $un = '0';
-    }
-    # If there is one entry (hash) for the lastname, then it's unique
-    elsif (Biber::Config->get_numofuniquenames($lastname) == 1 ) {
-      $un = '0';
-    }
-    # Otherwise, if there is one entry (hash) for the lastname plus initials,
-    # the it needs the initials to make it unique
-    elsif (Biber::Config->get_numofuniquenames($nameinitstr) == 1 ) {
-      $un = '1';
-    }
-    # Otherwise the name needs to be full to make it unique
-    # However, if uniquename biblatex option is "init" (2), then restrict to
-    # value 1. Confusing.
-    else {
-      $un = $unopt == 2 ? 1 : 2;
-    }
-    $str .= "  \\count{uniquename}{$un}\n";
-  }
-
-  if ( Biber::Config->getblxoption('singletitle', $be->get_field('entrytype'))
-    and Biber::Config->get_seennamehash($be->get_field('fullhash')) < 2 )
-  {
->>>>>>> 48f49a9a
-    $str .= "  \\true{singletitle}\n";
-  }
-
-  foreach my $ifield (@DATECOMPONENTFIELDS) {
-    next if $SKIPFIELDS{$ifield};
-    # Here we do want to output if the field is null as this means something
-    # for example in open-ended ranges
-    if ( $be->field_exists($ifield) ) {
-      $str .= $self->_printfield( $ifield, $be->get_field($ifield) );
-    }
-  }
-
-  foreach my $lfield (@LITERALFIELDS) {
-    next if $SKIPFIELDS{$lfield};
-    if ( is_def_and_notnull($be->get_field($lfield)) ) {
-      next if ( $lfield eq 'crossref' and
-        ($be->get_field('entrytype') ne 'set') and
-        $self->has_citekey($be->get_field('crossref'))
-        ); # we skip crossref when it belongs to @auxcitekeys
-
-      my $lfieldprint = $lfield;
-      if ($lfield eq 'journal') {
-        $lfieldprint = 'journaltitle'
-      };
-
-      $str .= $self->_printfield( $lfieldprint, $be->get_field($lfield) );
-    }
-  }
-
-  # this is currently "pages" only
-  foreach my $rfield (@RANGEFIELDS) {
-    next if $SKIPFIELDS{$rfield};
-    if ( is_def_and_notnull($be->get_field($rfield)) ) {
-      my $rf = $be->get_field($rfield);
-      $rf =~ s/[-–]+/\\bibrangedash /g;
-      $str .= "  \\field{$rfield}{$rf}\n";
-    }
-  }
-
-  foreach my $vfield (@VERBATIMFIELDS) {
-    next if $SKIPFIELDS{$vfield};
-    if ( is_def_and_notnull($be->get_field($vfield)) ) {
-      my $rf = $be->get_field($vfield);
-      $str .= "  \\verb{$vfield}\n";
-      $str .= "  \\verb $rf\n  \\endverb\n";
-    }
-  }
-  if ( is_def_and_notnull($be->get_field('keywords')) ) {
-    $str .= "  \\keyw{" . $be->get_field('keywords') . "}\n";
-  }
-
-  # Append any warnings to the entry, if any
-  if ($be->get_field('warnings')) {
-    foreach my $warning (@{$be->get_field('warnings')}) {
-      $str .= "  \\warn{\\item $warning}\n";
-    }
-  }
-
-  $str .= "\\endentry\n\n";
-
-  #     $str = encode_utf8($str) if Biber::Config->getoption('unicodebbl');
-  return $str;
-}
-
-=head1 AUTHOR
-
-François Charette, C<< <firmicus at gmx.net> >>
-Philip Kime C<< <philip at kime.org.uk> >>
-
-=head1 BUGS
-
-Please report any bugs or feature requests on our sourceforge tracker at
-L<https://sourceforge.net/tracker2/?func=browse&group_id=228270>.
-
-=head1 COPYRIGHT & LICENSE
-
-Copyright 2009-2010 François Charette and Philip Kime, all rights reserved.
-
-This program is free software; you can redistribute it and/or
-modify it under the terms of either:
-
-=over 4
-
-=item * the GNU General Public License as published by the Free
-Software Foundation; either version 1, or (at your option) any
-later version, or
-
-=item * the Artistic License version 2.0.
-
-=back
-
-=cut
-
-1;
-
-# vim: set tabstop=2 shiftwidth=2 expandtab:+package Biber::Internals;
+use strict;
+use warnings;
+use Carp;
+use Biber::Constants;
+use Biber::Utils;
+use Text::Wrap;
+$Text::Wrap::columns = 80;
+use Storable qw( dclone );
+use List::AllUtils qw( :all );
+use Log::Log4perl qw(:no_extra_logdie_message);
+
+=encoding utf-8
+
+=head1 NAME
+
+Biber::Internals - Internal methods for processing the bibliographic data
+
+=head1 METHODS
+
+
+=cut
+
+my $logger = Log::Log4perl::get_logger('main');
+
+sub _getnameinitials {
+  my ($self, $citekey, $names) = @_;
+  my $initstr = '';
+  my $bibentries = $self->bib;
+  my $be = $bibentries->entry($citekey);
+  ## my $nodecodeflag = $self->_decode_or_not($citekey);
+
+  if ( $names->count_elements <= Biber::Config->getblxoption('maxnames') ) {    # 1 to maxname names
+    foreach my $n (@{$names->names}) {
+      if ( $n->get_prefix and
+        Biber::Config->getblxoption('useprefix', $be->get_field('entrytype'), $citekey ) ) {
+        $initstr .= $n->get_prefix_it;
+      }
+      $initstr .= $n->get_lastname_it;
+
+      if ( $n->get_suffix ) {
+        $initstr .= $n->get_suffix_it;
+      }
+
+      if ( $n->get_firstname ) {
+        $initstr .= $n->get_firstname_it;
+      }
+    }
+  }
+  # > maxname names: only take initials of first getblxoption('minnames', $citekey)
+  else {
+    foreach my $i ( 1 .. Biber::Config->getblxoption('minnames') ) {
+      if ( $names->nth_element($i)->get_prefix and
+        Biber::Config->getblxoption('useprefix', $be->get_field('entrytype'), $citekey) ) {
+        $initstr .= $names->nth_element($i)->get_prefix_it;
+      }
+
+      if ( $names->nth_element($i)->get_suffix ) {
+        $initstr .= $names->nth_element($i)->get_suffix_it;
+      }
+
+      $initstr .= $names->nth_element($i)->get_lastname_it;
+      if ( $names->nth_element($i)->get_firstname ) {
+        $initstr .= $names->nth_element($i)->get_firstname_it;
+      }
+      $initstr .= "+";
+    }
+  }
+  return $initstr;
+}
+
+sub _getallnameinitials {
+  my ($self, $citekey, $names) = @_;
+  my $initstr = '';
+  my $bibentries = $self->bib;
+  my $be = $bibentries->entry($citekey);
+  foreach my $n (@{$names->names}) {
+    if ( $n->get_prefix and
+      Biber::Config->getblxoption('useprefix', $be->get_field('entrytype'), $citekey ) ) {
+      $initstr .= $n->get_prefix_it;
+    }
+    $initstr .= $n->get_lastname_it;
+
+    if ( $n->get_suffix ) {
+      $initstr .= $n->get_suffix_it;
+    }
+
+    if ( $n->get_firstname ) {
+      $initstr .= $n->get_firstname_it;
+    }
+  }
+  return $initstr;
+}
+
+sub _getlabel {
+  my ($self, $citekey, $namefield) = @_;
+  my $bibentries = $self->bib;
+  my $be = $bibentries->entry($citekey);
+  my $dt = $be->get_field('datatype');
+  my $names = $be->get_field($namefield);
+  my $alphaothers = Biber::Config->getblxoption('alphaothers', $be->get_field('entrytype'));
+  my $sortalphaothers = Biber::Config->getblxoption('sortalphaothers', $be->get_field('entrytype'));
+  my $useprefix = Biber::Config->getblxoption('useprefix', $be->get_field('entrytype'), $citekey);
+  my $maxnames = Biber::Config->getblxoption('maxnames');
+  my $minnames = Biber::Config->getblxoption('minnames');
+  my $label = '';
+  my $sortlabel = ''; # This contains sortalphaothers instead of alphaothers, if defined
+  # This is needed in cases where alphaothers is something like
+  # '\textasteriskcentered' which would mess up sorting.
+
+  my @lastnames = map { normalize_string( $_->get_lastname, $dt ) } @{$names->names};
+  my @prefices  = map { $_->get_prefix } @{$names->names};
+  my $numnames  = $names->count_elements;
+
+  # If name list was truncated in bib with "and others", this overrides maxnames
+  my $morenames = ($names->last_element->get_namestring eq 'others') ? 1 : 0;
+  my $nametrunc;
+  my $loopnames;
+
+# loopnames is the number of names to loop over in the name list when constructing the label
+  if ($morenames or ($numnames > $maxnames)) {
+    $nametrunc = 1;
+    $loopnames = $minnames; # Only look at $minnames names if we are truncating ...
+  } else {
+    $loopnames = $numnames; # ... otherwise look at all names
+  }
+
+# Now loop over the name list, grabbing a substring of each surname
+# The substring length depends on whether we are using prefices and also whether
+# we have truncated to one name:
+#   1. If there is only one name
+#      1. label string is first 3 chars of surname if there is no prefix
+#      2. label string is first char of prefix plus first 2 chars of surname if there is a prefix
+#   2. If there is more than one name
+#      1.  label string is first char of each surname (up to minnames) if there is no prefix
+#      2.  label string is first char of prefix plus first char of each surname (up to minnames)
+#          if there is a prefix
+  for (my $i=0; $i<$loopnames; $i++) {
+    $label .= substr($prefices[$i] , 0, 1) if ($useprefix and $prefices[$i]);
+    $label .= substr($lastnames[$i], 0, $loopnames == 1 ? (($useprefix and $prefices[$i]) ? 2 : 3) : 1);
+  }
+
+  $sortlabel = $label;
+
+  # Add alphaothers if name list is truncated
+  if ($nametrunc) {
+    $label .= $alphaothers;
+    $sortlabel .= $sortalphaothers;
+  }
+
+  return [$label, $sortlabel];
+}
+
+#########
+# Sorting
+#########
+
+our $sorting_sep = '0';
+
+# The keys are defined by BibLaTeX and passed in the control file
+# The value is an array pointer, first element is a code pointer, second is
+# a pointer to extra arguments to the code. This is to make code re-use possible
+# so the sorting can share code for similar things.
+our $dispatch_sorting = {
+  '0000'          =>  [\&_sort_0000,          []],
+  '9999'          =>  [\&_sort_9999,          []],
+  'address'       =>  [\&_sort_place,         ['place']],
+  'author'        =>  [\&_sort_author,        []],
+  'citeorder'     =>  [\&_sort_citeorder,     []],
+  'day'           =>  [\&_sort_dm,            ['day']],
+  'debug'         =>  [\&_sort_debug,         []],
+  'editor'        =>  [\&_sort_editor,        ['editor']],
+  'editora'       =>  [\&_sort_editor,        ['editora']],
+  'editoraclass'  =>  [\&_sort_editortc,      ['editoraclass']],
+  'editoratype'   =>  [\&_sort_editortc,      ['editoratype']],
+  'editorb'       =>  [\&_sort_editor,        ['editorb']],
+  'editorbclass'  =>  [\&_sort_editortc,      ['editorbclass']],
+  'editorbtype'   =>  [\&_sort_editortc,      ['editorbtype']],
+  'editorc'       =>  [\&_sort_editor,        ['editorc']],
+  'editorcclass'  =>  [\&_sort_editortc,      ['editorcclass']],
+  'editorctype'   =>  [\&_sort_editortc,      ['editorctype']],
+  'endday'        =>  [\&_sort_dm,            ['endday']],
+  'endmonth'      =>  [\&_sort_dm,            ['endmonth']],
+  'endyear'       =>  [\&_sort_year,          ['endyear']],
+  'eventday'      =>  [\&_sort_dm,            ['eventday']],
+  'eventendday'   =>  [\&_sort_dm,            ['eventendday']],
+  'eventendmonth' =>  [\&_sort_dm,            ['eventendmonth']],
+  'eventendyear'  =>  [\&_sort_year,          ['eventendyear']],
+  'eventmonth'    =>  [\&_sort_dm,            ['eventmonth']],
+  'eventyear'     =>  [\&_sort_year,          ['eventyear']],
+  'extraalpha'    =>  [\&_sort_extraalpha,    []],
+  'issuetitle'    =>  [\&_sort_issuetitle,    []],
+  'institution'   =>  [\&_sort_place,         ['institution']],
+  'journal'       =>  [\&_sort_journal,       []],
+  'labelalpha'    =>  [\&_sort_labelalpha,    []],
+  'location'      =>  [\&_sort_place,         ['location']],
+  'mm'            =>  [\&_sort_mm,            []],
+  'month'         =>  [\&_sort_dm,            ['month']],
+  'origday'       =>  [\&_sort_dm,            ['origday']],
+  'origendday'    =>  [\&_sort_dm,            ['origendday']],
+  'origendmonth'  =>  [\&_sort_dm,            ['origendmonth']],
+  'origendyear'   =>  [\&_sort_year,          ['origendyear']],
+  'origmonth'     =>  [\&_sort_dm,            ['origmonth']],
+  'origyear'      =>  [\&_sort_year,          ['origyear']],
+  'organization'  =>  [\&_sort_place,         ['organization']],
+  'presort'       =>  [\&_sort_presort,       []],
+  'publisher'     =>  [\&_sort_publisher,     []],
+  'pubstate'      =>  [\&_sort_pubstate,      []],
+  'school'        =>  [\&_sort_place,         ['school']],
+  'sortkey'       =>  [\&_sort_sortkey,       []],
+  'sortname'      =>  [\&_sort_sortname,      []],
+  'sorttitle'     =>  [\&_sort_title,         ['sorttitle']],
+  'sortyear'      =>  [\&_sort_year,          ['sortyear']],
+  'title'         =>  [\&_sort_title,         ['title']],
+  'translator'    =>  [\&_sort_translator,    []],
+  'urlday'        =>  [\&_sort_dm,            ['urlday']],
+  'urlendday'     =>  [\&_sort_dm,            ['urlendday']],
+  'urlendmonth'   =>  [\&_sort_dm,            ['urlendmonth']],
+  'urlendyear'    =>  [\&_sort_year,          ['urlendyear']],
+  'urlmonth'      =>  [\&_sort_dm,            ['urlmonth']],
+  'urlyear'       =>  [\&_sort_year,          ['urlyear']],
+  'volume'        =>  [\&_sort_volume,        []],
+  'year'          =>  [\&_sort_year,          ['year']],
+  };
+
+# Main sorting dispatch method
+sub _dispatch_sorting {
+  my ($self, $sortfield, $citekey, $sortelementattributes) = @_;
+  my $code_ref = @{$dispatch_sorting->{$sortfield}}[0];
+  my $code_args_ref = @{$dispatch_sorting->{$sortfield}}[1];
+  return &{$code_ref}($self, $citekey, $sortelementattributes, $code_args_ref);
+}
+
+# Conjunctive set of sorting sets
+sub _generatesortstring {
+  my ($self, $citekey, $sortscheme) = @_;
+  my $be = $self->bibentry($citekey);
+  my $sortstring;
+  foreach my $sortset (@{$sortscheme}) {
+    $BIBER_SORT_FINAL = 0; # reset sorting short-circuit
+    $sortstring .= $self->_sortset($sortset, $citekey);
+
+  # Only append sorting separator if this isn't a null sort string element
+  # Put another way, null elements should be completely ignored and no separator
+  # added
+    unless ($BIBER_SORT_NULL) {
+      $sortstring .= $sorting_sep;
+    }
+
+    # Stop here if this sort element is specified as "final" and it's non-null
+    if ($BIBER_SORT_FINAL and not $BIBER_SORT_NULL) {
+      last;
+    }
+  }
+  $sortstring =~ s/0\z//xms; # strip off the last '0' added by _sortset()
+  $be->set_field('sortstring', lc($sortstring));
+
+  # Generate sortinit - the initial letter of the sortstring. This must ignore
+  # presort characters, naturally
+  my $pre;
+  my $ss = $sortstring;
+  # Prefix is either specified or 'mm' default plus the $sorting_sep
+  if ($be->get_field('presort')) {
+    $pre = $be->get_field('presort');
+    $pre .= $sorting_sep;
+  }
+  else {
+    $pre = 'mm' . $sorting_sep;
+  }
+  # Strip off the prefix
+  $ss =~ s/\A$pre//;
+  $be->set_field('sortinit', substr $ss, 0, 1);
+  return;
+}
+
+# Disjunctive sorting set
+sub _sortset {
+  my ($self, $sortset, $citekey) = @_;
+  foreach my $sortelement (@{$sortset}) {
+    my ($sortelementname, $sortelementattributes) = %{$sortelement};
+    my $string = $self->_dispatch_sorting($sortelementname, $citekey, $sortelementattributes);
+    $BIBER_SORT_NULL  = 0; # reset sorting null flag
+    if ($sortelementattributes->{final}) { # set short-circuit flag if specified
+      $BIBER_SORT_FINAL = 1;
+    }
+    if ($string) { # sort returns something for this key
+      return $string;
+    }
+  }
+  $BIBER_SORT_NULL = 1; # set null flag - need this to deal with some cases
+  return '';
+}
+
+##############################################
+# Sort dispatch routines
+##############################################
+
+sub _sort_0000 {
+  return '0000';
+}
+
+sub _sort_9999 {
+  return '9999';
+}
+
+sub _sort_author {
+  my ($self, $citekey, $sortelementattributes) = @_;
+  my $bibentries = $self->bib;
+  my $be = $bibentries->entry($citekey);
+  if (Biber::Config->getblxoption('useauthor', $be->get_field('entrytype'), $citekey) and
+    $be->get_field('author')) {
+    return $self->_namestring($citekey, 'author');
+  }
+  else {
+    return '';
+  }
+}
+
+sub _sort_citeorder {
+  my ($self, $citekey, $sortelementattributes) = @_;
+  return (first_index {$_ eq $citekey} @{$self->{orig_order_citekeys}}) + 1; # +1 just to make it easier to debug
+}
+
+sub _sort_debug {
+  my ($self, $citekey, $sortelementattributes) = @_;
+  return $citekey;
+}
+
+# This is a meta-sub which uses the optional arguments to the dispatch code
+# It's done to avoid having many repetitions of almost identical sorting code
+# for the many date sorting options
+# It deals with day and month fields
+sub _sort_dm {
+  my ($self, $citekey, $sortelementattributes, $args) = @_;
+  my $dmtype = (@{$args})[0]; # get day/month field type
+  my $bibentries = $self->bib;
+  my $be = $bibentries->entry($citekey);
+  my $default_pad_width = 2;
+  my $default_pad_side = 'left';
+  my $default_pad_char = '0';
+  if ($be->get_field($dmtype)) {
+    my $pad_width = ($sortelementattributes->{pad_width} or $default_pad_width);
+    my $pad_side = ($sortelementattributes->{pad_side} or $default_pad_side);
+    my $pad_char = ($sortelementattributes->{pad_char} or $default_pad_char);
+    my $pad_length = $pad_width - length($be->get_field($dmtype));
+    if ($pad_side eq 'left') {
+      return ($pad_char x $pad_length) . $be->get_field($dmtype);
+    }
+    elsif ($pad_side eq 'right') {
+      return $be->get_field($dmtype) . ($pad_char x $pad_length);
+    }
+  }
+  else {
+    return '';
+  }
+}
+
+# This is a meta-sub which uses the optional arguments to the dispatch code
+# It's done to avoid having many repetitions of almost identical sorting code
+# for the editor roles
+sub _sort_editor {
+  my ($self, $citekey, $sortelementattributes, $args) = @_;
+  my $ed = (@{$args})[0]; # get editor field
+  my $bibentries = $self->bib;
+  my $be = $bibentries->entry($citekey);
+  if (Biber::Config->getblxoption('useeditor', $be->get_field('entrytype'), $citekey) and
+    $be->get_field($ed)) {
+    return $self->_namestring($citekey, $ed);
+  }
+  else {
+    return '';
+  }
+}
+
+# This is a meta-sub which uses the optional arguments to the dispatch code
+# It's done to avoid having many repetitions of almost identical sorting code
+# for the editor type/class roles
+sub _sort_editortc {
+  my ($self, $citekey, $sortelementattributes, $args) = @_;
+  my $edtypeclass = (@{$args})[0]; # get editor type/class field
+  my $bibentries = $self->bib;
+  my $be = $bibentries->entry($citekey);
+  if (Biber::Config->getblxoption('useeditor', $be->get_field('entrytype'), $citekey) and
+    $be->get_field($edtypeclass)) {
+    return $be->get_field($edtypeclass);
+  }
+  else {
+    return '';
+  }
+}
+
+sub _sort_extraalpha {
+  my ($self, $citekey, $sortelementattributes) = @_;
+  my $bibentries = $self->bib;
+  my $be = $bibentries->entry($citekey);
+  my $default_pad_width = 4;
+  my $default_pad_side = 'left';
+  my $default_pad_char = '0';
+  if (Biber::Config->getblxoption('labelalpha', $be->get_field('entrytype')) and
+    $be->get_field('extraalpha')) {
+    my $pad_width = ($sortelementattributes->{pad_width} or $default_pad_width);
+    my $pad_side = ($sortelementattributes->{pad_side} or $default_pad_side);
+    my $pad_char = ($sortelementattributes->{pad_char} or $default_pad_char);
+    my $pad_length = $pad_width - length($be->get_field('extraalpha'));
+    if ($pad_side eq 'left') {
+      return ($pad_char x $pad_length) . $be->get_field('extraalpha');
+    } elsif ($pad_side eq 'right') {
+      return $be->get_field('extraalpha') . ($pad_char x $pad_length);
+    }
+  }
+  else {
+    return '';
+  }
+}
+
+sub _sort_issuetitle {
+  my ($self, $citekey, $sortelementattributes) = @_;
+  my $bibentries = $self->bib;
+  my $be = $bibentries->entry($citekey);
+  if ($be->get_field('issuetitle')) {
+    return normalize_string( $be->get_field('issuetitle'), $self->_nodecode($citekey) );
+  }
+  else {
+    return '';
+  }
+}
+
+sub _sort_journal {
+  my ($self, $citekey, $sortelementattributes) = @_;
+  my $bibentries = $self->bib;
+  my $be = $bibentries->entry($citekey);
+  if ($be->get_field('journal')) {
+    return normalize_string( $be->get_field('journal'), $self->_nodecode($citekey) );
+  }
+  else {
+    return '';
+  }
+}
+
+sub _sort_mm {
+  return 'mm';
+}
+
+sub _sort_labelalpha {
+  my ($self, $citekey, $sortelementattributes) = @_;
+  my $bibentries = $self->bib;
+  my $be = $bibentries->entry($citekey);
+  if ($be->get_field('sortlabelalpha')) {
+    return $be->get_field('sortlabelalpha');
+  }
+  else {
+    return '';
+  }
+}
+
+# This is a meta-sub which uses the optional arguments to the dispatch code
+# It's done to avoid having many repetitions of almost identical sorting code
+# for the place (address/location/institution etc.) sorting options
+sub _sort_place {
+  my ($self, $citekey, $sortelementattributes, $args) = @_;
+  my $pltype = (@{$args})[0]; # get place field type
+  my $bibentries = $self->bib;
+  my $be = $bibentries->entry($citekey);
+  if ($be->get_field($pltype)) {
+    return $self->_liststring($citekey, $pltype);
+  }
+  else {
+    return '';
+  }
+}
+
+sub _sort_presort {
+  my ($self, $citekey, $sortelementattributes) = @_;
+  my $bibentries = $self->bib;
+  my $be = $bibentries->entry($citekey);
+  return $be->get_field('presort') ? $be->get_field('presort') : '';
+}
+
+sub _sort_publisher {
+  my ($self, $citekey, $sortelementattributes) = @_;
+  my $bibentries = $self->bib;
+  my $be = $bibentries->entry($citekey);
+  if ($be->get_field('publisher')) {
+    return $self->_liststring($citekey, 'publisher');
+  }
+  else {
+    return '';
+  }
+}
+
+sub _sort_pubstate {
+  my ($self, $citekey, $sortelementattributes) = @_;
+  my $bibentries = $self->bib;
+  my $be = $bibentries->entry($citekey);
+  return $be->get_field('pubstate') ? $be->get_field('pubstate') : '';
+}
+
+sub _sort_sortkey {
+  my ($self, $citekey, $sortelementattributes) = @_;
+  my $bibentries = $self->bib;
+  my $be = $bibentries->entry($citekey);
+  if ($be->get_field('sortkey')) {
+    my $sortkey = lc($be->get_field('sortkey'));
+    $sortkey = LaTeX::Decode::latex_decode($sortkey) unless $self->_nodecode($citekey);
+    return $sortkey;
+  }
+  else {
+    return '';
+  }
+}
+
+sub _sort_sortname {
+  my ($self, $citekey, $sortelementattributes) = @_;
+  my $bibentries = $self->bib;
+  my $be = $bibentries->entry($citekey);
+
+# see biblatex manual §3.4 - sortname is ignored if no use<name> option is defined
+  if ($be->get_field('sortname') and
+    (Biber::Config->getblxoption('useauthor', $be->get_field('entrytype'), $citekey) or
+      Biber::Config->getblxoption('useeditor', $be->get_field('entrytype'), $citekey) or
+      Biber::Config->getblxoption('useetranslator', $be->get_field('entrytype'), $citekey))) {
+    return $self->_namestring($citekey, 'sortname');
+  }
+  else {
+    return '';
+  }
+}
+
+# This is a meta-sub which uses the optional arguments to the dispatch code
+# It's done to avoid having many repetitions of almost identical sorting code
+# for the title sorting options
+sub _sort_title {
+  my ($self, $citekey, $sortelementattributes, $args) = @_;
+  my $ttype = (@{$args})[0]; # get year field type
+  my $bibentries = $self->bib;
+  my $be = $bibentries->entry($citekey);
+  if ($be->get_field($ttype)) {
+    return normalize_string( $be->get_field($ttype), $self->_nodecode($citekey));
+  }
+  else {
+    return '';
+  }
+}
+
+sub _sort_translator {
+  my ($self, $citekey, $sortelementattributes) = @_;
+  my $bibentries = $self->bib;
+  my $be = $bibentries->entry($citekey);
+  if (Biber::Config->getblxoption('usetranslator', $be->get_field('entrytype'), $citekey) and
+    $be->get_field('translator')) {
+    return $self->_namestring($citekey, 'translator');
+  }
+  else {
+    return '';
+  }
+}
+
+sub _sort_volume {
+  my ($self, $citekey, $sortelementattributes) = @_;
+  my $bibentries = $self->bib;
+  my $be = $bibentries->entry($citekey);
+  my $default_pad_width = 4;
+  my $default_pad_side = 'left';
+  my $default_pad_char = '0';
+  if ($be->get_field('volume')) {
+    my $pad_width = ($sortelementattributes->{pad_width} or $default_pad_width);
+    my $pad_side = ($sortelementattributes->{pad_side} or $default_pad_side);
+    my $pad_char = ($sortelementattributes->{pad_char} or $default_pad_char);
+    my $pad_length = $pad_width - length($be->get_field('volume'));
+    if ($pad_side eq 'left') {
+      return ($pad_char x $pad_length) . $be->get_field('volume');
+    }
+    elsif ($pad_side eq 'right') {
+      return $be->get_field('volume') . ($pad_char x $pad_length);
+    }
+  }
+  else {
+    return '';
+  }
+}
+
+# This is a meta-sub which uses the optional arguments to the dispatch code
+# It's done to avoid having many repetitions of almost identical sorting code
+# for the many date sorting options
+# It deals with year fields
+sub _sort_year {
+  my ($self, $citekey, $sortelementattributes, $args) = @_;
+  my $ytype = (@{$args})[0]; # get year field type
+  my $bibentries = $self->bib;
+  my $be = $bibentries->entry($citekey);
+  my $default_substring_width = 4;
+  my $default_substring_side = 'left';
+  my $default_direction = 'ascending';
+  my $subs_offset = 0;
+  if ($be->get_field($ytype)) {
+    my $subs_width = ($sortelementattributes->{substring_width} or $default_substring_width);
+    my $subs_side = ($sortelementattributes->{substring_side} or $default_substring_side);
+    my $sort_dir = ($sortelementattributes->{sort_direction} or $default_direction);
+    if ($subs_side eq 'right') {
+      $subs_offset = 0 - $subs_width;
+    }
+    if ($sort_dir eq 'ascending') { # default, ascending sort
+      return substr( $be->get_field($ytype), $subs_offset, $subs_width );
+    }
+    elsif ($sort_dir eq 'descending') { # descending sort
+      return 9999 - substr($be->get_field($ytype), $subs_offset, $subs_width );
+    }
+  }
+  else {
+    return '';
+  }
+}
+
+#========================================================
+# Utility subs used elsewhere but relying on sorting code
+#========================================================
+
+sub _nodecode {
+  my ($self, $citekey) = @_;
+  my $be = $self->bibentry($citekey);
+  my $no_decode = (Biber::Config->getoption('unicodebib') or
+      Biber::Config->getoption('fastsort') or
+      $be->get_field('datatype') eq 'xml');
+  return $no_decode;
+}
+
+# This is used for two things - to generate sorting strings and to
+# index name/year combinations for extrayear and extraalpha
+sub _namestring {
+  my $self = shift;
+  # $extraflag is set if we are calling this to generate strings for extra*
+  # processing and therefore need to use uniquename
+  my ($citekey, $field, $extraflag) = @_;
+  my $bibentries = $self->bib;
+  my $be = $bibentries->entry($citekey);
+  my $bee = $be->get_field('entrytype');
+  my $names = $be->get_field($field);
+  my $str = '';
+  my $truncated = 0;
+  my $truncnames = dclone($names);
+
+  # perform truncation according to options minnames, maxnames and uniquelist (if
+  # requested)
+  my $ul = -1;
+  if (defined($names->get_uniquelist)) {
+    $ul = $names->get_uniquelist;
+  }
+  my $mn = Biber::Config->getblxoption('maxnames');
+  my $minn = Biber::Config->getblxoption('minnames');
+  my $localmaxnames = $ul > $mn ? $ul : $mn;
+
+  if ( $names->count_elements > $localmaxnames ) {
+    $truncated = 1;
+    # truncate to the uniquelist point if uniquelist is requested
+    if (Biber::Config->getblxoption('uniquelist', $bee)) {
+      $truncnames = $truncnames->first_n_elements($localmaxnames);
+    }
+    # otherwise truncate to minnames
+    else {
+      $truncnames = $truncnames->first_n_elements($minn);
+    }
+  }
+
+  my $prefix_opt = Biber::Config->getblxoption('useprefix', $be->get_field('entrytype'), $citekey);
+
+  foreach my $n ( @{$truncnames->names} ) {
+    # Append prefix, if requested
+    if ($n->get_prefix and $prefix_opt) {
+      $str .= $n->get_prefix . '2';
+    }
+    # Append last name
+    $str .= strip_nosort($n->get_lastname) . '2';
+    # If we're generating information for extra* processing, use uniquename
+    if ($extraflag) {
+      # Append first name only if it's needed to get a unique name ...
+      if ($n->get_firstname and $n->get_uniquename) {
+        # ... and then only the initials if uniquename=1
+        if ($n->get_uniquename == 1) {
+          $str .= strip_nosort($n->get_firstname_it) . '2';
+        }
+        # ... or full first name if uniquename=2
+        elsif ($n->get_uniquename == 2) {
+          $str .= strip_nosort($n->get_firstname) . '2';
+        }
+      }
+    }
+    # We're generating sorting strings and so always use the full name
+    else {
+      # Append last name
+      $str .= strip_nosort($n->get_firstname) . '2' if $n->get_firstname;
+    }
+    # Append suffix
+    $str .= $n->get_suffix if $n->get_suffix;
+    $str =~ s/2\z//xms;
+    $str .= '1';
+  }
+
+  $str =~ s/\s+1/1/gxms;
+  $str =~ s/1\z//xms;
+  $str = normalize_string($str, $self->_nodecode($citekey));
+  $str .= '1zzzz' if $truncated;
+  return $str;
+}
+
+sub _liststring {
+  my ( $self, $citekey, $field ) = @_;
+  my $bibentries = $self->bib;
+  my $be = $bibentries->entry($citekey);
+  my @items = @{$be->get_field($field)};
+  my $str = '';
+  my $truncated = 0;
+
+  # perform truncation according to options minitems, maxitems
+  if ( $#items + 1 > Biber::Config->getblxoption('maxitems') ) {
+    $truncated = 1;
+    @items = splice(@items, 0, Biber::Config->getblxoption('minitems') );
+  }
+
+  # separate the items by a string to give some structure
+  $str = join('2', @items);
+  $str .= '1';
+
+  $str =~ s/\s+1/1/gxms;
+  $str =~ s/1\z//xms;
+  $str = normalize_string($str, $self->_nodecode($citekey));
+  $str .= '1zzzz' if $truncated;
+  return $str;
+}
+
+=head2 process_entry_options
+
+    Set per-entry options
+
+    "dataonly" is a special case and expands to "skiplab,skiplos,skipbib"
+    but only "skiplab" and "skiplos" are dealt with in Biber, "skipbib" is
+    dealt with in biblatex.
+
+    The skip* local options are dealt with by not generating at all:
+
+    * labelyear
+    * extrayear
+    * labelalpha
+    * extraalpha
+
+=cut
+
+sub process_entry_options {
+  my $self = shift;
+  my $be = shift;
+  my $citekey = lc($be->get_field('origkey'));
+  if ( my $options = $be->get_field('options') ) {
+    my @entryoptions = split /\s*,\s*/, $options;
+    foreach (@entryoptions) {
+      m/^([^=]+)=?(.+)?$/;
+      if ( $2 and $2 eq 'false' ) {
+        if (lc($1) eq 'dataonly') {
+          Biber::Config->setblxoption('skiplab', 0, 'PER_ENTRY', $citekey);
+          Biber::Config->setblxoption('skiplos', 0, 'PER_ENTRY', $citekey);
+        }
+        else {
+          Biber::Config->setblxoption($1, 0, 'PER_ENTRY', $citekey);
+        }
+      }
+      elsif ( ($2 and $2 eq 'true') or not $2) {
+        if (lc($1) eq 'dataonly') {
+          Biber::Config->setblxoption('skiplab', 1, 'PER_ENTRY', $citekey);
+          Biber::Config->setblxoption('skiplos', 1, 'PER_ENTRY', $citekey);
+        }
+        else {
+          Biber::Config->setblxoption($1, 1, 'PER_ENTRY', $citekey);
+        }
+      }
+      elsif ($2) {
+        if (lc($1) eq 'dataonly') {
+          Biber::Config->setblxoption('skiplab', $2, 'PER_ENTRY', $citekey);
+          Biber::Config->setblxoption('skiplos', $2, 'PER_ENTRY', $citekey);
+        }
+        else {
+          Biber::Config->setblxoption($1, $2, 'PER_ENTRY', $citekey);
+        }
+      }
+      else {
+        if (lc($1) eq 'dataonly') {
+          Biber::Config->setblxoption('skiplab', 1, 'PER_ENTRY', $citekey);
+          Biber::Config->setblxoption('skiplos', 1, 'PER_ENTRY', $citekey);
+        }
+        else {
+          Biber::Config->setblxoption($1, 1, 'PER_ENTRY', $citekey);
+        }
+      }
+    }
+  }
+}
+
+
+#=====================================================
+# OUTPUT SUBS
+#=====================================================
+
+sub _printfield {
+  my ($self, $field, $str) = @_;
+  if (Biber::Config->getoption('wraplines')) {
+    ## 12 is the length of '  \field{}{}'
+    if ( 12 + length($field) + length($str) > 2*$Text::Wrap::columns ) {
+      return "  \\field{$field}{%\n" . wrap('  ', '  ', $str) . "%\n  }\n";
+    }
+    elsif ( 12 + length($field) + length($str) > $Text::Wrap::columns ) {
+      return wrap('  ', '  ', "\\field{$field}{$str}" ) . "\n";
+    }
+    else {
+      return "  \\field{$field}{$str}\n";
+    }
+  }
+  else {
+    return "  \\field{$field}{$str}\n";
+  }
+}
+
+sub _print_biblatex_entry {
+  my ($self, $citekey) = @_;
+  my $be = $self->bibentry($citekey)
+    or $logger->logcroak("Cannot find $citekey");
+  my $opts    = '';
+  my $citecasekey; # entry key forced to case of any citations(s) which reference it
+  if ( $be->get_field('citecasekey') ) {
+    $citecasekey = $be->get_field('citecasekey');
+  }
+
+  if ( is_def_and_notnull($be->get_field('options')) ) {
+    $opts = $be->get_field('options');
+  }
+
+  my $str = "";
+
+  $str .= "% sortstring = " . $be->get_field('sortstring') . "\n"
+    if (Biber::Config->getoption('debug') || Biber::Config->getblxoption('debug'));
+
+  $str .= "\\entry{$citecasekey}{" . $be->get_field('entrytype') . "}{$opts}\n";
+
+  # Generate set information
+  if ( $be->get_field('entrytype') eq 'set' ) {   # Set parents get \set entry ...
+    $str .= "  \\set{" . $be->get_field('entryset') . "}\n";
+  }
+  else { # Everything else that isn't a set parent ...
+    if (my $es = $be->get_field('entryset')) { # ... gets a \inset if it's a set member
+      $str .= "  \\inset{$es}\n";
+    }
+  }
+
+  # make labelname a copy of the right thing before output of name lists
+  if (is_def_and_notnull($be->get_field('labelnamename'))) { # avoid unitialised variable warnings
+    my $lnf = $be->get_field($be->get_field('labelnamename'));
+    $be->set_field('labelname', $lnf);
+
+    # Output a copy of the labelname information to avoid having to do real coding in biblatex
+    # Otherwise, you'd have to search to find the labelname name information using TeX and that
+    # isn't nice.
+    my $total = $lnf->count_elements;
+    my @plo; # per-list options
+
+    # Add uniquelist, if defined
+    if (defined($lnf->get_uniquelist)){
+      push @plo, 'uniquelist=' . $lnf->get_uniquelist;
+    }
+
+    my $plo =join(',', @plo);
+    $str .= "  \\name{labelname}{$total}{$plo}{%\n";
+    foreach my $ln (@{$lnf->names}) {
+      $str .= $ln->name_to_bbl('labelname_special');
+    }
+    $str .= "  }\n";
+  }
+
+  foreach my $namefield (@NAMEFIELDS) {
+    next if $SKIPFIELDS{$namefield};
+    if ( my $nf = $be->get_field($namefield) ) {
+      if ( $nf->last_element->get_namestring eq 'others' ) {
+        $str .= "  \\true{more$namefield}\n";
+        $nf->del_last_element;
+      }
+      my $total = $nf->count_elements;
+      $str .= "  \\name{$namefield}{$total}{}{%\n";
+      foreach my $n (@{$nf->names}) {
+        $str .= $n->name_to_bbl;
+      }
+      $str .= "  }\n";
+    }
+  }
+
+  foreach my $listfield (@LISTFIELDS) {
+    next if $SKIPFIELDS{$listfield};
+    if ( is_def_and_notnull($be->get_field($listfield)) ) {
+      my @lf    = @{ $be->get_field($listfield) };
+      if ( $be->get_field($listfield)->[-1] eq 'others' ) {
+        $str .= "  \\true{more$listfield}\n";
+        pop @lf; # remove the last element in the array
+      };
+      my $total = $#lf + 1;
+      $str .= "  \\list{$listfield}{$total}{%\n";
+      foreach my $f (@lf) {
+        $str .= "    {$f}%\n";
+      }
+      $str .= "  }\n";
+    }
+  }
+
+  my $namehash = $be->get_field('namehash');
+  $str .= "  \\strng{namehash}{$namehash}\n";
+  my $fullhash = $be->get_field('fullhash');
+  $str .= "  \\strng{fullhash}{$fullhash}\n";
+
+  if ( Biber::Config->getblxoption('labelalpha', $be->get_field('entrytype')) ) {
+    # Might not have been set due to skiplab/dataonly
+    if (my $label = $be->get_field('labelalpha')) {
+      $str .= "  \\field{labelalpha}{$label}\n";
+    }
+  }
+  $str .= "  \\field{sortinit}{" . $be->get_field('sortinit') . "}\n";
+
+  # The labelyear option determines whether "extrayear" is output
+  # Skip generating extrayear for entries with "skiplab" set
+  if ( Biber::Config->getblxoption('labelyear', $be->get_field('entrytype'))) {
+    # Might not have been set due to skiplab/dataonly
+    if (my $ey = $be->get_field('extrayear')) {
+      my $nameyear = $be->get_field('nameyear');
+      if ( Biber::Config->get_seennameyear($nameyear) > 1) {
+        $str .= "  \\field{extrayear}{$ey}\n";
+      }
+    }
+    # Construct labelyear
+    # Might not have been set due to skiplab/dataonly
+    if (my $yf = $be->get_field('labelyearname')) {
+      $be->set_field('labelyear', $be->get_field($yf));
+
+      # ignore endyear if it's the same as year
+      my ($ytype) = $yf =~ /\A(.*)year\z/xms;
+      if (is_def_and_notnull($be->get_field($ytype . 'endyear'))
+        and ($be->get_field($yf) ne $be->get_field($ytype . 'endyear'))) {
+        $be->set_field('labelyear',
+          $be->get_field('labelyear') . '\bibdatedash ' . $be->get_field($ytype . 'endyear'));
+      }
+      $str .= "  \\field{labelyear}{" . $be->get_field('labelyear') . "}\n";
+    }
+  }
+
+  # The labelalpha option determines whether "extraalpha" is output
+  # Skip generating extraalpha for entries with "skiplab" set
+  if ( Biber::Config->getblxoption('labelalpha', $be->get_field('entrytype'))) {
+    # Might not have been set due to skiplab/dataonly
+    if (my $ea = $be->get_field('extraalpha')) {
+      my $nameyear = $be->get_field('nameyear');
+      if ( Biber::Config->get_seennameyear($nameyear) > 1) {
+        $str .= "  \\field{extraalpha}{$ea}\n";
+      }
+    }
+  }
+
+  if ( Biber::Config->getblxoption('labelnumber', $be->get_field('entrytype')) ) {
+    if ($be->get_field('shorthand')) {
+      $str .= "  \\field{labelnumber}{"
+        . $be->get_field('shorthand') . "}\n";
+    }
+    elsif ($be->get_field('labelnumber')) {
+      $str .= "  \\field{labelnumber}{"
+        . $be->get_field('labelnumber') . "}\n";
+    }
+  }
+
+  if (defined($be->get_field('singletitle'))) {
+    $str .= "  \\true{singletitle}\n";
+  }
+
+  foreach my $ifield (@DATECOMPONENTFIELDS) {
+    next if $SKIPFIELDS{$ifield};
+    # Here we do want to output if the field is null as this means something
+    # for example in open-ended ranges
+    if ( $be->field_exists($ifield) ) {
+      $str .= $self->_printfield( $ifield, $be->get_field($ifield) );
+    }
+  }
+
+  foreach my $lfield (@LITERALFIELDS) {
+    next if $SKIPFIELDS{$lfield};
+    if ( is_def_and_notnull($be->get_field($lfield)) ) {
+      next if ( $lfield eq 'crossref' and
+        ($be->get_field('entrytype') ne 'set') and
+        $self->has_citekey($be->get_field('crossref'))
+        ); # we skip crossref when it belongs to @auxcitekeys
+
+      my $lfieldprint = $lfield;
+      if ($lfield eq 'journal') {
+        $lfieldprint = 'journaltitle'
+      };
+
+      $str .= $self->_printfield( $lfieldprint, $be->get_field($lfield) );
+    }
+  }
+
+  # this is currently "pages" only
+  foreach my $rfield (@RANGEFIELDS) {
+    next if $SKIPFIELDS{$rfield};
+    if ( is_def_and_notnull($be->get_field($rfield)) ) {
+      my $rf = $be->get_field($rfield);
+      $rf =~ s/[-–]+/\\bibrangedash /g;
+      $str .= "  \\field{$rfield}{$rf}\n";
+    }
+  }
+
+  foreach my $vfield (@VERBATIMFIELDS) {
+    next if $SKIPFIELDS{$vfield};
+    if ( is_def_and_notnull($be->get_field($vfield)) ) {
+      my $rf = $be->get_field($vfield);
+      $str .= "  \\verb{$vfield}\n";
+      $str .= "  \\verb $rf\n  \\endverb\n";
+    }
+  }
+  if ( is_def_and_notnull($be->get_field('keywords')) ) {
+    $str .= "  \\keyw{" . $be->get_field('keywords') . "}\n";
+  }
+
+  # Append any warnings to the entry, if any
+  if ($be->get_field('warnings')) {
+    foreach my $warning (@{$be->get_field('warnings')}) {
+      $str .= "  \\warn{\\item $warning}\n";
+    }
+  }
+
+  $str .= "\\endentry\n\n";
+
+  #     $str = encode_utf8($str) if Biber::Config->getoption('unicodebbl');
+  return $str;
+}
+
+=head1 AUTHOR
+
+François Charette, C<< <firmicus at gmx.net> >>
+Philip Kime C<< <philip at kime.org.uk> >>
+
+=head1 BUGS
+
+Please report any bugs or feature requests on our sourceforge tracker at
+L<https://sourceforge.net/tracker2/?func=browse&group_id=228270>.
+
+=head1 COPYRIGHT & LICENSE
+
+Copyright 2009-2010 François Charette and Philip Kime, all rights reserved.
+
+This program is free software; you can redistribute it and/or
+modify it under the terms of either:
+
+=over 4
+
+=item * the GNU General Public License as published by the Free
+Software Foundation; either version 1, or (at your option) any
+later version, or
+
+=item * the Artistic License version 2.0.
+
+=back
+
+=cut
+
+1;
+
+# vim: set tabstop=2 shiftwidth=2 expandtab: