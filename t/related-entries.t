# -*- cperl -*-
use strict;
use warnings;
use utf8;
no warnings 'utf8';

use Test::More tests => 15;
use Test::Differences;
unified_diff;

use Biber;
use Biber::Output::bbl;
use Log::Log4perl;
chdir("t/tdata") ;

# Set up Biber object
my $biber = Biber->new(noconf => 1);
my $LEVEL = 'ERROR';
my $l4pconf = qq|
    log4perl.category.main                             = $LEVEL, Screen
    log4perl.category.screen                           = $LEVEL, Screen
    log4perl.appender.Screen                           = Log::Log4perl::Appender::Screen
    log4perl.appender.Screen.utf8                      = 1
    log4perl.appender.Screen.Threshold                 = $LEVEL
    log4perl.appender.Screen.stderr                    = 0
    log4perl.appender.Screen.layout                    = Log::Log4perl::Layout::SimpleLayout
|;
Log::Log4perl->init(\$l4pconf);

$biber->parse_ctrlfile('related.bcf');
$biber->set_output_obj(Biber::Output::bbl->new());

# Options - we could set these in the control file but it's nice to see what we're
# relying on here for tests

# Biber options
Biber::Config->setoption('sortlocale', 'en_GB.UTF-8');

# Now generate the information
$biber->prepare;
my $out = $biber->get_output_obj;
my $main = $biber->datalists->get_list('none/global//global/global');
my $shs = $biber->datalists->get_list('shorthand/global//global/global', 0, 'list');

my $k1 = q|    \entry{key1}{article}{}
      \name[default][en-us]{author}{1}{}{%
        {{un=0,uniquepart=base,hash=a517747c3d12f99244ae598910d979c5}{%
           family={Author},
           familyi={A\bibinitperiod}}}%
      }
      \namepartms{author}{1}{%
          familydefaulten-us={Author},
          familydefaulten-usi={A\bibinitperiod}
      }
      \strng{namehash}{a517747c3d12f99244ae598910d979c5}
      \strng{fullhash}{a517747c3d12f99244ae598910d979c5}
      \strng{bibnamehash}{a517747c3d12f99244ae598910d979c5}
      \strng{authordefaulten-usbibnamehash}{a517747c3d12f99244ae598910d979c5}
      \strng{authordefaulten-usnamehash}{a517747c3d12f99244ae598910d979c5}
      \strng{authordefaulten-usfullhash}{a517747c3d12f99244ae598910d979c5}
      \field{extraname}{1}
      \field{sortinit}{1}
<<<<<<< HEAD
      \strng{sortinithash}{50c6687d7fc80f50136d75228e3c59ba}
=======
      \field{sortinithash}{4f6aaa89bab872aa0999fec09ff8e98a}
>>>>>>> d5cdbe1f
      \field{extradatescope}{labelyear}
      \field{labeldatesource}{}
      \fieldmssource{labelname}{author}{default}{en-us}
      \fieldmssource{labeltitle}{title}{default}{en-us}
      \field[default][en-us]{journaltitle}{Journal Title}
      \field{number}{5}
      \field{relatedtype}{reprintas}
      \field{shorthand}{RK1}
      \field[default][en-us]{title}{Original Title}
      \field{volume}{12}
      \field{year}{1998}
      \field{dateera}{ce}
      \field{related}{78f825aaa0103319aaa1a30bf4fe3ada,3631578538a2d6ba5879b31a9a42f290}
      \field{pages}{125\bibrangedash 150}
      \range{pages}{26}
    \endentry
|;

my $k2 = q|    \entry{key2}{inbook}{}
      \name[default][en-us]{author}{1}{}{%
        {{un=0,uniquepart=base,hash=a517747c3d12f99244ae598910d979c5}{%
           family={Author},
           familyi={A\bibinitperiod}}}%
      }
      \namepartms{author}{1}{%
          familydefaulten-us={Author},
          familydefaulten-usi={A\bibinitperiod}
      }
      \list[default][en-us]{location}{1}{%
        {Location}%
      }
      \listitemms{location}{1}{%
        defaulten-us={Location}
      }
      \list[default][en-us]{publisher}{1}{%
        {Publisher}%
      }
      \listitemms{publisher}{1}{%
        defaulten-us={Publisher}
      }
      \strng{namehash}{a517747c3d12f99244ae598910d979c5}
      \strng{fullhash}{a517747c3d12f99244ae598910d979c5}
      \strng{bibnamehash}{a517747c3d12f99244ae598910d979c5}
      \strng{authordefaulten-usbibnamehash}{a517747c3d12f99244ae598910d979c5}
      \strng{authordefaulten-usnamehash}{a517747c3d12f99244ae598910d979c5}
      \strng{authordefaulten-usfullhash}{a517747c3d12f99244ae598910d979c5}
      \field{extraname}{2}
      \field{sortinit}{2}
<<<<<<< HEAD
      \strng{sortinithash}{ed39bb39cf854d5250e95b1c1f94f4ed}
=======
      \field{sortinithash}{8b555b3791beccb63322c22f3320aa9a}
>>>>>>> d5cdbe1f
      \field{extradatescope}{labelyear}
      \field{labeldatesource}{}
      \fieldmssource{labelname}{author}{default}{en-us}
      \fieldmssource{labeltitle}{title}{default}{en-us}
      \field[default][en-us]{booktitle}{Booktitle}
      \field{month}{2}
      \field[default][en-us]{relatedstring}{First}
      \field{relatedtype}{reprintof}
      \field{shorthand}{RK2}
      \field[default][en-us]{title}{Reprint Title}
      \field{year}{2009}
      \true{dateuncertain}
      \field{dateera}{ce}
      \field{related}{c2add694bf942dc77b376592d9c862cd}
      \field{pages}{34\bibrangedash 60}
      \range{pages}{27}
    \endentry
|;


my $kck1 = q|    \entry{c2add694bf942dc77b376592d9c862cd}{article}{skipbib=true,skipbiblist=true,skiplab=true,uniquelist=false,uniquename=false}
      \name[default][en-us]{author}{1}{}{%
        {{hash=a517747c3d12f99244ae598910d979c5}{%
           family={Author},
           familyi={A\bibinitperiod}}}%
      }
      \namepartms{author}{1}{%
          familydefaulten-us={Author},
          familydefaulten-usi={A\bibinitperiod}
      }
      \strng{namehash}{a517747c3d12f99244ae598910d979c5}
      \strng{fullhash}{a517747c3d12f99244ae598910d979c5}
      \strng{bibnamehash}{a517747c3d12f99244ae598910d979c5}
      \strng{authordefaulten-usbibnamehash}{a517747c3d12f99244ae598910d979c5}
      \strng{authordefaulten-usnamehash}{a517747c3d12f99244ae598910d979c5}
      \strng{authordefaulten-usfullhash}{a517747c3d12f99244ae598910d979c5}
      \field{labeldatesource}{}
      \fieldmssource{labelname}{author}{default}{en-us}
      \fieldmssource{labeltitle}{title}{default}{en-us}
      \field{clonesourcekey}{key1}
      \field[default][en-us]{journaltitle}{Journal Title}
      \field{number}{5}
      \field{relatedtype}{reprintas}
      \field{shorthand}{RK1}
      \field[default][en-us]{title}{Original Title}
      \field{volume}{12}
      \field{year}{1998}
      \field{dateera}{ce}
      \field{related}{78f825aaa0103319aaa1a30bf4fe3ada,3631578538a2d6ba5879b31a9a42f290}
      \field{pages}{125\bibrangedash 150}
      \range{pages}{26}
    \endentry
|;

my $kck2 = q|    \entry{78f825aaa0103319aaa1a30bf4fe3ada}{inbook}{skipbib=true,skipbiblist=true,skiplab=true,uniquelist=false,uniquename=false}
      \name[default][en-us]{author}{1}{}{%
        {{hash=a517747c3d12f99244ae598910d979c5}{%
           family={Author},
           familyi={A\bibinitperiod}}}%
      }
      \namepartms{author}{1}{%
          familydefaulten-us={Author},
          familydefaulten-usi={A\bibinitperiod}
      }
      \list[default][en-us]{location}{1}{%
        {Location}%
      }
      \listitemms{location}{1}{%
        defaulten-us={Location}
      }
      \list[default][en-us]{publisher}{1}{%
        {Publisher}%
      }
      \listitemms{publisher}{1}{%
        defaulten-us={Publisher}
      }
      \strng{namehash}{a517747c3d12f99244ae598910d979c5}
      \strng{fullhash}{a517747c3d12f99244ae598910d979c5}
      \strng{bibnamehash}{a517747c3d12f99244ae598910d979c5}
      \strng{authordefaulten-usbibnamehash}{a517747c3d12f99244ae598910d979c5}
      \strng{authordefaulten-usnamehash}{a517747c3d12f99244ae598910d979c5}
      \strng{authordefaulten-usfullhash}{a517747c3d12f99244ae598910d979c5}
      \field{labeldatesource}{}
      \fieldmssource{labelname}{author}{default}{en-us}
      \fieldmssource{labeltitle}{title}{default}{en-us}
      \field{clonesourcekey}{key2}
      \field[default][en-us]{booktitle}{Booktitle}
      \field{month}{2}
      \field[default][en-us]{relatedstring}{First}
      \field{relatedtype}{reprintof}
      \field{shorthand}{RK2}
      \field[default][en-us]{title}{Reprint Title}
      \field{year}{2009}
      \true{dateuncertain}
      \field{dateera}{ce}
      \field{related}{c2add694bf942dc77b376592d9c862cd}
      \field{pages}{34\bibrangedash 60}
      \range{pages}{27}
    \endentry
|;

my $kck3 = q|    \entry{3631578538a2d6ba5879b31a9a42f290}{inbook}{skipbib=true,skipbiblist=true,skiplab=true,uniquelist=false,uniquename=false}
      \name[default][en-us]{author}{1}{}{%
        {{hash=a517747c3d12f99244ae598910d979c5}{%
           family={Author},
           familyi={A\bibinitperiod}}}%
      }
      \namepartms{author}{1}{%
          familydefaulten-us={Author},
          familydefaulten-usi={A\bibinitperiod}
      }
      \list[default][en-us]{location}{1}{%
        {Location}%
      }
      \listitemms{location}{1}{%
        defaulten-us={Location}
      }
      \list[default][en-us]{publisher}{1}{%
        {Publisher2}%
      }
      \listitemms{publisher}{1}{%
        defaulten-us={Publisher2}
      }
      \strng{namehash}{a517747c3d12f99244ae598910d979c5}
      \strng{fullhash}{a517747c3d12f99244ae598910d979c5}
      \strng{bibnamehash}{a517747c3d12f99244ae598910d979c5}
      \strng{authordefaulten-usbibnamehash}{a517747c3d12f99244ae598910d979c5}
      \strng{authordefaulten-usnamehash}{a517747c3d12f99244ae598910d979c5}
      \strng{authordefaulten-usfullhash}{a517747c3d12f99244ae598910d979c5}
      \field{labeldatesource}{}
      \fieldmssource{labelname}{author}{default}{en-us}
      \fieldmssource{labeltitle}{title}{default}{en-us}
      \field{clonesourcekey}{key3}
      \field[default][en-us]{booktitle}{Booktitle}
      \field{month}{1}
      \field{relatedtype}{translationof}
      \field{shorthand}{RK3}
      \field[default][en-us]{title}{Reprint Title}
      \field{year}{2010}
      \true{datecirca}
      \field{dateera}{bce}
      \field{related}{caf8e34be07426ae7127c1b4829983c1}
      \field{pages}{33\bibrangedash 57}
      \range{pages}{25}
    \endentry
|;

my $kck4 = q|    \entry{caf8e34be07426ae7127c1b4829983c1}{inbook}{skipbib=true,skipbiblist=true,skiplab=true,uniquelist=false,uniquename=false,useeditor=false}
      \name[default][en-us]{author}{1}{}{%
        {{hash=a517747c3d12f99244ae598910d979c5}{%
           family={Author},
           familyi={A\bibinitperiod}}}%
      }
      \namepartms{author}{1}{%
          familydefaulten-us={Author},
          familydefaulten-usi={A\bibinitperiod}
      }
      \list[default][en-us]{location}{1}{%
        {Location}%
      }
      \listitemms{location}{1}{%
        defaulten-us={Location}
      }
      \list[default][en-us]{publisher}{1}{%
        {Publisher2}%
      }
      \listitemms{publisher}{1}{%
        defaulten-us={Publisher2}
      }
      \strng{namehash}{a517747c3d12f99244ae598910d979c5}
      \strng{fullhash}{a517747c3d12f99244ae598910d979c5}
      \strng{bibnamehash}{a517747c3d12f99244ae598910d979c5}
      \strng{authordefaulten-usbibnamehash}{a517747c3d12f99244ae598910d979c5}
      \strng{authordefaulten-usnamehash}{a517747c3d12f99244ae598910d979c5}
      \strng{authordefaulten-usfullhash}{a517747c3d12f99244ae598910d979c5}
      \field{labeldatesource}{}
      \fieldmssource{labelname}{author}{default}{en-us}
      \fieldmssource{labeltitle}{title}{default}{en-us}
      \field{clonesourcekey}{key4}
      \field[default][en-us]{booktitle}{Booktitle}
      \field{season}{summer}
      \field{shorthand}{RK4}
      \field[default][en-us]{title}{Orig Language Title}
      \field{year}{2011}
      \field{dateera}{ce}
      \field{pages}{33\bibrangedash 57}
      \range{pages}{25}
    \endentry
|;

my $c1 = q|    \entry{c1}{book}{}
      \field{sortinit}{3}
<<<<<<< HEAD
      \strng{sortinithash}{a37a8ef248a93c322189792c34fc68c9}
=======
      \field{sortinithash}{ad6fe7482ffbd7b9f99c9e8b5dccd3d7}
>>>>>>> d5cdbe1f
      \field{related}{9ab62b5ef34a985438bfdf7ee0102229}
    \endentry
|;

my $c2k = q|    \entry{9ab62b5ef34a985438bfdf7ee0102229}{book}{skipbib=true,skipbiblist=true,skiplab=true,uniquelist=false,uniquename=false}
      \field{clonesourcekey}{c2}
      \field{related}{0a3d72134fb3d6c024db4c510bc1605b}
    \endentry
|;

my $c3k = q|    \entry{0a3d72134fb3d6c024db4c510bc1605b}{book}{skipbib=true,skipbiblist=true,skiplab=true,uniquelist=false,uniquename=false}
      \field{clonesourcekey}{c3}
      \field{related}{9ab62b5ef34a985438bfdf7ee0102229}
    \endentry
|;

my $s1 = q|    \entry{8ddf878039b70767c4a5bcf4f0c4f65e}{book}{skipbib=false,skipbiblist=true,skiplab=true,uniquelist=false,uniquename=false,usecustom=false}
      \name[default][en-us]{author}{1}{}{%
        {{hash=a517747c3d12f99244ae598910d979c5}{%
           family={Author},
           familyi={A\bibinitperiod}}}%
      }
      \namepartms{author}{1}{%
          familydefaulten-us={Author},
          familydefaulten-usi={A\bibinitperiod}
      }
      \strng{namehash}{a517747c3d12f99244ae598910d979c5}
      \strng{fullhash}{a517747c3d12f99244ae598910d979c5}
      \strng{bibnamehash}{a517747c3d12f99244ae598910d979c5}
      \strng{authordefaulten-usbibnamehash}{a517747c3d12f99244ae598910d979c5}
      \strng{authordefaulten-usnamehash}{a517747c3d12f99244ae598910d979c5}
      \strng{authordefaulten-usfullhash}{a517747c3d12f99244ae598910d979c5}
      \fieldmssource{labelname}{author}{default}{en-us}
      \fieldmssource{labeltitle}{title}{default}{en-us}
      \field{clonesourcekey}{s1}
      \field[default][en-us]{title}{Title 1}
    \endentry
|;

eq_or_diff( $out->get_output_entry('key1', $main), $k1, 'Related entry test 1' ) ;
eq_or_diff( $out->get_output_entry('key2', $main), $k2, 'Related entry test 2' ) ;
# Key k3 is used only to create a related entry clone but since it isn't cited itself
# it shouldn't be in the .bbl
eq_or_diff( $out->get_output_entry('key3', $main), undef, 'Related entry test 3' ) ;
eq_or_diff( $out->get_output_entry('c2add694bf942dc77b376592d9c862cd', $main), $kck1, 'Related entry test 4' ) ;
eq_or_diff( $out->get_output_entry('78f825aaa0103319aaa1a30bf4fe3ada', $main), $kck2, 'Related entry test 5' ) ;
eq_or_diff( $out->get_output_entry('3631578538a2d6ba5879b31a9a42f290', $main), $kck3, 'Related entry test 6' ) ;
eq_or_diff( $out->get_output_entry('caf8e34be07426ae7127c1b4829983c1', $main), $kck4, 'Related entry test 7' ) ;
# Key k4 is used only to create a related entry clone but since it isn't cited itself
# it shouldn't be in the .bbl
eq_or_diff( $out->get_output_entry('key4', $main), undef, 'Related entry test 8' ) ;
is_deeply($shs->get_keys, [
                             "key1",
                             "key2",
                             "caf8e34be07426ae7127c1b4829983c1",
                             "78f825aaa0103319aaa1a30bf4fe3ada",
                             "3631578538a2d6ba5879b31a9a42f290",
                             "c2add694bf942dc77b376592d9c862cd",
  ], 'Related entry test 9');
# Testing circular dependencies
eq_or_diff( $out->get_output_entry('c1', $main), $c1, 'Related entry test 10' ) ;
eq_or_diff( $out->get_output_entry('9ab62b5ef34a985438bfdf7ee0102229', $main), $c2k, 'Related entry test 11' ) ;
eq_or_diff( $out->get_output_entry('0a3d72134fb3d6c024db4c510bc1605b', $main), $c3k, 'Related entry test 12' ) ;

# Testing custom relatedoptions
eq_or_diff( $out->get_output_entry('8ddf878039b70767c4a5bcf4f0c4f65e', $main), $s1, 'Custom options - 1' ) ;

my $un1 = q|    \entry{kullback}{book}{}
      \name[default][en-us]{author}{1}{}{%
        {{un=0,uniquepart=base,hash=34c5bbf9876c37127c3abe4e7d7a7198}{%
           family={Kullback},
           familyi={K\bibinitperiod},
           given={Solomon},
           giveni={S\bibinitperiod},
           givenun=0}}%
      }
      \namepartms{author}{1}{%
          familydefaulten-us={Kullback},
          familydefaulten-usi={K\bibinitperiod},
          givendefaulten-us={Solomon},
          givendefaulten-usi={S\bibinitperiod}
      }
      \list[default][en-us]{location}{1}{%
        {New York}%
      }
      \listitemms{location}{1}{%
        defaulten-us={New York}
      }
      \list[default][en-us]{publisher}{1}{%
        {John Wiley \& Sons}%
      }
      \listitemms{publisher}{1}{%
        defaulten-us={John Wiley \& Sons}
      }
      \strng{namehash}{34c5bbf9876c37127c3abe4e7d7a7198}
      \strng{fullhash}{34c5bbf9876c37127c3abe4e7d7a7198}
      \strng{bibnamehash}{34c5bbf9876c37127c3abe4e7d7a7198}
      \strng{authordefaulten-usbibnamehash}{34c5bbf9876c37127c3abe4e7d7a7198}
      \strng{authordefaulten-usnamehash}{34c5bbf9876c37127c3abe4e7d7a7198}
      \strng{authordefaulten-usfullhash}{34c5bbf9876c37127c3abe4e7d7a7198}
      \field{extraname}{1}
      \field{sortinit}{5}
<<<<<<< HEAD
      \strng{sortinithash}{5dd416adbafacc8226114bc0202d5fdd}
=======
      \field{sortinithash}{20e9b4b0b173788c5dace24730f47d8c}
>>>>>>> d5cdbe1f
      \field{extradatescope}{year}
      \fieldmssource{labelname}{author}{default}{en-us}
      \fieldmssource{labeltitle}{title}{default}{en-us}
      \field{langid}{english}
      \field{langidopts}{variant=american}
      \field[default][en-us]{title}{Information Theory and Statistics}
      \field{year}{1959}
    \endentry
|;

my $un2 = q|    \entry{kullback:related}{book}{}
      \name[default][en-us]{author}{1}{}{%
        {{un=0,uniquepart=base,hash=34c5bbf9876c37127c3abe4e7d7a7198}{%
           family={Kullback},
           familyi={K\bibinitperiod},
           given={Solomon},
           giveni={S\bibinitperiod},
           givenun=0}}%
      }
      \namepartms{author}{1}{%
          familydefaulten-us={Kullback},
          familydefaulten-usi={K\bibinitperiod},
          givendefaulten-us={Solomon},
          givendefaulten-usi={S\bibinitperiod}
      }
      \list[default][en-us]{location}{1}{%
        {New York}%
      }
      \listitemms{location}{1}{%
        defaulten-us={New York}
      }
      \list[default][en-us]{publisher}{1}{%
        {Dover Publications}%
      }
      \listitemms{publisher}{1}{%
        defaulten-us={Dover Publications}
      }
      \strng{namehash}{34c5bbf9876c37127c3abe4e7d7a7198}
      \strng{fullhash}{34c5bbf9876c37127c3abe4e7d7a7198}
      \strng{bibnamehash}{34c5bbf9876c37127c3abe4e7d7a7198}
      \strng{authordefaulten-usbibnamehash}{34c5bbf9876c37127c3abe4e7d7a7198}
      \strng{authordefaulten-usnamehash}{34c5bbf9876c37127c3abe4e7d7a7198}
      \strng{authordefaulten-usfullhash}{34c5bbf9876c37127c3abe4e7d7a7198}
      \field{extraname}{2}
      \field{sortinit}{6}
<<<<<<< HEAD
      \strng{sortinithash}{7851c86048328b027313775d8fbd2131}
=======
      \field{sortinithash}{b33bc299efb3c36abec520a4c896a66d}
>>>>>>> d5cdbe1f
      \field{extradatescope}{year}
      \fieldmssource{labelname}{author}{default}{en-us}
      \fieldmssource{labeltitle}{title}{default}{en-us}
      \field{annotation}{A reprint of the \texttt{kullback} entry. Note the format of the \texttt{related} and \texttt{relatedtype} fields}
      \field{langid}{english}
      \field{langidopts}{variant=american}
      \field{relatedtype}{origpubin}
      \field[default][en-us]{title}{Information Theory and Statistics}
      \field{year}{1997}
      \field{related}{7963607e635f427aafeffbf28942c3bb}
    \endentry
|;

# uniquename in related entries
eq_or_diff($out->get_output_entry('kullback', $main), $un1, 'Related uniquename - 1');
eq_or_diff($out->get_output_entry('kullback:related', $main), $un2, 'Related uniquename - 2');<|MERGE_RESOLUTION|>--- conflicted
+++ resolved
@@ -60,11 +60,7 @@
       \strng{authordefaulten-usfullhash}{a517747c3d12f99244ae598910d979c5}
       \field{extraname}{1}
       \field{sortinit}{1}
-<<<<<<< HEAD
-      \strng{sortinithash}{50c6687d7fc80f50136d75228e3c59ba}
-=======
-      \field{sortinithash}{4f6aaa89bab872aa0999fec09ff8e98a}
->>>>>>> d5cdbe1f
+      \strng{sortinithash}{4f6aaa89bab872aa0999fec09ff8e98a}
       \field{extradatescope}{labelyear}
       \field{labeldatesource}{}
       \fieldmssource{labelname}{author}{default}{en-us}
@@ -113,11 +109,7 @@
       \strng{authordefaulten-usfullhash}{a517747c3d12f99244ae598910d979c5}
       \field{extraname}{2}
       \field{sortinit}{2}
-<<<<<<< HEAD
-      \strng{sortinithash}{ed39bb39cf854d5250e95b1c1f94f4ed}
-=======
-      \field{sortinithash}{8b555b3791beccb63322c22f3320aa9a}
->>>>>>> d5cdbe1f
+      \strng{sortinithash}{8b555b3791beccb63322c22f3320aa9a}
       \field{extradatescope}{labelyear}
       \field{labeldatesource}{}
       \fieldmssource{labelname}{author}{default}{en-us}
@@ -310,11 +302,7 @@
 
 my $c1 = q|    \entry{c1}{book}{}
       \field{sortinit}{3}
-<<<<<<< HEAD
-      \strng{sortinithash}{a37a8ef248a93c322189792c34fc68c9}
-=======
-      \field{sortinithash}{ad6fe7482ffbd7b9f99c9e8b5dccd3d7}
->>>>>>> d5cdbe1f
+      \strng{sortinithash}{ad6fe7482ffbd7b9f99c9e8b5dccd3d7}
       \field{related}{9ab62b5ef34a985438bfdf7ee0102229}
     \endentry
 |;
@@ -417,11 +405,7 @@
       \strng{authordefaulten-usfullhash}{34c5bbf9876c37127c3abe4e7d7a7198}
       \field{extraname}{1}
       \field{sortinit}{5}
-<<<<<<< HEAD
-      \strng{sortinithash}{5dd416adbafacc8226114bc0202d5fdd}
-=======
-      \field{sortinithash}{20e9b4b0b173788c5dace24730f47d8c}
->>>>>>> d5cdbe1f
+      \strng{sortinithash}{20e9b4b0b173788c5dace24730f47d8c}
       \field{extradatescope}{year}
       \fieldmssource{labelname}{author}{default}{en-us}
       \fieldmssource{labeltitle}{title}{default}{en-us}
@@ -467,11 +451,7 @@
       \strng{authordefaulten-usfullhash}{34c5bbf9876c37127c3abe4e7d7a7198}
       \field{extraname}{2}
       \field{sortinit}{6}
-<<<<<<< HEAD
-      \strng{sortinithash}{7851c86048328b027313775d8fbd2131}
-=======
-      \field{sortinithash}{b33bc299efb3c36abec520a4c896a66d}
->>>>>>> d5cdbe1f
+      \strng{sortinithash}{b33bc299efb3c36abec520a4c896a66d}
       \field{extradatescope}{year}
       \fieldmssource{labelname}{author}{default}{en-us}
       \fieldmssource{labeltitle}{title}{default}{en-us}
