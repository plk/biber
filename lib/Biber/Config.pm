package Biber::Config;
use v5.24;

use Biber::Constants;
use Biber::Utils;
use IPC::Cmd qw( can_run );
use IPC::Run3; # This works with PAR::Packer and Windows. IPC::Run doesn't
use Cwd qw( abs_path );
use Data::Compare;
use Data::Dump;
use Encode;
use File::Slurper;
use File::Spec;
use Carp;
use List::AllUtils qw(first max uniq);
use Log::Log4perl qw( :no_extra_logdie_message ); # To keep PAR::Packer happy, explicitly load these
use Log::Log4perl::Appender::Screen;
use Log::Log4perl::Appender::File;
use Log::Log4perl::Layout::SimpleLayout;
use Log::Log4perl::Layout::PatternLayout;
use Unicode::Normalize;
use parent qw(Class::Accessor);
__PACKAGE__->follow_best_practice;

<<<<<<< HEAD
our $VERSION = '4.0';
our $BETA_VERSION = 1; # Is this a beta version?
# Extension for biblatex files and biber binary to allow for parallel installations. Usually empty unless we are
# experimenting with major changes and need a parallel version called biblatex-<something> and biber-<something>
# in CTAN in order to have a wider audience for the changes for a while.
our $PACKAGEEXT = '-ms';
=======
our $VERSION = '2.19';
our $BETA_VERSION = 1; # Is this a beta version?

>>>>>>> ba233662
our $logger  = Log::Log4perl::get_logger('main');
our $screen  = Log::Log4perl::get_logger('screen');
our $logfile = Log::Log4perl::get_logger('logfile');

=encoding utf-8


=head1 NAME

Biber::Config - Configuration items which need to be saved across the
                lifetime of a Biber object

  This class contains a static object and static methods to access
  configuration and state data. There are several classes of data in here
  which have separate accessors:

  * Biber options
  * Biblatex options
  * State information used by Biber as it processes entries
  * displaymode date

=cut


# Static (class) data
our $CONFIG;

# mslang override for entries via LANGID
$CONFIG->{state}{mslang} = {};

# Uniqueness ignore information from inheritance data
$CONFIG->{state}{uniqignore} = {};

$CONFIG->{state}{crossrefkeys} = {};
$CONFIG->{state}{xrefkeys} = {};

# Citekeys which refer to the same entry
$CONFIG->{state}{citkey_aliases} = {};

# Record of which entries have inherited from other fields. Used for loop detection.
$CONFIG->{state}{crossref} = [];
$CONFIG->{state}{xdata} = [];

$CONFIG->{state}{seenkeys} = {};
$CONFIG->{globalstate}{seenkeys} = {};

# Track the order of keys as cited. Keys cited in the same \cite*{} get the same order
# Used for sorting schemes which use \citeorder
$CONFIG->{state}{keyorder} = {};
$CONFIG->{state}{internalkeyorder} = {};

# Location of the control file
$CONFIG->{state}{control_file_location} = '';

# Data files per section being used by biber
$CONFIG->{state}{datafiles} = [];

# Multiscript forms seen
$CONFIG->{state}{forms} = {};

# Multiscript langs seen
$CONFIG->{state}{langs} = {};

# Multiscript entry langids seen
$CONFIG->{state}{entrylangs} = {};

=head2 _init

    Reset internal hashes to defaults.

=cut

sub _init {
  $CONFIG->{state}{uniqignore} = {};
  $CONFIG->{state}{control_file_location} = '';
  $CONFIG->{state}{crossrefkeys} = {};
  $CONFIG->{state}{xrefkeys} = {};
  $CONFIG->{state}{datafiles} = [];
  $CONFIG->{state}{crossref} = [];
  $CONFIG->{state}{xdata} = [];
  $CONFIG->{state}{mslang} = {};

  return;
}

=head2 _initopts

    Initialise default options, optionally with config file as argument

=cut

sub _initopts {
  shift; # class method so don't care about class name
  my $opts = shift;
  my $userconf;

  # For testing, need to be able to force ignore of conf file in case user
  # already has one which interferes with test settings.
  unless (defined($opts->{noconf})) {
    # if a config file was given as cmd-line arg, it overrides all other
    # config file locations
    unless ( defined($opts->{configfile}) and -f $opts->{configfile} ) {
      $opts->{configfile} = config_file();
    }
  }

  # Set hard-coded biber option defaults
  while (my ($k, $v) = each $CONFIG_DEFAULT_BIBER->%*) {
    if (exists($v->{content})) { # simple option
      Biber::Config->setoption($k, $v->{content});
    }
    # mildly complex options
    elsif (lc($k) eq 'collate_options' or
           lc($k) eq 'nosort' or
           lc($k) eq 'nolabel' or
           lc($k) eq 'nolabelwidthcount' or
           lc($k) eq 'noinit' ) {
      Biber::Config->setoption($k, $v->{option});
    }
  }

  # There is a special default config file for tool mode
  # Referring to as yet unprocessed cmd-line tool option as it isn't processed until below
  if ($opts->{tool}) {
    if (my $bc = $opts->{configtool}) { # Only used in tests to use source-tree biber-tool.conf
      _config_file_set($bc);
    }
    else {
      (my $vol, my $dir, undef) = File::Spec->splitpath( $INC{"Biber/Config.pm"} );
      $dir =~ s/\/$//; # splitpath sometimes leaves a trailing '/'
      _config_file_set(File::Spec->catpath($vol, "$dir", 'biber-tool.conf'));
    }
  }

  # Normal user config file - overrides tool mode defaults
  _config_file_set($opts->{configfile});

  # Set hard-coded biblatex option defaults
  # This has to go after _config_file_set() as this is what defines option scope
  # in tool mode (from the .conf file)
  foreach (keys %CONFIG_DEFAULT_BIBLATEX) {
    Biber::Config->setblxoption(0, $_, $CONFIG_DEFAULT_BIBLATEX{$_});
  }

  # Command-line overrides everything else
  foreach my $copt (keys $opts->%*) {
    # This is a tricky option as we need to keep non-overriden defaults
    # If we don't we can get errors when contructing the sorting call to eval() later
    if (lc($copt) eq 'collate_options') {
      my $collopts = Biber::Config->getoption('collate_options');
      my $copt_h = eval "{ $opts->{$copt} }" or croak('Bad command-line collation options');
      # Override defaults with any cmdline settings
      foreach my $co (keys $copt_h->%*) {
        $collopts->{$co} = $copt_h->{$co};
      }
      Biber::Config->setconfigfileoption('collate_options', $collopts);
    }
    else {
      Biber::Config->setcmdlineoption($copt, $opts->{$copt});
    }
  }

  # Record the $ARGV[0] name for future use
  if (Biber::Config->getoption('tool')) {
    # Set datasource file name. In a conditional as @ARGV might not be set in tests
    if (my $dsn = $ARGV[0]) {         # ARGV is ok even in a module
      Biber::Config->setoption('dsn', $dsn);
    }
  }
  else {
    # Set control file name. In a conditional as @ARGV might not be set in tests
    if (defined($ARGV[0])) {         # ARGV is ok even in a module
      my $bcf = $ARGV[0];
      $bcf .= '.bcf' unless $bcf =~ m/\.bcf$/;
      Biber::Config->setoption('bcf', $bcf);
    }
  }

  # Set log file name
  my $biberlog;
  if (my $log = Biber::Config->getoption('logfile')) { # user specified logfile name
    # Sanitise user-specified log name
    $log =~ s/\.blg\z//xms;
    $biberlog = $log . '.blg';
  }
  elsif (not @ARGV) { # default if no .bcf file specified - mainly in tests
    Biber::Config->setoption('nolog', 1);
  }
  else {                        # set log to \jobname.blg
    my $bcf = $ARGV[0];         # ARGV is ok even in a module
    # Sanitise control file name
    $bcf =~ s/\.bcf\z//xms;
    $biberlog = $bcf . '.blg';
  }

  # prepend output directory for log, if specified
  if (my $outdir = Biber::Config->getoption('output_directory')) {
    my (undef, undef, $biberlogfile) = File::Spec->splitpath($biberlog);
    $biberlog = File::Spec->catfile($outdir, $biberlogfile);
  }

  # Parse output-field-replace into something easier to use
  if (my $ofrs = Biber::Config->getoption('output_field_replace')) {
    foreach my $ofr (split(/\s*,\s*/, $ofrs)) {
      my ($f, $fr) = $ofr =~ m/^([^:]+):([^:]+)$/;
      $CONFIG_OUTPUT_FIELDREPLACE{$f} = $fr;
    }
  }

  # cache meta markers since they are referenced in the oft-called _get_handler
  $CONFIG_META_MARKERS{annotation} = quotemeta(Biber::Config->getoption('annotation_marker'));
  $CONFIG_META_MARKERS{namedannotation} = quotemeta(Biber::Config->getoption('named_annotation_marker'));

  $CONFIG_META_MARKERS{mssep} = quotemeta(Biber::Config->getoption('mssep'));
  $CONFIG_META_MARKERS{outputmssep} = quotemeta(Biber::Config->getoption('output_mssep'));

  # Setting up Log::Log4perl
  my $LOGLEVEL;
  if (Biber::Config->getoption('trace')) {
    $LOGLEVEL = 'TRACE'
  }
  elsif (Biber::Config->getoption('debug')) {
    $LOGLEVEL = 'DEBUG'
  }
  elsif (Biber::Config->getoption('quiet') == 1) {
    $LOGLEVEL = 'ERROR'
  }
  elsif (Biber::Config->getoption('quiet') > 1) {
    $LOGLEVEL = 'FATAL'
  }
  else {
    $LOGLEVEL = 'INFO'
  }

  my $LOGLEVEL_F;
  my $LOG_MAIN;
  if (Biber::Config->getoption('nolog')) {
    $LOG_MAIN = 'Screen';
    $LOGLEVEL_F = 'OFF'
  }
  else {
    $LOG_MAIN = 'Logfile, Screen';
    $LOGLEVEL_F = $LOGLEVEL
  }

  my $LOGLEVEL_S;
  if (Biber::Config->getoption('onlylog')) {
    $LOGLEVEL_S = 'OFF'
  }
  else {
    # Max screen loglevel is INFO
    if (Biber::Config->getoption('quiet') == 1) {
      $LOGLEVEL_S = 'ERROR';
    }
    elsif (Biber::Config->getoption('quiet') > 1) {
      $LOGLEVEL_S = 'FATAL'
    }
    else {
      $LOGLEVEL_S = 'INFO';
    }
  }

  # configuration "file" for Log::Log4perl
  my $l4pconf = qq|
    log4perl.category.main                             = $LOGLEVEL, $LOG_MAIN
    log4perl.category.screen                           = $LOGLEVEL_S, Screen
    log4perl.appender.Screen                           = Log::Log4perl::Appender::Screen
    log4perl.appender.Screen.utf8                      = 1
    log4perl.appender.Screen.Threshold                 = $LOGLEVEL_S
    log4perl.appender.Screen.stderr                    = 0
    log4perl.appender.Screen.layout                    = Log::Log4perl::Layout::SimpleLayout
|;

  # Only want a logfile appender if --nolog isn't set
  if ($LOGLEVEL_F ne 'OFF') {
    $l4pconf .= qq|
    log4perl.category.logfile                          = $LOGLEVEL_F, Logfile
    log4perl.appender.Logfile                          = Log::Log4perl::Appender::File
    log4perl.appender.Logfile.utf8                     = 1
    log4perl.appender.Logfile.Threshold                = $LOGLEVEL_F
    log4perl.appender.Logfile.filename                 = $biberlog
    log4perl.appender.Logfile.mode                     = clobber
    log4perl.appender.Logfile.layout                   = Log::Log4perl::Layout::PatternLayout
    log4perl.appender.Logfile.layout.ConversionPattern = [%r] %F{1}:%L> %p - %m%n
|;
  }

  Log::Log4perl->init(\$l4pconf);

  my $vn = $VERSION;
  $vn .= ' (beta)' if $BETA_VERSION;
  my $tool = Biber::Config->getoption('tool') ? ' running in TOOL mode' : '';

  $logger->info("This is Biber $vn$tool") unless Biber::Config->getoption('nolog');

  $logger->info("Config file is '" . $opts->{configfile} . "'") if $opts->{configfile};
  $logger->info("Logfile is '$biberlog'") unless Biber::Config->getoption('nolog');

  if (Biber::Config->getoption('debug')) {
    $screen->info("DEBUG mode: all messages are logged to '$biberlog'")
  }

  return;
}

# read a config file and set options from it
sub _config_file_set {
  my $conf = shift;
  my $userconf;

  # Can't use logcroak here because logging isn't initialised yet
  if (defined($conf)) {
    require XML::LibXML::Simple;

    my $buf = NFD(Biber::Utils::slurp_switchr($conf)->$*);# Unicode NFD boundary

    $userconf = XML::LibXML::Simple::XMLin($buf,
                                           'ForceContent' => 1,
                                           'ForceArray' => [
                                                            qr/\Aoption\z/,
                                                            qr/\Amaps\z/,
                                                            qr/\Amap\z/,
                                                            qr/\Amap_step\z/,
                                                            qr/\Aper_type\z/,
                                                            qr/\Aper_nottype\z/,
                                                            qr/\Aper_datasource\z/,
                                                            qr/\Atype_pair\z/,
                                                            qr/\Ainherit\z/,
                                                            qr/\Afieldor\z/,
                                                            qr/\Afieldxor\z/,
                                                            qr/\Afield\z/,
                                                            qr/\Aalias\z/,
                                                            qr/\Akeypart\z/,
                                                            qr/\Apart\z/,
                                                            qr/\Amember\z/,
                                                            qr/\Anoinit\z/,
                                                            qr/\Anolabel\z/,
                                                            qr/\Aalsoset\z/,
                                                            qr/\Aconstraints\z/,
                                                            qr/\Aconstraint\z/,
                                                            qr/\Aentrytype\z/,
                                                            qr/\Aentryfields\z/,
                                                            qr/\Adatetype\z/,
                                                            qr/\Acondition\z/,
                                                            qr/\A(?:or)?filter\z/,
                                                            qr/\Asortexclusion\z/,
                                                            qr/\Aexclusion\z/,
                                                            qr/\Asortingtemplate\z/,
                                                            qr/\Aconstant\z/,
                                                            qr/\Asort\z/,
                                                            qr/\Alabelalpha(?:name)?template\z/,
                                                            qr/\Asortitem\z/,
                                                            qr/\Auniquenametemplate\z/,
                                                            qr/\Apresort\z/,
                                                            qr/\Aoptionscope\z/,
                                                            qr/\Asortingnamekeytemplate\z/,
                                                           ],
                                           'NsStrip' => 1,
                                           'KeyAttr' => []) or
                                             croak("Failed to read biber config file '$conf'\n $@");
  }
  # Option scope has to be set first
  foreach my $bcfscopeopts ($userconf->{optionscope}->@*) {
    my $scope = $bcfscopeopts->{type};
    foreach my $bcfscopeopt ($bcfscopeopts->{option}->@*) {
      my $opt = $bcfscopeopt->{content};
      $CONFIG_BIBLATEX_OPTIONS{$scope}{$opt}{OUTPUT} = $bcfscopeopt->{backendout} || 0;
      if (my $bin = Biber::Utils::process_backendin($bcfscopeopt->{backendin})) {
        $CONFIG_BIBLATEX_OPTIONS{$scope}{$opt}{INPUT} = $bin;
      }
      $CONFIG_OPTSCOPE_BIBLATEX{$opt}{$scope} = 1;
      $CONFIG_SCOPEOPT_BIBLATEX{$scope}{$opt} = 1;
    }
  }

  # Now we have the per-namelist options, make the accessors for them in the Names package
  foreach my $nso (keys $CONFIG_SCOPEOPT_BIBLATEX{NAMELIST}->%*) {
    Biber::Entry::Names->follow_best_practice;
    Biber::Entry::Names->mk_accessors($nso);
  }
  # Now we have the per-name options, make the accessors for them in the Name package
  foreach my $no (keys $CONFIG_SCOPEOPT_BIBLATEX{NAME}->%*) {
    Biber::Entry::Name->follow_best_practice;
    Biber::Entry::Name->mk_accessors($no);
  }

  delete $userconf->{optionscope};

  # DATAFIELD SETS
  # Since we have to use the datamodel to resolve some members, just record the settings
  # here for processing after the datamodel is parsed
  foreach my $s ($userconf->{datafieldset}->@*) {
    my $name = $s->{name};
    foreach my $m ($s->{member}->@*) {
      if (my $field = $m->{field}[0]) {# 'field' has forcearray for other things
        push $DATAFIELD_SETS{$name}->@*, $field;
      }
      else {
          push $DATAFIELD_SETS{$name}->@*, {fieldtype => $m->{fieldtype},
                                            datatype  => $m->{datatype}};
      }
    }
  }
  delete $userconf->{datafieldset};

  # Set options from config file
  while (my ($k, $v) = each $userconf->%*) {
    # Has to be an array ref and so must come before
    # the later options tests which assume hash refs
    if (lc($k) eq 'labelalphatemplate') {
      foreach my $t ($v->@*) {
        my $latype = $t->{type};
        if ($latype eq 'global') {
          Biber::Config->setblxoption(0, 'labelalphatemplate', $t);
        }
        else {
          Biber::Config->setblxoption(0, 'labelalphatemplate',
                                      $t,
                                      'ENTRYTYPE',
                                      $latype);
        }
      }
    }
    elsif (lc($k) eq 'labelalphanametemplate') {
      foreach my $t ($v->@*) {
        my $lants;
        my $lant;
        foreach my $np (sort {$a->{order} <=> $b->{order}} $t->{namepart}->@*) {
          push $lant->@*, {namepart           => $np->{content},
                           use                => $np->{use},
                           pre                => $np->{pre},
                           substring_compound => $np->{substring_compound},
                           substring_side     => $np->{substring_side},
                           substring_width    => $np->{substring_width} };

        }
        $lants->{$t->{name}} = $lant;
        Biber::Config->setblxoption(0, 'labelalphanametemplate', $lants);
      }
    }
    elsif (lc($k) eq 'uniquenametemplate') {
      my $unts;
      foreach my $unt ($v->@*) {
        my $untval = [];
        foreach my $np (sort {$a->{order} <=> $b->{order}} $unt->{namepart}->@*) {
          push $untval->@*, {namepart        => $np->{content},
                             use             => $np->{use},
                             disambiguation  => $np->{disambiguation},
                             base            => $np->{base}};
        }
        $unts->{$unt->{name}} = $untval;
      }
      Biber::Config->setblxoption(0, 'uniquenametemplate', $unts);
    }
    elsif (lc($k) eq 'sortingnamekeytemplate') {
      my $snss;
      foreach my $sns ($v->@*) {
        my $snkps;
        foreach my $snkp (sort {$a->{order} <=> $b->{order}} $sns->{keypart}->@*) {
          my $snps;
          foreach my $snp (sort {$a->{order} <=> $b->{order}} $snkp->{part}->@*) {
            my $np;
            if ($snp->{type} eq 'namepart') {
              $np = { type => 'namepart', value => $snp->{content} };
              if (exists($snp->{use})) {
                $np->{use} = $snp->{use};
              }
              if (exists($snp->{inits})) {
                $np->{inits} = $snp->{inits};
              }
            }
            elsif ($snp->{type} eq 'literal') {
              $np = { type => 'literal', value => $snp->{content} };
            }
            push $snps->@*, $np;
          }
          push $snkps->@*, $snps;
        }
        $snss->{$sns->{name}}{visibility} = $sns->{visibility};
        $snss->{$sns->{name}}{template} = $snkps;
      }
      Biber::Config->setblxoption(0, 'sortingnamekeytemplate', $snss);
    }
    elsif (lc($k) eq 'transliteration') {
      foreach my $tr ($v->@*) {
        if ($tr->{entrytype}[0] eq '*') { # already array forced for another option
          Biber::Config->setblxoption(0, 'translit', $tr->{translit});
        }
        else {                  # per_entrytype
          Biber::Config->setblxoption(0, 'translit',
                                      $tr->{translit},
                                      'ENTRYTYPE',
                                      $tr->{entrytype}[0]);


        }
      }
    }
    # mildly complex options - nosort/collate_options
    elsif (lc($k) eq 'nosort' or
           lc($k) eq 'noinit' or
           lc($k) eq 'nolabel' ) {
      Biber::Config->setconfigfileoption($k, $v->{option});
    }
    # rather complex options
    elsif (lc($k) eq 'collate_options') {
      my $collopts = Biber::Config->getoption('collate_options');
      # Override defaults with any user settings
      foreach my $co ($v->{option}->@*) {
        $collopts->{$co->{name}} = $co->{value};
      }
      Biber::Config->setconfigfileoption($k, $collopts);
    }
    elsif (lc($k) eq 'sourcemap') {
      my $sms;
      foreach my $sm ($v->{maps}->@*) {
        if (defined($sm->{level}) and $sm->{level} eq 'driver') {
          carp("You can't set driver level sourcemaps via biber - use \\DeclareDriverSourcemap in biblatex. Ignoring map.");
        }
        elsif (defined($sm->{level}) and $sm->{level} eq 'style') {
          carp("You can't set style level sourcemaps via biber - use \\DeclareStyleSourcemap in biblatex. Ignoring map.");
        }
        else {
          push $sms->@*, $sm;
        }
      }
      Biber::Config->setconfigfileoption($k, $sms);
    }
    elsif (lc($k) eq 'inheritance') {# This is a biblatex option
      Biber::Config->setblxoption(0, $k, $v);
    }
    elsif (lc($k) eq 'sortexclusion') {# This is a biblatex option
      foreach my $sex ($v->@*) {
        my $excludes;
        foreach my $ex ($sex->{exclusion}->@*) {
          $excludes->{$ex->{content}} = 1;
        }
        Biber::Config->setblxoption(0, 'sortexclusion',
                                    $excludes,
                                    'ENTRYTYPE',
                                    $sex->{type});
      }
    }
    elsif (lc($k) eq 'sortinclusion') {# This is a biblatex option
      foreach my $sin ($v->@*) {
        my $includes;
        foreach my $in ($sin->{inclusion}->@*) {
          $includes->{$in->{content}} = 1;
        }
        Biber::Config->setblxoption(0, 'sortinclusion',
                                    $includes,
                                    'ENTRYTYPE',
                                    $sin->{type});
      }
    }
    elsif (lc($k) eq 'presort') {# This is a biblatex option
      # presort defaults
      foreach my $presort ($v->@*) {
        # Global presort default
        unless (exists($presort->{type})) {
          Biber::Config->setblxoption(0, 'presort', $presort->{content});
        }
        # Per-type default
        else {
          Biber::Config->setblxoption(0, 'presort',
                                      $presort->{content},
                                      'ENTRYTYPE',
                                      $presort->{type});
        }
      }
    }
    elsif (lc($k) eq 'sortingtemplate') {# This is a biblatex option
      my $sorttemplates;
      foreach my $ss ($v->@*) {
        $sorttemplates->{$ss->{name}} = Biber::_parse_sort($ss);
      }
      Biber::Config->setblxoption(0, 'sortingtemplate', $sorttemplates);
    }
    elsif (lc($k) eq 'datamodel') {# This is a biblatex option
      Biber::Config->addtoblxoption(0, 'datamodel', $v);
    }
    elsif (exists($v->{content})) { # simple option
      Biber::Config->setconfigfileoption($k, $v->{content});
    }
  }
}

=head2 config_file

Returns the full path of the B<Biber> configuration file.
It returns the first file found among:

=over 4

=item * C<biber.conf> or C<.biber.conf> in the current directory

=item * C<$HOME/.biber.conf>

=item * C<$ENV{XDG_CONFIG_HOME}/biber/biber.conf>

=item * C<$HOME/.config/biber/biber.conf>

=item * C<$HOME/Library/biber/biber.conf> (Mac OSX only)

=item * C<$ENV{APPDATA}/biber.conf> (Windows only)

=item * the output of C<kpsewhich biber.conf> (if available on the system).

=back

If no file is found, it returns C<undef>.

=cut

sub config_file {
  my $biberconf;

  if ( -f $BIBER_CONF_NAME ) {
    $biberconf = abs_path($BIBER_CONF_NAME);
  }
  elsif ( -f ".$BIBER_CONF_NAME" ) {
    $biberconf = abs_path(".$BIBER_CONF_NAME");
  }
  elsif ( -f File::Spec->catfile($ENV{HOME}, ".$BIBER_CONF_NAME" ) ) {
    $biberconf = File::Spec->catfile($ENV{HOME}, ".$BIBER_CONF_NAME" );
  }
  elsif ( defined $ENV{XDG_CONFIG_HOME} and
    -f File::Spec->catfile($ENV{XDG_CONFIG_HOME}, "biber", $BIBER_CONF_NAME) ) {
    $biberconf = File::Spec->catfile($ENV{XDG_CONFIG_HOME}, "biber", $BIBER_CONF_NAME);
  }
 # See https://specifications.freedesktop.org/basedir-spec/basedir-spec-latest.html
  elsif ( -f File::Spec->catfile($ENV{HOME}, ".config", "biber", $BIBER_CONF_NAME) ) {
    $biberconf = File::Spec->catfile($ENV{HOME}, ".config", "biber", $BIBER_CONF_NAME);
  }
  elsif ( $^O =~ /(?:Mac|darwin)/ and
    -f File::Spec->catfile($ENV{HOME}, "Library", "biber", $BIBER_CONF_NAME) ) {
    $biberconf = File::Spec->catfile($ENV{HOME}, "Library", "biber", $BIBER_CONF_NAME);
  }
  elsif ( $^O =~ /Win/ and
    defined $ENV{APPDATA} and
    -f File::Spec->catfile($ENV{APPDATA}, "biber", $BIBER_CONF_NAME) ) {
    $biberconf = File::Spec->catfile($ENV{APPDATA}, "biber", $BIBER_CONF_NAME);
  }
  elsif ( can_run('kpsewhich') ) {
    my $err;
    run3 [ 'kpsewhich', $BIBER_CONF_NAME ], \undef, \$biberconf, \$err, { return_if_system_error => 1};
    if ($? == -1) {
      biber_error("Error running kpsewhich to look for config file: $err");
    }

    chomp $biberconf;
    $biberconf =~ s/\cM\z//xms; # kpsewhich in cygwin sometimes returns ^M at the end
    $biberconf = undef unless $biberconf; # sanitise just in case it's an empty string
  }
  else {
    $biberconf = undef;
  }

  return $biberconf;
}

##############################
# Biber options static methods
##############################


=head2 add_uniq_ignore

    Track uniqueness ignore settings found in inheritance data

=cut

sub add_uniq_ignore {
  shift; # class method so don't care about class name
  my ($key, $field, $uniqs) = @_;
  return unless $uniqs;
  foreach my $u (split(/\s*,\s*/, $uniqs)) {
    push $CONFIG->{state}{uniqignore}{$key}{$u}->@*, $field;
  }
  return;
}

=head2 get_uniq_ignore

    Retrieve uniqueness ignore settings found in inheritance data

=cut

sub get_uniq_ignore {
  no autovivification;
  shift; # class method so don't care about class name
  my $key = shift;
  return $CONFIG->{state}{uniqignore}{$key};
}

=head2 postprocess_biber_opts

    Place to postprocess biber options when they have been
    gathered from all the possible places that set them

=cut

sub postprocess_biber_opts {
  shift; # class method so don't care about class name
  # Turn sortcase and sortupper into booleans if they are not already
  # They are not booleans on the command-line/config file so that they
  # mirror biblatex option syntax for users, for example

  foreach my $opt ('sortcase', 'sortupper') {
    if (exists($CONFIG->{options}{biber}{$opt})) {
      if ($CONFIG->{options}{biber}{$opt} eq 'true') {
        $CONFIG->{options}{biber}{$opt} = 1;
      }
      elsif ($CONFIG->{options}{biber}{$opt} eq 'false') {
        $CONFIG->{options}{biber}{$opt} = 0;
      }
      unless ($CONFIG->{options}{biber}{$opt} eq '1' or
              $CONFIG->{options}{biber}{$opt} eq '0') {
        Biber::Utils::biber_error("Invalid value for option '$opt'");
      }
    }
  }
}

=head2 add_form

    Adds to the list of seen multiscript forms

=cut

sub add_form {
  shift;
  my $form = shift;
  $CONFIG->{state}{forms}{$form} = 1;
  return;
}

=head2 add_lang

    Adds to the list of seen multiscript langs

=cut

sub add_lang {
  shift;
  my $lang = shift;
  $CONFIG->{state}{langs}{$lang} = 1;
  return;
}

=head2 add_entrylang

    Adds to the list of seen multiscript entry langids

=cut

sub add_entrylang {
  shift;
  my $lang = shift;
  $CONFIG->{state}{entrylangs}{$lang} = 1;
  return;
}

=head2 get_forms

    Gets the list of seen multiscript forms as CSV

=cut

sub get_forms {
  shift;
  return join(',', keys $CONFIG->{state}{forms}->%*);
}

=head2 get_entrylangs

    Gets the list of seen multiscript entry langids as CSV

=cut

sub get_entrylangs {
  shift;
  return join(',', uniq sort map {lc $_} keys $CONFIG->{state}{entrylangs}->%*);
}

=head2 get_langs

    Gets the list of seen multiscript langs as CSV

=cut

sub get_langs {
  shift;
  return join(',', uniq sort map {lc $_} keys $CONFIG->{state}{langs}->%*);
}


=head2 set_dm

    Sets the data model information object

=cut

sub set_dm {
  shift;
  my $obj = shift;
  $CONFIG->{dm} = $obj;
  return;
}

=head2 get_dm

    Gets the data model information object

=cut

sub get_dm {
  shift;
  return $CONFIG->{dm};
}

=head2 get_dm_helpers

    Sets the datamodel helper lists

=cut

sub get_dm_helpers {
  shift;
  return $CONFIG->{dm}{helpers};
}

=head2 set_ctrlfile_path

    Stores the path to the control file

=cut

sub set_ctrlfile_path {
  shift;
  $CONFIG->{control_file_location} = shift;
  return;
}

=head2 get_ctrlfile_path

    Retrieved the path to the control file

=cut

sub get_ctrlfile_path {
  shift;
  return $CONFIG->{control_file_location};
}

=head2 setoption

    Store a Biber config option

=cut

sub setoption {
  shift; # class method so don't care about class name
  my ($opt, $val) = @_;
  $CONFIG->{options}{biber}{$opt} = $val;
  return;
}

=head2 getoption

    Get a Biber option

=cut

sub getoption {
  shift; # class method so don't care about class name
  my $opt = shift;
  return $CONFIG->{options}{biber}{$opt};
}

=head2 setcmdlineoption

    Store a Biber command-line option

=cut

sub setcmdlineoption {
  shift; # class method so don't care about class name
  my ($opt, $val) = @_;
  # Command line options are also options ...
  $CONFIG->{options}{biber}{$opt} = $CONFIG->{cmdlineoptions}{$opt} = $val;
  return;
}

=head2 setconfigfileoption

    Store a Biber config-file option

=cut

sub setconfigfileoption {
  shift; # class method so don't care about class name
  my ($opt, $val) = @_;
  # Config file options are also options ...
  $CONFIG->{options}{biber}{$opt} = $CONFIG->{configfileoptions}{$opt} = $val;

  # Config file options can also be global biblatex options
  if ($CONFIG_OPTSCOPE_BIBLATEX{$opt}) {
    $CONFIG->{options}{biblatex}{GLOBAL}{$opt} = $val;
  }

  return;
}


=head2 iscmdlineoption

    Check if an option is explicitly set by user on the command
    line

=cut

sub iscmdlineoption {
  shift; # class method so don't care about class name
  my $opt = shift;
  return 1 if defined($CONFIG->{cmdlineoptions}{$opt});
  return 0;
}

=head2 isconfigfileoption

    Check if an option is explicitly set by user in their
    config file

=cut

sub isconfigfileoption {
  shift; # class method so don't care about class name
  my $opt = shift;
  return 1 if defined($CONFIG->{configfileoptions}{$opt});
  return 0;
}

=head2 isexplicitoption

    Check if an option is explicitly set by user on the command
    line or in the config file

=cut

sub isexplicitoption {
  my $self = shift;
  my $opt = shift;
  return 1 if ($self->iscmdlineoption($opt) || $self->isconfigfileoption($opt));
  return 0;
}


#################################
# BibLaTeX options static methods
#################################


=head2 addtoblxoption

    Add to an array global biblatex option

=cut

sub addtoblxoption {
  shift; # class method so don't care about class name
  my ($secnum, $opt, $val) = @_;
  if ($CONFIG_OPTSCOPE_BIBLATEX{$opt}{GLOBAL}) {
    push $CONFIG->{options}{biblatex}{GLOBAL}{$opt}->@*, $val;
  }
  return;
}

=head2 setblxoption

    Set a biblatex option on the appropriate scope

=cut

sub setblxoption {
  shift; # class method so don't care about class name
  my ($secnum, $opt, $val, $scope, $scopeval) = @_;

  # Map booleans to 1 and 0 for consistent testing
  $val = Biber::Utils::map_boolean($opt, $val, 'tonum');


  # mslang is sensitive and we must normalise it
  if ($opt eq 'mslang') {
    $val = fc($val)
  }

  if (not defined($scope)) { # global is the default
    if ($CONFIG_OPTSCOPE_BIBLATEX{$opt}{GLOBAL}) {
      $CONFIG->{options}{biblatex}{GLOBAL}{$opt} = $val;
    }
  }
  elsif ($scope eq 'ENTRY') {
    if ($CONFIG_OPTSCOPE_BIBLATEX{$opt}{$scope}) {
      $CONFIG->{options}{biblatex}{$scope}{$scopeval}{$secnum}{$opt} = $val;
    }
  }
  else {
    if ($CONFIG_OPTSCOPE_BIBLATEX{$opt}{$scope}) {
      $CONFIG->{options}{biblatex}{$scope}{$scopeval}{$opt} = $val;
    }
  }
  return;
}

=head2 getblxoption

    Get a biblatex option from the global, per-type or per entry scope

    getblxoption('secnum', 'option', ['entrytype'], ['citekey'])

    Returns the value of option. In order of decreasing preference, returns:
    1. Biblatex option defined for entry
    2. Biblatex option defined for entry type
    3. Biblatex option defined globally

    section number needs to be present only for per-entry options as these might
    differ between sections

=cut

sub getblxoption {
  no autovivification;
  shift; # class method so don't care about class name
  my ($secnum, $opt, $entrytype, $citekey) = @_;
  # Set impossible defaults
  $secnum //= "\x{10FFFD}";
  $opt //= "\x{10FFFD}";
  $entrytype //= "\x{10FFFD}";
  $citekey //= "\x{10FFFD}";
  if ( defined($citekey) and
       $CONFIG_OPTSCOPE_BIBLATEX{$opt}{ENTRY} and
       defined $CONFIG->{options}{biblatex}{ENTRY}{$citekey}{$secnum}{$opt}) {
    return $CONFIG->{options}{biblatex}{ENTRY}{$citekey}{$secnum}{$opt};
  }
  elsif (defined($entrytype) and
         $CONFIG_OPTSCOPE_BIBLATEX{$opt}{ENTRYTYPE} and
         defined $CONFIG->{options}{biblatex}{ENTRYTYPE}{lc($entrytype)}{$opt}) {
    return $CONFIG->{options}{biblatex}{ENTRYTYPE}{lc($entrytype)}{$opt};
  }
  elsif ($CONFIG_OPTSCOPE_BIBLATEX{$opt}{GLOBAL}) {
    return $CONFIG->{options}{biblatex}{GLOBAL}{$opt};
  }
}


=head2 getblxentryoptions

    Get all per-entry options for an entry

=cut

sub getblxentryoptions {
  no autovivification;
  shift; # class method so don't care about class name
  my ($secnum, $key) = @_;
  return keys $CONFIG->{options}{biblatex}{ENTRY}{$key}{$secnum}->%*;
}

##############################
# mslang state methods
##############################


=head2 set_mslang

  Record an mslang setting for an entry. Used to record overrides of mslang via
  LANGID fields.

=cut

sub set_mslang {
  shift; # class method so don't care about class name
  my ($key, $oride) = @_;
  $CONFIG->{state}{mslang}{$key} = $oride;
  return;
}

sub get_mslang {
  shift; # class method so don't care about class name
  my $key = shift;
  return $CONFIG->{state}{mslang}{$key} // $CONFIG->{options}{biber}{mslang};
}

##############################
# Inheritance state methods
##############################


=head2 set_inheritance

    Record that $target inherited information from $source
    Can be used for crossrefs and xdata. This just records that an entry
    inherited from another entry, for loop detection.

=cut

sub set_inheritance {
  shift; # class method so don't care about class name
  my ($type, $source, $target) = @_;
  push $CONFIG->{state}{$type}->@*, {s => $source, t => $target};
  return;
}


=head2 get_inheritance

    Check if $target directly inherited information from $source
    Can be used for crossrefs and xdata

=cut

sub get_inheritance {
  shift; # class method so don't care about class name
  my ($type, $source, $target) = @_;
  return first {$_->{s} eq $source and $_->{t} eq $target} $CONFIG->{state}{$type}->@*;
}

=head2 is_inheritance_path

  Checks for an inheritance path from entry $e1 to $e2
  Can be used for crossrefs and xdata

[
             {s => 'A',
              t => 'B'},
             {s => 'A',
              t => 'E'},
             {s => 'B',
              t => 'C'},
             {s => 'C',
              t => 'D'}
];

=cut

sub is_inheritance_path {
  my ($self, $type, $e1, $e2) = @_;
  foreach my $dps (grep {$_->{s} eq $e1} $CONFIG->{state}{$type}->@*) {
    return 1 if $dps->{t} eq $e2;
    return 1 if is_inheritance_path($self, $type, $dps->{t}, $e2);
  }
  return 0;
}

=head1 keyorder

=head2 set_keyorder

  Set key order information

=cut

sub set_keyorder {
  shift; # class method so don't care about class name
  my ($section, $key, $keyorder) = @_;
  $CONFIG->{state}{keyorder}{$section}{$key} = $keyorder;
  return;
}

=head2 set_internal_keyorder

  Set key order information for keys with the same order

=cut

sub set_internal_keyorder {
  shift; # class method so don't care about class name
  my ($section, $key, $intkeyorder) = @_;
  $CONFIG->{state}{internalkeyorder}{$section}{$key} = $intkeyorder;
  return;
}

=head2 get_keyorder

  Get key order information

=cut

sub get_keyorder {
  shift; # class method so don't care about class name
  my ($section, $key) = @_;
  return $CONFIG->{state}{keyorder}{$section}{$key};
}

=head2 get_internal_keyorder

  Get key order information for keys with the same order

=cut

sub get_internal_keyorder {
  shift; # class method so don't care about class name
  my ($section, $key) = @_;
  return $CONFIG->{state}{internalkeyorder}{$section}{$key};
}


=head2 get_keyorder_max

  Get maximum key order number for a section

=cut

sub get_keyorder_max {
  shift; # class method so don't care about class name
  my $section = shift;
  return (max values $CONFIG->{state}{keyorder}{$section}->%*) || 0;
}

=head2 reset_keyorder

  Reset keyorder - for use in tests where we switch to allkeys

=cut

sub reset_keyorder {
  shift; # class method so don't care about class name
  my $section = shift;
  delete $CONFIG->{state}{keyorder}{$section};
  return;
}


=head1 crossrefkeys

=head2 get_crossrefkeys

    Return ref to array of keys which are crossref targets

=cut

sub get_crossrefkeys {
  shift; # class method so don't care about class name
  return [ keys $CONFIG->{state}{crossrefkeys}->%* ];
}

=head1 xrefkeys

=head2 get_xrefkeys

    Return ref to array of keys which are xref targets

=cut

sub get_xrefkeys {
  shift; # class method so don't care about class name
  return [ keys $CONFIG->{state}{xrefkeys}->%* ];
}

=head2 get_crossrefkey

    Return an integer representing the number of times a
    crossref target key has been ref'ed

=cut

sub get_crossrefkey {
  shift; # class method so don't care about class name
  my $k = shift;
  return $CONFIG->{state}{crossrefkeys}{$k};
}

=head2 get_xrefkey

    Return an integer representing the number of times a
    xref target key has been ref'ed

=cut

sub get_xrefkey {
  shift; # class method so don't care about class name
  my $k = shift;
  return $CONFIG->{state}{xrefkeys}{$k};
}

=head2 del_crossrefkey

    Remove a crossref target key from the crossrefkeys state

=cut

sub del_crossrefkey {
  shift; # class method so don't care about class name
  my $k = shift;
  if (exists($CONFIG->{state}{crossrefkeys}{$k})) {
    delete $CONFIG->{state}{crossrefkeys}{$k};
  }
  return;
}

=head2 del_xrefkey

    Remove a xref target key from the xrefkeys state

=cut

sub del_xrefkey {
  shift; # class method so don't care about class name
  my $k = shift;
  if (exists($CONFIG->{state}{xrefkeys}{$k})) {
    delete $CONFIG->{state}{xrefkeys}{$k};
  }
  return;
}


=head2 incr_crossrefkey

    Increment the crossreferences count for a target crossref key

=cut

sub incr_crossrefkey {
  shift; # class method so don't care about class name
  my $k = shift;
  $CONFIG->{state}{crossrefkeys}{$k}++;
  return;
}

=head2 incr_xrefkey

    Increment the xreferences count for a target xref key

=cut

sub incr_xrefkey {
  shift; # class method so don't care about class name
  my $k = shift;
  $CONFIG->{state}{xrefkeys}{$k}++;
  return;
}

=head2 dump

    Dump config information (for debugging)

=cut

sub dump {
  shift; # class method so don't care about class name
  dd($CONFIG);
}

1;

__END__

=head1 AUTHORS

Philip Kime C<< <philip at kime.org.uk> >>

=head1 BUGS

Please report any bugs or feature requests on our Github tracker at
L<https://github.com/plk/biber/issues>.

=head1 COPYRIGHT & LICENSE

Copyright 2012-2022 Philip Kime, all rights reserved.

This module is free software.  You can redistribute it and/or
modify it under the terms of the Artistic License 2.0.

This program is distributed in the hope that it will be useful,
but without any warranty; without even the implied warranty of
merchantability or fitness for a particular purpose.

=cut<|MERGE_RESOLUTION|>--- conflicted
+++ resolved
@@ -22,18 +22,12 @@
 use parent qw(Class::Accessor);
 __PACKAGE__->follow_best_practice;
 
-<<<<<<< HEAD
 our $VERSION = '4.0';
 our $BETA_VERSION = 1; # Is this a beta version?
 # Extension for biblatex files and biber binary to allow for parallel installations. Usually empty unless we are
 # experimenting with major changes and need a parallel version called biblatex-<something> and biber-<something>
 # in CTAN in order to have a wider audience for the changes for a while.
 our $PACKAGEEXT = '-ms';
-=======
-our $VERSION = '2.19';
-our $BETA_VERSION = 1; # Is this a beta version?
-
->>>>>>> ba233662
 our $logger  = Log::Log4perl::get_logger('main');
 our $screen  = Log::Log4perl::get_logger('screen');
 our $logfile = Log::Log4perl::get_logger('logfile');
