--- conflicted
+++ resolved
@@ -251,11 +251,7 @@
         my $entry_key = $self->get_field('citekey');
         my $bee = $self->get_field('entrytype');
         my $secnum = $Biber::MASTER->get_current_section;
-<<<<<<< HEAD
-        biber_warn("Entry '$entry_key' has XDATA reference from field '$reffield/$refform/$reflang' that contains no source field (section $secnum)", $self);
-=======
-        biber_warn("$bee entry '$entry_key' has XDATA reference from field '$reffield' that contains no source field (section $secnum)", $self);
->>>>>>> ba233662
+        biber_warn("$bee entry '$entry_key' has XDATA reference from field '$reffield/$refform/$reflang' that contains no source field (section $secnum)", $self);
         return 0;
       }
       my ($xdf, $xdfo, $xdl) = mssplit($xf, $self->{derivedfields}{citekey});
@@ -960,22 +956,13 @@
 
             unless ($reffielddm->{fieldtype} eq $xdatafielddm->{fieldtype} and
                     $reffielddm->{datatype} eq $xdatafielddm->{datatype}) {
-<<<<<<< HEAD
-              biber_warn("Field '$reffield/$refform/$reflang' in entry '$entry_key' which xdata references field '$xdatafield/$xdataform/$xdatalang' in entry '$xdref' are not the same types, not resolving (section $secnum)", $self);
-=======
-              biber_warn("Field '$reffield' in $bee entry '$entry_key' which xdata references field '$xdatafield' in entry '$xdref' are not the same types, not resolving (section $secnum)", $self);
->>>>>>> ba233662
+              biber_warn("Field '$reffield/$refform/$reflang' in $bee entry '$entry_key' which xdata references field '$xdatafield/$xdataform/$xdatalang' in entry '$xdref' are not the same types, not resolving (section $secnum)", $self);
               $xdatum->{resolved} = 0;
               next;
             }
 
-<<<<<<< HEAD
             unless ($xdataentry->get_field($xdatafield, $xdataform, $xdatalang)) {
-              biber_warn("Field '$reffield/$refform/$reflang' in entry '$entry_key' references XDATA field '$xdatafield/$xdataform/$xdatalang' in entry '$xdref' and this field does not exist, not resolving (section $secnum)", $self);
-=======
-            unless ($xdataentry->get_field($xdatafield)) {
-              biber_warn("Field '$reffield' in $bee entry '$entry_key' references XDATA field '$xdatafield' in entry '$xdref' and this field does not exist, not resolving (section $secnum)", $self);
->>>>>>> ba233662
+              biber_warn("Field '$reffield/$refform/$reflang' in $bee entry '$entry_key' references XDATA field '$xdatafield/$xdataform/$xdatalang' in entry '$xdref' and this field does not exist, not resolving (section $secnum)", $self);
               $xdatum->{resolved} = 0;
               next;
             }
@@ -991,13 +978,8 @@
                 }
               }
               else {
-<<<<<<< HEAD
                 unless ($xdataentry->get_field($xdatafield, $xdataform, $xdatalang)->is_nth_name($xdataposition)) {
-                  biber_warn("Field '$reffield/$refform/$reflang' in entry '$entry_key' references field '$xdatafield/$xdataform/$xdatalang' position $xdataposition in entry '$xdref' and this position does not exist, not resolving (section $secnum)", $self);
-=======
-                unless ($xdataentry->get_field($xdatafield)->is_nth_name($xdataposition)) {
-                  biber_warn("Field '$reffield' in $bee entry '$entry_key' references field '$xdatafield' position $xdataposition in entry '$xdref' and this position does not exist, not resolving (section $secnum)", $self);
->>>>>>> ba233662
+                  biber_warn("Field '$reffield/$refform/$reflang' in $bee entry '$entry_key' references field '$xdatafield/$xdataform/$xdatalang' position $xdataposition in entry '$xdref' and this position does not exist, not resolving (section $secnum)", $self);
                   $xdatum->{resolved} = 0;
                   next;
                 }
@@ -1020,14 +1002,8 @@
                 }
               }
               else {
-<<<<<<< HEAD
-
                 unless ($xdataentry->get_field($xdatafield, $xdataform, $xdatalang)->nth_item($xdataposition)) {
-                  biber_warn("Field '$reffield/$refform/$reflang' in entry '$entry_key' references field '$xdatafield/$xdataform/$xdatalang' position $xdataposition in entry '$xdref' and this position does not exist, not resolving (section $secnum)", $self);
-=======
-                unless ($xdataentry->get_field($xdatafield)->[$xdataposition-1]) {
-                  biber_warn("Field '$reffield' in $bee entry '$entry_key' references field '$xdatafield' position $xdataposition in entry '$xdref' and this position does not exist, not resolving (section $secnum)", $self);
->>>>>>> ba233662
+                  biber_warn("Field '$reffield/$refform/$reflang' in $bee entry '$entry_key' references field '$xdatafield/$xdataform/$xdatalang' position $xdataposition in entry '$xdref' and this position does not exist, not resolving (section $secnum)", $self);
                   $xdatum->{resolved} = 0;
                   next;
                 }
@@ -1132,30 +1108,17 @@
             my $lang = $alts->{lang} // '';
 
             $processed{$field->{source}} = 1;
-<<<<<<< HEAD
             # localise defaults according to field, if specified
             my $field_override_target = $field->{override_target} // 'false';
             # Skip this field if requested
             if ($field->{skip}) {
               $processed{$field->{source}} = 1;
-=======
-          }
+            }
           # Set the field if it doesn't exist or override is requested
-          elsif (not $self->field_exists($field->{target}) or
-                 $field_override_target eq 'true') {
-            if ($logger->is_debug()) {# performance tune
-              $logger->debug("$bee entry '$target_key' is inheriting field '" .
-                             $field->{source}.
-                             "' as '" .
-                             $field->{target} .
-                             "' from entry '$source_key'");
->>>>>>> ba233662
-            }
-            # Set the field if it doesn't exist or override is requested
             elsif (not $self->field_exists($field->{target}, $form, $lang) or
                    $field_override_target eq 'true') {
               if ($logger->is_debug()) { # performance tune
-                $logger->debug("Entry '$target_key' is inheriting field '" .
+                $logger->debug("$bee entry '$target_key' is inheriting field '" .
                                $field->{source} . "/$form/$lang" .
                                "' as '" .
                                $field->{target} . "/$form/$lang" .
@@ -1249,7 +1212,6 @@
       }
       next if $processed{$field}; # Skip if we have already dealt with this field above
 
-<<<<<<< HEAD
       foreach my $alts ($parent->get_alternates_for_field($field)->@*) {
         my $val = $alts->{val};
         my $form = $alts->{form} // '';
@@ -1258,7 +1220,7 @@
         # Set the field if it doesn't exist or override is requested
         if (not $self->field_exists($field, $form, $lang) or $override_target eq 'true') {
           if ($logger->is_debug()) { # performance tune
-            $logger->debug("Entry '$target_key' is inheriting field '$field/$form/$lang' from entry '$source_key'");
+            $logger->debug("$bee entry '$target_key' is inheriting field '$field/$form/$lang' from entry '$source_key'");
           }
 
           # Force inherited fields to be langid of entry if it exists and override
@@ -1271,13 +1233,6 @@
             $tlang = $llid;
             Biber::Annotation->set_annotation('field', $target_key, $field, $form, $tlang, 'mslang', $lang, 1);
           }
-=======
-      # Set the field if it doesn't exist or override is requested
-      if (not $self->field_exists($field) or $override_target eq 'true') {
-        if ($logger->is_debug()) { # performance tune
-          $logger->debug("$tbee entry '$target_key' is inheriting field '$field' from $bee entry '$source_key'");
-        }
->>>>>>> ba233662
 
           $self->set_datafield($field, $parent->get_field($field, $form, $lang), $form, $tlang);
 
