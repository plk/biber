#!/bin/bash

# Collect all binaries and re-package for CTAN
# re-package.sh <biber version> <releasefolder>
#
# ./re-package.sh 2.19 current

declare -r ROOT='/tmp/biber-repack'

function realpath { echo $(cd $(dirname $1); pwd)/$(basename $1); }

mkdir -p ${ROOT}
declare BASE="$( realpath $(dirname -- "$BASH_SOURCE";))";

declare VER=$1
declare RELEASE=${2:-"multiscript"}
declare PACKAGEEXT=$(perl -ne "print \$1 if m/^our \\\$PACKAGEEXT\\s*=\\s*'([^']+)';/;" $BASE/../lib/Biber/Config.pm)
declare PLATFORMS=("linux_x86_32" "linux_x86_64" "MSWIN64" "MSWIN32" "darwinlegacy_x86_64" "darwin_universal")
declare METAPLATFORMS=("linux" "linux" "windows" "windows" "macos" "macos")
declare SFPLATFORMS=("Linux" "Linux" "Windows" "Windows" "MacOS" "MacOS")
declare EXTS=("tar.gz" "tar.gz" "zip" "zip" "tar.gz" "tar.gz")

<<<<<<< HEAD
cd ${ROOT}
=======
if [ -z "$VER" ]; then
  echo "Must provide a version e.g. 're-package.sh 2.19'"
  exit 1
fi
>>>>>>> 5a085478

function create-readme {
  cat <<EOF>$2
These are biber (multiscript version) binaries for the $1 platform(s), released under:
Perl Artistic License, version 2

See https://ctan.org/pkg/biber for documentation, sources, and all else.
EOF
}

# Binaries
for i in "${!PLATFORMS[@]}"; do
    PLATFORM=${PLATFORMS[i]}
    METAPLATFORM=${METAPLATFORMS[i]}
    # CTAN requires top-level dir in lowercase
    SFPLATFORM=${SFPLATFORMS[i]}
    EXT=${EXTS[i]}
    if [ ! -e biber$PACKAGEEXT-$METAPLATFORM/biber$PACKAGEEXT-$VER-$PLATFORM.$EXT ]; then
      echo -n "Retrieving $PLATFORM ... "
      mkdir biber$PACKAGEEXT-$METAPLATFORM 2>/dev/null
      /opt/local/bin/wget --content-disposition --level=0 -c https://sourceforge.net/projects/biblatex-biber/files/biblatex-biber/$RELEASE/binaries/$SFPLATFORM/biber-$PLATFORM.$EXT -O biber$PACKAGEEXT-$METAPLATFORM/biber$PACKAGEEXT-$VER-$PLATFORM.$EXT >/dev/null 2>&1
      [ $? -eq 0 ] || exit 1
      create-readme $METAPLATFORM biber$PACKAGEEXT-$METAPLATFORM/README
      echo "done"
    fi
done

SMETAPLATFORMS=($(printf "%s\n" "${METAPLATFORMS[@]}" | sort -u))
for i in "${!SMETAPLATFORMS[@]}"; do
  SMETAPLATFORM=${SMETAPLATFORMS[i]}
  echo -n "Packaging $SMETAPLATFORM ... "
  tar zcf biber$PACKAGEEXT-$SMETAPLATFORM.tgz biber$PACKAGEEXT-$SMETAPLATFORM
  \rm -rf biber$PACKAGEEXT-$SMETAPLATFORM
  echo "done"
done

# base
if [ ! -e biber$PACKAGEEXT-base.tgz ]; then
  echo -n "Packaging base ... "
  mkdir biber$PACKAGEEXT 2>/dev/null
  cd biber$PACKAGEEXT
  mkdir source
  mkdir documentation
  /opt/local/bin/wget --content-disposition --level=0 -c https://sourceforge.net/projects/biblatex-biber/files/biblatex-biber/$RELEASE/biblatex-biber.tar.gz -O source/biblatex-biber$PACKAGEEXT.tar.gz >/dev/null 2>&1
  [ $? -eq 0 ] || exit 1
  /opt/local/bin/wget --content-disposition --level=0 -c https://sourceforge.net/projects/biblatex-biber/files/biblatex-biber/$RELEASE/documentation/biber.pdf -O documentation/biber$PACKAGEEXT.pdf >/dev/null 2>&1
  [ $? -eq 0 ] || exit 1
  /opt/local/bin/wget --content-disposition --level=0 -c https://sourceforge.net/projects/biblatex-biber/files/biblatex-biber/$RELEASE/Changes -O documentation/Changes >/dev/null 2>&1
  [ $? -eq 0 ] || exit 1
  /opt/local/bin/wget --content-disposition --level=0 -c https://sourceforge.net/projects/biblatex-biber/files/biblatex-biber/$RELEASE/documentation/utf8-macro-map.html -O documentation/utf8-macro-map.html >/dev/null 2>&1
  [ $? -eq 0 ] || exit 1
  /opt/local/bin/wget --content-disposition --level=0 -c https://sourceforge.net/projects/biblatex-biber/files/biblatex-biber/README.md -O README.md >/dev/null 2>&1
  cd ..
  tar zcf biber$PACKAGEEXT-base.tgz biber$PACKAGEEXT
  \rm -rf biber$PACKAGEEXT
  echo "done"
fi<|MERGE_RESOLUTION|>--- conflicted
+++ resolved
@@ -20,14 +20,12 @@
 declare SFPLATFORMS=("Linux" "Linux" "Windows" "Windows" "MacOS" "MacOS")
 declare EXTS=("tar.gz" "tar.gz" "zip" "zip" "tar.gz" "tar.gz")
 
-<<<<<<< HEAD
-cd ${ROOT}
-=======
 if [ -z "$VER" ]; then
   echo "Must provide a version e.g. 're-package.sh 2.19'"
   exit 1
 fi
->>>>>>> 5a085478
+
+cd ${ROOT}
 
 function create-readme {
   cat <<EOF>$2
