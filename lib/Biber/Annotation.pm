--- conflicted
+++ resolved
@@ -69,57 +69,6 @@
   return;
 }
 
-<<<<<<< HEAD
-=head2 get_annotation
-
-  Retrieve an specific annotation for a scope, citekey and name
-
-=cut
-
-sub get_annotation {
-  shift; # class method so don't care about class name
-  my ($scope, $key, $field, $form, $lang, $name, $count, $part) = @_;
-  $name = $name // 'default';
-  $form = $form // 'default';
-  $lang = $lang // Biber::Config::get_mslang($key);
-  if ($scope eq 'field') {
-    return $ANN->{field}{$key}{$field}{$form}{$lang}{$name}{value};
-  }
-  elsif ($scope eq 'item') {
-    return $ANN->{item}{$key}{$field}{$form}{$lang}{$name}{$count}{value};
-  }
-  elsif ($scope eq 'part') {
-    return $ANN->{part}{$key}{$field}{$form}{$lang}{$name}{$count}{$part}{value};
-  }
-  return undef;
-}
-
-=head2 get_annotation_forms
-
-  Retrieve all multiscript forms for an annotation
-
-=cut
-
-sub get_annotation_forms {
-  shift; # class method so don't care about class name
-  my ($key, $field, $name) = @_;
-  $name = $name // 'default';
-  return sort keys $ANN->{ms}{$key}{$field}{$name}->%*;
-}
-
-=head2 get_annotation_langs
-
-  Retrieve all multiscript langs for an annotation form
-
-=cut
-
-sub get_annotation_langs {
-  shift; # class method so don't care about class name
-  my ($key, $field, $name, $form) = @_;
-  $name = $name // 'default';
-  $form = $form // 'default';
-  return sort keys $ANN->{ms}{$key}{$field}{$name}{$form}->%*;
-=======
 =head2 copy_annotations
 
   Copy all annotations from one entry to another
@@ -130,11 +79,65 @@
   shift; # class method so don't care about class name
   my ($sourcekey, $targetkey) = @_;
   $ANN->{field}{$targetkey} = dclone($ANN->{field}{$sourcekey}) if exists($ANN->{field}{$sourcekey});
+  $ANN->{fields}{$targetkey} = dclone($ANN->{fields}{$sourcekey}) if exists($ANN->{fields}{$sourcekey});
   $ANN->{item}{$targetkey} = dclone($ANN->{item}{$sourcekey}) if exists($ANN->{item}{$sourcekey});
   $ANN->{part}{$targetkey} = dclone($ANN->{part}{$sourcekey}) if exists($ANN->{part}{$sourcekey});
   $ANN->{names}{$targetkey} = dclone($ANN->{names}{$sourcekey}) if exists($ANN->{names}{$sourcekey});
+  $ANN->{fieldswithname}{$targetkey} = dclone($ANN->{fieldswithname}{$sourcekey}) if exists($ANN->{fieldswithname}{$sourcekey});
+  $ANN->{ms}{$targetkey} = dclone($ANN->{ms}{$sourcekey}) if exists($ANN->{ms}{$sourcekey});
+
   return;
->>>>>>> 5724c3bf
+}
+
+=head2 get_annotation
+
+  Retrieve an specific annotation for a scope, citekey and name
+
+=cut
+
+sub get_annotation {
+  shift; # class method so don't care about class name
+  my ($scope, $key, $field, $form, $lang, $name, $count, $part) = @_;
+  $name = $name // 'default';
+  $form = $form // 'default';
+  $lang = $lang // Biber::Config::get_mslang($key);
+  if ($scope eq 'field') {
+    return $ANN->{field}{$key}{$field}{$form}{$lang}{$name}{value};
+  }
+  elsif ($scope eq 'item') {
+    return $ANN->{item}{$key}{$field}{$form}{$lang}{$name}{$count}{value};
+  }
+  elsif ($scope eq 'part') {
+    return $ANN->{part}{$key}{$field}{$form}{$lang}{$name}{$count}{$part}{value};
+  }
+  return undef;
+}
+
+=head2 get_annotation_forms
+
+  Retrieve all multiscript forms for an annotation
+
+=cut
+
+sub get_annotation_forms {
+  shift; # class method so don't care about class name
+  my ($key, $field, $name) = @_;
+  $name = $name // 'default';
+  return sort keys $ANN->{ms}{$key}{$field}{$name}->%*;
+}
+
+=head2 get_annotation_langs
+
+  Retrieve all multiscript langs for an annotation form
+
+=cut
+
+sub get_annotation_langs {
+  shift; # class method so don't care about class name
+  my ($key, $field, $name, $form) = @_;
+  $name = $name // 'default';
+  $form = $form // 'default';
+  return sort keys $ANN->{ms}{$key}{$field}{$name}{$form}->%*;
 }
 
 =head2 get_annotation_names
