<?xml version="1.0" encoding="UTF-8"?>
<xs:schema xmlns:xs="http://www.w3.org/2001/XMLSchema" elementFormDefault="qualified" targetNamespace="https://sourceforge.net/projects/biblatex" xmlns:bcf="https://sourceforge.net/projects/biblatex">
  <xs:element name="controlfile">
    <xs:complexType>
      <xs:sequence>
        <xs:element minOccurs="0" name="options">
          <xs:complexType>
            <xs:sequence>
              <xs:group minOccurs="0" ref="bcf:bibencoding"/>
              <xs:group minOccurs="0" ref="bcf:cssort"/>
              <xs:group minOccurs="0" ref="bcf:debug"/>
              <xs:group minOccurs="0" ref="bcf:displaymode"/>
<<<<<<< HEAD
              <xs:group minOccurs="0" ref="bcf:locale"/>
=======
>>>>>>> 79b712dc
              <xs:group minOccurs="0" ref="bcf:inputenc"/>
              <xs:group minOccurs="0" ref="bcf:locale"/>
              <xs:group minOccurs="0" ref="bcf:mincrossrefs"/>
              <xs:element minOccurs="0" ref="bcf:nonsortdiacritics"/>
              <xs:element minOccurs="0" ref="bcf:nonsortprefixes"/>
              <xs:group minOccurs="0" ref="bcf:wrapline"/>
            </xs:sequence>
            <xs:attribute name="component" use="required">
              <xs:simpleType>
                <xs:restriction base="xs:token">
                  <xs:enumeration value="biber"/>
                </xs:restriction>
              </xs:simpleType>
            </xs:attribute>
            <xs:attribute name="type" use="required">
              <xs:simpleType>
                <xs:restriction base="xs:token">
                  <xs:enumeration value="global"/>
                </xs:restriction>
              </xs:simpleType>
            </xs:attribute>
          </xs:complexType>
        </xs:element>
        <xs:element name="options">
          <xs:complexType>
            <xs:sequence>
              <xs:group ref="bcf:alphaothers"/>
              <xs:group ref="bcf:labelalpha"/>
              <xs:group ref="bcf:labelname"/>
              <xs:group ref="bcf:labelyear"/>
              <xs:group ref="bcf:maxitems"/>
              <xs:group ref="bcf:maxnames"/>
              <xs:group ref="bcf:minitems"/>
              <xs:group ref="bcf:minnames"/>
              <xs:group ref="bcf:singletitle"/>
              <xs:group ref="bcf:sortalphaothers"/>
              <xs:group ref="bcf:sortlos"/>
              <xs:group ref="bcf:terseinits"/>
              <xs:group ref="bcf:uniquename"/>
              <xs:group ref="bcf:useauthor"/>
              <xs:group ref="bcf:useeditor"/>
              <xs:group ref="bcf:useprefix"/>
              <xs:group ref="bcf:usetranslator"/>
            </xs:sequence>
            <xs:attribute name="component" use="required">
              <xs:simpleType>
                <xs:restriction base="xs:token">
                  <xs:enumeration value="biblatex"/>
                </xs:restriction>
              </xs:simpleType>
            </xs:attribute>
            <xs:attribute name="type" use="required">
              <xs:simpleType>
                <xs:restriction base="xs:token">
                  <xs:enumeration value="global"/>
                </xs:restriction>
              </xs:simpleType>
            </xs:attribute>
          </xs:complexType>
        </xs:element>
        <xs:element minOccurs="0" maxOccurs="unbounded" name="options">
          <xs:complexType>
            <xs:sequence>
              <xs:group minOccurs="0" ref="bcf:alphaothers"/>
              <xs:group minOccurs="0" ref="bcf:labelalpha"/>
              <xs:group minOccurs="0" ref="bcf:labelname"/>
              <xs:group minOccurs="0" ref="bcf:labelyear"/>
              <xs:group minOccurs="0" ref="bcf:maxitems"/>
              <xs:group minOccurs="0" ref="bcf:maxnames"/>
              <xs:group minOccurs="0" ref="bcf:minitems"/>
              <xs:group minOccurs="0" ref="bcf:minnames"/>
              <xs:group minOccurs="0" ref="bcf:singletitle"/>
              <xs:group minOccurs="0" ref="bcf:sortalphaothers"/>
              <xs:group minOccurs="0" ref="bcf:sortlos"/>
              <xs:group minOccurs="0" ref="bcf:terseinits"/>
              <xs:group minOccurs="0" ref="bcf:uniquename"/>
              <xs:group minOccurs="0" ref="bcf:useauthor"/>
              <xs:group minOccurs="0" ref="bcf:useeditor"/>
              <xs:group minOccurs="0" ref="bcf:useprefix"/>
              <xs:group minOccurs="0" ref="bcf:usetranslator"/>
            </xs:sequence>
            <xs:attribute name="component" use="required">
              <xs:simpleType>
                <xs:restriction base="xs:token">
                  <xs:enumeration value="biblatex"/>
                </xs:restriction>
              </xs:simpleType>
            </xs:attribute>
            <xs:attribute name="type" use="required" type="bcf:biblatex.entrytypes"/>
          </xs:complexType>
        </xs:element>
        <xs:element name="sorting">
          <xs:complexType>
            <xs:sequence>
              <xs:element maxOccurs="unbounded" ref="bcf:sort"/>
            </xs:sequence>
            <xs:attribute name="type" use="required">
              <xs:simpleType>
                <xs:restriction base="xs:token">
                  <xs:enumeration value="global"/>
                </xs:restriction>
              </xs:simpleType>
            </xs:attribute>
          </xs:complexType>
        </xs:element>
        <xs:element minOccurs="0" maxOccurs="unbounded" name="sorting">
          <xs:complexType>
            <xs:sequence>
              <xs:element maxOccurs="unbounded" ref="bcf:sort"/>
            </xs:sequence>
            <xs:attribute name="type" use="required" type="bcf:biblatex.entrytypes"/>
          </xs:complexType>
        </xs:element>
        <xs:group maxOccurs="unbounded" ref="bcf:secspec"/>
      </xs:sequence>
      <xs:attribute name="version" use="required" type="xs:decimal"/>
    </xs:complexType>
  </xs:element>
  <xs:element name="sort">
    <xs:complexType>
      <xs:sequence>
        <xs:element maxOccurs="unbounded" ref="bcf:sortitem"/>
      </xs:sequence>
      <xs:attribute name="order" use="required" type="xs:integer"/>
      <xs:attribute name="pass">
        <xs:simpleType>
          <xs:restriction base="xs:token">
            <xs:enumeration value="label"/>
            <xs:enumeration value="final"/>
          </xs:restriction>
        </xs:simpleType>
      </xs:attribute>
    </xs:complexType>
  </xs:element>
  <xs:element name="sortitem">
    <xs:complexType mixed="true">
      <xs:attribute name="order" use="required" type="xs:integer"/>
      <xs:attribute name="final" type="xs:integer"/>
      <xs:attribute name="substring_side">
        <xs:simpleType>
          <xs:restriction base="xs:token">
            <xs:enumeration value="left"/>
            <xs:enumeration value="right"/>
          </xs:restriction>
        </xs:simpleType>
      </xs:attribute>
      <xs:attribute name="substring_width" type="xs:integer"/>
      <xs:attribute name="pad_side">
        <xs:simpleType>
          <xs:restriction base="xs:token">
            <xs:enumeration value="left"/>
            <xs:enumeration value="right"/>
          </xs:restriction>
        </xs:simpleType>
      </xs:attribute>
      <xs:attribute name="pad_width" type="xs:integer"/>
      <xs:attribute name="pad_char">
        <xs:simpleType>
          <xs:restriction base="xs:string">
            <xs:minLength value="1"/>
            <xs:maxLength value="1"/>
          </xs:restriction>
        </xs:simpleType>
      </xs:attribute>
      <xs:attribute name="sort_direction">
        <xs:simpleType>
          <xs:restriction base="xs:token">
            <xs:enumeration value="ascending"/>
            <xs:enumeration value="descending"/>
          </xs:restriction>
        </xs:simpleType>
      </xs:attribute>
    </xs:complexType>
  </xs:element>
  <xs:group name="secspec">
    <xs:sequence>
      <xs:element minOccurs="0" ref="bcf:bibdata"/>
      <xs:element ref="bcf:section"/>
    </xs:sequence>
  </xs:group>
  <xs:element name="bibdata">
    <xs:complexType>
      <xs:sequence>
        <xs:element maxOccurs="unbounded" ref="bcf:datasource"/>
      </xs:sequence>
      <xs:attribute name="section" use="required" type="xs:integer"/>
    </xs:complexType>
  </xs:element>
  <xs:element name="datasource">
    <xs:complexType>
      <xs:simpleContent>
        <xs:extension base="xs:NCName">
          <xs:attribute name="type" type="xs:NCName">
            <xs:annotation>
              <xs:documentation>only type="file" is supported at this stage</xs:documentation>
            </xs:annotation>
          </xs:attribute>
        </xs:extension>
      </xs:simpleContent>
    </xs:complexType>
  </xs:element>
  <xs:element name="section">
    <xs:complexType>
      <xs:sequence>
        <xs:element maxOccurs="unbounded" ref="bcf:citekey"/>
      </xs:sequence>
      <xs:attribute name="number" use="required" type="xs:integer"/>
    </xs:complexType>
  </xs:element>
  <xs:element name="citekey" type="xs:string"/>
  <xs:simpleType name="biblatex.entrytypes">
    <xs:restriction base="xs:token">
      <xs:enumeration value="book"/>
      <xs:enumeration value="article"/>
      <xs:enumeration value="booklet"/>
      <xs:enumeration value="collection"/>
      <xs:enumeration value="inbook"/>
      <xs:enumeration value="incollection"/>
      <xs:enumeration value="proceedings"/>
      <xs:enumeration value="inproceedings"/>
      <xs:enumeration value="manual"/>
      <xs:enumeration value="misc"/>
      <xs:enumeration value="online"/>
      <xs:enumeration value="patent"/>
      <xs:enumeration value="periodical"/>
      <xs:enumeration value="proceedings"/>
      <xs:enumeration value="report"/>
      <xs:enumeration value="thesis"/>
      <xs:enumeration value="unpublished"/>
    </xs:restriction>
  </xs:simpleType>
  <xs:group name="terseinits">
    <xs:sequence>
      <xs:element name="option">
        <xs:complexType>
          <xs:sequence>
            <xs:element name="key">
              <xs:simpleType>
                <xs:restriction base="xs:token">
                  <xs:enumeration value="terseinits"/>
                </xs:restriction>
              </xs:simpleType>
            </xs:element>
            <xs:element name="value">
              <xs:simpleType>
                <xs:restriction base="xs:token">
                  <xs:enumeration value="0"/>
                  <xs:enumeration value="1"/>
                </xs:restriction>
              </xs:simpleType>
            </xs:element>
          </xs:sequence>
          <xs:attribute name="type" use="required">
            <xs:simpleType>
              <xs:restriction base="xs:token">
                <xs:enumeration value="singlevalued"/>
              </xs:restriction>
            </xs:simpleType>
          </xs:attribute>
        </xs:complexType>
      </xs:element>
    </xs:sequence>
  </xs:group>
  <xs:group name="useprefix">
    <xs:sequence>
      <xs:element name="option">
        <xs:complexType>
          <xs:sequence>
            <xs:element name="key">
              <xs:simpleType>
                <xs:restriction base="xs:token">
                  <xs:enumeration value="useprefix"/>
                </xs:restriction>
              </xs:simpleType>
            </xs:element>
            <xs:element name="value">
              <xs:simpleType>
                <xs:restriction base="xs:token">
                  <xs:enumeration value="0"/>
                  <xs:enumeration value="1"/>
                </xs:restriction>
              </xs:simpleType>
            </xs:element>
          </xs:sequence>
          <xs:attribute name="type" use="required">
            <xs:simpleType>
              <xs:restriction base="xs:token">
                <xs:enumeration value="singlevalued"/>
              </xs:restriction>
            </xs:simpleType>
          </xs:attribute>
        </xs:complexType>
      </xs:element>
    </xs:sequence>
  </xs:group>
  <xs:group name="useauthor">
    <xs:sequence>
      <xs:element name="option">
        <xs:complexType>
          <xs:sequence>
            <xs:element name="key">
              <xs:simpleType>
                <xs:restriction base="xs:token">
                  <xs:enumeration value="useauthor"/>
                </xs:restriction>
              </xs:simpleType>
            </xs:element>
            <xs:element name="value">
              <xs:simpleType>
                <xs:restriction base="xs:token">
                  <xs:enumeration value="0"/>
                  <xs:enumeration value="1"/>
                </xs:restriction>
              </xs:simpleType>
            </xs:element>
          </xs:sequence>
          <xs:attribute name="type" use="required">
            <xs:simpleType>
              <xs:restriction base="xs:token">
                <xs:enumeration value="singlevalued"/>
              </xs:restriction>
            </xs:simpleType>
          </xs:attribute>
        </xs:complexType>
      </xs:element>
    </xs:sequence>
  </xs:group>
  <xs:group name="useeditor">
    <xs:sequence>
      <xs:element name="option">
        <xs:complexType>
          <xs:sequence>
            <xs:element name="key">
              <xs:simpleType>
                <xs:restriction base="xs:token">
                  <xs:enumeration value="useeditor"/>
                </xs:restriction>
              </xs:simpleType>
            </xs:element>
            <xs:element name="value">
              <xs:simpleType>
                <xs:restriction base="xs:token">
                  <xs:enumeration value="0"/>
                  <xs:enumeration value="1"/>
                </xs:restriction>
              </xs:simpleType>
            </xs:element>
          </xs:sequence>
          <xs:attribute name="type" use="required">
            <xs:simpleType>
              <xs:restriction base="xs:token">
                <xs:enumeration value="singlevalued"/>
              </xs:restriction>
            </xs:simpleType>
          </xs:attribute>
        </xs:complexType>
      </xs:element>
    </xs:sequence>
  </xs:group>
  <xs:group name="usetranslator">
    <xs:sequence>
      <xs:element name="option">
        <xs:complexType>
          <xs:sequence>
            <xs:element name="key">
              <xs:simpleType>
                <xs:restriction base="xs:token">
                  <xs:enumeration value="usetranslator"/>
                </xs:restriction>
              </xs:simpleType>
            </xs:element>
            <xs:element name="value">
              <xs:simpleType>
                <xs:restriction base="xs:token">
                  <xs:enumeration value="0"/>
                  <xs:enumeration value="1"/>
                </xs:restriction>
              </xs:simpleType>
            </xs:element>
          </xs:sequence>
          <xs:attribute name="type" use="required">
            <xs:simpleType>
              <xs:restriction base="xs:token">
                <xs:enumeration value="singlevalued"/>
              </xs:restriction>
            </xs:simpleType>
          </xs:attribute>
        </xs:complexType>
      </xs:element>
    </xs:sequence>
  </xs:group>
  <xs:group name="labelalpha">
    <xs:sequence>
      <xs:element name="option">
        <xs:complexType>
          <xs:sequence>
            <xs:element name="key">
              <xs:simpleType>
                <xs:restriction base="xs:token">
                  <xs:enumeration value="labelalpha"/>
                </xs:restriction>
              </xs:simpleType>
            </xs:element>
            <xs:element name="value">
              <xs:simpleType>
                <xs:restriction base="xs:token">
                  <xs:enumeration value="0"/>
                  <xs:enumeration value="1"/>
                </xs:restriction>
              </xs:simpleType>
            </xs:element>
          </xs:sequence>
          <xs:attribute name="type" use="required">
            <xs:simpleType>
              <xs:restriction base="xs:token">
                <xs:enumeration value="singlevalued"/>
              </xs:restriction>
            </xs:simpleType>
          </xs:attribute>
        </xs:complexType>
      </xs:element>
    </xs:sequence>
  </xs:group>
  <xs:group name="labelyear">
    <xs:sequence>
      <xs:element name="option">
        <xs:complexType>
          <xs:sequence>
            <xs:element name="key">
              <xs:simpleType>
                <xs:restriction base="xs:token">
                  <xs:enumeration value="labelyear"/>
                </xs:restriction>
              </xs:simpleType>
            </xs:element>
            <xs:element maxOccurs="unbounded" name="value">
              <xs:complexType>
                <xs:simpleContent>
                  <xs:extension base="bcf:year.list">
                    <xs:attribute name="order" use="required" type="xs:integer"/>
                  </xs:extension>
                </xs:simpleContent>
              </xs:complexType>
            </xs:element>
          </xs:sequence>
          <xs:attribute name="type" use="required">
            <xs:simpleType>
              <xs:restriction base="xs:token">
                <xs:enumeration value="multivalued"/>
              </xs:restriction>
            </xs:simpleType>
          </xs:attribute>
        </xs:complexType>
      </xs:element>
    </xs:sequence>
  </xs:group>
  <xs:group name="singletitle">
    <xs:sequence>
      <xs:element name="option">
        <xs:complexType>
          <xs:sequence>
            <xs:element name="key">
              <xs:simpleType>
                <xs:restriction base="xs:token">
                  <xs:enumeration value="singletitle"/>
                </xs:restriction>
              </xs:simpleType>
            </xs:element>
            <xs:element name="value">
              <xs:simpleType>
                <xs:restriction base="xs:token">
                  <xs:enumeration value="0"/>
                  <xs:enumeration value="1"/>
                </xs:restriction>
              </xs:simpleType>
            </xs:element>
          </xs:sequence>
          <xs:attribute name="type" use="required">
            <xs:simpleType>
              <xs:restriction base="xs:token">
                <xs:enumeration value="singlevalued"/>
              </xs:restriction>
            </xs:simpleType>
          </xs:attribute>
        </xs:complexType>
      </xs:element>
    </xs:sequence>
  </xs:group>
  <xs:group name="uniquename">
    <xs:sequence>
      <xs:element name="option">
        <xs:complexType>
          <xs:sequence>
            <xs:element name="key">
              <xs:simpleType>
                <xs:restriction base="xs:token">
                  <xs:enumeration value="uniquename"/>
                </xs:restriction>
              </xs:simpleType>
            </xs:element>
            <xs:element name="value">
              <xs:simpleType>
                <xs:restriction base="xs:token">
                  <xs:enumeration value="0"/>
                  <xs:enumeration value="1"/>
                  <xs:enumeration value="2"/>
                </xs:restriction>
              </xs:simpleType>
            </xs:element>
          </xs:sequence>
          <xs:attribute name="type" use="required">
            <xs:simpleType>
              <xs:restriction base="xs:token">
                <xs:enumeration value="singlevalued"/>
              </xs:restriction>
            </xs:simpleType>
          </xs:attribute>
        </xs:complexType>
      </xs:element>
    </xs:sequence>
  </xs:group>
  <xs:group name="maxitems">
    <xs:sequence>
      <xs:element name="option">
        <xs:complexType>
          <xs:sequence>
            <xs:element name="key">
              <xs:simpleType>
                <xs:restriction base="xs:token">
                  <xs:enumeration value="maxitems"/>
                </xs:restriction>
              </xs:simpleType>
            </xs:element>
            <xs:element name="value" type="xs:integer"/>
          </xs:sequence>
          <xs:attribute name="type" use="required">
            <xs:simpleType>
              <xs:restriction base="xs:token">
                <xs:enumeration value="singlevalued"/>
              </xs:restriction>
            </xs:simpleType>
          </xs:attribute>
        </xs:complexType>
      </xs:element>
    </xs:sequence>
  </xs:group>
  <xs:group name="maxnames">
    <xs:sequence>
      <xs:element name="option">
        <xs:complexType>
          <xs:sequence>
            <xs:element name="key">
              <xs:simpleType>
                <xs:restriction base="xs:token">
                  <xs:enumeration value="maxnames"/>
                </xs:restriction>
              </xs:simpleType>
            </xs:element>
            <xs:element name="value" type="xs:integer"/>
          </xs:sequence>
          <xs:attribute name="type" use="required">
            <xs:simpleType>
              <xs:restriction base="xs:token">
                <xs:enumeration value="singlevalued"/>
              </xs:restriction>
            </xs:simpleType>
          </xs:attribute>
        </xs:complexType>
      </xs:element>
    </xs:sequence>
  </xs:group>
  <xs:group name="minitems">
    <xs:sequence>
      <xs:element name="option">
        <xs:complexType>
          <xs:sequence>
            <xs:element name="key">
              <xs:simpleType>
                <xs:restriction base="xs:token">
                  <xs:enumeration value="minitems"/>
                </xs:restriction>
              </xs:simpleType>
            </xs:element>
            <xs:element name="value" type="xs:integer"/>
          </xs:sequence>
          <xs:attribute name="type" use="required">
            <xs:simpleType>
              <xs:restriction base="xs:token">
                <xs:enumeration value="singlevalued"/>
              </xs:restriction>
            </xs:simpleType>
          </xs:attribute>
        </xs:complexType>
      </xs:element>
    </xs:sequence>
  </xs:group>
  <xs:group name="minnames">
    <xs:sequence>
      <xs:element name="option">
        <xs:complexType>
          <xs:sequence>
            <xs:element name="key">
              <xs:simpleType>
                <xs:restriction base="xs:token">
                  <xs:enumeration value="minnames"/>
                </xs:restriction>
              </xs:simpleType>
            </xs:element>
            <xs:element name="value" type="xs:integer"/>
          </xs:sequence>
          <xs:attribute name="type" use="required">
            <xs:simpleType>
              <xs:restriction base="xs:token">
                <xs:enumeration value="singlevalued"/>
              </xs:restriction>
            </xs:simpleType>
          </xs:attribute>
        </xs:complexType>
      </xs:element>
    </xs:sequence>
  </xs:group>
  <xs:group name="sortlos">
    <xs:sequence>
      <xs:element name="option">
        <xs:complexType>
          <xs:sequence>
            <xs:element name="key">
              <xs:simpleType>
                <xs:restriction base="xs:token">
                  <xs:enumeration value="sortlos"/>
                </xs:restriction>
              </xs:simpleType>
            </xs:element>
            <xs:element name="value">
              <xs:simpleType>
                <xs:restriction base="xs:token">
                  <xs:enumeration value="0"/>
                  <xs:enumeration value="1"/>
                </xs:restriction>
              </xs:simpleType>
            </xs:element>
          </xs:sequence>
          <xs:attribute name="type" use="required">
            <xs:simpleType>
              <xs:restriction base="xs:token">
                <xs:enumeration value="singlevalued"/>
              </xs:restriction>
            </xs:simpleType>
          </xs:attribute>
        </xs:complexType>
      </xs:element>
    </xs:sequence>
  </xs:group>
  <xs:group name="labelname">
    <xs:sequence>
      <xs:element name="option">
        <xs:complexType>
          <xs:sequence>
            <xs:element name="key">
              <xs:simpleType>
                <xs:restriction base="xs:token">
                  <xs:enumeration value="labelname"/>
                </xs:restriction>
              </xs:simpleType>
            </xs:element>
            <xs:element maxOccurs="unbounded" name="value">
              <xs:complexType>
                <xs:simpleContent>
                  <xs:extension base="bcf:name.list">
                    <xs:attribute name="order" use="required" type="xs:integer"/>
                  </xs:extension>
                </xs:simpleContent>
              </xs:complexType>
            </xs:element>
          </xs:sequence>
          <xs:attribute name="type" use="required">
            <xs:simpleType>
              <xs:restriction base="xs:token">
                <xs:enumeration value="multivalued"/>
              </xs:restriction>
            </xs:simpleType>
          </xs:attribute>
        </xs:complexType>
      </xs:element>
    </xs:sequence>
  </xs:group>
  <xs:simpleType name="name.list">
    <xs:restriction base="xs:token">
      <xs:enumeration value="shortauthor"/>
      <xs:enumeration value="shorteditor"/>
      <xs:enumeration value="author"/>
      <xs:enumeration value="editor"/>
      <xs:enumeration value="translator"/>
    </xs:restriction>
  </xs:simpleType>
  <xs:simpleType name="year.list">
    <xs:restriction base="xs:token">
      <xs:enumeration value="year"/>
      <xs:enumeration value="origyear"/>
      <xs:enumeration value="eventyear"/>
      <xs:enumeration value="urlyear"/>
    </xs:restriction>
  </xs:simpleType>
  <xs:group name="mincrossrefs">
    <xs:sequence>
      <xs:element name="option">
        <xs:complexType>
          <xs:sequence>
            <xs:element name="key">
              <xs:simpleType>
                <xs:restriction base="xs:token">
                  <xs:enumeration value="mincrossrefs"/>
                </xs:restriction>
              </xs:simpleType>
            </xs:element>
            <xs:element name="value" type="xs:integer"/>
          </xs:sequence>
          <xs:attribute name="type" use="required">
            <xs:simpleType>
              <xs:restriction base="xs:token">
                <xs:enumeration value="singlevalued"/>
              </xs:restriction>
            </xs:simpleType>
          </xs:attribute>
        </xs:complexType>
      </xs:element>
    </xs:sequence>
  </xs:group>
  <xs:group name="debug">
    <xs:sequence>
      <xs:element name="option">
        <xs:complexType>
          <xs:sequence>
            <xs:element name="key">
              <xs:simpleType>
                <xs:restriction base="xs:token">
                  <xs:enumeration value="debug"/>
                </xs:restriction>
              </xs:simpleType>
            </xs:element>
            <xs:element name="value">
              <xs:simpleType>
                <xs:restriction base="xs:token">
                  <xs:enumeration value="0"/>
                  <xs:enumeration value="1"/>
                </xs:restriction>
              </xs:simpleType>
            </xs:element>
          </xs:sequence>
          <xs:attribute name="type" use="required">
            <xs:simpleType>
              <xs:restriction base="xs:token">
                <xs:enumeration value="singlevalued"/>
              </xs:restriction>
            </xs:simpleType>
          </xs:attribute>
        </xs:complexType>
      </xs:element>
    </xs:sequence>
  </xs:group>
  <xs:group name="wrapline">
    <xs:sequence>
      <xs:element name="option">
        <xs:complexType>
          <xs:sequence>
            <xs:element name="key">
              <xs:simpleType>
                <xs:restriction base="xs:token">
                  <xs:enumeration value="wrapline"/>
                </xs:restriction>
              </xs:simpleType>
            </xs:element>
            <xs:element name="value" type="xs:integer"/>
          </xs:sequence>
          <xs:attribute name="type" use="required">
            <xs:simpleType>
              <xs:restriction base="xs:token">
                <xs:enumeration value="singlevalued"/>
              </xs:restriction>
            </xs:simpleType>
          </xs:attribute>
        </xs:complexType>
      </xs:element>
    </xs:sequence>
  </xs:group>
  <xs:group name="inputenc">
    <xs:sequence>
      <xs:element name="option">
        <xs:complexType>
          <xs:sequence>
            <xs:element name="key">
              <xs:simpleType>
                <xs:restriction base="xs:token">
                  <xs:enumeration value="inputenc"/>
                </xs:restriction>
              </xs:simpleType>
            </xs:element>
            <xs:element name="value" type="xs:NCName"/>
          </xs:sequence>
          <xs:attribute name="type" use="required">
            <xs:simpleType>
              <xs:restriction base="xs:token">
                <xs:enumeration value="singlevalued"/>
              </xs:restriction>
            </xs:simpleType>
          </xs:attribute>
        </xs:complexType>
      </xs:element>
    </xs:sequence>
  </xs:group>
  <xs:group name="bibencoding">
    <xs:sequence>
      <xs:element name="option">
        <xs:complexType>
          <xs:sequence>
            <xs:element name="key">
              <xs:simpleType>
                <xs:restriction base="xs:token">
                  <xs:enumeration value="bibencoding"/>
                </xs:restriction>
              </xs:simpleType>
            </xs:element>
            <xs:element name="value" type="xs:NCName"/>
          </xs:sequence>
          <xs:attribute name="type" use="required">
            <xs:simpleType>
              <xs:restriction base="xs:token">
                <xs:enumeration value="singlevalued"/>
              </xs:restriction>
            </xs:simpleType>
          </xs:attribute>
        </xs:complexType>
      </xs:element>
    </xs:sequence>
  </xs:group>
  <xs:group name="cssort">
    <xs:sequence>
      <xs:element name="option">
        <xs:complexType>
          <xs:sequence>
            <xs:element name="key">
              <xs:simpleType>
                <xs:restriction base="xs:token">
                  <xs:enumeration value="cssort"/>
                </xs:restriction>
              </xs:simpleType>
            </xs:element>
            <xs:element name="value">
              <xs:simpleType>
                <xs:restriction base="xs:token">
                  <xs:enumeration value="0"/>
                  <xs:enumeration value="1"/>
                </xs:restriction>
              </xs:simpleType>
            </xs:element>
          </xs:sequence>
          <xs:attribute name="type" use="required">
            <xs:simpleType>
              <xs:restriction base="xs:token">
                <xs:enumeration value="singlevalued"/>
              </xs:restriction>
            </xs:simpleType>
          </xs:attribute>
        </xs:complexType>
      </xs:element>
    </xs:sequence>
  </xs:group>
  <xs:group name="alphaothers">
    <xs:sequence>
      <xs:element name="option">
        <xs:complexType>
          <xs:sequence>
            <xs:element name="key">
              <xs:simpleType>
                <xs:restriction base="xs:token">
                  <xs:enumeration value="alphaothers"/>
                </xs:restriction>
              </xs:simpleType>
            </xs:element>
            <xs:element name="value">
              <xs:simpleType>
                <xs:restriction base="xs:normalizedString">
                  <xs:pattern value="\S+"/>
                </xs:restriction>
              </xs:simpleType>
            </xs:element>
          </xs:sequence>
          <xs:attribute name="type" use="required">
            <xs:simpleType>
              <xs:restriction base="xs:token">
                <xs:enumeration value="singlevalued"/>
              </xs:restriction>
            </xs:simpleType>
          </xs:attribute>
        </xs:complexType>
      </xs:element>
    </xs:sequence>
  </xs:group>
  <xs:group name="locale">
    <xs:sequence>
      <xs:element name="option">
        <xs:complexType>
          <xs:sequence>
            <xs:element name="key">
              <xs:simpleType>
                <xs:restriction base="xs:token">
                  <xs:enumeration value="locale"/>
                </xs:restriction>
              </xs:simpleType>
            </xs:element>
            <xs:element name="value" type="xs:language"/>
          </xs:sequence>
          <xs:attribute name="type" use="required">
            <xs:simpleType>
              <xs:restriction base="xs:token">
                <xs:enumeration value="singlevalued"/>
              </xs:restriction>
            </xs:simpleType>
          </xs:attribute>
        </xs:complexType>
      </xs:element>
    </xs:sequence>
  </xs:group>
  <xs:group name="sortalphaothers">
    <xs:sequence>
      <xs:element name="option">
        <xs:complexType>
          <xs:sequence>
            <xs:element name="key">
              <xs:simpleType>
                <xs:restriction base="xs:token">
                  <xs:enumeration value="sortalphaothers"/>
                </xs:restriction>
              </xs:simpleType>
            </xs:element>
            <xs:element name="value">
              <xs:simpleType>
                <xs:restriction base="xs:normalizedString">
                  <xs:pattern value="\S+"/>
                </xs:restriction>
              </xs:simpleType>
            </xs:element>
          </xs:sequence>
          <xs:attribute name="type" use="required">
            <xs:simpleType>
              <xs:restriction base="xs:token">
                <xs:enumeration value="singlevalued"/>
              </xs:restriction>
            </xs:simpleType>
          </xs:attribute>
        </xs:complexType>
      </xs:element>
    </xs:sequence>
  </xs:group>
  <xs:element name="nonsortprefixes">
    <xs:complexType>
      <xs:sequence>
        <xs:element maxOccurs="unbounded" ref="bcf:item"/>
      </xs:sequence>
    </xs:complexType>
  </xs:element>
  <xs:element name="item" type="xs:string"/>
  <xs:element name="nonsortdiacritics">
    <xs:complexType>
      <xs:sequence>
        <xs:element maxOccurs="unbounded" ref="bcf:item"/>
      </xs:sequence>
    </xs:complexType>
  </xs:element>
  <!-- This is for setting the display mode of non-roman scripts -->
  <xs:group name="displaymode">
    <xs:sequence>
      <xs:element name="displaymode" form="unqualified">
        <xs:simpleType>
          <xs:restriction base="xs:token">
            <xs:enumeration value="original"/>
            <xs:enumeration value="romanized"/>
            <xs:enumeration value="translated"/>
            <xs:enumeration value="uniform"/>
          </xs:restriction>
        </xs:simpleType>
      </xs:element>
    </xs:sequence>
  </xs:group>
</xs:schema><|MERGE_RESOLUTION|>--- conflicted
+++ resolved
@@ -10,10 +10,6 @@
               <xs:group minOccurs="0" ref="bcf:cssort"/>
               <xs:group minOccurs="0" ref="bcf:debug"/>
               <xs:group minOccurs="0" ref="bcf:displaymode"/>
-<<<<<<< HEAD
-              <xs:group minOccurs="0" ref="bcf:locale"/>
-=======
->>>>>>> 79b712dc
               <xs:group minOccurs="0" ref="bcf:inputenc"/>
               <xs:group minOccurs="0" ref="bcf:locale"/>
               <xs:group minOccurs="0" ref="bcf:mincrossrefs"/>
