--- conflicted
+++ resolved
@@ -22,12 +22,9 @@
 Biber::Config->setblxoption('labelalpha', 1);
 Biber::Config->setblxoption('labelyear', undef);
 $biber->prepare;
-<<<<<<< HEAD
 my $bibentries = $biber->bib;
 
-=======
 my $out = $biber->get_output_obj;
->>>>>>> 9fe2f6ca
 my $sc1 = [
            [
             {'labelalpha'    => {}},
@@ -105,13 +102,6 @@
 
 is_deeply( Biber::Config->getblxoption('sorting_label') , $sc1, 'first pass scheme');
 is_deeply( Biber::Config->getblxoption('sorting_final') , $sc2, 'second pass scheme');
-<<<<<<< HEAD
-=======
-is( $out->get_output_entry('l4'), $sc3, '\alphaothers set by "and others"');
-is( $out->get_output_entry('l1'), $sc4, '2-pass - labelalpha after title');
-is( $out->get_output_entry('l2'), $sc5, '2-pass - labelalpha after title');
-is( $out->get_output_entry('l3'), $sc6, '2-pass - labelalpha after title');
->>>>>>> 9fe2f6ca
 
 is ($bibentries->entry('l4')->get_field('labelalpha'), 'Doe\textbf{+}95', '\alphaothers set by "and others"');
 is ($bibentries->entry('l1')->get_field('labelalpha'), 'Doe95', '2-pass - labelalpha after title - 1');
