# -*- cperl -*-
use strict;
use warnings;
use utf8;
no warnings 'utf8';

use Test::More tests => 5;
use Test::Differences;
unified_diff;

use Biber;
use Biber::Output::bbl;
use Log::Log4perl;
use Capture::Tiny qw(capture);
use Encode;

chdir("t/tdata") ;

# USING CAPTURE - DEBUGGING PRINTS, DUMPS WON'T BE VISIBLE UNLESS YOU PRINT $stderr
# AT THE END!

# Set up Biber object
my $biber = Biber->new(noconf => 1);

# Note stderr is output here so we can capture it and do a cyclic crossref test
my $LEVEL = 'ERROR';
my $l4pconf = qq|
    log4perl.category.main                             = $LEVEL, Screen
    log4perl.category.screen                           = $LEVEL, Screen
    log4perl.appender.Screen                           = Log::Log4perl::Appender::Screen
    log4perl.appender.Screen.utf8                      = 1
    log4perl.appender.Screen.Threshold                 = $LEVEL
    log4perl.appender.Screen.stderr                    = 1
    log4perl.appender.Screen.layout                    = Log::Log4perl::Layout::SimpleLayout
|;

Log::Log4perl->init(\$l4pconf);

$biber->parse_ctrlfile('xdata.bcf');
$biber->set_output_obj(Biber::Output::bbl->new());

# Options - we could set these in the control file but it's nice to see what we're
# relying on here for tests

# Biber options
Biber::Config->setoption('fastsort', 1);
Biber::Config->setoption('sortlocale', 'C');
Biber::Config->setoption('nodieonerror', 1); # because there is a cyclic xdata check

# Now generate the information
my ($stdout, $stderr) = capture { $biber->prepare };
my $section = $biber->sections->get_section(0);
my $main = $biber->sortlists->get_list(0, 'nty', 'entry', 'nty');
my $out = $biber->get_output_obj;

my $xd1 = q|    \entry{xd1}{book}{}
<<<<<<< HEAD
      \name{labelname}{1}{}{%
        {{hash=51db4bfd331cba22959ce2d224c517cd}{Ellington}{E\bibinitperiod}{Edward}{E\bibinitperiod}{}{}{}{}}%
      }
      \name[form=original,lang=english]{author}{1}{}{%
=======
      \name{author}{1}{}{%
>>>>>>> 06c6d749
        {{hash=51db4bfd331cba22959ce2d224c517cd}{Ellington}{E\bibinitperiod}{Edward}{E\bibinitperiod}{}{}{}{}}%
      }
      \field{labelnamesourcefield}{author}
      \field{labelnamesourceform}{original}
      \field{labelnamesourcelang}{english}
      \list[form=original,lang=english]{location}{2}{%
        {New York}%
        {London}%
      }
      \list[form=original,lang=english]{publisher}{1}{%
        {Macmillan}%
      }
      \strng{namehash}{51db4bfd331cba22959ce2d224c517cd}
      \strng{fullhash}{51db4bfd331cba22959ce2d224c517cd}
      \field{sortinit}{E}
      \field{sortinithash}{fefc5210ef4721525b2a478df41efcd4}
      \field{labelyear}{2007}
      \field{datelabelsource}{}
<<<<<<< HEAD
      \field[form=original,lang=english]{note}{A Note}
=======
      \field{labelnamesource}{author}
      \field{note}{A Note}
>>>>>>> 06c6d749
      \field{year}{2007}
    \endentry
|;

my $xd2 = q|    \entry{xd2}{book}{}
<<<<<<< HEAD
      \name{labelname}{1}{}{%
        {{hash=68539e0ce4922cc4957c6cabf35e6fc8}{Pillington}{P\bibinitperiod}{Peter}{P\bibinitperiod}{}{}{}{}}%
      }
      \name[form=original,lang=english]{author}{1}{}{%
=======
      \name{author}{1}{}{%
>>>>>>> 06c6d749
        {{hash=68539e0ce4922cc4957c6cabf35e6fc8}{Pillington}{P\bibinitperiod}{Peter}{P\bibinitperiod}{}{}{}{}}%
      }
      \field{labelnamesourcefield}{author}
      \field{labelnamesourceform}{original}
      \field{labelnamesourcelang}{english}
      \list[form=original,lang=english]{location}{2}{%
        {New York}%
        {London}%
      }
      \list[form=original,lang=english]{publisher}{1}{%
        {Routledge}%
      }
      \strng{namehash}{68539e0ce4922cc4957c6cabf35e6fc8}
      \strng{fullhash}{68539e0ce4922cc4957c6cabf35e6fc8}
      \field{sortinit}{P}
      \field{sortinithash}{c0a4896d0e424f9ca4d7f14f2b3428e7}
      \field{labelyear}{2003}
      \field{datelabelsource}{}
<<<<<<< HEAD
      \field[form=original,lang=english]{abstract}{An abstract}
      \field[form=original,lang=english]{addendum}{Москва}
      \field[form=original,lang=english]{note}{A Note}
      \field[form=original,lang=english]{venue}{venue}
=======
      \field{labelnamesource}{author}
      \field{abstract}{An abstract}
      \field{addendum}{Москва}
      \field{note}{A Note}
      \field{venue}{venue}
>>>>>>> 06c6d749
      \field{year}{2003}
    \endentry
|;

# Test::Differences doesn't like utf8 unless it's encoded here
eq_or_diff($out->get_output_entry('xd1', $main), $xd1, 'xdata test - 1');
eq_or_diff(encode_utf8($out->get_output_entry('xd2', $main)), encode_utf8($xd2), 'xdata test - 2');
# XDATA entries should not be output at all
eq_or_diff($out->get_output_entry('macmillan', $main), undef, 'xdata test - 3');
eq_or_diff($out->get_output_entry('macmillan:pub', $main), undef, 'xdata test - 4');
chomp $stderr;
eq_or_diff($stderr, "ERROR - Circular XDATA inheritance between 'loop'<->'loop:3'", 'Cyclic xdata error check');
#print $stdout;
#print $stderr;

<|MERGE_RESOLUTION|>--- conflicted
+++ resolved
@@ -54,14 +54,10 @@
 my $out = $biber->get_output_obj;
 
 my $xd1 = q|    \entry{xd1}{book}{}
-<<<<<<< HEAD
       \name{labelname}{1}{}{%
         {{hash=51db4bfd331cba22959ce2d224c517cd}{Ellington}{E\bibinitperiod}{Edward}{E\bibinitperiod}{}{}{}{}}%
       }
       \name[form=original,lang=english]{author}{1}{}{%
-=======
-      \name{author}{1}{}{%
->>>>>>> 06c6d749
         {{hash=51db4bfd331cba22959ce2d224c517cd}{Ellington}{E\bibinitperiod}{Edward}{E\bibinitperiod}{}{}{}{}}%
       }
       \field{labelnamesourcefield}{author}
@@ -80,25 +76,16 @@
       \field{sortinithash}{fefc5210ef4721525b2a478df41efcd4}
       \field{labelyear}{2007}
       \field{datelabelsource}{}
-<<<<<<< HEAD
       \field[form=original,lang=english]{note}{A Note}
-=======
-      \field{labelnamesource}{author}
-      \field{note}{A Note}
->>>>>>> 06c6d749
       \field{year}{2007}
     \endentry
 |;
 
 my $xd2 = q|    \entry{xd2}{book}{}
-<<<<<<< HEAD
       \name{labelname}{1}{}{%
         {{hash=68539e0ce4922cc4957c6cabf35e6fc8}{Pillington}{P\bibinitperiod}{Peter}{P\bibinitperiod}{}{}{}{}}%
       }
       \name[form=original,lang=english]{author}{1}{}{%
-=======
-      \name{author}{1}{}{%
->>>>>>> 06c6d749
         {{hash=68539e0ce4922cc4957c6cabf35e6fc8}{Pillington}{P\bibinitperiod}{Peter}{P\bibinitperiod}{}{}{}{}}%
       }
       \field{labelnamesourcefield}{author}
@@ -117,18 +104,10 @@
       \field{sortinithash}{c0a4896d0e424f9ca4d7f14f2b3428e7}
       \field{labelyear}{2003}
       \field{datelabelsource}{}
-<<<<<<< HEAD
       \field[form=original,lang=english]{abstract}{An abstract}
       \field[form=original,lang=english]{addendum}{Москва}
       \field[form=original,lang=english]{note}{A Note}
       \field[form=original,lang=english]{venue}{venue}
-=======
-      \field{labelnamesource}{author}
-      \field{abstract}{An abstract}
-      \field{addendum}{Москва}
-      \field{note}{A Note}
-      \field{venue}{venue}
->>>>>>> 06c6d749
       \field{year}{2003}
     \endentry
 |;
