--- conflicted
+++ resolved
@@ -61,13 +61,8 @@
 my $un7nid = $bibentries->entry('un7')->get_field($bibentries->entry('un7')->get_labelname_info->[0])->nth_name(1)->get_id;
 
 my $out = $biber->get_output_obj;
-<<<<<<< HEAD
-my $un1 = q|    \entry{un1}{article}{}
-      \name[default][en-us]{author}{1}{}{%
-=======
 my $un1 = q|    \entry{un1}{article}{}{}
-      \name{author}{1}{}{%
->>>>>>> 282decfe
+      \name[default][en-us]{author}{1}{}{%
         {{un=1,uniquepart=middle,hash=329d8f9192ea3349d700160c9ddb505d}{%
            family={Smith},
            familyi={S\bibinitperiod},
@@ -90,16 +85,10 @@
       \strng{fullhash}{329d8f9192ea3349d700160c9ddb505d}
       \strng{fullhashraw}{329d8f9192ea3349d700160c9ddb505d}
       \strng{bibnamehash}{329d8f9192ea3349d700160c9ddb505d}
-<<<<<<< HEAD
       \strng{authordefaulten-usbibnamehash}{329d8f9192ea3349d700160c9ddb505d}
       \strng{authordefaulten-usnamehash}{329d8f9192ea3349d700160c9ddb505d}
       \strng{authordefaulten-usfullhash}{329d8f9192ea3349d700160c9ddb505d}
-=======
-      \strng{authorbibnamehash}{329d8f9192ea3349d700160c9ddb505d}
-      \strng{authornamehash}{329d8f9192ea3349d700160c9ddb505d}
-      \strng{authorfullhash}{329d8f9192ea3349d700160c9ddb505d}
-      \strng{authorfullhashraw}{329d8f9192ea3349d700160c9ddb505d}
->>>>>>> 282decfe
+      \strng{authordefaulten-usfullhashraw}{329d8f9192ea3349d700160c9ddb505d}
       \field{labelalpha}{SmiJohSim}
       \field{sortinit}{S}
       \strng{sortinithash}{b164b07b29984b41daf1e85279fbc5ab}
@@ -107,13 +96,8 @@
     \endentry
 |;
 
-<<<<<<< HEAD
-my $un2 = q|    \entry{un2}{article}{}
-      \name[default][en-us]{author}{1}{}{%
-=======
 my $un2 = q|    \entry{un2}{article}{}{}
-      \name{author}{1}{}{%
->>>>>>> 282decfe
+      \name[default][en-us]{author}{1}{}{%
         {{un=2,uniquepart=middle,hash=7551114aede4ef69e4b3683039801706}{%
            family={Smith},
            familyi={S\bibinitperiod},
@@ -136,16 +120,10 @@
       \strng{fullhash}{7551114aede4ef69e4b3683039801706}
       \strng{fullhashraw}{7551114aede4ef69e4b3683039801706}
       \strng{bibnamehash}{7551114aede4ef69e4b3683039801706}
-<<<<<<< HEAD
       \strng{authordefaulten-usbibnamehash}{7551114aede4ef69e4b3683039801706}
       \strng{authordefaulten-usnamehash}{7551114aede4ef69e4b3683039801706}
       \strng{authordefaulten-usfullhash}{7551114aede4ef69e4b3683039801706}
-=======
-      \strng{authorbibnamehash}{7551114aede4ef69e4b3683039801706}
-      \strng{authornamehash}{7551114aede4ef69e4b3683039801706}
-      \strng{authorfullhash}{7551114aede4ef69e4b3683039801706}
-      \strng{authorfullhashraw}{7551114aede4ef69e4b3683039801706}
->>>>>>> 282decfe
+      \strng{authordefaulten-usfullhashraw}{7551114aede4ef69e4b3683039801706}
       \field{labelalpha}{SmiJohAla}
       \field{sortinit}{S}
       \strng{sortinithash}{b164b07b29984b41daf1e85279fbc5ab}
@@ -153,13 +131,8 @@
     \endentry
 |;
 
-<<<<<<< HEAD
-my $un3 = q|    \entry{un3}{article}{}
-      \name[default][en-us]{author}{1}{}{%
-=======
 my $un3 = q|    \entry{un3}{article}{}{}
-      \name{author}{1}{}{%
->>>>>>> 282decfe
+      \name[default][en-us]{author}{1}{}{%
         {{un=2,uniquepart=middle,hash=401aebda288799a7c757526242d8c9fc}{%
            family={Smith},
            familyi={S\bibinitperiod},
@@ -182,16 +155,10 @@
       \strng{fullhash}{401aebda288799a7c757526242d8c9fc}
       \strng{fullhashraw}{401aebda288799a7c757526242d8c9fc}
       \strng{bibnamehash}{401aebda288799a7c757526242d8c9fc}
-<<<<<<< HEAD
       \strng{authordefaulten-usbibnamehash}{401aebda288799a7c757526242d8c9fc}
       \strng{authordefaulten-usnamehash}{401aebda288799a7c757526242d8c9fc}
       \strng{authordefaulten-usfullhash}{401aebda288799a7c757526242d8c9fc}
-=======
-      \strng{authorbibnamehash}{401aebda288799a7c757526242d8c9fc}
-      \strng{authornamehash}{401aebda288799a7c757526242d8c9fc}
-      \strng{authorfullhash}{401aebda288799a7c757526242d8c9fc}
-      \strng{authorfullhashraw}{401aebda288799a7c757526242d8c9fc}
->>>>>>> 282decfe
+      \strng{authordefaulten-usfullhashraw}{401aebda288799a7c757526242d8c9fc}
       \field{labelalpha}{SmiJohArt}
       \field{sortinit}{S}
       \strng{sortinithash}{b164b07b29984b41daf1e85279fbc5ab}
@@ -199,13 +166,8 @@
     \endentry
 |;
 
-<<<<<<< HEAD
-my $un4 = q|    \entry{un4}{article}{}
-      \name[default][en-us]{author}{1}{}{%
-=======
 my $un4 = q|    \entry{un4}{article}{}{}
-      \name{author}{1}{}{%
->>>>>>> 282decfe
+      \name[default][en-us]{author}{1}{}{%
         {{un=1,uniquepart=given,hash=f6038a264619efefd49c7daac56424ca}{%
            family={Smith},
            familyi={S\bibinitperiod},
@@ -228,16 +190,10 @@
       \strng{fullhash}{f6038a264619efefd49c7daac56424ca}
       \strng{fullhashraw}{f6038a264619efefd49c7daac56424ca}
       \strng{bibnamehash}{f6038a264619efefd49c7daac56424ca}
-<<<<<<< HEAD
       \strng{authordefaulten-usbibnamehash}{f6038a264619efefd49c7daac56424ca}
       \strng{authordefaulten-usnamehash}{f6038a264619efefd49c7daac56424ca}
       \strng{authordefaulten-usfullhash}{f6038a264619efefd49c7daac56424ca}
-=======
-      \strng{authorbibnamehash}{f6038a264619efefd49c7daac56424ca}
-      \strng{authornamehash}{f6038a264619efefd49c7daac56424ca}
-      \strng{authorfullhash}{f6038a264619efefd49c7daac56424ca}
-      \strng{authorfullhashraw}{f6038a264619efefd49c7daac56424ca}
->>>>>>> 282decfe
+      \strng{authordefaulten-usfullhashraw}{f6038a264619efefd49c7daac56424ca}
       \field{labelalpha}{SmiAlaSim}
       \field{sortinit}{S}
       \strng{sortinithash}{b164b07b29984b41daf1e85279fbc5ab}
@@ -245,13 +201,8 @@
     \endentry
 |;
 
-<<<<<<< HEAD
-my $un1a = q|    \entry{un1}{article}{}
-      \name[default][en-us]{author}{1}{}{%
-=======
 my $un1a = q|    \entry{un1}{article}{}{}
-      \name{author}{1}{}{%
->>>>>>> 282decfe
+      \name[default][en-us]{author}{1}{}{%
         {{un=1,uniquepart=middle,hash=329d8f9192ea3349d700160c9ddb505d}{%
            family={Smith},
            familyi={S\bibinitperiod},
@@ -274,16 +225,10 @@
       \strng{fullhash}{329d8f9192ea3349d700160c9ddb505d}
       \strng{fullhashraw}{329d8f9192ea3349d700160c9ddb505d}
       \strng{bibnamehash}{329d8f9192ea3349d700160c9ddb505d}
-<<<<<<< HEAD
       \strng{authordefaulten-usbibnamehash}{329d8f9192ea3349d700160c9ddb505d}
       \strng{authordefaulten-usnamehash}{329d8f9192ea3349d700160c9ddb505d}
       \strng{authordefaulten-usfullhash}{329d8f9192ea3349d700160c9ddb505d}
-=======
-      \strng{authorbibnamehash}{329d8f9192ea3349d700160c9ddb505d}
-      \strng{authornamehash}{329d8f9192ea3349d700160c9ddb505d}
-      \strng{authorfullhash}{329d8f9192ea3349d700160c9ddb505d}
-      \strng{authorfullhashraw}{329d8f9192ea3349d700160c9ddb505d}
->>>>>>> 282decfe
+      \strng{authordefaulten-usfullhashraw}{329d8f9192ea3349d700160c9ddb505d}
       \field{labelalpha}{SmiJohSim}
       \field{sortinit}{S}
       \strng{sortinithash}{b164b07b29984b41daf1e85279fbc5ab}
@@ -291,13 +236,8 @@
     \endentry
 |;
 
-<<<<<<< HEAD
-my $un2a = q|    \entry{un2}{article}{}
-      \name[default][en-us]{author}{1}{}{%
-=======
 my $un2a = q|    \entry{un2}{article}{}{}
-      \name{author}{1}{}{%
->>>>>>> 282decfe
+      \name[default][en-us]{author}{1}{}{%
         {{un=2,uniquepart=middle,hash=7551114aede4ef69e4b3683039801706}{%
            family={Smith},
            familyi={S\bibinitperiod},
@@ -320,16 +260,10 @@
       \strng{fullhash}{7551114aede4ef69e4b3683039801706}
       \strng{fullhashraw}{7551114aede4ef69e4b3683039801706}
       \strng{bibnamehash}{7551114aede4ef69e4b3683039801706}
-<<<<<<< HEAD
       \strng{authordefaulten-usbibnamehash}{7551114aede4ef69e4b3683039801706}
       \strng{authordefaulten-usnamehash}{7551114aede4ef69e4b3683039801706}
       \strng{authordefaulten-usfullhash}{7551114aede4ef69e4b3683039801706}
-=======
-      \strng{authorbibnamehash}{7551114aede4ef69e4b3683039801706}
-      \strng{authornamehash}{7551114aede4ef69e4b3683039801706}
-      \strng{authorfullhash}{7551114aede4ef69e4b3683039801706}
-      \strng{authorfullhashraw}{7551114aede4ef69e4b3683039801706}
->>>>>>> 282decfe
+      \strng{authordefaulten-usfullhashraw}{7551114aede4ef69e4b3683039801706}
       \field{labelalpha}{SmiJohAla}
       \field{sortinit}{S}
       \strng{sortinithash}{b164b07b29984b41daf1e85279fbc5ab}
@@ -337,13 +271,8 @@
     \endentry
 |;
 
-<<<<<<< HEAD
-my $un3a = q|    \entry{un3}{article}{}
-      \name[default][en-us]{author}{1}{}{%
-=======
 my $un3a = q|    \entry{un3}{article}{}{}
-      \name{author}{1}{}{%
->>>>>>> 282decfe
+      \name[default][en-us]{author}{1}{}{%
         {{un=2,uniquepart=middle,hash=401aebda288799a7c757526242d8c9fc}{%
            family={Smith},
            familyi={S\bibinitperiod},
@@ -366,16 +295,10 @@
       \strng{fullhash}{401aebda288799a7c757526242d8c9fc}
       \strng{fullhashraw}{401aebda288799a7c757526242d8c9fc}
       \strng{bibnamehash}{401aebda288799a7c757526242d8c9fc}
-<<<<<<< HEAD
       \strng{authordefaulten-usbibnamehash}{401aebda288799a7c757526242d8c9fc}
       \strng{authordefaulten-usnamehash}{401aebda288799a7c757526242d8c9fc}
       \strng{authordefaulten-usfullhash}{401aebda288799a7c757526242d8c9fc}
-=======
-      \strng{authorbibnamehash}{401aebda288799a7c757526242d8c9fc}
-      \strng{authornamehash}{401aebda288799a7c757526242d8c9fc}
-      \strng{authorfullhash}{401aebda288799a7c757526242d8c9fc}
-      \strng{authorfullhashraw}{401aebda288799a7c757526242d8c9fc}
->>>>>>> 282decfe
+      \strng{authordefaulten-usfullhashraw}{401aebda288799a7c757526242d8c9fc}
       \field{labelalpha}{SmiJohArt}
       \field{sortinit}{S}
       \strng{sortinithash}{b164b07b29984b41daf1e85279fbc5ab}
@@ -384,13 +307,8 @@
 |;
 
 
-<<<<<<< HEAD
-my $un4a = q|    \entry{un4}{article}{}
-      \name[default][en-us]{author}{1}{}{%
-=======
 my $un4a = q|    \entry{un4}{article}{}{}
-      \name{author}{1}{}{%
->>>>>>> 282decfe
+      \name[default][en-us]{author}{1}{}{%
         {{un=2,uniquepart=given,hash=f6038a264619efefd49c7daac56424ca}{%
            family={Smith},
            familyi={S\bibinitperiod},
@@ -413,16 +331,10 @@
       \strng{fullhash}{f6038a264619efefd49c7daac56424ca}
       \strng{fullhashraw}{f6038a264619efefd49c7daac56424ca}
       \strng{bibnamehash}{f6038a264619efefd49c7daac56424ca}
-<<<<<<< HEAD
       \strng{authordefaulten-usbibnamehash}{f6038a264619efefd49c7daac56424ca}
       \strng{authordefaulten-usnamehash}{f6038a264619efefd49c7daac56424ca}
       \strng{authordefaulten-usfullhash}{f6038a264619efefd49c7daac56424ca}
-=======
-      \strng{authorbibnamehash}{f6038a264619efefd49c7daac56424ca}
-      \strng{authornamehash}{f6038a264619efefd49c7daac56424ca}
-      \strng{authorfullhash}{f6038a264619efefd49c7daac56424ca}
-      \strng{authorfullhashraw}{f6038a264619efefd49c7daac56424ca}
->>>>>>> 282decfe
+      \strng{authordefaulten-usfullhashraw}{f6038a264619efefd49c7daac56424ca}
       \field{labelalpha}{SmiAlaSim}
       \field{sortinit}{S}
       \strng{sortinithash}{b164b07b29984b41daf1e85279fbc5ab}
@@ -432,13 +344,8 @@
 
 # because given is ignored and middle does not disambiguate even on full
 # extradate is calculated on "Smith" only
-<<<<<<< HEAD
-my $un1b = q|    \entry{un1}{article}{}
-      \name[default][en-us]{author}{1}{}{%
-=======
 my $un1b = q|    \entry{un1}{article}{}{}
-      \name{author}{1}{}{%
->>>>>>> 282decfe
+      \name[default][en-us]{author}{1}{}{%
         {{un=0,uniquepart=base,hash=329d8f9192ea3349d700160c9ddb505d}{%
            family={Smith},
            familyi={S\bibinitperiod},
@@ -461,16 +368,10 @@
       \strng{fullhash}{329d8f9192ea3349d700160c9ddb505d}
       \strng{fullhashraw}{329d8f9192ea3349d700160c9ddb505d}
       \strng{bibnamehash}{329d8f9192ea3349d700160c9ddb505d}
-<<<<<<< HEAD
       \strng{authordefaulten-usbibnamehash}{329d8f9192ea3349d700160c9ddb505d}
       \strng{authordefaulten-usnamehash}{329d8f9192ea3349d700160c9ddb505d}
       \strng{authordefaulten-usfullhash}{329d8f9192ea3349d700160c9ddb505d}
-=======
-      \strng{authorbibnamehash}{329d8f9192ea3349d700160c9ddb505d}
-      \strng{authornamehash}{329d8f9192ea3349d700160c9ddb505d}
-      \strng{authorfullhash}{329d8f9192ea3349d700160c9ddb505d}
-      \strng{authorfullhashraw}{329d8f9192ea3349d700160c9ddb505d}
->>>>>>> 282decfe
+      \strng{authordefaulten-usfullhashraw}{329d8f9192ea3349d700160c9ddb505d}
       \field{extraname}{5}
       \field{labelalpha}{SmiJohSim}
       \field{sortinit}{S}
@@ -480,13 +381,8 @@
     \endentry
 |;
 
-<<<<<<< HEAD
-my $un2b = q|    \entry{un2}{article}{}
-      \name[default][en-us]{author}{1}{}{%
-=======
 my $un2b = q|    \entry{un2}{article}{}{}
-      \name{author}{1}{}{%
->>>>>>> 282decfe
+      \name[default][en-us]{author}{1}{}{%
         {{un=2,uniquepart=middle,hash=7551114aede4ef69e4b3683039801706}{%
            family={Smith},
            familyi={S\bibinitperiod},
@@ -509,16 +405,10 @@
       \strng{fullhash}{7551114aede4ef69e4b3683039801706}
       \strng{fullhashraw}{7551114aede4ef69e4b3683039801706}
       \strng{bibnamehash}{7551114aede4ef69e4b3683039801706}
-<<<<<<< HEAD
       \strng{authordefaulten-usbibnamehash}{7551114aede4ef69e4b3683039801706}
       \strng{authordefaulten-usnamehash}{7551114aede4ef69e4b3683039801706}
       \strng{authordefaulten-usfullhash}{7551114aede4ef69e4b3683039801706}
-=======
-      \strng{authorbibnamehash}{7551114aede4ef69e4b3683039801706}
-      \strng{authornamehash}{7551114aede4ef69e4b3683039801706}
-      \strng{authorfullhash}{7551114aede4ef69e4b3683039801706}
-      \strng{authorfullhashraw}{7551114aede4ef69e4b3683039801706}
->>>>>>> 282decfe
+      \strng{authordefaulten-usfullhashraw}{7551114aede4ef69e4b3683039801706}
       \field{labelalpha}{SmiJohAla}
       \field{sortinit}{S}
       \strng{sortinithash}{b164b07b29984b41daf1e85279fbc5ab}
@@ -526,13 +416,8 @@
     \endentry
 |;
 
-<<<<<<< HEAD
-my $un3b = q|    \entry{un3}{article}{}
-      \name[default][en-us]{author}{1}{}{%
-=======
 my $un3b = q|    \entry{un3}{article}{}{}
-      \name{author}{1}{}{%
->>>>>>> 282decfe
+      \name[default][en-us]{author}{1}{}{%
         {{un=2,uniquepart=middle,hash=401aebda288799a7c757526242d8c9fc}{%
            family={Smith},
            familyi={S\bibinitperiod},
@@ -555,16 +440,10 @@
       \strng{fullhash}{401aebda288799a7c757526242d8c9fc}
       \strng{fullhashraw}{401aebda288799a7c757526242d8c9fc}
       \strng{bibnamehash}{401aebda288799a7c757526242d8c9fc}
-<<<<<<< HEAD
       \strng{authordefaulten-usbibnamehash}{401aebda288799a7c757526242d8c9fc}
       \strng{authordefaulten-usnamehash}{401aebda288799a7c757526242d8c9fc}
       \strng{authordefaulten-usfullhash}{401aebda288799a7c757526242d8c9fc}
-=======
-      \strng{authorbibnamehash}{401aebda288799a7c757526242d8c9fc}
-      \strng{authornamehash}{401aebda288799a7c757526242d8c9fc}
-      \strng{authorfullhash}{401aebda288799a7c757526242d8c9fc}
-      \strng{authorfullhashraw}{401aebda288799a7c757526242d8c9fc}
->>>>>>> 282decfe
+      \strng{authordefaulten-usfullhashraw}{401aebda288799a7c757526242d8c9fc}
       \field{labelalpha}{SmiJohArt}
       \field{sortinit}{S}
       \strng{sortinithash}{b164b07b29984b41daf1e85279fbc5ab}
@@ -574,13 +453,8 @@
 
 # because given is ignored and middle does not disambiguate even on full
 # extradate is calculated on "Smith" only
-<<<<<<< HEAD
-my $un4b = q|    \entry{un4}{article}{}
-      \name[default][en-us]{author}{1}{}{%
-=======
 my $un4b = q|    \entry{un4}{article}{}{}
-      \name{author}{1}{}{%
->>>>>>> 282decfe
+      \name[default][en-us]{author}{1}{}{%
         {{un=0,uniquepart=base,hash=f6038a264619efefd49c7daac56424ca}{%
            family={Smith},
            familyi={S\bibinitperiod},
@@ -603,16 +477,10 @@
       \strng{fullhash}{f6038a264619efefd49c7daac56424ca}
       \strng{fullhashraw}{f6038a264619efefd49c7daac56424ca}
       \strng{bibnamehash}{f6038a264619efefd49c7daac56424ca}
-<<<<<<< HEAD
       \strng{authordefaulten-usbibnamehash}{f6038a264619efefd49c7daac56424ca}
       \strng{authordefaulten-usnamehash}{f6038a264619efefd49c7daac56424ca}
       \strng{authordefaulten-usfullhash}{f6038a264619efefd49c7daac56424ca}
-=======
-      \strng{authorbibnamehash}{f6038a264619efefd49c7daac56424ca}
-      \strng{authornamehash}{f6038a264619efefd49c7daac56424ca}
-      \strng{authorfullhash}{f6038a264619efefd49c7daac56424ca}
-      \strng{authorfullhashraw}{f6038a264619efefd49c7daac56424ca}
->>>>>>> 282decfe
+      \strng{authordefaulten-usfullhashraw}{f6038a264619efefd49c7daac56424ca}
       \field{extraname}{1}
       \field{labelalpha}{SmiAlaSim}
       \field{sortinit}{S}
@@ -624,13 +492,8 @@
 
 # because given is ignored and middle does not disambiguate on full
 # extradate is calculated on "Smith" only
-<<<<<<< HEAD
-my $un5 = q|    \entry{un5}{article}{uniquenametemplatename=test3}
-      \name[default][en-us]{author}{1}{}{%
-=======
 my $un5 = q|    \entry{un5}{article}{uniquenametemplatename=test3}{}
-      \name{author}{1}{}{%
->>>>>>> 282decfe
+      \name[default][en-us]{author}{1}{}{%
         {{un=0,uniquepart=base,hash=74fba0d07ca65976bbff1034f9bb22e6}{%
            family={Smith},
            familyi={S\bibinitperiod},
@@ -653,16 +516,10 @@
       \strng{fullhash}{74fba0d07ca65976bbff1034f9bb22e6}
       \strng{fullhashraw}{74fba0d07ca65976bbff1034f9bb22e6}
       \strng{bibnamehash}{74fba0d07ca65976bbff1034f9bb22e6}
-<<<<<<< HEAD
       \strng{authordefaulten-usbibnamehash}{74fba0d07ca65976bbff1034f9bb22e6}
       \strng{authordefaulten-usnamehash}{74fba0d07ca65976bbff1034f9bb22e6}
       \strng{authordefaulten-usfullhash}{74fba0d07ca65976bbff1034f9bb22e6}
-=======
-      \strng{authorbibnamehash}{74fba0d07ca65976bbff1034f9bb22e6}
-      \strng{authornamehash}{74fba0d07ca65976bbff1034f9bb22e6}
-      \strng{authorfullhash}{74fba0d07ca65976bbff1034f9bb22e6}
-      \strng{authorfullhashraw}{74fba0d07ca65976bbff1034f9bb22e6}
->>>>>>> 282decfe
+      \strng{authordefaulten-usfullhashraw}{74fba0d07ca65976bbff1034f9bb22e6}
       \field{extraname}{2}
       \field{labelalpha}{SmiArtSim}
       \field{sortinit}{S}
@@ -674,13 +531,8 @@
 
 # because given is ignored and middle does not disambiguate on init
 # extradate is calculated on "Smith" only
-<<<<<<< HEAD
-my $un6 = q|    \entry{un6}{article}{}
+my $un6 = q|    \entry{un6}{article}{}{}
       \name[default][en-us]{author}{1}{uniquenametemplatename=test4}{%
-=======
-my $un6 = q|    \entry{un6}{article}{}{}
-      \name{author}{1}{uniquenametemplatename=test4}{%
->>>>>>> 282decfe
         {{un=0,uniquepart=base,hash=8100e7d06d05938e91bf8863f5c20e33}{%
            family={Smith},
            familyi={S\bibinitperiod},
@@ -703,16 +555,10 @@
       \strng{fullhash}{8100e7d06d05938e91bf8863f5c20e33}
       \strng{fullhashraw}{8100e7d06d05938e91bf8863f5c20e33}
       \strng{bibnamehash}{8100e7d06d05938e91bf8863f5c20e33}
-<<<<<<< HEAD
       \strng{authordefaulten-usbibnamehash}{8100e7d06d05938e91bf8863f5c20e33}
       \strng{authordefaulten-usnamehash}{8100e7d06d05938e91bf8863f5c20e33}
       \strng{authordefaulten-usfullhash}{8100e7d06d05938e91bf8863f5c20e33}
-=======
-      \strng{authorbibnamehash}{8100e7d06d05938e91bf8863f5c20e33}
-      \strng{authornamehash}{8100e7d06d05938e91bf8863f5c20e33}
-      \strng{authorfullhash}{8100e7d06d05938e91bf8863f5c20e33}
-      \strng{authorfullhashraw}{8100e7d06d05938e91bf8863f5c20e33}
->>>>>>> 282decfe
+      \strng{authordefaulten-usfullhashraw}{8100e7d06d05938e91bf8863f5c20e33}
       \field{extraname}{3}
       \field{labelalpha}{SmiArtSmy}
       \field{sortinit}{S}
@@ -724,13 +570,8 @@
 
 # because there is nothing to disambiguate the base at all
 # extradate is calculated on "Smith" only
-<<<<<<< HEAD
-my $un7 = q|    \entry{un7}{article}{}
-      \name[default][en-us]{author}{1}{}{%
-=======
 my $un7 = q|    \entry{un7}{article}{}{}
-      \name{author}{1}{}{%
->>>>>>> 282decfe
+      \name[default][en-us]{author}{1}{}{%
         {{un=0,uniquepart=base,uniquenametemplatename=test5,hash=c21736158273b6f2f368818459734e04}{%
            family={Smith},
            familyi={S\bibinitperiod},
@@ -753,16 +594,10 @@
       \strng{fullhash}{c21736158273b6f2f368818459734e04}
       \strng{fullhashraw}{c21736158273b6f2f368818459734e04}
       \strng{bibnamehash}{c21736158273b6f2f368818459734e04}
-<<<<<<< HEAD
       \strng{authordefaulten-usbibnamehash}{c21736158273b6f2f368818459734e04}
       \strng{authordefaulten-usnamehash}{c21736158273b6f2f368818459734e04}
       \strng{authordefaulten-usfullhash}{c21736158273b6f2f368818459734e04}
-=======
-      \strng{authorbibnamehash}{c21736158273b6f2f368818459734e04}
-      \strng{authornamehash}{c21736158273b6f2f368818459734e04}
-      \strng{authorfullhash}{c21736158273b6f2f368818459734e04}
-      \strng{authorfullhashraw}{c21736158273b6f2f368818459734e04}
->>>>>>> 282decfe
+      \strng{authordefaulten-usfullhashraw}{c21736158273b6f2f368818459734e04}
       \field{extraname}{4}
       \field{labelalpha}{SmiArtSme}
       \field{sortinit}{S}
