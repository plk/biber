<?xml version="1.0" encoding="UTF-8"?>
<grammar xmlns:bcf="https://sourceforge.net/projects/biblatex" xmlns="http://relaxng.org/ns/structure/1.0" datatypeLibrary="http://www.w3.org/2001/XMLSchema-datatypes">
  <start>
    <element name="bcf:controlfile">
      <!--
        This is usually the same as the biblatex version string but not necessarily.
        Sometimes the BCF format version doesn't change between biblatex releases
      -->
      <attribute name="version">
        <data type="string">
          <param name="minLength">1</param>
        </data>
      </attribute>
      <!--
        "Global" Biber options. It's not clear what a non-global biber option
        would be but just in case, we have the option ...
      -->
      <element name="bcf:options">
        <attribute name="component">
          <value>biber</value>
        </attribute>
        <attribute name="type">
          <value>global</value>
        </attribute>
        <ref name="output_encoding"/>
        <ref name="input_encoding"/>
        <ref name="debug"/>
        <ref name="mincrossrefs"/>
        <ref name="sortcase"/>
        <ref name="sortfirstinits"/>
        <ref name="sortupper"/>
      </element>
      <!--
        Global BibLaTeX options. That is, options that apply to all
        entrytypes (unless a more specifically scoped option is specified)
      -->
      <element name="bcf:options">
        <attribute name="component">
          <value>biblatex</value>
        </attribute>
        <attribute name="type">
          <value>global</value>
        </attribute>
        <ref name="alphaothers"/>
        <ref name="autovlang"/>
        <ref name="labelalpha"/>
        <ref name="labelnamespec"/>
        <ref name="labeltitle"/>
        <ref name="labeltitlespec"/>
        <ref name="labeltitleyear"/>
        <ref name="labeldate"/>
        <ref name="labeldatespec"/>
        <ref name="maxalphanames"/>
        <ref name="maxbibnames"/>
        <ref name="maxcitenames"/>
        <ref name="maxitems"/>
        <ref name="minalphanames"/>
        <ref name="minbibnames"/>
        <ref name="mincitenames"/>
        <ref name="minitems"/>
        <ref name="singletitle"/>
        <optional>
          <ref name="sortalphaothers"/>
        </optional>
        <ref name="sortlocale"/>
        <ref name="sortscheme"/>
        <ref name="uniquelist"/>
        <ref name="uniquename"/>
        <ref name="useprefix"/>
<<<<<<< HEAD
        <ref name="usetranslator"/>
        <ref name="variantforms"/>
        <ref name="vform"/>
        <ref name="vlang"/>
=======
        <ref name="usenames"/>
>>>>>>> 457c62d3
      </element>
      <zeroOrMore>
        <!-- Per-entrytype BibLaTeX options -->
        <element name="bcf:options">
          <attribute name="component">
            <value>biblatex</value>
          </attribute>
          <attribute name="type"/>
          <optional>
            <ref name="alphaothers"/>
          </optional>
          <optional>
            <ref name="autovlang"/>
          </optional>
          <optional>
            <ref name="labelalpha"/>
          </optional>
          <optional>
            <ref name="labelnamespec"/>
          </optional>
          <optional>
            <ref name="labeltitle"/>
          </optional>
          <optional>
            <ref name="labeltitlespec"/>
          </optional>
          <optional>
            <ref name="labeltitleyear"/>
          </optional>
          <optional>
            <ref name="labeldate"/>
          </optional>
          <optional>
            <ref name="labeldatespec"/>
          </optional>
          <optional>
            <ref name="maxalphanames"/>
          </optional>
          <optional>
            <ref name="maxbibnames"/>
          </optional>
          <optional>
            <ref name="maxcitenames"/>
          </optional>
          <optional>
            <ref name="maxitems"/>
          </optional>
          <optional>
            <ref name="minalphanames"/>
          </optional>
          <optional>
            <ref name="minbibnames"/>
          </optional>
          <optional>
            <ref name="mincitenames"/>
          </optional>
          <optional>
            <ref name="minitems"/>
          </optional>
          <optional>
            <ref name="singletitle"/>
          </optional>
          <optional>
            <ref name="skipbib"/>
          </optional>
          <optional>
            <ref name="skiplab"/>
          </optional>
          <optional>
            <ref name="skipbiblist"/>
          </optional>
          <optional>
            <ref name="skiplos"/>
          </optional>
          <optional>
            <ref name="sortalphaothers"/>
          </optional>
          <optional>
            <ref name="uniquelist"/>
          </optional>
          <optional>
            <ref name="uniquename"/>
          </optional>
          <optional>
            <ref name="useprefix"/>
          </optional>
          <optional>
            <ref name="usenames"/>
          </optional>
        </element>
      </zeroOrMore>
      <oneOrMore>
        <!-- Option scope -->
        <element name="bcf:optionscope">
          <attribute name="type">
            <choice>
              <value>GLOBAL</value>
              <value>PER_TYPE</value>
              <value>PER_ENTRY</value>
            </choice>
          </attribute>
          <oneOrMore>
            <element name="bcf:option">
              <data type="string"/>
            </element>
          </oneOrMore>
        </element>
      </oneOrMore>
      <optional>
        <!-- user field/entrytype mapping -->
        <element name="bcf:sourcemap">
          <oneOrMore>
            <element name="bcf:maps">
              <attribute name="datatype">
                <choice>
                  <value>bibtex</value>
                  <value>biblatexml</value>
                  <value>ris</value>
                  <value>zoterordfxml</value>
                  <value>endnotexml</value>
                </choice>
              </attribute>
              <optional>
                <attribute name="map_overwrite">
                  <choice>
                    <value>0</value>
                    <value>1</value>
                  </choice>
                </attribute>
              </optional>
              <optional>
                <attribute name="level">
                  <choice>
                    <value>user</value>
                    <value>style</value>
                    <value>driver</value>
                  </choice>
                </attribute>
              </optional>
              <oneOrMore>
                <ref name="map"/>
              </oneOrMore>
            </element>
          </oneOrMore>
        </element>
      </optional>
      <oneOrMore>
        <!-- labelalpha template specification -->
        <element name="bcf:labelalphatemplate">
          <optional>
            <attribute name="type">
              <data type="string"/>
            </attribute>
          </optional>
          <oneOrMore>
            <!-- per-type? -->
            <element name="bcf:labelelement">
              <attribute name="order">
                <data type="integer"/>
              </attribute>
              <oneOrMore>
                <element name="bcf:labelpart">
                  <optional>
                    <attribute name="final">
                      <choice>
                        <value>0</value>
                        <value>1</value>
                      </choice>
                    </attribute>
                  </optional>
                  <optional>
                    <attribute name="pad_char">
                      <data type="string">
                        <param name="minLength">1</param>
                      </data>
                    </attribute>
                  </optional>
                  <optional>
                    <attribute name="pad_side">
                      <choice>
                        <value>left</value>
                        <value>right</value>
                      </choice>
                    </attribute>
                  </optional>
                  <optional>
                    <attribute name="substring_width">
                      <choice>
                        <data type="integer"/>
                        <value>v</value>
                        <value>vf</value>
                        <value>l</value>
                      </choice>
                    </attribute>
                  </optional>
                  <optional>
                    <attribute name="substring_fixed_threshold">
                      <data type="integer"/>
                    </attribute>
                  </optional>
                  <optional>
                    <attribute name="substring_width_max">
                      <data type="integer"/>
                    </attribute>
                  </optional>
                  <optional>
                    <attribute name="substring_side">
                      <choice>
                        <value>left</value>
                        <value>right</value>
                      </choice>
                    </attribute>
                  </optional>
                  <optional>
                    <attribute name="substring_compound">
                      <choice>
                        <value>0</value>
                        <value>1</value>
                      </choice>
                    </attribute>
                  </optional>
                  <optional>
                    <attribute name="ifnamecount">
                      <data type="integer"/>
                    </attribute>
                  </optional>
                  <optional>
                    <attribute name="namecount">
                      <data type="integer"/>
                    </attribute>
                  </optional>
                  <optional>
                    <attribute name="form"/>
                  </optional>
                  <data type="string"/>
                </element>
              </oneOrMore>
            </element>
          </oneOrMore>
        </element>
      </oneOrMore>
      <!-- Cross-reference inheritance specifications -->
      <element name="bcf:inheritance">
        <!-- Defaults -->
        <element name="bcf:defaults">
          <!-- Whether to inherit all fields -->
          <attribute name="inherit_all">
            <choice>
              <value>true</value>
              <value>false</value>
            </choice>
          </attribute>
          <!-- Should we overwrite the target field if it exists? -->
          <attribute name="override_target">
            <choice>
              <value>true</value>
              <value>false</value>
            </choice>
          </attribute>
          <zeroOrMore>
            <!-- Default inherit_all and override_target settings for entrytype source/target pairs -->
            <element name="bcf:type_pair">
              <attribute name="source">
                <choice>
                  <value>*</value>
                  <data type="string">
                    <param name="minLength">1</param>
                  </data>
                </choice>
              </attribute>
              <attribute name="target">
                <choice>
                  <value>*</value>
                  <data type="string">
                    <param name="minLength">1</param>
                  </data>
                </choice>
              </attribute>
              <optional>
                <attribute name="inherit_all">
                  <choice>
                    <value>true</value>
                    <value>false</value>
                  </choice>
                </attribute>
              </optional>
              <optional>
                <attribute name="override_target">
                  <choice>
                    <value>true</value>
                    <value>false</value>
                  </choice>
                </attribute>
              </optional>
              <empty/>
            </element>
          </zeroOrMore>
        </element>
        <zeroOrMore>
          <!-- An inheritance specification -->
          <element name="bcf:inherit">
            <oneOrMore>
              <!-- applies to these pairs of source/target entrytypes -->
              <element name="bcf:type_pair">
                <attribute name="source">
                  <choice>
                    <value>*</value>
                    <data type="string">
                      <param name="minLength">1</param>
                    </data>
                  </choice>
                </attribute>
                <attribute name="target">
                  <choice>
                    <value>*</value>
                    <data type="string">
                      <param name="minLength">1</param>
                    </data>
                  </choice>
                </attribute>
                <empty/>
              </element>
            </oneOrMore>
            <oneOrMore>
              <!-- and here are the field specifications -->
              <element name="bcf:field">
                <choice>
                  <!--
                    either a "skip this field" specification
                    so we can say inherit all except certain fields OR ...
                  -->
                  <group>
                    <attribute name="source">
                      <data type="string"/>
                    </attribute>
                    <optional>
                      <attribute name="form"/>
                    </optional>
                    <optional>
                      <attribute name="lang"/>
                    </optional>
                    <attribute name="skip">
                      <choice>
                        <value>true</value>
                        <value>false</value>
                      </choice>
                    </attribute>
                  </group>
                  <!-- ... a source and target field with an optional override attribute -->
                  <group>
                    <attribute name="source">
                      <data type="string">
                        <param name="minLength">1</param>
                      </data>
                    </attribute>
                    <optional>
                      <attribute name="source_form"/>
                    </optional>
                    <optional>
                      <attribute name="source_lang"/>
                    </optional>
                    <attribute name="target">
                      <data type="string">
                        <param name="minLength">1</param>
                      </data>
                    </attribute>
                    <optional>
                      <attribute name="target_form"/>
                    </optional>
                    <optional>
                      <attribute name="target_lang"/>
                    </optional>
                    <optional>
                      <attribute name="override_target">
                        <choice>
                          <value>true</value>
                          <value>false</value>
                        </choice>
                      </attribute>
                    </optional>
                  </group>
                </choice>
                <empty/>
              </element>
            </oneOrMore>
          </element>
        </zeroOrMore>
      </element>
      <optional>
        <!-- noinit specification -->
        <element name="bcf:noinits">
          <oneOrMore>
            <element name="bcf:noinit">
              <attribute name="value">
                <data type="string"/>
              </attribute>
              <empty/>
            </element>
          </oneOrMore>
        </element>
      </optional>
      <optional>
        <!-- nosort specification -->
        <element name="bcf:nosorts">
          <oneOrMore>
            <element name="bcf:nosort">
              <attribute name="field">
                <data type="string"/>
              </attribute>
              <attribute name="value">
                <data type="string"/>
              </attribute>
              <empty/>
            </element>
          </oneOrMore>
        </element>
      </optional>
      <!-- variant fallbacks specification -->
      <element name="bcf:variantfallbacks">
        <oneOrMore>
          <element name="bcf:variantfallback">
            <attribute name="form">
              <data type="string"/>
            </attribute>
            <optional>
              <attribute name="lang">
                <data type="string"/>
              </attribute>
            </optional>
            <empty/>
          </element>
        </oneOrMore>
      </element>
      <!-- Global sorting specification -->
      <ref name="sorting"/>
      <optional>
        <!-- Data model specification -->
        <element name="bcf:datamodel">
          <!-- Valid entrytypes -->
          <element name="bcf:entrytypes">
            <oneOrMore>
              <element name="bcf:entrytype">
                <optional>
                  <!-- Some entrytypes should be completely skipped on output (XDATA etc.) -->
                  <attribute name="skip_output">
                    <value>true</value>
                  </attribute>
                </optional>
                <text/>
              </element>
            </oneOrMore>
          </element>
          <!--
            BibLaTeX field types. Biber uses this to determine how to output various types
            to the .bbl
          -->
          <element name="bcf:fields">
            <oneOrMore>
              <element name="bcf:field">
                <!-- fieldtype is "field" or "list" -->
                <attribute name="fieldtype">
                  <choice>
                    <value>field</value>
                    <value>list</value>
                  </choice>
                </attribute>
                <optional>
                  <!--
                    format is a specification of the format of the field. If not specified, field contents
                    are just as is. 
                  -->
                  <attribute name="format">
                    <value>xsv</value>
                  </attribute>
                </optional>
                <!-- datatype of field content -->
                <attribute name="datatype">
                  <choice>
                    <value>literal</value>
                    <value>name</value>
                    <value>key</value>
                    <value>entrykey</value>
                    <value>date</value>
                    <value>verbatim</value>
                    <value>integer</value>
                    <value>range</value>
                    <value>code</value>
                    <value>uri</value>
                    <value>datepart</value>
                    <value>keyword</value>
                    <value>option</value>
                  </choice>
                </attribute>
                <optional>
                  <!-- Are we allowed to output a null field value to the .bbl for this field? -->
                  <attribute name="nullok">
                    <value>true</value>
                  </attribute>
                </optional>
                <optional>
                  <!-- Should this field be skipped and not output to the .bbl? -->
                  <attribute name="skip_output">
                    <value>true</value>
                  </attribute>
                </optional>
                <optional>
                  <!-- Field can be used as a label? This auto-generates some defaults in biblatex -->
                  <attribute name="label">
                    <value>true</value>
                  </attribute>
                </optional>
                <optional>
                  <!-- Can this field have variants? -->
                  <attribute name="variants">
                    <value>true</value>
                  </attribute>
                </optional>
                <text/>
              </element>
            </oneOrMore>
          </element>
          <oneOrMore>
            <!--
              Allowable fields for entrytypes
              Only one specification per entrytype: even though it might be nice to have several 
              so that one could share information, this would be hard to manage and confusing as it
              not be visible in one place which fields were valid for an entrytype.
            -->
            <element name="bcf:entryfields">
              <zeroOrMore>
                <element name="bcf:entrytype">
                  <text/>
                </element>
              </zeroOrMore>
              <oneOrMore>
                <element name="bcf:field">
                  <text/>
                </element>
              </oneOrMore>
            </element>
          </oneOrMore>
          <oneOrMore>
            <!-- Constraints on field (co-)existence and format -->
            <element name="bcf:constraints">
              <zeroOrMore>
                <!--
                  Set of entrytypes that this constraint applies to
                  An entrytype can be specified in multiple constraints
                  
                -->
                <element name="bcf:entrytype">
                  <text/>
                </element>
              </zeroOrMore>
              <zeroOrMore>
                <!-- A constraint specification -->
                <element name="bcf:constraint">
                  <choice>
                    <!--
                      Conditional constraints have an antecedent and consequent
                      both of which have a quantifier. This allows you to enforce
                      constraints like:
                      
                      if field a,b,c are all present then one of x,y,z must be
                      if one of field a,b,c are present then none of x,y,z must be
                      etc.
                    -->
                    <group>
                      <attribute name="type">
                        <value>conditional</value>
                      </attribute>
                      <element name="bcf:antecedent">
                        <attribute name="quant">
                          <choice>
                            <value>all</value>
                            <value>one</value>
                            <value>none</value>
                          </choice>
                        </attribute>
                        <oneOrMore>
                          <element name="bcf:field">
                            <text/>
                          </element>
                        </oneOrMore>
                      </element>
                      <element name="bcf:consequent">
                        <attribute name="quant">
                          <choice>
                            <value>all</value>
                            <value>one</value>
                            <value>none</value>
                          </choice>
                        </attribute>
                        <oneOrMore>
                          <element name="bcf:field">
                            <text/>
                          </element>
                        </oneOrMore>
                      </element>
                    </group>
                    <!-- Datatype and format constraints -->
                    <group>
                      <attribute name="type">
                        <value>data</value>
                      </attribute>
                      <optional>
                        <!-- range* attributes are for limiting integer type range -->
                        <attribute name="datatype">
                          <choice>
                            <value>integer</value>
                            <value>isbn</value>
                            <value>issn</value>
                            <value>ismn</value>
                            <value>date</value>
                            <value>pattern</value>
                          </choice>
                        </attribute>
                      </optional>
                      <optional>
                        <attribute name="rangemin">
                          <data type="int"/>
                        </attribute>
                      </optional>
                      <optional>
                        <attribute name="rangemax">
                          <data type="int"/>
                        </attribute>
                      </optional>
                      <optional>
                        <attribute name="pattern"/>
                      </optional>
                      <oneOrMore>
                        <element name="bcf:field">
                          <text/>
                        </element>
                      </oneOrMore>
                    </group>
                    <!-- Mandatoriness constraints which say which fields must appear -->
                    <group>
                      <attribute name="type">
                        <value>mandatory</value>
                      </attribute>
                      <oneOrMore>
                        <choice>
                          <element name="bcf:field">
                            <text/>
                          </element>
                          <!--
                            An XOR set of fields so you can enforce:
                            
                            One (but not more) of fields a,b,c must exist
                          -->
                          <element name="bcf:fieldxor">
                            <oneOrMore>
                              <element name="bcf:field">
                                <text/>
                              </element>
                            </oneOrMore>
                          </element>
                          <!--
                            An OR set of fields so you can enforce:
                            
                            One (possibly more) of fields a,b,c must exist
                          -->
                          <element name="bcf:fieldor">
                            <oneOrMore>
                              <element name="bcf:field">
                                <text/>
                              </element>
                            </oneOrMore>
                          </element>
                        </choice>
                      </oneOrMore>
                    </group>
                  </choice>
                </element>
              </zeroOrMore>
            </element>
          </oneOrMore>
        </element>
      </optional>
      <oneOrMore>
        <!-- Section specifications -->
        <ref name="secspec"/>
      </oneOrMore>
      <oneOrMore>
        <ref name="listspec"/>
      </oneOrMore>
    </element>
  </start>
  <define name="listspec">
    <zeroOrMore>
      <element name="bcf:sortlist">
        <attribute name="section">
          <data type="integer"/>
        </attribute>
        <attribute name="type">
          <choice>
            <value>entry</value>
            <value>list</value>
          </choice>
        </attribute>
        <attribute name="sortscheme">
          <data type="string">
            <param name="minLength">1</param>
          </data>
        </attribute>
        <!-- name is only needed for list types -->
        <attribute name="name">
          <data type="string">
            <param name="minLength">1</param>
          </data>
        </attribute>
        <!-- override for variants from biblatex \vform, \vlang macros -->
        <attribute name="form">
          <data type="normalizedString">
            <param name="pattern">\S+</param>
          </data>
        </attribute>
        <attribute name="lang">
          <data type="normalizedString">
            <param name="pattern">\S+</param>
          </data>
        </attribute>
        <zeroOrMore>
          <choice>
            <ref name="filter"/>
            <ref name="orfilter"/>
          </choice>
        </zeroOrMore>
        <optional>
          <element name="bcf:sorting">
            <optional>
              <!-- locale for entire sorting specification -->
              <attribute name="locale">
                <data type="string">
                  <param name="minLength">1</param>
                </data>
              </attribute>
            </optional>
            <oneOrMore>
              <ref name="sort"/>
            </oneOrMore>
          </element>
        </optional>
      </element>
    </zeroOrMore>
  </define>
  <define name="sorting">
    <element name="bcf:sorting">
      <optional>
        <!-- locale for entire sorting specification -->
        <attribute name="locale">
          <data type="string">
            <param name="minLength">1</param>
          </data>
        </attribute>
      </optional>
      <oneOrMore>
        <!-- presort default strings for different entry types -->
        <element name="bcf:presort">
          <optional>
            <attribute name="type"/>
          </optional>
          <text/>
        </element>
      </oneOrMore>
      <zeroOrMore>
        <!-- excludes of certain fields for sorting for specified types -->
        <element name="bcf:sortexclusion">
          <attribute name="type"/>
          <oneOrMore>
            <element name="bcf:exclusion">
              <text/>
            </element>
          </oneOrMore>
        </element>
      </zeroOrMore>
      <oneOrMore>
        <ref name="sort"/>
      </oneOrMore>
    </element>
  </define>
  <define name="sort">
    <oneOrMore>
      <!-- sort specification -->
      <element name="bcf:sort">
        <!-- order of this specification in the set of all sort specifications -->
        <attribute name="order">
          <data type="integer"/>
        </attribute>
        <optional>
          <!-- Should we stop generating sorting information after this item? -->
          <attribute name="final">
            <value>1</value>
          </attribute>
        </optional>
        <optional>
          <!-- Sort ascending or descending -->
          <attribute name="sort_direction">
            <choice>
              <value>ascending</value>
              <value>descending</value>
            </choice>
          </attribute>
        </optional>
        <optional>
          <!-- Sort case sensitive or not? -->
          <attribute name="sortcase">
            <choice>
              <value>0</value>
              <value>1</value>
            </choice>
          </attribute>
        </optional>
        <optional>
          <!-- Sort upper before lower? -->
          <attribute name="sortupper">
            <choice>
              <value>0</value>
              <value>1</value>
            </choice>
          </attribute>
        </optional>
        <optional>
          <!-- sortset specific override for locale -->
          <attribute name="locale">
            <data type="string">
              <param name="minLength">1</param>
            </data>
          </attribute>
        </optional>
        <oneOrMore>
          <!-- A sort item specification - a field or pseudo-field to get sort information from -->
          <element name="bcf:sortitem">
            <!-- order of this item in the set of all other item specifications -->
            <attribute name="order">
              <data type="integer"/>
            </attribute>
            <optional>
              <!-- Just use a part of the item information for sorting? -->
              <attribute name="substring_side">
                <choice>
                  <value>left</value>
                  <value>right</value>
                </choice>
              </attribute>
            </optional>
            <optional>
              <attribute name="substring_width">
                <data type="integer"/>
              </attribute>
            </optional>
            <optional>
              <!-- Pad the item information when sorting with it? -->
              <attribute name="pad_side">
                <choice>
                  <value>left</value>
                  <value>right</value>
                </choice>
              </attribute>
            </optional>
            <optional>
              <attribute name="pad_width">
                <data type="integer"/>
              </attribute>
            </optional>
            <optional>
              <attribute name="pad_char">
                <data type="string">
                  <param name="minLength">1</param>
                  <param name="maxLength">1</param>
                </data>
              </attribute>
            </optional>
            <optional>
              <attribute name="form"/>
            </optional>
            <optional>
              <attribute name="lang"/>
            </optional>
            <text/>
          </element>
        </oneOrMore>
      </element>
    </oneOrMore>
  </define>
  <!-- Section specification -->
  <define name="secspec">
    <optional>
      <!-- data sources -->
      <element name="bcf:bibdata">
        <!-- which sections the datafiles are for -->
        <attribute name="section">
          <data type="integer"/>
        </attribute>
        <zeroOrMore>
          <element name="bcf:datasource">
            <attribute name="type">
              <value>file</value>
            </attribute>
            <optional>
              <attribute name="datatype">
                <choice>
                  <value>bibtex</value>
                  <value>biblatexml</value>
                  <value>ris</value>
                </choice>
              </attribute>
            </optional>
            <data type="anyURI"/>
          </element>
        </zeroOrMore>
      </element>
    </optional>
    <!-- citekeys or citekey sets in each section -->
    <element name="bcf:section">
      <attribute name="number">
        <data type="integer"/>
      </attribute>
      <zeroOrMore>
        <element name="bcf:citekey">
          <choice>
            <group>
              <attribute name="type">
                <value>set</value>
              </attribute>
              <attribute name="members">
                <data type="string">
                  <param name="minLength">1</param>
                </data>
              </attribute>
              <data type="string">
                <param name="minLength">1</param>
              </data>
            </group>
            <group>
              <attribute name="order">
                <data type="integer"/>
              </attribute>
              <data type="string">
                <param name="minLength">1</param>
              </data>
            </group>
          </choice>
        </element>
      </zeroOrMore>
    </element>
  </define>
  <define name="orfilter">
    <element name="bcf:orfilter">
      <oneOrMore>
        <ref name="filter"/>
      </oneOrMore>
    </element>
  </define>
  <define name="filter">
    <element name="bcf:filter">
      <attribute name="type">
        <choice>
          <value>type</value>
          <value>nottype</value>
          <value>subtype</value>
          <value>notsubtype</value>
          <value>keyword</value>
          <value>notkeyword</value>
          <value>field</value>
          <value>notfield</value>
        </choice>
      </attribute>
      <data type="string">
        <param name="minLength">1</param>
      </data>
    </element>
  </define>
  <!--
    option definitions
    use<name> options are dynamically determined from data model
  -->
  <define name="usenames">
    <oneOrMore>
      <element name="bcf:option">
        <attribute name="type">
          <value>singlevalued</value>
        </attribute>
        <element name="bcf:key">
          <data type="string">
            <param name="pattern">use.*</param>
          </data>
        </element>
        <element name="bcf:value">
          <choice>
            <value>0</value>
            <value>1</value>
          </choice>
        </element>
      </element>
    </oneOrMore>
  </define>
  <define name="useprefix">
    <element name="bcf:option">
      <attribute name="type">
        <value>singlevalued</value>
      </attribute>
      <element name="bcf:key">
        <value>useprefix</value>
      </element>
      <element name="bcf:value">
        <choice>
          <value>0</value>
          <value>1</value>
        </choice>
      </element>
    </element>
  </define>
  <define name="labelalpha">
    <element name="bcf:option">
      <attribute name="type">
        <value>singlevalued</value>
      </attribute>
      <element name="bcf:key">
        <value>labelalpha</value>
      </element>
      <element name="bcf:value">
        <choice>
          <value>0</value>
          <value>1</value>
        </choice>
      </element>
    </element>
  </define>
  <define name="labeltitle">
    <element name="bcf:option">
      <attribute name="type">
        <value>singlevalued</value>
      </attribute>
      <element name="bcf:key">
        <value>labeltitle</value>
      </element>
      <element name="bcf:value">
        <choice>
          <value>0</value>
          <value>1</value>
        </choice>
      </element>
    </element>
  </define>
  <define name="labeltitlespec">
    <element name="bcf:option">
      <attribute name="type">
        <value>multivalued</value>
      </attribute>
      <element name="bcf:key">
        <value>labeltitlespec</value>
      </element>
      <oneOrMore>
        <element name="bcf:value">
          <attribute name="order">
            <data type="integer"/>
          </attribute>
          <optional>
            <attribute name="form"/>
          </optional>
          <optional>
            <attribute name="lang"/>
          </optional>
          <text/>
        </element>
      </oneOrMore>
    </element>
  </define>
  <define name="labeltitleyear">
    <element name="bcf:option">
      <attribute name="type">
        <value>singlevalued</value>
      </attribute>
      <element name="bcf:key">
        <value>labeltitleyear</value>
      </element>
      <element name="bcf:value">
        <choice>
          <value>0</value>
          <value>1</value>
        </choice>
      </element>
    </element>
  </define>
  <define name="labeldate">
    <element name="bcf:option">
      <attribute name="type">
        <value>singlevalued</value>
      </attribute>
      <element name="bcf:key">
        <value>labeldate</value>
      </element>
      <element name="bcf:value">
        <choice>
          <value>0</value>
          <value>1</value>
        </choice>
      </element>
    </element>
  </define>
  <define name="labeldatespec">
    <element name="bcf:option">
      <attribute name="type">
        <value>multivalued</value>
      </attribute>
      <element name="bcf:key">
        <value>labeldatespec</value>
      </element>
      <oneOrMore>
        <element name="bcf:value">
          <attribute name="order">
            <data type="integer"/>
          </attribute>
          <attribute name="type">
            <choice>
              <value>field</value>
              <value>string</value>
            </choice>
          </attribute>
          <text/>
        </element>
      </oneOrMore>
    </element>
  </define>
  <define name="singletitle">
    <element name="bcf:option">
      <attribute name="type">
        <value>singlevalued</value>
      </attribute>
      <element name="bcf:key">
        <value>singletitle</value>
      </element>
      <element name="bcf:value">
        <choice>
          <value>0</value>
          <value>1</value>
        </choice>
      </element>
    </element>
  </define>
  <define name="skipbib">
    <element name="bcf:option">
      <attribute name="type">
        <value>singlevalued</value>
      </attribute>
      <element name="bcf:key">
        <value>skipbib</value>
      </element>
      <element name="bcf:value">
        <choice>
          <value>0</value>
          <value>1</value>
        </choice>
      </element>
    </element>
  </define>
  <define name="skiplab">
    <element name="bcf:option">
      <attribute name="type">
        <value>singlevalued</value>
      </attribute>
      <element name="bcf:key">
        <value>skiplab</value>
      </element>
      <element name="bcf:value">
        <choice>
          <value>0</value>
          <value>1</value>
        </choice>
      </element>
    </element>
  </define>
  <define name="skiplos">
    <element name="bcf:option">
      <attribute name="type">
        <value>singlevalued</value>
      </attribute>
      <element name="bcf:key">
        <value>skiplos</value>
      </element>
      <element name="bcf:value">
        <choice>
          <value>0</value>
          <value>1</value>
        </choice>
      </element>
    </element>
  </define>
  <define name="skipbiblist">
    <element name="bcf:option">
      <attribute name="type">
        <value>singlevalued</value>
      </attribute>
      <element name="bcf:key">
        <value>skipbiblist</value>
      </element>
      <element name="bcf:value">
        <choice>
          <value>0</value>
          <value>1</value>
        </choice>
      </element>
    </element>
  </define>
  <!--
    0 = do not provide uniquelist information
    1 = disambiguate lists regardless of year
    2 = disambiguate lists only when year is the same
  -->
  <define name="uniquelist">
    <element name="bcf:option">
      <attribute name="type">
        <value>singlevalued</value>
      </attribute>
      <element name="bcf:key">
        <value>uniquelist</value>
      </element>
      <element name="bcf:value">
        <choice>
          <value>0</value>
          <value>1</value>
          <value>2</value>
        </choice>
      </element>
    </element>
  </define>
  <!--
    0 = do not provide uniquename information
    1 = disambiguate with initials, only up to maxcitenames/uniquelist
    2 = disambiguate with full name or initials, only up to maxcitenames/uniquelist
    3 = disambiguate with initials, ignore maxcitenames/uniquelist
    4 = disambiguate with full name or initials, ignore maxcitenames/uniquelist
    5 = disambiguate with initials, only between identical lists in different entries
    6 = disambiguate with full name or initials, only between identical lists in different entries
  -->
  <define name="uniquename">
    <element name="bcf:option">
      <attribute name="type">
        <value>singlevalued</value>
      </attribute>
      <element name="bcf:key">
        <value>uniquename</value>
      </element>
      <element name="bcf:value">
        <choice>
          <value>0</value>
          <value>1</value>
          <value>2</value>
          <value>3</value>
          <value>4</value>
          <value>5</value>
          <value>6</value>
        </choice>
      </element>
    </element>
  </define>
  <define name="maxitems">
    <element name="bcf:option">
      <attribute name="type">
        <value>singlevalued</value>
      </attribute>
      <element name="bcf:key">
        <value>maxitems</value>
      </element>
      <element name="bcf:value">
        <data type="integer"/>
      </element>
    </element>
  </define>
  <define name="maxbibnames">
    <element name="bcf:option">
      <attribute name="type">
        <value>singlevalued</value>
      </attribute>
      <element name="bcf:key">
        <value>maxbibnames</value>
      </element>
      <element name="bcf:value">
        <data type="integer"/>
      </element>
    </element>
  </define>
  <define name="maxalphanames">
    <element name="bcf:option">
      <attribute name="type">
        <value>singlevalued</value>
      </attribute>
      <element name="bcf:key">
        <value>maxalphanames</value>
      </element>
      <element name="bcf:value">
        <data type="integer"/>
      </element>
    </element>
  </define>
  <define name="maxcitenames">
    <element name="bcf:option">
      <attribute name="type">
        <value>singlevalued</value>
      </attribute>
      <element name="bcf:key">
        <value>maxcitenames</value>
      </element>
      <element name="bcf:value">
        <data type="integer"/>
      </element>
    </element>
  </define>
  <define name="minitems">
    <element name="bcf:option">
      <attribute name="type">
        <value>singlevalued</value>
      </attribute>
      <element name="bcf:key">
        <value>minitems</value>
      </element>
      <element name="bcf:value">
        <data type="integer"/>
      </element>
    </element>
  </define>
  <define name="minbibnames">
    <element name="bcf:option">
      <attribute name="type">
        <value>singlevalued</value>
      </attribute>
      <element name="bcf:key">
        <value>minbibnames</value>
      </element>
      <element name="bcf:value">
        <data type="integer"/>
      </element>
    </element>
  </define>
  <define name="minalphanames">
    <element name="bcf:option">
      <attribute name="type">
        <value>singlevalued</value>
      </attribute>
      <element name="bcf:key">
        <value>minalphanames</value>
      </element>
      <element name="bcf:value">
        <data type="integer"/>
      </element>
    </element>
  </define>
  <define name="mincitenames">
    <element name="bcf:option">
      <attribute name="type">
        <value>singlevalued</value>
      </attribute>
      <element name="bcf:key">
        <value>mincitenames</value>
      </element>
      <element name="bcf:value">
        <data type="integer"/>
      </element>
    </element>
  </define>
  <define name="sortlocale">
    <element name="bcf:option">
      <attribute name="type">
        <value>singlevalued</value>
      </attribute>
      <element name="bcf:key">
        <value>sortlocale</value>
      </element>
      <element name="bcf:value">
        <text/>
      </element>
    </element>
  </define>
  <define name="sortscheme">
    <element name="bcf:option">
      <attribute name="type">
        <value>singlevalued</value>
      </attribute>
      <element name="bcf:key">
        <value>sortscheme</value>
      </element>
      <element name="bcf:value">
        <text/>
      </element>
    </element>
  </define>
  <define name="labelnamespec">
    <element name="bcf:option">
      <attribute name="type">
        <value>multivalued</value>
      </attribute>
      <element name="bcf:key">
        <value>labelnamespec</value>
      </element>
      <oneOrMore>
        <element name="bcf:value">
          <attribute name="order">
            <data type="integer"/>
          </attribute>
          <optional>
            <attribute name="form"/>
          </optional>
          <optional>
            <attribute name="lang"/>
          </optional>
          <text/>
        </element>
      </oneOrMore>
    </element>
  </define>
  <define name="mincrossrefs">
    <element name="bcf:option">
      <attribute name="type">
        <value>singlevalued</value>
      </attribute>
      <element name="bcf:key">
        <value>mincrossrefs</value>
      </element>
      <element name="bcf:value">
        <data type="integer"/>
      </element>
    </element>
  </define>
  <define name="debug">
    <element name="bcf:option">
      <attribute name="type">
        <value>singlevalued</value>
      </attribute>
      <element name="bcf:key">
        <value>debug</value>
      </element>
      <element name="bcf:value">
        <choice>
          <value>0</value>
          <value>1</value>
        </choice>
      </element>
    </element>
  </define>
  <define name="wrapline">
    <element name="bcf:option">
      <attribute name="type">
        <value>singlevalued</value>
      </attribute>
      <element name="bcf:key">
        <value>wrapline</value>
      </element>
      <element name="bcf:value">
        <data type="integer"/>
      </element>
    </element>
  </define>
  <define name="output_encoding">
    <element name="bcf:option">
      <attribute name="type">
        <value>singlevalued</value>
      </attribute>
      <element name="bcf:key">
        <value>output_encoding</value>
      </element>
      <element name="bcf:value">
        <text/>
      </element>
    </element>
  </define>
  <define name="input_encoding">
    <element name="bcf:option">
      <attribute name="type">
        <value>singlevalued</value>
      </attribute>
      <element name="bcf:key">
        <value>input_encoding</value>
      </element>
      <element name="bcf:value">
        <text/>
      </element>
    </element>
  </define>
  <define name="sortcase">
    <element name="bcf:option">
      <attribute name="type">
        <value>singlevalued</value>
      </attribute>
      <element name="bcf:key">
        <value>sortcase</value>
      </element>
      <element name="bcf:value">
        <choice>
          <value>0</value>
          <value>1</value>
        </choice>
      </element>
    </element>
  </define>
  <define name="sortfirstinits">
    <element name="bcf:option">
      <attribute name="type">
        <value>singlevalued</value>
      </attribute>
      <element name="bcf:key">
        <value>sortfirstinits</value>
      </element>
      <element name="bcf:value">
        <choice>
          <value>0</value>
          <value>1</value>
        </choice>
      </element>
    </element>
  </define>
  <define name="alphaothers">
    <element name="bcf:option">
      <attribute name="type">
        <value>singlevalued</value>
      </attribute>
      <element name="bcf:key">
        <value>alphaothers</value>
      </element>
      <element name="bcf:value">
        <data type="normalizedString">
          <param name="pattern">\S+</param>
        </data>
      </element>
    </element>
  </define>
  <define name="vform">
    <element name="bcf:option">
      <attribute name="type">
        <value>singlevalued</value>
      </attribute>
      <element name="bcf:key">
        <value>vform</value>
      </element>
      <element name="bcf:value">
        <data type="normalizedString">
          <param name="pattern">\S+</param>
        </data>
      </element>
    </element>
  </define>
  <define name="variantforms">
    <element name="bcf:option">
      <attribute name="type">
        <value>multivalued</value>
      </attribute>
      <element name="bcf:key">
        <value>variantforms</value>
      </element>
      <oneOrMore>
        <element name="bcf:value">
          <data type="normalizedString">
            <param name="pattern">\S+</param>
          </data>
        </element>
      </oneOrMore>
    </element>
  </define>
  <define name="vlang">
    <element name="bcf:option">
      <attribute name="type">
        <value>singlevalued</value>
      </attribute>
      <element name="bcf:key">
        <value>vlang</value>
      </element>
      <element name="bcf:value">
        <data type="normalizedString">
          <param name="pattern">\S+</param>
        </data>
      </element>
    </element>
  </define>
  <define name="autovlang">
    <element name="bcf:option">
      <attribute name="type">
        <value>singlevalued</value>
      </attribute>
      <element name="bcf:key">
        <value>autovlang</value>
      </element>
      <element name="bcf:value">
        <choice>
          <value>0</value>
          <value>1</value>
        </choice>
      </element>
    </element>
  </define>
  <define name="sortupper">
    <element name="bcf:option">
      <attribute name="type">
        <value>singlevalued</value>
      </attribute>
      <element name="bcf:key">
        <value>sortupper</value>
      </element>
      <element name="bcf:value">
        <choice>
          <value>0</value>
          <value>1</value>
        </choice>
      </element>
    </element>
  </define>
  <define name="sortalphaothers">
    <element name="bcf:option">
      <attribute name="type">
        <value>singlevalued</value>
      </attribute>
      <element name="bcf:key">
        <value>sortalphaothers</value>
      </element>
      <element name="bcf:value">
        <data type="normalizedString">
          <param name="pattern">\S+</param>
        </data>
      </element>
    </element>
  </define>
  <define name="map">
    <element name="bcf:map">
      <optional>
        <attribute name="map_overwrite">
          <choice>
            <value>0</value>
            <value>1</value>
          </choice>
        </attribute>
      </optional>
      <zeroOrMore>
        <element name="bcf:per_datasource">
          <data type="string">
            <param name="minLength">1</param>
          </data>
        </element>
      </zeroOrMore>
      <zeroOrMore>
        <element name="bcf:per_type">
          <data type="string">
            <param name="minLength">1</param>
          </data>
        </element>
      </zeroOrMore>
      <oneOrMore>
        <element name="bcf:map_step">
          <choice>
            <attribute name="map_entry_null">
              <value>1</value>
            </attribute>
            <group>
              <attribute name="map_type_source">
                <data type="string">
                  <param name="minLength">1</param>
                </data>
              </attribute>
              <optional>
                <attribute name="map_type_target">
                  <data type="string">
                    <param name="minLength">1</param>
                  </data>
                </attribute>
              </optional>
              <optional>
                <attribute name="map_final">
                  <value>1</value>
                </attribute>
              </optional>
              <optional>
                <attribute name="map_nogeneralise_variants">
                  <value>1</value>
                </attribute>
              </optional>
            </group>
            <group>
              <attribute name="map_field_source">
                <data type="string">
                  <param name="minLength">1</param>
                </data>
              </attribute>
              <optional>
                <attribute name="map_field_source_form"/>
              </optional>
              <optional>
                <attribute name="map_field_source_lang"/>
              </optional>
              <optional>
                <attribute name="map_field_target">
                  <data type="string">
                    <param name="minLength">1</param>
                  </data>
                </attribute>
              </optional>
              <optional>
                <attribute name="map_field_target_form"/>
              </optional>
              <optional>
                <attribute name="map_field_target_lang"/>
              </optional>
              <optional>
                <attribute name="map_final">
                  <value>1</value>
                </attribute>
              </optional>
              <optional>
                <attribute name="map_nogeneralise_variants">
                  <value>1</value>
                </attribute>
              </optional>
              <optional>
                <attribute name="map_match">
                  <data type="string">
                    <param name="minLength">1</param>
                  </data>
                </attribute>
              </optional>
              <optional>
                <attribute name="map_notmatch">
                  <data type="string">
                    <param name="minLength">1</param>
                  </data>
                </attribute>
              </optional>
              <optional>
                <attribute name="map_replace">
                  <data type="string">
                    <param name="minLength">1</param>
                  </data>
                </attribute>
              </optional>
            </group>
            <group>
              <attribute name="map_field_set">
                <data type="string">
                  <param name="minLength">1</param>
                </data>
              </attribute>
              <optional>
                <attribute name="map_field_set_form"/>
              </optional>
              <optional>
                <attribute name="map_field_set_lang"/>
              </optional>
              <optional>
                <attribute name="map_append">
                  <value>1</value>
                </attribute>
              </optional>
              <optional>
                <attribute name="map_final">
                  <value>1</value>
                </attribute>
              </optional>
              <optional>
                <attribute name="map_nogeneralise_variants">
                  <value>1</value>
                </attribute>
              </optional>
              <choice>
                <attribute name="map_null">
                  <value>1</value>
                </attribute>
                <attribute name="map_origfield">
                  <value>1</value>
                </attribute>
                <attribute name="map_origfieldval">
                  <value>1</value>
                </attribute>
                <attribute name="map_origentrytype">
                  <value>1</value>
                </attribute>
                <attribute name="map_field_value">
                  <data type="string">
                    <param name="minLength">1</param>
                  </data>
                </attribute>
              </choice>
            </group>
          </choice>
          <empty/>
        </element>
      </oneOrMore>
    </element>
  </define>
</grammar>
<!-- Copyright 2009-2014 François Charette and Philip Kime, all rights reserved. -->
<!--
  This code is free software.  You can redistribute it and/or
  modify it under the terms of the Artistic License 2.0.
-->
<!--
  This program is distributed in the hope that it will be useful,
  but without any warranty; without even the implied warranty of
  merchantability or fitness for a particular purpose.
--><|MERGE_RESOLUTION|>--- conflicted
+++ resolved
@@ -67,14 +67,10 @@
         <ref name="uniquelist"/>
         <ref name="uniquename"/>
         <ref name="useprefix"/>
-<<<<<<< HEAD
-        <ref name="usetranslator"/>
+        <ref name="usenames"/>
         <ref name="variantforms"/>
         <ref name="vform"/>
         <ref name="vlang"/>
-=======
-        <ref name="usenames"/>
->>>>>>> 457c62d3
       </element>
       <zeroOrMore>
         <!-- Per-entrytype BibLaTeX options -->
