# -*- cperl -*-
use strict;
use warnings;
use utf8;
no warnings 'utf8';

use Test::More tests => 5;
use Test::Differences;
unified_diff;

use Biber;
use Biber::Output::bbl;
use Log::Log4perl;
chdir("t/tdata");

# Set up Biber object
my $biber = Biber->new(noconf => 1);
my $LEVEL = 'ERROR';
my $l4pconf = qq|
    log4perl.category.main                             = $LEVEL, Screen
    log4perl.category.screen                           = $LEVEL, Screen
    log4perl.appender.Screen                           = Log::Log4perl::Appender::Screen
    log4perl.appender.Screen.utf8                      = 1
    log4perl.appender.Screen.Threshold                 = $LEVEL
    log4perl.appender.Screen.stderr                    = 0
    log4perl.appender.Screen.layout                    = Log::Log4perl::Layout::SimpleLayout
|;
Log::Log4perl->init(\$l4pconf);

$biber->parse_ctrlfile('set-static.bcf');
$biber->set_output_obj(Biber::Output::bbl->new());

# Options - we could set these in the control file but it's nice to see what we're
# relying on here for tests

# Biber options
Biber::Config->setoption('sortlocale', 'en_GB.UTF-8');

# Now generate the information
$biber->prepare;
my $section = $biber->sections->get_section(0);
my $main = $biber->datalists->get_list('nty/global//global/global');
my $main1 = $biber->datalists->get_list('none/global//global/global', 1);
my $out = $biber->get_output_obj;

# Notes that \set is in nty order due to sortsets=true in .bcf
my $string1 = q|    \entry{Static1}{set}{}
      \set{Static2,Static4,Static3}
      \field{sortinit}{B}
<<<<<<< HEAD
      \strng{sortinithash}{8de16967003c7207dae369d874f1456e}
=======
      \field{sortinithash}{d7095fff47cda75ca2589920aae98399}
>>>>>>> d5cdbe1f
      \field{annotation}{Some notes}
    \endentry
|;

my $string2 = q|    \entry{Static2}{book}{skipbib=true,skipbiblist=true,skiplab=true,uniquelist=false,uniquename=false}
      \inset{Static1}
      \name[default][en-us]{author}{1}{}{%
        {{hash=43874d80d7ce68027102819f16c47df1}{%
           family={Bumble},
           familyi={B\bibinitperiod},
           given={Brian},
           giveni={B\bibinitperiod}}}%
      }
      \namepartms{author}{1}{%
          familydefaulten-us={Bumble},
          familydefaulten-usi={B\bibinitperiod},
          givendefaulten-us={Brian},
          givendefaulten-usi={B\bibinitperiod}
      }
      \strng{namehash}{43874d80d7ce68027102819f16c47df1}
      \strng{fullhash}{43874d80d7ce68027102819f16c47df1}
      \strng{bibnamehash}{43874d80d7ce68027102819f16c47df1}
      \strng{authordefaulten-usbibnamehash}{43874d80d7ce68027102819f16c47df1}
      \strng{authordefaulten-usnamehash}{43874d80d7ce68027102819f16c47df1}
      \strng{authordefaulten-usfullhash}{43874d80d7ce68027102819f16c47df1}
      \field{sortinit}{B}
<<<<<<< HEAD
      \strng{sortinithash}{8de16967003c7207dae369d874f1456e}
=======
      \field{sortinithash}{d7095fff47cda75ca2589920aae98399}
>>>>>>> d5cdbe1f
      \field{labeldatesource}{year}
      \fieldmssource{labelname}{author}{default}{en-us}
      \fieldmssource{labeltitle}{title}{default}{en-us}
      \field{annotation}{Some Blessed Note}
      \field[default][en-us]{title}{Blessed Brains}
      \field{year}{2001}
    \endentry
|;

my $string3 = q|    \entry{Static3}{book}{skipbib=true,skipbiblist=true,skiplab=true,uniquelist=false,uniquename=false}
      \inset{Static1}
      \name[default][en-us]{author}{1}{}{%
        {{hash=22dafa5cd57bb5dd7f3e3bab98fd539c}{%
           family={Dingle},
           familyi={D\bibinitperiod},
           given={Derek},
           giveni={D\bibinitperiod}}}%
      }
      \namepartms{author}{1}{%
          familydefaulten-us={Dingle},
          familydefaulten-usi={D\bibinitperiod},
          givendefaulten-us={Derek},
          givendefaulten-usi={D\bibinitperiod}
      }
      \strng{namehash}{22dafa5cd57bb5dd7f3e3bab98fd539c}
      \strng{fullhash}{22dafa5cd57bb5dd7f3e3bab98fd539c}
      \strng{bibnamehash}{22dafa5cd57bb5dd7f3e3bab98fd539c}
      \strng{authordefaulten-usbibnamehash}{22dafa5cd57bb5dd7f3e3bab98fd539c}
      \strng{authordefaulten-usnamehash}{22dafa5cd57bb5dd7f3e3bab98fd539c}
      \strng{authordefaulten-usfullhash}{22dafa5cd57bb5dd7f3e3bab98fd539c}
      \field{sortinit}{D}
<<<<<<< HEAD
      \strng{sortinithash}{c438b3d5d027251ba63f5ed538d98af5}
=======
      \field{sortinithash}{6f385f66841fb5e82009dc833c761848}
>>>>>>> d5cdbe1f
      \field{labeldatesource}{year}
      \fieldmssource{labelname}{author}{default}{en-us}
      \fieldmssource{labeltitle}{title}{default}{en-us}
      \field[default][en-us]{title}{Castles and Crime}
      \field{year}{2002}
    \endentry
|;

my $string4 = q|    \entry{Static4}{book}{skipbib=true,skipbiblist=true,skiplab=true,uniquelist=false,uniquename=false}
      \inset{Static1}
      \name[default][en-us]{author}{1}{}{%
        {{hash=da80091c8cd89e5269bd55af1bd5d2fa}{%
           family={Crenellation},
           familyi={C\bibinitperiod},
           given={Clive},
           giveni={C\bibinitperiod}}}%
      }
      \namepartms{author}{1}{%
          familydefaulten-us={Crenellation},
          familydefaulten-usi={C\bibinitperiod},
          givendefaulten-us={Clive},
          givendefaulten-usi={C\bibinitperiod}
      }
      \strng{namehash}{da80091c8cd89e5269bd55af1bd5d2fa}
      \strng{fullhash}{da80091c8cd89e5269bd55af1bd5d2fa}
      \strng{bibnamehash}{da80091c8cd89e5269bd55af1bd5d2fa}
      \strng{authordefaulten-usbibnamehash}{da80091c8cd89e5269bd55af1bd5d2fa}
      \strng{authordefaulten-usnamehash}{da80091c8cd89e5269bd55af1bd5d2fa}
      \strng{authordefaulten-usfullhash}{da80091c8cd89e5269bd55af1bd5d2fa}
      \field{sortinit}{C}
<<<<<<< HEAD
      \strng{sortinithash}{4c244ceae61406cdc0cc2ce1cb1ff703}
=======
      \field{sortinithash}{4d103a86280481745c9c897c925753c0}
>>>>>>> d5cdbe1f
      \field{labeldatesource}{year}
      \fieldmssource{labelname}{author}{default}{en-us}
      \fieldmssource{labeltitle}{title}{default}{en-us}
      \field[default][en-us]{title}{Dungeons, Dark and Dangerous}
      \field{year}{2005}
    \endentry
|;

# Labelyear is now here as skiplab is not set for this entry when cited in section
# without citation of a set it is a member of
my $string5 = q|    \entry{Static2}{book}{}
      \name[default][en-us]{author}{1}{}{%
        {{hash=43874d80d7ce68027102819f16c47df1}{%
           family={Bumble},
           familyi={B\bibinitperiod},
           given={Brian},
           giveni={B\bibinitperiod}}}%
      }
      \namepartms{author}{1}{%
          familydefaulten-us={Bumble},
          familydefaulten-usi={B\bibinitperiod},
          givendefaulten-us={Brian},
          givendefaulten-usi={B\bibinitperiod}
      }
      \strng{namehash}{43874d80d7ce68027102819f16c47df1}
      \strng{fullhash}{43874d80d7ce68027102819f16c47df1}
      \strng{bibnamehash}{43874d80d7ce68027102819f16c47df1}
      \strng{authordefaulten-usbibnamehash}{43874d80d7ce68027102819f16c47df1}
      \strng{authordefaulten-usnamehash}{43874d80d7ce68027102819f16c47df1}
      \strng{authordefaulten-usfullhash}{43874d80d7ce68027102819f16c47df1}
      \field{sortinit}{1}
<<<<<<< HEAD
      \strng{sortinithash}{50c6687d7fc80f50136d75228e3c59ba}
=======
      \field{sortinithash}{4f6aaa89bab872aa0999fec09ff8e98a}
>>>>>>> d5cdbe1f
      \field{extradatescope}{labelyear}
      \field{labeldatesource}{year}
      \fieldmssource{labelname}{author}{default}{en-us}
      \fieldmssource{labeltitle}{title}{default}{en-us}
      \field{annotation}{Some Blessed Note}
      \field[default][en-us]{title}{Blessed Brains}
      \field{year}{2001}
    \endentry
|;


eq_or_diff($out->get_output_entry('Static1', $main), $string1, 'Static set test 1');
eq_or_diff($out->get_output_entry('Static2', $main), $string2, 'Static set test 2');
eq_or_diff($out->get_output_entry('Static3', $main), $string3, 'Static set test 3');
eq_or_diff($out->get_output_entry('Static4', $main), $string4, 'Static set test 4');
eq_or_diff($out->get_output_entry('Static2', $main1, 1), $string5, 'Static set test 5');
<|MERGE_RESOLUTION|>--- conflicted
+++ resolved
@@ -47,11 +47,7 @@
 my $string1 = q|    \entry{Static1}{set}{}
       \set{Static2,Static4,Static3}
       \field{sortinit}{B}
-<<<<<<< HEAD
-      \strng{sortinithash}{8de16967003c7207dae369d874f1456e}
-=======
-      \field{sortinithash}{d7095fff47cda75ca2589920aae98399}
->>>>>>> d5cdbe1f
+      \strng{sortinithash}{d7095fff47cda75ca2589920aae98399}
       \field{annotation}{Some notes}
     \endentry
 |;
@@ -78,11 +74,7 @@
       \strng{authordefaulten-usnamehash}{43874d80d7ce68027102819f16c47df1}
       \strng{authordefaulten-usfullhash}{43874d80d7ce68027102819f16c47df1}
       \field{sortinit}{B}
-<<<<<<< HEAD
-      \strng{sortinithash}{8de16967003c7207dae369d874f1456e}
-=======
-      \field{sortinithash}{d7095fff47cda75ca2589920aae98399}
->>>>>>> d5cdbe1f
+      \strng{sortinithash}{d7095fff47cda75ca2589920aae98399}
       \field{labeldatesource}{year}
       \fieldmssource{labelname}{author}{default}{en-us}
       \fieldmssource{labeltitle}{title}{default}{en-us}
@@ -114,11 +106,7 @@
       \strng{authordefaulten-usnamehash}{22dafa5cd57bb5dd7f3e3bab98fd539c}
       \strng{authordefaulten-usfullhash}{22dafa5cd57bb5dd7f3e3bab98fd539c}
       \field{sortinit}{D}
-<<<<<<< HEAD
-      \strng{sortinithash}{c438b3d5d027251ba63f5ed538d98af5}
-=======
-      \field{sortinithash}{6f385f66841fb5e82009dc833c761848}
->>>>>>> d5cdbe1f
+      \strng{sortinithash}{6f385f66841fb5e82009dc833c761848}
       \field{labeldatesource}{year}
       \fieldmssource{labelname}{author}{default}{en-us}
       \fieldmssource{labeltitle}{title}{default}{en-us}
@@ -149,11 +137,7 @@
       \strng{authordefaulten-usnamehash}{da80091c8cd89e5269bd55af1bd5d2fa}
       \strng{authordefaulten-usfullhash}{da80091c8cd89e5269bd55af1bd5d2fa}
       \field{sortinit}{C}
-<<<<<<< HEAD
-      \strng{sortinithash}{4c244ceae61406cdc0cc2ce1cb1ff703}
-=======
-      \field{sortinithash}{4d103a86280481745c9c897c925753c0}
->>>>>>> d5cdbe1f
+      \strng{sortinithash}{4d103a86280481745c9c897c925753c0}
       \field{labeldatesource}{year}
       \fieldmssource{labelname}{author}{default}{en-us}
       \fieldmssource{labeltitle}{title}{default}{en-us}
@@ -185,11 +169,7 @@
       \strng{authordefaulten-usnamehash}{43874d80d7ce68027102819f16c47df1}
       \strng{authordefaulten-usfullhash}{43874d80d7ce68027102819f16c47df1}
       \field{sortinit}{1}
-<<<<<<< HEAD
-      \strng{sortinithash}{50c6687d7fc80f50136d75228e3c59ba}
-=======
-      \field{sortinithash}{4f6aaa89bab872aa0999fec09ff8e98a}
->>>>>>> d5cdbe1f
+      \strng{sortinithash}{4f6aaa89bab872aa0999fec09ff8e98a}
       \field{extradatescope}{labelyear}
       \field{labeldatesource}{year}
       \fieldmssource{labelname}{author}{default}{en-us}
