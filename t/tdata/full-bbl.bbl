--- conflicted
+++ resolved
@@ -42,11 +42,7 @@
       \strng{authordefaulten-usfullhash}{bd051a2f7a5f377e3a62581b0e0f8577}
       \field{labelalpha}{\emph{A}}
       \field{sortinit}{A}
-<<<<<<< HEAD
-      \strng{sortinithash}{a3dcedd53b04d1adfd5ac303ecd5e6fa}
-=======
-      \field{sortinithash}{2f401846e2029bad6b3ecc16d50031e2}
->>>>>>> d5cdbe1f
+      \strng{sortinithash}{2f401846e2029bad6b3ecc16d50031e2}
       \true{singletitle}
       \fieldmssource{labelname}{author}{default}{en-us}
       \fieldmssource{labeltitle}{title}{default}{en-us}
@@ -79,11 +75,7 @@
       \strng{authordefaulten-usfullhash}{bd051a2f7a5f377e3a62581b0e0f8577}
       \field{labelalpha}{\emph{A}}
       \field{sortinit}{A}
-<<<<<<< HEAD
-      \strng{sortinithash}{a3dcedd53b04d1adfd5ac303ecd5e6fa}
-=======
-      \field{sortinithash}{2f401846e2029bad6b3ecc16d50031e2}
->>>>>>> d5cdbe1f
+      \strng{sortinithash}{2f401846e2029bad6b3ecc16d50031e2}
       \true{singletitle}
       \fieldmssource{labelname}{author}{default}{en-us}
       \fieldmssource{labeltitle}{title}{default}{en-us}
@@ -116,11 +108,7 @@
       \strng{authordefaulten-usfullhash}{bd051a2f7a5f377e3a62581b0e0f8577}
       \field{labelalpha}{\emph{A}}
       \field{sortinit}{D}
-<<<<<<< HEAD
-      \strng{sortinithash}{c438b3d5d027251ba63f5ed538d98af5}
-=======
-      \field{sortinithash}{6f385f66841fb5e82009dc833c761848}
->>>>>>> d5cdbe1f
+      \strng{sortinithash}{6f385f66841fb5e82009dc833c761848}
       \true{singletitle}
       \fieldmssource{labelname}{author}{default}{en-us}
       \fieldmssource{labeltitle}{title}{default}{en-us}
