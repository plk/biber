use strict;
use warnings;
use utf8;
no warnings 'utf8';

use Test::More tests => 20;

use Biber;
use Biber::Output::BBL;
use Log::Log4perl qw(:easy);
Log::Log4perl->easy_init($ERROR);
chdir("t/tdata") ;

# Set up Biber object
my $biber = Biber->new(noconf => 1);
$biber->parse_ctrlfile('crossrefs.bcf');
$biber->set_output_obj(Biber::Output::BBL->new());

# Options - we could set these in the control file but it's nice to see what we're
# relying on here for tests

# Biber options
Biber::Config->setoption('fastsort', 1);

# Now generate the information
$biber->prepare;
my $section0 = $biber->sections->get_section(0);
my $main0 = $section0->get_list('MAIN');
my $section1 = $biber->sections->get_section(1);
my $main1 = $section1->get_list('MAIN');
my $out = $biber->get_output_obj;

# crossref field is included as the parent is included by being crossrefed >= mincrossrefs times
my $cr1 = q|  \entry{cr1}{inbook}{}
    \name{labelname}{1}{}{%
      {{}{Gullam}{G\bibinitperiod}{Graham}{G\bibinitperiod}{}{}{}{}}%
    }
    \name{author}{1}{}{%
      {{}{Gullam}{G\bibinitperiod}{Graham}{G\bibinitperiod}{}{}{}{}}%
    }
    \name{editor}{1}{}{%
      {{}{Erbriss}{E\bibinitperiod}{Edgar}{E\bibinitperiod}{}{}{}{}}%
    }
    \list{publisher}{1}{%
      {Grimble}%
    }
    \strng{namehash}{GG1}
    \strng{fullhash}{GG1}
    \field{sortinit}{G}
    \field{labelyear}{1974}
    \field{booktitle}{Graphs of the Continent}
    \strng{crossref}{cr_m}
    \field{eprintclass}{SOMECLASS}
    \field{eprinttype}{SomEPrFiX}
    \field{origyear}{1955}
    \field{title}{Great and Good Graphs}
    \field{year}{1974}
  \endentry

|;

# crossref field is included as the parent is included by being crossrefed >= mincrossrefs times
my $cr2 = q|  \entry{cr2}{inbook}{}
    \name{labelname}{1}{}{%
      {{}{Fumble}{F\bibinitperiod}{Frederick}{F\bibinitperiod}{}{}{}{}}%
    }
    \name{author}{1}{}{%
      {{}{Fumble}{F\bibinitperiod}{Frederick}{F\bibinitperiod}{}{}{}{}}%
    }
    \name{editor}{1}{}{%
      {{}{Erbriss}{E\bibinitperiod}{Edgar}{E\bibinitperiod}{}{}{}{}}%
    }
    \list{institution}{1}{%
      {Institution}%
    }
    \list{publisher}{1}{%
      {Grimble}%
    }
    \strng{namehash}{FF1}
    \strng{fullhash}{FF1}
    \field{sortinit}{F}
    \field{labelyear}{1974}
    \field{booktitle}{Graphs of the Continent}
    \strng{crossref}{cr_m}
    \field{origyear}{1943}
    \field{title}{Fabulous Fourier Forms}
    \field{year}{1974}
    \warn{\item Field 'school' is aliased to field 'institution' but both are defined in entry with key 'cr2' - skipping field 'school'}
  \endentry

|;

# This is included as it is crossrefed >= mincrossrefs times
# Notice lack of labelname and hashes because the only name is EDITOR and useeditor is false
<<<<<<< HEAD
my $crm = q|  \entry{crm}{book}{}
    \name{editor}{1}{}{%
      {{}{Erbriss}{E\bibinitperiod}{Edgar}{E\bibinitperiod}{}{}{}{}}%
=======
my $cr_m = q|  \entry{cr_m}{book}{}
    \name{editor}{1}{%
      {{Erbriss}{E\bibinitperiod}{Edgar}{E\bibinitperiod}{}{}{}{}}%
>>>>>>> 3e220b95
    }
    \list{publisher}{1}{%
      {Grimble}%
    }
    \strng{namehash}{1}
    \strng{fullhash}{1}
    \field{sortinit}{G}
    \field{labelyear}{1974}
    \field{title}{Graphs of the Continent}
    \field{year}{1974}
  \endentry

|;

# crossref field is included as the parent is cited
my $cr3 = q|  \entry{cr3}{inbook}{}
    \name{labelname}{1}{}{%
      {{}{Aptitude}{A\bibinitperiod}{Arthur}{A\bibinitperiod}{}{}{}{}}%
    }
    \name{author}{1}{}{%
      {{}{Aptitude}{A\bibinitperiod}{Arthur}{A\bibinitperiod}{}{}{}{}}%
    }
    \name{editor}{1}{}{%
      {{}{Monkley}{M\bibinitperiod}{Mark}{M\bibinitperiod}{}{}{}{}}%
    }
    \list{publisher}{1}{%
      {Rancour}%
    }
    \strng{namehash}{AA1}
    \strng{fullhash}{AA1}
    \field{sortinit}{A}
    \field{labelyear}{1996}
    \field{booktitle}{Beasts of the Burbling Burns}
    \strng{crossref}{crt}
    \field{eprinttype}{sometype}
    \field{origyear}{1934}
    \field{title}{Arrangements of All Articles}
    \field{year}{1996}
    \warn{\item Field 'archiveprefix' is aliased to field 'eprinttype' but both are defined in entry with key 'cr3' - skipping field 'archiveprefix'}
  \endentry

|;

# cited as normal
my $crt = q|  \entry{crt}{book}{}
    \name{editor}{1}{}{%
      {{}{Monkley}{M\bibinitperiod}{Mark}{M\bibinitperiod}{}{}{}{}}%
    }
    \list{publisher}{1}{%
      {Rancour}%
    }
    \strng{namehash}{1}
    \strng{fullhash}{1}
    \field{sortinit}{B}
    \field{labelyear}{1996}
    \field{title}{Beasts of the Burbling Burns}
    \field{year}{1996}
  \endentry

|;

# various event fields inherited correctly
my $cr6 = q|  \entry{cr6}{inproceedings}{}
    \name{labelname}{1}{}{%
      {{}{Author}{A\bibinitperiod}{Firstname}{F\bibinitperiod}{}{}{}{}}%
    }
    \name{author}{1}{}{%
      {{}{Author}{A\bibinitperiod}{Firstname}{F\bibinitperiod}{}{}{}{}}%
    }
    \name{editor}{1}{}{%
      {{}{Editor}{E\bibinitperiod}{}{}{}{}{}{}}%
    }
    \list{location}{1}{%
      {Address}%
    }
    \strng{namehash}{AF1}
    \strng{fullhash}{AF1}
    \field{sortinit}{A}
    \field{labelyear}{2009}
    \field{booktitle}{Manual booktitle}
    \field{eventday}{21}
    \field{eventendday}{24}
    \field{eventendmonth}{08}
    \field{eventendyear}{2009}
    \field{eventmonth}{08}
    \field{eventtitle}{Title of the event}
    \field{eventyear}{2009}
    \field{title}{Title of inproceeding}
    \field{venue}{Location of event}
    \field{year}{2009}
    \field{pages}{123\bibrangedash}
  \endentry

|;

# Special fields inherited correctly
my $cr7 = q|  \entry{cr7}{inbook}{}
    \name{labelname}{1}{}{%
      {{}{Author}{A\bibinitperiod}{Firstname}{F\bibinitperiod}{}{}{}{}}%
    }
    \name{author}{1}{}{%
      {{}{Author}{A\bibinitperiod}{Firstname}{F\bibinitperiod}{}{}{}{}}%
    }
    \name{bookauthor}{1}{}{%
      {{}{Bookauthor}{B\bibinitperiod}{Brian}{B\bibinitperiod}{}{}{}{}}%
    }
    \list{publisher}{1}{%
      {Publisher of proceeding}%
    }
    \strng{namehash}{AF1}
    \strng{fullhash}{AF1}
    \field{sortinit}{A}
    \field{labelyear}{2010}
    \field{booksubtitle}{Book Subtitle}
    \field{booktitle}{Book Title}
    \field{booktitleaddon}{Book Titleaddon}
    \field{title}{Title of Book bit}
    \field{year}{2010}
    \field{pages}{123\bibrangedash 126}
    \verb{verbb}
    \verb String
    \endverb
  \endentry

|;

# Default inheritance supressed except for specified
my $cr8 = q|  \entry{cr8}{incollection}{}
    \name{labelname}{1}{}{%
      {{}{Smith}{S\bibinitperiod}{Firstname}{F\bibinitperiod}{}{}{}{}}%
    }
    \name{author}{1}{}{%
      {{}{Smith}{S\bibinitperiod}{Firstname}{F\bibinitperiod}{}{}{}{}}%
    }
    \strng{namehash}{SF1}
    \strng{fullhash}{SF1}
    \field{sortinit}{S}
    \field{labelyear}{2010}
    \field{booktitle}{Book Title}
    \field{title}{Title of Collection bit}
    \field{year}{2010}
    \field{pages}{1\bibrangedash 12}
  \endentry

|;

# xref field is included as the parent is included by being crossrefed >= mincrossrefs times
my $xr1 = q|  \entry{xr1}{inbook}{}
    \name{labelname}{1}{}{%
      {{}{Zentrum}{Z\bibinitperiod}{Zoe}{Z\bibinitperiod}{}{}{}{}}%
    }
    \name{author}{1}{}{%
      {{}{Zentrum}{Z\bibinitperiod}{Zoe}{Z\bibinitperiod}{}{}{}{}}%
    }
    \strng{namehash}{ZZ1}
    \strng{fullhash}{ZZ1}
    \field{sortinit}{Z}
    \field{origyear}{1921}
    \field{title}{Moods Mildly Modified}
    \strng{xref}{xrm}
  \endentry

|;

# xref field is included as the parent is included by being crossrefed >= mincrossrefs times
my $xr2 = q|  \entry{xr2}{inbook}{}
    \name{labelname}{1}{}{%
      {{}{Instant}{I\bibinitperiod}{Ian}{I\bibinitperiod}{}{}{}{}}%
    }
    \name{author}{1}{}{%
      {{}{Instant}{I\bibinitperiod}{Ian}{I\bibinitperiod}{}{}{}{}}%
    }
    \strng{namehash}{II1}
    \strng{fullhash}{II1}
    \field{sortinit}{I}
    \field{origyear}{1926}
    \field{title}{Migraines Multiplying Madly}
    \strng{xref}{xrm}
  \endentry

|;

# This is included as it is crossrefed >= mincrossrefs times
# Notice lack of labelname and hashes because the only name is EDITOR and useeditor is false
my $xrm = q|  \entry{xrm}{book}{}
    \name{editor}{1}{}{%
      {{}{Prendergast}{P\bibinitperiod}{Peter}{P\bibinitperiod}{}{}{}{}}%
    }
    \list{publisher}{1}{%
      {Mainstream}%
    }
    \strng{namehash}{1}
    \strng{fullhash}{1}
    \field{sortinit}{C}
    \field{labelyear}{1970}
    \field{title}{Calligraphy, Calisthenics, Culture}
    \field{year}{1970}
  \endentry

|;

# xref field is included as the parent is cited
my $xr3 = q|  \entry{xr3}{inbook}{}
    \name{labelname}{1}{}{%
      {{}{Normal}{N\bibinitperiod}{Norman}{N\bibinitperiod}{}{}{}{}}%
    }
    \name{author}{1}{}{%
      {{}{Normal}{N\bibinitperiod}{Norman}{N\bibinitperiod}{}{}{}{}}%
    }
    \strng{namehash}{NN1}
    \strng{fullhash}{NN1}
    \field{sortinit}{N}
    \field{origyear}{1923}
    \field{title}{Russion Regalia Revisited}
    \strng{xref}{xrt}
  \endentry

|;

# cited as normal
my $xrt = q|  \entry{xrt}{book}{}
    \name{editor}{1}{}{%
      {{}{Lunders}{L\bibinitperiod}{Lucy}{L\bibinitperiod}{}{}{}{}}%
    }
    \list{publisher}{1}{%
      {Middling}%
    }
    \strng{namehash}{1}
    \strng{fullhash}{1}
    \field{sortinit}{K}
    \field{labelyear}{1977}
    \field{title}{Kings, Cork and Calculation}
    \field{year}{1977}
  \endentry

|;

# No crossref field as parent is not cited (mincrossrefs < 2)
my $cr4 = q|  \entry{cr4}{inbook}{}
    \name{labelname}{1}{}{%
      {{}{Mumble}{M\bibinitperiod}{Morris}{M\bibinitperiod}{}{}{}{}}%
    }
    \name{author}{1}{}{%
      {{}{Mumble}{M\bibinitperiod}{Morris}{M\bibinitperiod}{}{}{}{}}%
    }
    \name{editor}{1}{}{%
      {{}{Jermain}{J\bibinitperiod}{Jeremy}{J\bibinitperiod}{}{}{}{}}%
    }
    \list{publisher}{1}{%
      {Pillsbury}%
    }
    \strng{namehash}{MM1}
    \strng{fullhash}{MM1}
    \field{sortinit}{M}
    \field{labelyear}{1945}
    \field{booktitle}{Vanquished, Victor, Vandal}
    \field{origyear}{1911}
    \field{title}{Enterprising Entities}
    \field{year}{1945}
  \endentry

|;

# No crossref field as parent is not cited (mincrossrefs < 2)
my $xr4 = q|  \entry{xr4}{inbook}{}
    \name{labelname}{1}{}{%
      {{}{Mistrel}{M\bibinitperiod}{Megan}{M\bibinitperiod}{}{}{}{}}%
    }
    \name{author}{1}{}{%
      {{}{Mistrel}{M\bibinitperiod}{Megan}{M\bibinitperiod}{}{}{}{}}%
    }
    \strng{namehash}{MM2}
    \strng{fullhash}{MM2}
    \field{sortinit}{M}
    \field{origyear}{1933}
    \field{title}{Lumbering Lunatics}
  \endentry

|;

# Missing keys in xref/crossref should be deleted during datasource parse
# So these two should have no xref/crossref data in them
my $mxr = q|  \entry{mxr}{inbook}{}
    \name{labelname}{1}{}{%
      {{}{Mistrel}{M\bibinitperiod}{Megan}{M\bibinitperiod}{}{}{}{}}%
    }
    \name{author}{1}{}{%
      {{}{Mistrel}{M\bibinitperiod}{Megan}{M\bibinitperiod}{}{}{}{}}%
    }
    \strng{namehash}{MM2}
    \strng{fullhash}{MM2}
    \field{sortinit}{M}
    \field{origyear}{1933}
    \field{title}{Lumbering Lunatics}
  \endentry

|;

my $mcr = q|  \entry{mcr}{inbook}{}
    \name{labelname}{1}{}{%
      {{}{Mistrel}{M\bibinitperiod}{Megan}{M\bibinitperiod}{}{}{}{}}%
    }
    \name{author}{1}{}{%
      {{}{Mistrel}{M\bibinitperiod}{Megan}{M\bibinitperiod}{}{}{}{}}%
    }
    \strng{namehash}{MM2}
    \strng{fullhash}{MM2}
    \field{sortinit}{M}
    \field{origyear}{1933}
    \field{title}{Lumbering Lunatics}
  \endentry

|;


is($out->get_output_entry($main0,'cr1'), $cr1, 'crossref test 1');
is($out->get_output_entry($main0,'cr2'), $cr2, 'crossref test 2');
is($out->get_output_entry($main0,'cr_m'), $cr_m, 'crossref test 3');
is($out->get_output_entry($main0,'cr3'), $cr3, 'crossref test 4');
is($out->get_output_entry($main0,'crt'), $crt, 'crossref test 5');
is($out->get_output_entry($main0,'cr4'), $cr4, 'crossref test 6');
is($section0->has_citekey('crn'), 0,'crossref test 7');
is($out->get_output_entry($main0,'cr6'), $cr6, 'crossref test (inheritance) 8');
is($out->get_output_entry($main0,'cr7'), $cr7, 'crossref test (inheritance) 9');
is($out->get_output_entry($main0,'cr8'), $cr8, 'crossref test (inheritance) 10');
is($out->get_output_entry($main0,'xr1'), $xr1, 'xref test 1');
is($out->get_output_entry($main0,'xr2'), $xr2, 'xref test 2');
is($out->get_output_entry($main0,'xrm'), $xrm, 'xref test 3');
is($out->get_output_entry($main0,'xr3'), $xr3, 'xref test 4');
is($out->get_output_entry($main0,'xrt'), $xrt, 'xref test 5');
is($out->get_output_entry($main0,'xr4'), $xr4, 'xref test 6');
is($section0->has_citekey('xrn'), 0,'xref test 7');
is($out->get_output_entry($main0,'mxr'), $mxr, 'missing xref test');
is($out->get_output_entry($main0,'mcr'), $mcr, 'missing crossef test');
is($section1->has_citekey('crn'), 0,'mincrossrefs reset between sections');

unlink <*.utf8>;<|MERGE_RESOLUTION|>--- conflicted
+++ resolved
@@ -92,15 +92,9 @@
 
 # This is included as it is crossrefed >= mincrossrefs times
 # Notice lack of labelname and hashes because the only name is EDITOR and useeditor is false
-<<<<<<< HEAD
-my $crm = q|  \entry{crm}{book}{}
+my $cr_m = q|  \entry{cr_m}{book}{}
     \name{editor}{1}{}{%
       {{}{Erbriss}{E\bibinitperiod}{Edgar}{E\bibinitperiod}{}{}{}{}}%
-=======
-my $cr_m = q|  \entry{cr_m}{book}{}
-    \name{editor}{1}{%
-      {{Erbriss}{E\bibinitperiod}{Edgar}{E\bibinitperiod}{}{}{}{}}%
->>>>>>> 3e220b95
     }
     \list{publisher}{1}{%
       {Grimble}%
