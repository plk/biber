--- conflicted
+++ resolved
@@ -1,34 +1,30 @@
-use strict;
-use warnings;
-use utf8;
-no warnings 'utf8';
-
-<<<<<<< HEAD
-use Test::More tests => 20;
-=======
-use Test::More tests => 19;
->>>>>>> cae6e841
-use XML::LibXML;
-use Biber;
-chdir('t');
-
-# Validate all .bcfs used in tests
-
-# Set up schema
-my $CFxmlschema = XML::LibXML::RelaxNG->new(location => '../data/schemata/bcf.rng');
-
-foreach my $bcf (<tdata/*.bcf>) {
-# Set up XML parser
-  my $CFxmlparser = XML::LibXML->new();
-
-  # basic parse and XInclude processing
-  my $CFxp = $CFxmlparser->parse_file($bcf);
-
-  # XPath context
-  my $CFxpc = XML::LibXML::XPathContext->new($CFxp);
-  $CFxpc->registerNs('bcf', 'https://sourceforge.net/projects/biblatex');
-
-  # Validate against schema. Dies if it fails.
-  $CFxmlschema->validate($CFxp);
-  is($@, '', "Validation of $bcf");
-}
+use strict;
+use warnings;
+use utf8;
+no warnings 'utf8';
+
+use Test::More tests => 21;
+use XML::LibXML;
+use Biber;
+chdir('t');
+
+# Validate all .bcfs used in tests
+
+# Set up schema
+my $CFxmlschema = XML::LibXML::RelaxNG->new(location => '../data/schemata/bcf.rng');
+
+foreach my $bcf (<tdata/*.bcf>) {
+# Set up XML parser
+  my $CFxmlparser = XML::LibXML->new();
+
+  # basic parse and XInclude processing
+  my $CFxp = $CFxmlparser->parse_file($bcf);
+
+  # XPath context
+  my $CFxpc = XML::LibXML::XPathContext->new($CFxp);
+  $CFxpc->registerNs('bcf', 'https://sourceforge.net/projects/biblatex');
+
+  # Validate against schema. Dies if it fails.
+  $CFxmlschema->validate($CFxp);
+  is($@, '', "Validation of $bcf");
+}