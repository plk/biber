--- conflicted
+++ resolved
@@ -28,12 +28,6 @@
         <ref name="mincrossrefs"/>
         <ref name="sortcase"/>
         <ref name="sortfirstinits"/>
-<<<<<<< HEAD
-        <optional>
-          <ref name="sortlocale"/>
-        </optional>
-=======
->>>>>>> 80777931
         <ref name="sortupper"/>
       </element>
       <!--
@@ -63,20 +57,14 @@
         <ref name="minbibnames"/>
         <ref name="mincitenames"/>
         <ref name="minitems"/>
-<<<<<<< HEAD
         <ref name="msform"/>
         <ref name="mslang"/>
         <ref name="mstranslang"/>
-=======
->>>>>>> 80777931
         <ref name="singletitle"/>
         <optional>
           <ref name="sortalphaothers"/>
         </optional>
-<<<<<<< HEAD
-=======
         <ref name="sortlocale"/>
->>>>>>> 80777931
         <ref name="sortscheme"/>
         <ref name="uniquelist"/>
         <ref name="uniquename"/>
@@ -409,7 +397,6 @@
                     <attribute name="source">
                       <data type="string"/>
                     </attribute>
-<<<<<<< HEAD
                     <optional>
                       <attribute name="form">
                         <data type="string">
@@ -424,8 +411,6 @@
                         </data>
                       </attribute>
                     </optional>
-=======
->>>>>>> 80777931
                     <attribute name="skip">
                       <choice>
                         <value>true</value>
@@ -440,7 +425,6 @@
                         <param name="minLength">1</param>
                       </data>
                     </attribute>
-<<<<<<< HEAD
                     <optional>
                       <attribute name="source_form">
                         <data type="string">
@@ -455,15 +439,12 @@
                         </data>
                       </attribute>
                     </optional>
-=======
->>>>>>> 80777931
                     <attribute name="target">
                       <data type="string">
                         <param name="minLength">1</param>
                       </data>
                     </attribute>
                     <optional>
-<<<<<<< HEAD
                       <attribute name="target_form">
                         <data type="string">
                           <param name="minLength">1</param>
@@ -478,8 +459,6 @@
                       </attribute>
                     </optional>
                     <optional>
-=======
->>>>>>> 80777931
                       <attribute name="override_target">
                         <choice>
                           <value>true</value>
@@ -597,15 +576,12 @@
                     <value>true</value>
                   </attribute>
                 </optional>
-<<<<<<< HEAD
                 <optional>
                   <!-- Can this field have multiple script/lang variants? -->
                   <attribute name="multiscript">
                     <value>true</value>
                   </attribute>
                 </optional>
-=======
->>>>>>> 80777931
                 <text/>
               </element>
             </oneOrMore>
@@ -805,8 +781,6 @@
         </zeroOrMore>
         <optional>
           <element name="bcf:sorting">
-<<<<<<< HEAD
-=======
             <optional>
               <!-- locale for entire sorting specification -->
               <attribute name="locale">
@@ -815,7 +789,6 @@
                 </data>
               </attribute>
             </optional>
->>>>>>> 80777931
             <oneOrMore>
               <ref name="sort"/>
             </oneOrMore>
@@ -826,8 +799,6 @@
   </define>
   <define name="sorting">
     <element name="bcf:sorting">
-<<<<<<< HEAD
-=======
       <optional>
         <!-- locale for entire sorting specification -->
         <attribute name="locale">
@@ -836,7 +807,6 @@
           </data>
         </attribute>
       </optional>
->>>>>>> 80777931
       <oneOrMore>
         <!-- presort default strings for different entry types -->
         <element name="bcf:presort">
@@ -956,12 +926,9 @@
                 </choice>
               </attribute>
             </optional>
-<<<<<<< HEAD
             <optional>
               <attribute name="lang"/>
             </optional>
-=======
->>>>>>> 80777931
             <text/>
           </element>
         </oneOrMore>
@@ -1462,8 +1429,6 @@
       </element>
     </element>
   </define>
-<<<<<<< HEAD
-=======
   <define name="sortlocale">
     <element name="bcf:option">
       <attribute name="type">
@@ -1477,7 +1442,6 @@
       </element>
     </element>
   </define>
->>>>>>> 80777931
   <define name="sortscheme">
     <element name="bcf:option">
       <attribute name="type">
@@ -1637,7 +1601,6 @@
       </element>
     </element>
   </define>
-<<<<<<< HEAD
   <define name="msform">
     <element name="bcf:option">
       <attribute name="type">
@@ -1683,24 +1646,6 @@
       </element>
     </element>
   </define>
-  <!-- This is xsd:language but also allows underscore separators -->
-  <define name="sortlocale">
-    <element name="bcf:option">
-      <attribute name="type">
-        <value>singlevalued</value>
-      </attribute>
-      <element name="bcf:key">
-        <value>sortlocale</value>
-      </element>
-      <element name="bcf:value">
-        <data type="normalizedString">
-          <param name="pattern">([a-zA-Z]{2}|[iI][\-_][a-zA-Z]+|[xX][\-_][a-zA-Z]{1,10})([\-_][a-zA-Z]{1,10})*</param>
-        </data>
-      </element>
-    </element>
-  </define>
-=======
->>>>>>> 80777931
   <define name="sortupper">
     <element name="bcf:option">
       <attribute name="type">
@@ -1788,7 +1733,6 @@
                 </data>
               </attribute>
               <optional>
-<<<<<<< HEAD
                 <attribute name="map_field_source_form">
                   <data type="string">
                     <param name="minLength">1</param>
@@ -1803,8 +1747,6 @@
                 </attribute>
               </optional>
               <optional>
-=======
->>>>>>> 80777931
                 <attribute name="map_field_target">
                   <data type="string">
                     <param name="minLength">1</param>
