--- conflicted
+++ resolved
@@ -63,13 +63,8 @@
 my $c2 = [ "Datamodel: Entry 'c2' (dm-constraints.bib): Field 'badfield' invalid in data model - ignoring",
            "Datamodel: Entry 'c2' (dm-constraints.bib): Invalid field 'journaltitle' for entrytype 'eta'",
            "Datamodel: Entry 'c2' (dm-constraints.bib): Missing mandatory field 'author'" ];
-<<<<<<< HEAD
-my $c3 = [ "Datamodel: Entry 'c3' (dm-constraints.bib): Invalid format (integer) of field 'month' - ignoring field",
-           "Datamodel: Entry 'c3' (dm-constraints.bib): Invalid value (pattern match fails) for field 'gender//'" ];
-=======
 my $c3 = [ "Datamodel: Entry 'c3' (dm-constraints.bib): Invalid value of field 'month' must be datatype 'datepart' - ignoring field",
            "Datamodel: Entry 'c3' (dm-constraints.bib): Invalid value (pattern match fails) for field 'gender'" ];
->>>>>>> 1cb02840
 my $c4 = [ "Datamodel: Entry 'c4' (dm-constraints.bib): Invalid value of field 'month' must be '<=12' - ignoring field",
            "Datamodel: Entry 'c4' (dm-constraints.bib): Invalid value of field 'field1' must be '>=5' - ignoring field" ];
 # There would also have been a date+year constraint violation in the next test if
