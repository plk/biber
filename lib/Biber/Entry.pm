package Biber::Entry;
use v5.16;
use strict;
use warnings;

use Biber::Utils;
use Biber::Internals;
use Biber::Constants;
use Data::Dump qw( pp );
use Digest::MD5 qw( md5_hex );
use Log::Log4perl qw( :no_extra_logdie_message );
use List::Util qw( first );
use Storable qw( dclone );

my $logger = Log::Log4perl::get_logger('main');

=encoding utf-8

=head1 NAME

Biber::Entry

=head2 new

    Initialize a Biber::Entry object

    There are three types of field possible in an entry:

    * raw  - These are direct copies of input fields with no processing performed on them.
             Such fields are used for tool mode where we don't want to alter the fields as they
             need to go back into the output as they are
    * data - These are fields which derive directly from or are themselves fields in the
             data souce. Things like YEAR, MONTH, DAY etc. are such fields which are derived from,
             for example, the DATE field (which is itself a "raw" field). They are part of the
             original data implicitly, derived from a "raw" field.
    * other - These are fields, often meta-information like labelname, labelalpha etc. which are
              more removed from the data fields.

    The reason for this division is largely the entry cloning required for the related entry and
    inheritance features. When we clone an entry or copy some fields from one entry to another
    we generally don't want the "other" category as such derived meta-fields will often need
    to be re-created or ignored so we need to know which are the actual "data" fields to copy/clone.
    "raw" fields are important when we are writing bibtex format output (in tool mode for example)
    since in such cases, we don't want to derive implicit fields like YEAR/MONTH from DATE.

=cut

sub new {
  my $class = shift;
  my $obj = shift;
  my $self;
  if (defined($obj) and ref($obj) eq 'HASH') {
    $self = bless $obj, $class;
  }
  else {
    $self = bless { datafields    => {variant => {}, nonvariant => {} },
                    derivedfields => {variant => {}, nonvariant => {} },
                    rawfields     => {variant => {}, nonvariant => {} } }, $class;
  }
  return $self;
}

=head2 relclone

    Recursively create related entry clones starting with an entry

=cut

sub relclone {
  my $self = shift;
  my $citekey = $self->get_field('citekey');
  my $secnum = $Biber::MASTER->get_current_section;
  my $section = $Biber::MASTER->sections->get_section($secnum);
  if (my $relkeys = $self->get_field('related')) {
    $logger->debug("Found RELATED field in '$citekey' with contents " . join(',', @$relkeys));
    my @clonekeys;
    foreach my $relkey (@$relkeys) {
      # Resolve any alias
      my $nrelkey = $section->get_citekey_alias($relkey) // $relkey;
      $logger->debug("Resolved RELATED key alias '$relkey' to '$nrelkey'") if $relkey ne $nrelkey;
      $relkey = $nrelkey;
      $logger->debug("Looking at RELATED key '$relkey'");

      # Loop avoidance, in case we are back in an entry again in the guise of a clone
      # We can record the related clone but don't create it again
      if (my $ck = $section->get_keytorelclone($relkey)) {
        $logger->debug("Found RELATED key '$relkey' already has clone '$ck'");
        push @clonekeys, $ck;

        # Save graph information if requested
        if (Biber::Config->getoption('output_format') eq 'dot') {
          Biber::Config->set_graph('related', $ck, $relkey, $citekey);
        }
      }
      else {
        my $relentry = $section->bibentry($relkey);
        my $clonekey = md5_hex($relkey);
        push @clonekeys, $clonekey;
        my $relclone = $relentry->clone($clonekey);
        $logger->debug("Created new related clone for '$relkey' with clone key '$clonekey'");

        # Set related clone options
        if (my $relopts = $self->get_field('relatedoptions')) {
          process_entry_options($clonekey, $relopts);
          $relclone->set_datafield('options', $relopts);
        }
        else {
<<<<<<< HEAD
          process_entry_options($clonekey, [ 'skiplab', 'skiplos', 'uniquename=0', 'uniquelist=0' ]);
          # Set options field as this is passed through to biblatex
=======
          process_entry_options($clonekey, [ 'skiplab', 'skipbiblist', 'uniquename=0', 'uniquelist=0' ]);
>>>>>>> 8c2e65fa
          $relclone->set_datafield('options', [ 'dataonly' ]);
        }

        # vlang is a special option that should be copied to related clones and made
        # visible in the options list for biblatex
        if (my $lid = $relclone->get_field('langid')) {
          my $opts = $relclone->get_field('options');
          push @$opts, "vlang=$lid";
          $relclone->set_datafield('options', $opts);
          Biber::Config->setblxoption('vlang', $lid, 'PER_ENTRY', $clonekey);
        }

        $section->bibentries->add_entry($clonekey, $relclone);
        $section->keytorelclone($relkey, $clonekey);

        # Save graph information if requested
        if (Biber::Config->getoption('output_format') eq 'dot') {
          Biber::Config->set_graph('related', $clonekey, $relkey, $citekey);
        }

        # recurse so we can do cascading related entries
        $logger->debug("Recursing into RELATED entry '$clonekey'");
        $relclone->relclone;
      }
    }
    # point to clone keys and add to citekeys
    # We have to add the citekeys as we need these clones in the .bbl
    # but the dataonly will cause biblatex not to print them in the bib
    $section->add_citekeys(@clonekeys);
    $self->set_datafield('related', [ @clonekeys ]);
  }
}

=head2 clone

    Clone a Biber::Entry object and return a copy
    Accepts optionally a key for the copy

=cut

sub clone {
  my $self = shift;
  my $newkey = shift;
  my $key = $self->get_field('citekey');
  my $new = new Biber::Entry;
  while (my ($k, $v) = each(%{$self->{datafields}{variant}})) {
    $new->{datafields}{variant}{$k} = dclone($v);
  }
  while (my ($k, $v) = each(%{$self->{rawfields}{variant}})) {
    $new->{rawfields}{variant}{$k} = dclone($v);
  }
  while (my ($k, $v) = each(%{$self->{datafields}{nonvariant}})) {
    $new->{datafields}{nonvariant}{$k} = $v;
  }
  while (my ($k, $v) = each(%{$self->{rawfields}{nonvariant}})) {
    $new->{rawfields}{nonvariant}{$k} = $v;
  }
  # Need to add entrytype and datatype
  $new->{derivedfields}{nonvariant}{entrytype} = $self->{derivedfields}{nonvariant}{entrytype};
  $new->{derivedfields}{nonvariant}{datatype} = $self->{derivedfields}{nonvariant}{datatype};
  # put in key if specified
  if ($newkey) {
    $new->{derivedfields}{nonvariant}{citekey} = $newkey;
  }
  # Record the key of the source of the clone in the clone. Useful for loop detection etc.
  # in biblatex
  $new->{derivedfields}{nonvariant}{clonesourcekey} = $key;
  return $new;
}

=head2 notnull

    Test for an empty object

=cut

sub notnull {
  my $self = shift;
  my @arr = keys %$self;
  return $#arr > -1 ? 1 : 0;
}

=head2 set_labelname_info

  Record the labelname information. This is special
  meta-information so we have a seperate method for this
  Takes a hash ref with the information.

=cut

sub set_labelname_info {
  my $self = shift;
  my $data = shift;
  my $key = $self->get_field('citekey');
  $data->{form} = $data->{form} || Biber::Config->getblxoption('vform', undef, $key);
  my $langfield = (($data->{form} eq 'translated') ? 'vtranslang' : 'vlang');
  $data->{lang} = $data->{lang} || Biber::Config->getblxoption($langfield, undef, $key);
  $self->{labelnameinfo} = $data;
  return;
}

=head2 get_labelname_info

  Retrieve the labelname information. This is special
  meta-information so we have a seperate method for this
  Returns a hash ref with the information.

=cut

sub get_labelname_info {
  my $self = shift;
  return $self->{labelnameinfo};
}

=head2 set_labelnamefh_info

  Record the fullhash labelname information. This is special
  meta-information so we have a seperate method for this
  Takes a hash ref with the information.

=cut

sub set_labelnamefh_info {
  my $self = shift;
  my $data = shift;
  my $key = $self->get_field('citekey');
  $data->{form} = $data->{form} || Biber::Config->getblxoption('vform', undef, $key);
  my $langfield = (($data->{form} eq 'translated') ? 'vtranslang' : 'vlang');
  $data->{lang} = $data->{lang} || Biber::Config->getblxoption($langfield, undef, $key);
  $self->{labelnamefhinfo} = $data;
  return;
}

=head2 get_labelnamefh_info

  Retrieve the fullhash labelname information. This is special
  meta-information so we have a seperate method for this
  Returns a hash ref with the information.

=cut

sub get_labelnamefh_info {
  my $self = shift;
  return $self->{labelnamefhinfo};
}

=head2 set_labeltitle_info

  Record the labeltitle information. This is special
  meta-information so we have a seperate method for this
  Takes a hash ref with the information.

=cut

sub set_labeltitle_info {
  my $self = shift;
  my $data = shift;
  my $key = $self->get_field('citekey');
  $data->{form} = $data->{form} || Biber::Config->getblxoption('vform', undef, $key);
  my $langfield = (($data->{form} eq 'translated') ? 'vtranslang' : 'vlang');
  $data->{lang} = $data->{lang} || Biber::Config->getblxoption($langfield, undef, $key);
  $self->{labeltitleinfo} = $data;
  return;
}

=head2 get_labeltitle_info

  Retrieve the labeltitle information. This is special
  meta-information so we have a seperate method for this
  Returns a hash ref with the information.

=cut

sub get_labeltitle_info {
  my $self = shift;
  return $self->{labeltitleinfo};
}


=head2 set_labeldate_info

  Record the labeldate information. This is special
  meta-information so we have a seperate method for this
  Takes a hash ref with the information.

=cut

sub set_labeldate_info {
  my $self = shift;
  my $data = shift;
  my $key = $self->get_field('citekey');
  $data->{form} = $data->{form} || Biber::Config->getblxoption('vform', undef, $key);
  my $langfield = (($data->{form} eq 'translated') ? 'vtranslang' : 'vlang');
  $data->{lang} = $data->{lang} || Biber::Config->getblxoption($langfield, undef, $key);
  $self->{labeldateinfo} = $data;
  return;
}

=head2 get_labeldate_info

  Retrieve the labeldate information. This is special
  meta-information so we have a seperate method for this
  Returns a hash ref with the information.

=cut

sub get_labeldate_info {
  my $self = shift;
  return $self->{labeldateinfo};
}


=head2 set_field

  Set a derived field for a Biber::Entry object, that is, a field
  which was not an actual bibliography field

=cut

sub set_field {
  my $self = shift;
  my ($field, $val, $form, $lang) = @_;
  my $dm = Biber::Config->get_dm;
  my $key = ($field eq 'citekey' ) ? $field : $self->{derivedfields}{nonvariant}{citekey};
  if ($dm->field_is_variant_enabled($field)) {
    $form = $form || Biber::Config->getblxoption('vform', undef, $key);
    my $langfield = (($form eq 'translated') ? 'vtranslang' : 'vlang');
    $lang = $lang || Biber::Config->getblxoption($langfield, undef, $key);
    # All derived fields can be null
    $self->{derivedfields}{variant}{$field}{$form}{$lang} = $val;
    $logger->trace("Setting variant enabled field in '$key': $field/$form/$lang=$val");
  }
  else {
    $self->{derivedfields}{nonvariant}{$field} = $val;
    $logger->trace("Setting field in '$key': $field=$val");
  }
  return;
}


=head2 get_field

    Get a specific field variant for a Biber::Entry object,
    Uses // as fields can be null (end dates etc).

=cut

sub get_field {
  no autovivification;
  my $self = shift;
  my ($field, $form, $lang) = @_;
  return undef unless $field;
  my $dm = Biber::Config->get_dm;
  my $key = $self->{derivedfields}{nonvariant}{citekey};# can't use get_field due to recursion ...
  if ($dm->field_is_variant_enabled($field)) {
    $form = $form || Biber::Config->getblxoption('vform', undef, $key);
    my $langfield = (($form eq 'translated') ? 'vtranslang' : 'vlang');
    $lang = $lang || Biber::Config->getblxoption($langfield, undef, $key);
    $logger->trace("Getting variant enabled field in '$key': $field/$form/$lang");
    return $self->{datafields}{variant}{$field}{$form}{$lang} //
           $self->{derivedfields}{variant}{$field}{$form}{$lang} //
           $self->{rawfields}{variant}{$field};
  }
  else {
    $logger->trace("Getting field in '$key': $field") if $key;
    return $self->{datafields}{nonvariant}{$field} //
           $self->{derivedfields}{nonvariant}{$field} //
           $self->{rawfields}{nonvariant}{$field};
  }
}

=head2 field_has_variants

    Return boolean if field has any variants (other than defaults)

=cut

sub field_has_variants {
  my $self = shift;
  my $field = shift;
  return undef unless $field;
  my $dm = Biber::Config->get_dm;
  return undef unless $dm->field_is_variant_enabled($field);
  my $key = $self->get_field('citekey');
  foreach my $form ($self->get_field_form_names($field)) {
    my $langfield = (($form eq 'translated') ? 'vtranslang' : 'vlang');
    foreach my $lang ($self->get_field_form_lang_names($field, $form)) {
      return 1 unless ($form eq Biber::Config->getblxoption('vform', undef, $key) and
                       $lang eq Biber::Config->getblxoption($langfield, undef, $key));
    }
  }
  return 0;
}


=head2 get_field_variants

    Get all field variants for a Biber::Entry object field

=cut

sub get_field_variants {
  my $self = shift;
  my $field = shift;
  return undef unless $field;
  my @nfs;
  my $dm = Biber::Config->get_dm;
  return undef unless $dm->field_is_variant_enabled($field);
  foreach my $form ($self->get_field_form_names($field)) {
    foreach my $lang ($self->get_field_form_lang_names($field, $form)) {
      push @nfs, $self->get_field($field, $form, $lang);
    }
  }
  return @nfs;
}


=head2 get_field_forms

    Get all field forms for a Biber::Entry object field

=cut

sub get_field_forms {
  no autovivification;
  my $self = shift;
  my $field = shift;
  return undef unless $field;
  return $self->{datafields}{variant}{$field} ||
         $self->{derivedfields}{variant}{$field};
}

=head2 get_field_form_names

    Get all field form names for a Biber::Entry object field

=cut

sub get_field_form_names {
  no autovivification;
  my $self = shift;
  my $field = shift;
  return undef unless $field;
  my $dm = Biber::Config->get_dm;
  return undef unless $dm->field_is_variant_enabled($field);
  return sort keys %{$self->{datafields}{variant}{$field} ||
                $self->{derivedfields}{variant}{$field} ||
                {}};
}

=head2 get_field_form_lang_names

    Get all field lang names for a Biber::Entry object field and form

=cut

sub get_field_form_lang_names {
  no autovivification;
  my $self = shift;
  my ($field, $form) = @_;
  return undef unless $field;
  return undef unless $form;
  my $dm = Biber::Config->get_dm;
  return undef unless $dm->field_is_variant_enabled($field);
  return sort keys %{$self->{datafields}{variant}{$field}{$form} ||
                $self->{derivedfields}{variant}{$field}{$form} ||
                {}};
}

=head2 set_datafield

    Set a field which is in the .bib data file

=cut

sub set_datafield {
  my $self = shift;
  my ($field, $val, $form, $lang) = @_;
  my $key = $self->get_field('citekey');
  my $dm = Biber::Config->get_dm;
  if ($dm->field_is_variant_enabled($field)) {
    $form = $form || Biber::Config->getblxoption('vform', undef, $key);
    my $langfield = (($form eq 'translated') ? 'vtranslang' : 'vlang');
    $lang = $lang || Biber::Config->getblxoption($langfield, undef, $key);
    $self->{datafields}{variant}{$field}{$form}{$lang} = $val;
    $logger->trace("Setting variant enabled datafield in '$key': $field/$form/$lang=$val");
  }
  else {
    $self->{datafields}{nonvariant}{$field} = $val;
    $logger->trace("Setting datafield in '$key': $field=$val");
  }
  return;
}

=head2 set_datafield_forms

    Set all forms of a field which is in the bib data file

=cut

sub set_datafield_forms {
  my $self = shift;
  my ($field, $val) = @_;
  my $dm = Biber::Config->get_dm;
  return undef unless $dm->field_is_variant_enabled($field);
  $self->{datafields}{variant}{$field} = $val;
  return;
}


=head2 set_rawfield

    Save a copy of the raw field from the datasource

=cut

sub set_rawfield {
  my $self = shift;
  my ($field, $val) = @_;
  my $dm = Biber::Config->get_dm;
  if ($dm->field_is_variant_enabled($field)) {
    $self->{rawfields}{variant}{$field} = $val;
  }
  else {
    $self->{rawfields}{nonvariant}{$field} = $val;
  }
  return;
}

=head2 get_rawfield

    Get a raw field

=cut

sub get_rawfield {
  no autovivification;
  my $self = shift;
  my $field = shift;
  my $dm = Biber::Config->get_dm;
  if ($dm->field_is_variant_enabled($field)) {
    return $self->{rawfields}{variant}{$field};
  }
  else {
    return $self->{rawfields}{nonvariant}{$field};
  }
}


=head2 get_datafield

    Get a field that was in the original data file

=cut

sub get_datafield {
  no autovivification;
  my $self = shift;
  my ($field, $form, $lang) = @_;
  my $dm = Biber::Config->get_dm;
  if ($dm->field_is_variant_enabled($field)) {
    my $key = $self->get_field('citekey');
    $form = $form || Biber::Config->getblxoption('vform', undef, $key);
    my $langfield = (($form eq 'translated') ? 'vtranslang' : 'vlang');
    $lang = $lang || Biber::Config->getblxoption($langfield, undef, $key);
    return $self->{datafields}{variant}{$field}{$form}{$lang};
  }
  else {
    return $self->{datafields}{nonvariant}{$field};
  }
}


=head2 del_field

    Delete a field in a Biber::Entry object

=cut

sub del_field {
  my $self = shift;
  my $field = shift;
  my $dm = Biber::Config->get_dm;
  my $type = $dm->field_is_variant_enabled($field) ? 'variant' : 'nonvariant';
  delete $self->{datafields}{$type}{$field};
  delete $self->{derivedfields}{$type}{$field};
  delete $self->{rawfields}{$type}{$field};
  return;
}

=head2 del_datafield

    Delete an original data source data field in a Biber::Entry object

=cut

sub del_datafield {
  my $self = shift;
  my $field = shift;
  my $dm = Biber::Config->get_dm;
  if ($dm->field_is_variant_enabled($field)) {
    delete $self->{datafields}{variant}{$field};
  }
  else {
    delete $self->{datafields}{nonvariant}{$field};
  }
  return;
}


=head2 field_exists

    Check whether a field exists (even if null)

=cut

sub field_exists {
  no autovivification;
  my $self = shift;
  my $field = shift;
  my $dm = Biber::Config->get_dm;
  my $type = $dm->field_is_variant_enabled($field) ? 'variant' : 'nonvariant';
  return (defined($self->{datafields}{$type}{$field}) ||
          defined($self->{derivedfields}{$type}{$field}) ||
          defined($self->{rawfields}{$type}{$field})) ? 1 : 0;
}

=head2 field_form_exists

    Check whether a representation form for a field exists (even if null)

=cut

sub field_form_exists {
  no autovivification;
  my $self = shift;
  my ($field, $form) = @_;
  my $dm = Biber::Config->get_dm;
  return undef unless $dm->field_is_variant_enabled($field);
  my $key = $self->get_field('citekey');
  $form = $form || Biber::Config->getblxoption('vform', undef, $key);
  return (defined($self->{datafields}{variant}{$field}{$form}) ||
          defined($self->{derivedfields}{variant}{$field}{$form})) ? 1 : 0;
}

=head2 field_variant_exists

    Check whether a specific variant of a field exists (even if default)

=cut

sub field_variant_exists {
  no autovivification;
  my $self = shift;
  my ($field, $form, $lang) = @_;
  my $key = $self->get_field('citekey');
  my $dm = Biber::Config->get_dm;
  my $type = $dm->field_is_variant_enabled($field) ? 'variant' : 'nonvariant';
  $form = $form || Biber::Config->getblxoption('vform', undef, $key);
  my $langfield = (($form eq 'translated') ? 'vtranslang' : 'vlang');
  $lang = $lang || Biber::Config->getblxoption($langfield, undef, $key);
  return (defined($self->{datafields}{$type}{$field}{$form}{$lang}) ||
          defined($self->{derivedfields}{$type}{$field}{$form}{$lang})) ? 1 : 0;
}

=head2 datafields

    Returns a sorted array of the fields which came from the data source

=cut

sub datafields {
  my $self = shift;
  use locale;
  return sort keys {%{$self->{datafields}{variant}}, %{$self->{datafields}{nonvariant}}};
}

=head2 rawfields

    Returns a sorted array of the raw fields and contents

=cut

sub rawfields {
  my $self = shift;
  use locale;
  return sort keys {%{$self->{rawfields}{variant}}, %{$self->{rawfields}{nonvariant}}};
}

=head2 count_datafields

    Returns the number of datafields

=cut

sub count_datafields {
  my $self = shift;
  return keys {%{$self->{datafields}{variant}}, %{$self->{datafields}{nonvariant}}};
}


=head2 fields

    Returns a sorted array of all field names, including ones
    added during processing which are not necessarily fields
    which came from the data file

=cut

sub fields {
  my $self = shift;
  use locale;
  my %keys = (%{$self->{derivedfields}{variant}},
              %{$self->{datafields}{variant}},
              %{$self->{derivedfields}{nonvariant}},
              %{$self->{datafields}{nonvariant}});
  return sort keys %keys;
}

=head2 count_fields

    Returns the number of fields

=cut

sub count_fields {
  my $self = shift;
  my %keys = (%{$self->{derivedfields}{variant}},
              %{$self->{datafields}{variant}},
              %{$self->{derivedfields}{nonvariant}},
              %{$self->{datafields}{nonvariant}});
  return keys %keys;
}


=head2 has_keyword

    Check if a Biber::Entry object has a particular keyword in
    in the KEYWORDS field.

=cut

sub has_keyword {
  my ($self, $keyword) = @_;
  if (my $keywords = $self->{datafields}{nonvariant}{keywords}) {
    return (first {$_ eq $keyword} @$keywords) ? 1 : 0;
  }
  else {
    return 0;
  }
  return undef; # shouldn't get here
}


=head2 add_warning

    Append a warning to a Biber::Entry object

=cut

sub add_warning {
  my $self = shift;
  my $warning = shift;
  my $key = $self->get_field('citekey');
  push @{$self->{derivedfields}{nonvariant}{warnings}}, $warning;
  return;
}


=head2 set_inherit_from

    Inherit fields from parent entry

    $entry->set_inherit_from($parententry);

    Takes a second Biber::Entry object as argument
    Tailored for set inheritance which is a straight 1:1 inheritance,
    excluding certain fields for backwards compatibility

=cut

sub set_inherit_from {
  my $self = shift;
  my $parent = shift;
  my $dm = Biber::Config->get_dm;

  # Data source fields
  foreach my $field ($parent->datafields) {
    next if $self->field_exists($field); # Don't overwrite existing fields
    if ($dm->field_is_variant_enabled($field)) {
      $self->set_datafield_forms($field, dclone($parent->get_field_forms($field)));
    }
    else {
      $self->set_datafield($field, $parent->get_field($field));
    }
  }
  # Datesplit is a special non datafield and needs to be inherited for any
  # validation checks which may occur later
  if (my $ds = $parent->get_field('datesplit')) {
    $self->set_field('datesplit', $ds);
  }
  return;
}

=head2 resolve_xdata

    Recursively resolve XDATA fields in an entry

    $entry->resolve_xdata($xdata_entry);

=cut

sub resolve_xdata {
  my ($self, $xdata) = @_;
  my $secnum = $Biber::MASTER->get_current_section;
  my $section = $Biber::MASTER->sections->get_section($secnum);
  my $entry_key = $self->get_field('citekey');
  my $dm = Biber::Config->get_dm;

  foreach my $xdatum (@$xdata) {
    unless (my $xdatum_entry = $section->bibentry($xdatum)) {
      biber_warn("Entry '$entry_key' references XDATA entry '$xdatum' which does not exist in section $secnum");
      next;
    }
    else {
      # Skip xdata inheritance if we've already done it
      # This will only ever be between two XDATA entrytypes since we
      # always start at a non-XDATA entrytype, which we'll not look at again
      # and recursion is always between XDATA entrytypes.
      next if Biber::Config->get_inheritance('xdata', $xdatum, $entry_key);

      # record the XDATA resolve between these entries to prevent loops
      Biber::Config->set_inheritance('xdata', $xdatum, $entry_key);

      # Detect XDATA loops
      unless (Biber::Config->is_inheritance_path('xdata', $entry_key, $xdatum)) {
        if (my $recurse_xdata = $xdatum_entry->get_field('xdata')) { # recurse
          $xdatum_entry->resolve_xdata($recurse_xdata);
        }
        # For tool mode with bibtex output we need to copy the raw fields
        if (Biber::Config->getoption('tool') and
            Biber::Config->getoption('output_format') eq 'bibtex') {
          foreach my $field ($xdatum_entry->rawfields()) { # set raw fields
            next if $field eq 'ids'; # Never inherit aliases
            $self->set_rawfield($field, $xdatum_entry->get_rawfield($field));
            $logger->debug("Setting field '$field' in entry '$entry_key' via XDATA");
          }
        }
        else {
          foreach my $field ($xdatum_entry->datafields()) { # set fields
            next if $field eq 'ids'; # Never inherit aliases
            if ($dm->field_is_variant_enabled($field)) {
              $self->set_datafield_forms($field, $xdatum_entry->get_field_forms($field));
            }
            else {
              $self->set_datafield($field, $xdatum_entry->get_field($field));
            }
            # Record graphing information if required
            if (Biber::Config->getoption('output_format') eq 'dot') {
              Biber::Config->set_graph('xdata', $xdatum_entry->get_field('citekey'), $entry_key, $field, $field);
            }
            $logger->debug("Setting field '$field' in entry '$entry_key' via XDATA");
          }
        }
      }
      else {
        biber_error("Circular XDATA inheritance between '$xdatum'<->'$entry_key'");
      }
    }
  }
}

=head2 inherit_from

    Inherit fields from parent entry (as indicated by the crossref field)

    $entry->inherit_from($parententry);

    Takes a second Biber::Entry object as argument
    Uses the crossref inheritance specifications from the .bcf

    Rather verbose because we have to deal with all combinations of variant/non-variant
    fields. It could be more parameterised but it would be horrible to debug.
    At least this is relatively clear and the conditional branches are mutally
    exclusive.

=cut

sub inherit_from {
  my ($self, $parent) = @_;

  my $secnum = $Biber::MASTER->get_current_section;
  my $section = $Biber::MASTER->sections->get_section($secnum);

  my $target_key = $self->get_field('citekey'); # target/child key
  my $source_key = $parent->get_field('citekey'); # source/parent key
  my $dm = Biber::Config->get_dm;
  my $vform_s = Biber::Config->getblxoption('vform', undef, $source_key);
  my $vlang_s = Biber::Config->getblxoption('vlang', undef, $source_key);
  my $vform_t = Biber::Config->getblxoption('vform', undef, $target_key);
  my $vlang_t = Biber::Config->getblxoption('vlang', undef, $target_key);

  # record the inheritance between these entries to prevent loops and repeats.
  Biber::Config->set_inheritance('crossref', $source_key, $target_key);

  # Detect crossref loops
  unless (Biber::Config->is_inheritance_path('crossref', $target_key, $source_key)) {
    # cascading crossrefs
    if (my $ppkey = $parent->get_field('crossref')) {
      $parent->inherit_from($section->bibentry($ppkey));
    }
  }
  else {
    biber_error("Circular inheritance between '$source_key'<->'$target_key'");
  }

  my $type        = $self->get_field('entrytype');
  my $parenttype  = $parent->get_field('entrytype');
  my $inheritance = Biber::Config->getblxoption('inheritance');
  my $vsplit     = Biber::Config->getoption('vsplit');
  my $processed;
  # get defaults
  my $defaults = $inheritance->{defaults};
  # global defaults ...
  my $inherit_all = $defaults->{inherit_all};
  my $override_target = $defaults->{override_target};
  # override with type_pair specific defaults if they exist ...
  foreach my $type_pair (@{$defaults->{type_pair}}) {
    if (($type_pair->{source} eq '*' or $type_pair->{source} eq $parenttype) and
        ($type_pair->{target} eq '*' or $type_pair->{target} eq $type)) {
      $inherit_all = $type_pair->{inherit_all} if $type_pair->{inherit_all};
      $override_target = $type_pair->{override_target} if $type_pair->{override_target};
    }
  }

  # First process any fields that have special treatment
  foreach my $inherit (@{$inheritance->{inherit}}) {
    # Match for this combination of entry and crossref parent?
    foreach my $type_pair (@{$inherit->{type_pair}}) {
      if (($type_pair->{source} eq '*' or $type_pair->{source} eq $parenttype) and
          ($type_pair->{target} eq '*' or $type_pair->{target} eq $type)) {
        foreach my $field (@{$inherit->{field}}) {
          # Skip this field if requested
          if ($field->{skip}) {
            if ($dm->field_is_variant_enabled($field->{source})) {
              $processed->{$field->{source}}
                          {$field->{form} || $vform_s}
                          {$field->{lang} || $vlang_s} = 1;
            }
            else {
              $processed->{$field->{source}} = 1;
            }
            next;
          }

          # Ignore inheritance for fields which don't exist in the source
          if ($dm->field_is_variant_enabled($field->{source})) {
            next unless $parent->field_variant_exists($field->{source},
                                                      $field->{source_form},
                                                      $field->{source_lang});
            $processed->{$field->{source}}
                        {$field->{source_form} || $vform_s}
                        {$field->{source_lang} || $vlang_s} = 1;
          }
          else {
            if ($field->{source_form} or $field->{source_lang}) {
              $logger->warn("Inheritance - variant specified for non-variant enbaled field '" .
                            $field->{source} . "'");
            }
            next unless $parent->field_exists($field->{source});
            $processed->{$field->{source}} = 1;
          }

          # localise defaults according to field, if specified
          my $field_override_target = $field->{override_target} // 'false';

          # For tool mode with bibtex output we need to copy the raw fields
          if (Biber::Config->getoption('tool') and
              Biber::Config->getoption('output_format') eq 'bibtex') {
            $self->set_rawfield($field->{target}, $parent->get_rawfield($field->{source}));
            next;
          }

          # Target is variant
          if ($dm->field_is_variant_enabled($field->{target})) {
            # Target and source are variant
            if ($dm->field_is_variant_enabled($field->{source})) {
              # If no specific variants of a the variant fields specified, inherit all
              if (not $field->{source_form} and
                  not $field->{target_form} and
                  not $field->{source_lang} and
                  not $field->{target_lang} and
                  (not $self->field_variant_exists($field->{target},
                                                   $field->{target_form},
                                                   $field->{target_lang}) or
                   $field_override_target eq 'true')) {
                $logger->debug("Entry '$target_key' is inheriting field '" .
                               $field->{source} .
                               ' (all variants) ' .
                               "' as '" .
                               $field->{target} .
                               ' (all variants) ' .
                               "' from entry '$source_key'");
                $self->set_datafield_forms($field->{target}, $parent->get_field_forms($field->{source}));
                # Record graphing information if required
                if (Biber::Config->getoption('output_format') eq 'dot') {
                  Biber::Config->set_graph('crossref',
                                           $source_key,
                                           $target_key,
                                           $field->{source},
                                           $field->{target});
                }
              }
              # Set the field if it doesn't exist or override is requested
              elsif (not $self->field_variant_exists($field->{target},
                                                     $field->{target_form},
                                                     $field->{target_lang}) or
                     $field_override_target eq 'true') {
                $logger->debug("Entry '$target_key' is inheriting field '" .
                               $field->{source} .
                               ' (form=' .
                               ($field->{source_form} || $vform_s) .
                               ',' .
                               'lang=' .
                               ($field->{source_lang} || $vlang_s) .
                               ') ' .
                               "' as '" .
                               $field->{target} .
                               ' (form=' .
                               ($field->{target_form} || $vform_t) .
                               ',' .
                               'lang=' .
                               ($field->{target_lang} || $vlang_t) .
                               ') ' .
                               "' from entry '$source_key'");
                $self->set_datafield($field->{target},
                                     $parent->get_field($field->{source},
                                                        $field->{source_form},
                                                        $field->{source_lang}),
                                     $field->{target_form},
                                     $field->{target_lang});
                # Record graphing information if required
                if (Biber::Config->getoption('output_format') eq 'dot') {
                  Biber::Config->set_graph('crossref',
                                           $source_key,
                                           $target_key,
                                           $field->{source} . $vsplit . ($field->{source_form} || $vform_s) . $vsplit . ($field->{source_lang} || $vlang_s),
                                           $field->{target} . $vsplit . ($field->{target_form} || $vform_t) . $vsplit . ($field->{target_lang} || $vlang_t));
                }
              }
            }
            # Target is variant, source is not variant
            else {
              # Set the field if it doesn't exist or override is requested
              if (not $self->field_variant_exists($field->{target},
                                                  $field->{target_form},
                                                  $field->{target_lang}) or
                  $field_override_target eq 'true') {
                $logger->debug("Entry '$target_key' is inheriting field '" .
                               $field->{source} . "' as '" .
                               $field->{target} .
                               ' (form=' . ($field->{target_form} || $vform_t) . ',' .
                               'lang=' . ($field->{target_lang} || $vlang_t) . ') ' .
                               "' from entry '$source_key'");
                $self->set_datafield($field->{target},
                                     $parent->get_field($field->{source}),
                                     $field->{target_form},
                                     $field->{target_lang});

                # Record graphing information if required
                if (Biber::Config->getoption('output_format') eq 'dot') {
                  Biber::Config->set_graph('crossref',
                                           $source_key,
                                           $target_key,
                                           $field->{source},
                                           $field->{target} . $vsplit . ($field->{target_form} || $vform_t) . $vsplit . ($field->{target_lang} || $vlang_t));
                }
              }
            }
          }
          # Target is not variant
          else {
            # Target is not variant, source is variant
            if ($dm->field_is_variant_enabled($field->{source})) {
              # Set the field if it doesn't exist or override is requested
              if (not $self->field_exists($field->{target}) or
                  $field_override_target eq 'true') {
                $logger->debug("Entry '$target_key' is inheriting field '" .
                               $field->{source} .
                               ' (form=' . ($field->{source_form} || $vform_s) . ',' .
                               'lang=' . ($field->{source_lang} || $vlang_s) . ') ' .
                               "' as '" .
                               $field->{target} .
                               "' from entry '$source_key'");
                $self->set_datafield($field->{target},
                                     $parent->get_field($field->{source},
                                                        $field->{source_form},
                                                        $field->{source_lang}));

                # Record graphing information if required
                if (Biber::Config->getoption('output_format') eq 'dot') {
                  Biber::Config->set_graph('crossref',
                                           $source_key,
                                           $target_key,
                                           $field->{source} . $vsplit . ($field->{source_form} || $vform_s) . $vsplit . ($field->{source_lang} || $vlang_s),
                                           $field->{target});
                }
              }
            }
            # Target is not variant, source is not variant
            else {
              # Set the field if it doesn't exist or override is requested
              if (not $self->field_exists($field->{target}) or
                  $field_override_target eq 'true') {
                $logger->debug("Entry '$target_key' is inheriting field '" .
                               $field->{source} .
                               "' as '" .
                               $field->{target} .
                               "' from entry '$source_key'");
                $self->set_datafield($field->{target}, $parent->get_field($field->{source}));
                # Record graphing information if required
                if (Biber::Config->getoption('output_format') eq 'dot') {
                  Biber::Config->set_graph('crossref',
                                           $source_key,
                                           $target_key,
                                           $field->{source},
                                           $field->{target});
                }
              }
            }
          }
        }
      }
    }
  }

  # Now process the rest of the (original data only) fields, if necessary
  if ($inherit_all eq 'true') {
    my @fields;
    if (Biber::Config->getoption('tool')) {
      @fields = $parent->rawfields;
    }
    else {
      @fields = $parent->datafields;
    }
    foreach my $field (@fields) {
    # variant
      if ($dm->field_is_variant_enabled($field)) {
        foreach my $field ($parent->datafields) {
          if ($dm->field_is_variant_enabled($field)) {
            foreach my $form ($parent->get_field_form_names($field)) {
              foreach my $lang ($parent->get_field_form_lang_names($field, $form)) {
                # Skip if we have already dealt with this field above
                next if $processed->{$field}{$form}{$lang};

                # Set the field if it doesn't exist or override is requested
                if (not $self->field_variant_exists($field, $form, $lang) or
                    $override_target eq 'true') {
                  $logger->debug("Entry '$target_key' is inheriting field '$field " .
                                 "(form=$form, lang=$lang)" . "' from entry '$source_key'");
                  # For tool mode with bibtex output we need to copy the raw fields
                  if (Biber::Config->getoption('tool') and
                      Biber::Config->getoption('output_format') eq 'bibtex') {
                    $self->set_rawfield($field, $parent->get_rawfield($field));
                  }
                  else {
                    $self->set_datafield($field,
                                         $parent->get_field($field, $form, $lang),
                                         $form,
                                         $lang);
                  }
                  # Record graphing information if required
                  if (Biber::Config->getoption('output_format') eq 'dot') {
                    Biber::Config->set_graph('crossref',
                                             $source_key,
                                             $target_key,
                                             "$field$vsplit$form$vsplit$lang",
                                             "$field$vsplit$form$vsplit$lang");
                  }
                }
              }
            }
          }
        }
      }
      else { # non-variant
        # Skip if we have already dealt with this field above
        next if $processed->{$field};

        # Set the field if it doesn't exist or override is requested
        if (not $self->field_exists($field) or $override_target eq 'true') {
          $logger->debug("Entry '$target_key' is inheriting field '$field' from entry '$source_key'");
          # For tool mode with bibtex output we need to copy the raw fields
          if (Biber::Config->getoption('tool') and
              Biber::Config->getoption('output_format') eq 'bibtex') {
            $self->set_rawfield($field, $parent->get_rawfield($field));
          }
          else {
            $self->set_datafield($field, $parent->get_field($field));
          }
        }
        # Record graphing information if required
        if (Biber::Config->getoption('output_format') eq 'dot') {
          Biber::Config->set_graph('crossref', $source_key, $target_key, $field, $field);
        }
      }
    }
  }
  # Datesplit is a special non datafield and needs to be inherited for any
  # validation checks which may occur later
  if (my $ds = $parent->get_field('datesplit')) {
    $self->set_field('datesplit', $ds);
  }

  return;
}

=head2 dump

    Dump Biber::Entry object

=cut

sub dump {
  my $self = shift;
  return pp($self);
}

1;

__END__

=head1 AUTHORS

François Charette, C<< <firmicus at ankabut.net> >>
Philip Kime C<< <philip at kime.org.uk> >>

=head1 BUGS

Please report any bugs or feature requests on our Github tracker at
L<https://github.com/plk/biber/issues>.

=head1 COPYRIGHT & LICENSE

Copyright 2009-2013 François Charette and Philip Kime, all rights reserved.

This module is free software.  You can redistribute it and/or
modify it under the terms of the Artistic License 2.0.

This program is distributed in the hope that it will be useful,
but without any warranty; without even the implied warranty of
merchantability or fitness for a particular purpose.

=cut<|MERGE_RESOLUTION|>--- conflicted
+++ resolved
@@ -105,12 +105,8 @@
           $relclone->set_datafield('options', $relopts);
         }
         else {
-<<<<<<< HEAD
-          process_entry_options($clonekey, [ 'skiplab', 'skiplos', 'uniquename=0', 'uniquelist=0' ]);
+          process_entry_options($clonekey, [ 'skiplab', 'skipbiblist', 'uniquename=0', 'uniquelist=0' ]);
           # Set options field as this is passed through to biblatex
-=======
-          process_entry_options($clonekey, [ 'skiplab', 'skipbiblist', 'uniquename=0', 'uniquelist=0' ]);
->>>>>>> 8c2e65fa
           $relclone->set_datafield('options', [ 'dataonly' ]);
         }
 
