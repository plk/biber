TODO in decreasing order of priority:

   * When biblatex implements interface and bcf for crossref inheritance,
     take out conditional in control file read and also change schema (biblatex 1.1)
   * ALL fields need to be put into types where possible
<<<<<<< HEAD
   * new entrysets setup
   * linked entries
=======
>>>>>>> 621c38f8
   * merge in the "unique" branch to implement full uniquename/list
     automation. Needs new .bbl format and biblatex support (biblatex 1.2)<|MERGE_RESOLUTION|>--- conflicted
+++ resolved
@@ -3,10 +3,5 @@
    * When biblatex implements interface and bcf for crossref inheritance,
      take out conditional in control file read and also change schema (biblatex 1.1)
    * ALL fields need to be put into types where possible
-<<<<<<< HEAD
-   * new entrysets setup
-   * linked entries
-=======
->>>>>>> 621c38f8
    * merge in the "unique" branch to implement full uniquename/list
      automation. Needs new .bbl format and biblatex support (biblatex 1.2)