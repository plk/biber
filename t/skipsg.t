# -*- cperl -*-
use strict;
use warnings;
use utf8;
no warnings 'utf8';

use Test::More tests => 3;
use Test::Differences;
unified_diff;

use Biber;
use Biber::Utils;
use Biber::Output::bbl;
use Log::Log4perl;
chdir("t/tdata");

my $biber = Biber->new(noconf => 1);
my $LEVEL = 'ERROR';
my $l4pconf = qq|
    log4perl.category.main                             = $LEVEL, Screen
    log4perl.category.screen                           = $LEVEL, Screen
    log4perl.appender.Screen                           = Log::Log4perl::Appender::Screen
    log4perl.appender.Screen.utf8                      = 1
    log4perl.appender.Screen.Threshold                 = $LEVEL
    log4perl.appender.Screen.stderr                    = 0
    log4perl.appender.Screen.layout                    = Log::Log4perl::Layout::SimpleLayout
|;
Log::Log4perl->init(\$l4pconf);

$biber->parse_ctrlfile('skipsg.bcf');
$biber->set_output_obj(Biber::Output::bbl->new());

# Options - we could set these in the control file but it's nice to see what we're
# relying on here for tests
Biber::Config->setblxoption(undef, 'skiplab', 'true');
Biber::Config->setblxoption(undef, 'skibib', 'true');
Biber::Config->setblxoption(undef, 'skipbiblist', 'true');

# Biber options
Biber::Config->setoption('sortlocale', 'en_GB.UTF-8');


<<<<<<< HEAD
my $S1 = q|    \entry{S1}{book}{skipbib=false,skipbiblist=false,skiplab=false}
      \name[default][en-us]{author}{2}{}{%
=======
my $S1 = q|    \entry{S1}{book}{skipbib=false,skipbiblist=false,skiplab=false}{}
      \name{author}{2}{}{%
>>>>>>> 282decfe
        {{hash=bd051a2f7a5f377e3a62581b0e0f8577}{%
           family={Doe},
           familyi={D\bibinitperiod},
           given={John},
           giveni={J\bibinitperiod}}}%
        {{hash=df9bf04cd41245e6d23ad7543e7fd90d}{%
           family={Abrahams},
           familyi={A\bibinitperiod},
           given={Albert},
           giveni={A\bibinitperiod}}}%
      }
      \namepartms{author}{1}{%
          familydefaulten-us={Doe},
          familydefaulten-usi={D\bibinitperiod},
          givendefaulten-us={John},
          givendefaulten-usi={J\bibinitperiod}
      }
      \namepartms{author}{2}{%
          familydefaulten-us={Abrahams},
          familydefaulten-usi={A\bibinitperiod},
          givendefaulten-us={Albert},
          givendefaulten-usi={A\bibinitperiod}
      }
      \list[default][en-us]{publisher}{1}{%
        {Oxford}%
      }
      \listitemms{publisher}{1}{%
        defaulten-us={Oxford}
      }
      \strng{namehash}{8c77336299b25bdada7bf8038f46722f}
      \strng{fullhash}{8c77336299b25bdada7bf8038f46722f}
      \strng{fullhashraw}{8c77336299b25bdada7bf8038f46722f}
      \strng{bibnamehash}{8c77336299b25bdada7bf8038f46722f}
<<<<<<< HEAD
      \strng{authordefaulten-usbibnamehash}{8c77336299b25bdada7bf8038f46722f}
      \strng{authordefaulten-usnamehash}{8c77336299b25bdada7bf8038f46722f}
      \strng{authordefaulten-usfullhash}{8c77336299b25bdada7bf8038f46722f}
=======
      \strng{authorbibnamehash}{8c77336299b25bdada7bf8038f46722f}
      \strng{authornamehash}{8c77336299b25bdada7bf8038f46722f}
      \strng{authorfullhash}{8c77336299b25bdada7bf8038f46722f}
      \strng{authorfullhashraw}{8c77336299b25bdada7bf8038f46722f}
>>>>>>> 282decfe
      \field{extraname}{1}
      \field{labelalpha}{DA95}
      \field{sortinit}{D}
      \strng{sortinithash}{6f385f66841fb5e82009dc833c761848}
      \field{extradate}{1}
      \field{extradatescope}{labelyear}
      \field{labeldatesource}{}
      \field{extraalpha}{1}
      \fieldmssource{labelname}{author}{default}{en-us}
      \fieldmssource{labeltitle}{title}{default}{en-us}
      \field[default][en-us]{title}{Title 1}
      \field{year}{1995}
    \endentry
|;

<<<<<<< HEAD
my $S2 = q|    \entry{S2}{book}{skipbib=false,skiplab=false}
      \name[default][en-us]{author}{2}{}{%
=======
my $S2 = q|    \entry{S2}{book}{skipbib=false,skiplab=false}{}
      \name{author}{2}{}{%
>>>>>>> 282decfe
        {{hash=bd051a2f7a5f377e3a62581b0e0f8577}{%
           family={Doe},
           familyi={D\bibinitperiod},
           given={John},
           giveni={J\bibinitperiod}}}%
        {{hash=df9bf04cd41245e6d23ad7543e7fd90d}{%
           family={Abrahams},
           familyi={A\bibinitperiod},
           given={Albert},
           giveni={A\bibinitperiod}}}%
      }
      \namepartms{author}{1}{%
          familydefaulten-us={Doe},
          familydefaulten-usi={D\bibinitperiod},
          givendefaulten-us={John},
          givendefaulten-usi={J\bibinitperiod}
      }
      \namepartms{author}{2}{%
          familydefaulten-us={Abrahams},
          familydefaulten-usi={A\bibinitperiod},
          givendefaulten-us={Albert},
          givendefaulten-usi={A\bibinitperiod}
      }
      \list[default][en-us]{publisher}{1}{%
        {Oxford}%
      }
      \listitemms{publisher}{1}{%
        defaulten-us={Oxford}
      }
      \strng{namehash}{8c77336299b25bdada7bf8038f46722f}
      \strng{fullhash}{8c77336299b25bdada7bf8038f46722f}
      \strng{fullhashraw}{8c77336299b25bdada7bf8038f46722f}
      \strng{bibnamehash}{8c77336299b25bdada7bf8038f46722f}
<<<<<<< HEAD
      \strng{authordefaulten-usbibnamehash}{8c77336299b25bdada7bf8038f46722f}
      \strng{authordefaulten-usnamehash}{8c77336299b25bdada7bf8038f46722f}
      \strng{authordefaulten-usfullhash}{8c77336299b25bdada7bf8038f46722f}
=======
      \strng{authorbibnamehash}{8c77336299b25bdada7bf8038f46722f}
      \strng{authornamehash}{8c77336299b25bdada7bf8038f46722f}
      \strng{authorfullhash}{8c77336299b25bdada7bf8038f46722f}
      \strng{authorfullhashraw}{8c77336299b25bdada7bf8038f46722f}
>>>>>>> 282decfe
      \field{extraname}{2}
      \field{labelalpha}{DA95}
      \field{sortinit}{D}
      \strng{sortinithash}{6f385f66841fb5e82009dc833c761848}
      \field{extradate}{2}
      \field{extradatescope}{labelyear}
      \field{labeldatesource}{}
      \field{extraalpha}{2}
      \fieldmssource{labelname}{author}{default}{en-us}
      \fieldmssource{labeltitle}{title}{default}{en-us}
      \field[default][en-us]{title}{Title 2}
      \field{year}{1995}
    \endentry
|;

<<<<<<< HEAD
my $S3 = q|    \entry{S3}{book}{}
      \name[default][en-us]{author}{2}{}{%
=======
my $S3 = q|    \entry{S3}{book}{}{}
      \name{author}{2}{}{%
>>>>>>> 282decfe
        {{hash=bd051a2f7a5f377e3a62581b0e0f8577}{%
           family={Doe},
           familyi={D\bibinitperiod},
           given={John},
           giveni={J\bibinitperiod}}}%
        {{hash=df9bf04cd41245e6d23ad7543e7fd90d}{%
           family={Abrahams},
           familyi={A\bibinitperiod},
           given={Albert},
           giveni={A\bibinitperiod}}}%
      }
      \namepartms{author}{1}{%
          familydefaulten-us={Doe},
          familydefaulten-usi={D\bibinitperiod},
          givendefaulten-us={John},
          givendefaulten-usi={J\bibinitperiod}
      }
      \namepartms{author}{2}{%
          familydefaulten-us={Abrahams},
          familydefaulten-usi={A\bibinitperiod},
          givendefaulten-us={Albert},
          givendefaulten-usi={A\bibinitperiod}
      }
      \list[default][en-us]{publisher}{1}{%
        {Oxford}%
      }
      \listitemms{publisher}{1}{%
        defaulten-us={Oxford}
      }
      \strng{namehash}{8c77336299b25bdada7bf8038f46722f}
      \strng{fullhash}{8c77336299b25bdada7bf8038f46722f}
      \strng{fullhashraw}{8c77336299b25bdada7bf8038f46722f}
      \strng{bibnamehash}{8c77336299b25bdada7bf8038f46722f}
<<<<<<< HEAD
      \strng{authordefaulten-usbibnamehash}{8c77336299b25bdada7bf8038f46722f}
      \strng{authordefaulten-usnamehash}{8c77336299b25bdada7bf8038f46722f}
      \strng{authordefaulten-usfullhash}{8c77336299b25bdada7bf8038f46722f}
=======
      \strng{authorbibnamehash}{8c77336299b25bdada7bf8038f46722f}
      \strng{authornamehash}{8c77336299b25bdada7bf8038f46722f}
      \strng{authorfullhash}{8c77336299b25bdada7bf8038f46722f}
      \strng{authorfullhashraw}{8c77336299b25bdada7bf8038f46722f}
>>>>>>> 282decfe
      \field{sortinit}{D}
      \strng{sortinithash}{6f385f66841fb5e82009dc833c761848}
      \field{labeldatesource}{}
      \fieldmssource{labelname}{author}{default}{en-us}
      \fieldmssource{labeltitle}{title}{default}{en-us}
      \field[default][en-us]{title}{Title 3}
      \field{year}{1995}
    \endentry
|;

# Now generate the information
$biber->prepare;
my $out = $biber->get_output_obj;
my $section = $biber->sections->get_section(0);
my $main = $biber->datalists->get_list('custom/global//global/global/global');
# labels as per-entry dataonly=false
eq_or_diff( $out->get_output_entry('S1', $main), $S1, 'Global skips with entry override - 1') ;
# labels as per-entry skpiplab=false
eq_or_diff( $out->get_output_entry('S2', $main), $S2, 'Global skips with entry override - 2') ;
# no labels as global skip*=true
eq_or_diff( $out->get_output_entry('S3', $main), $S3, 'Global skips with entry override - 3') ;<|MERGE_RESOLUTION|>--- conflicted
+++ resolved
@@ -40,13 +40,8 @@
 Biber::Config->setoption('sortlocale', 'en_GB.UTF-8');
 
 
-<<<<<<< HEAD
-my $S1 = q|    \entry{S1}{book}{skipbib=false,skipbiblist=false,skiplab=false}
+my $S1 = q|    \entry{S1}{book}{skipbib=false,skipbiblist=false,skiplab=false}{}
       \name[default][en-us]{author}{2}{}{%
-=======
-my $S1 = q|    \entry{S1}{book}{skipbib=false,skipbiblist=false,skiplab=false}{}
-      \name{author}{2}{}{%
->>>>>>> 282decfe
         {{hash=bd051a2f7a5f377e3a62581b0e0f8577}{%
            family={Doe},
            familyi={D\bibinitperiod},
@@ -80,16 +75,10 @@
       \strng{fullhash}{8c77336299b25bdada7bf8038f46722f}
       \strng{fullhashraw}{8c77336299b25bdada7bf8038f46722f}
       \strng{bibnamehash}{8c77336299b25bdada7bf8038f46722f}
-<<<<<<< HEAD
       \strng{authordefaulten-usbibnamehash}{8c77336299b25bdada7bf8038f46722f}
       \strng{authordefaulten-usnamehash}{8c77336299b25bdada7bf8038f46722f}
       \strng{authordefaulten-usfullhash}{8c77336299b25bdada7bf8038f46722f}
-=======
-      \strng{authorbibnamehash}{8c77336299b25bdada7bf8038f46722f}
-      \strng{authornamehash}{8c77336299b25bdada7bf8038f46722f}
-      \strng{authorfullhash}{8c77336299b25bdada7bf8038f46722f}
-      \strng{authorfullhashraw}{8c77336299b25bdada7bf8038f46722f}
->>>>>>> 282decfe
+      \strng{authordefaulten-usfullhashraw}{8c77336299b25bdada7bf8038f46722f}
       \field{extraname}{1}
       \field{labelalpha}{DA95}
       \field{sortinit}{D}
@@ -105,13 +94,8 @@
     \endentry
 |;
 
-<<<<<<< HEAD
-my $S2 = q|    \entry{S2}{book}{skipbib=false,skiplab=false}
+my $S2 = q|    \entry{S2}{book}{skipbib=false,skiplab=false}{}
       \name[default][en-us]{author}{2}{}{%
-=======
-my $S2 = q|    \entry{S2}{book}{skipbib=false,skiplab=false}{}
-      \name{author}{2}{}{%
->>>>>>> 282decfe
         {{hash=bd051a2f7a5f377e3a62581b0e0f8577}{%
            family={Doe},
            familyi={D\bibinitperiod},
@@ -145,16 +129,10 @@
       \strng{fullhash}{8c77336299b25bdada7bf8038f46722f}
       \strng{fullhashraw}{8c77336299b25bdada7bf8038f46722f}
       \strng{bibnamehash}{8c77336299b25bdada7bf8038f46722f}
-<<<<<<< HEAD
       \strng{authordefaulten-usbibnamehash}{8c77336299b25bdada7bf8038f46722f}
       \strng{authordefaulten-usnamehash}{8c77336299b25bdada7bf8038f46722f}
       \strng{authordefaulten-usfullhash}{8c77336299b25bdada7bf8038f46722f}
-=======
-      \strng{authorbibnamehash}{8c77336299b25bdada7bf8038f46722f}
-      \strng{authornamehash}{8c77336299b25bdada7bf8038f46722f}
-      \strng{authorfullhash}{8c77336299b25bdada7bf8038f46722f}
-      \strng{authorfullhashraw}{8c77336299b25bdada7bf8038f46722f}
->>>>>>> 282decfe
+      \strng{authordefaulten-usfullhashraw}{8c77336299b25bdada7bf8038f46722f}
       \field{extraname}{2}
       \field{labelalpha}{DA95}
       \field{sortinit}{D}
@@ -170,13 +148,8 @@
     \endentry
 |;
 
-<<<<<<< HEAD
-my $S3 = q|    \entry{S3}{book}{}
+my $S3 = q|    \entry{S3}{book}{}{}
       \name[default][en-us]{author}{2}{}{%
-=======
-my $S3 = q|    \entry{S3}{book}{}{}
-      \name{author}{2}{}{%
->>>>>>> 282decfe
         {{hash=bd051a2f7a5f377e3a62581b0e0f8577}{%
            family={Doe},
            familyi={D\bibinitperiod},
@@ -210,16 +183,10 @@
       \strng{fullhash}{8c77336299b25bdada7bf8038f46722f}
       \strng{fullhashraw}{8c77336299b25bdada7bf8038f46722f}
       \strng{bibnamehash}{8c77336299b25bdada7bf8038f46722f}
-<<<<<<< HEAD
       \strng{authordefaulten-usbibnamehash}{8c77336299b25bdada7bf8038f46722f}
       \strng{authordefaulten-usnamehash}{8c77336299b25bdada7bf8038f46722f}
       \strng{authordefaulten-usfullhash}{8c77336299b25bdada7bf8038f46722f}
-=======
-      \strng{authorbibnamehash}{8c77336299b25bdada7bf8038f46722f}
-      \strng{authornamehash}{8c77336299b25bdada7bf8038f46722f}
-      \strng{authorfullhash}{8c77336299b25bdada7bf8038f46722f}
-      \strng{authorfullhashraw}{8c77336299b25bdada7bf8038f46722f}
->>>>>>> 282decfe
+      \strng{authordefaulten-usfullhashraw}{8c77336299b25bdada7bf8038f46722f}
       \field{sortinit}{D}
       \strng{sortinithash}{6f385f66841fb5e82009dc833c761848}
       \field{labeldatesource}{}
