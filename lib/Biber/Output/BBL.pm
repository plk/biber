package Biber::Output::BBL;
use base 'Biber::Output::Base';

use Biber::Config;
use Biber::Constants;
use Biber::Entry;
use Biber::Utils;
use IO::File;
use Log::Log4perl qw( :no_extra_logdie_message );
my $logger = Log::Log4perl::get_logger('main');

=encoding utf-8

=head1 NAME

Biber::Output::BBL - class for Biber output of .bbl

=cut

=head2 new

    Initialize a Biber::Output::BBL object

=cut

sub new {
  my $class = shift;
  my $self = $class->SUPER::new($obj);
  my $ctrlver = Biber::Config->getblxoption('controlversion');

  my $BBLHEAD = <<EOF;
% \$ biblatex auxiliary file \$
% \$ biblatex version $ctrlver \$
% \$ biber version $Biber::VERSION \$
% Do not modify the above lines!
%
% This is an auxiliary file used by the 'biblatex' package.
% This file may safely be deleted. It will be recreated by
% biber or bibtex as required.
%
\\begingroup
\\makeatletter
\\\@ifundefined{ver\@biblatex.sty}
  {\\\@latex\@error
     {Missing 'biblatex' package}
     {The bibliography requires the 'biblatex' package.}
      \\aftergroup\\endinput}
  {}
\\endgroup

EOF

  $self->set_output_head($BBLHEAD);
  return $self;
}

=head2 set_output_target_file

    Set the output target file of a Biber::Output::Base object
    A convenience around set_output_target so we can keep track of the
    filename

=cut

sub set_output_target_file {
  my $self = shift;
  my $bblfile = shift;
  $self->{output_target_file} = $bblfile;

  my $mode;
  if ( Biber::Config->getoption('bibencoding') and ! Biber::Config->getoption('unicodebbl') ) {
    $mode = ':encoding(' . Biber::Config->getoption('bibencoding') . ')';
  } else {
    $mode = ":utf8";
  }
  my $BBLFILE = IO::File->new($bblfile, ">$mode") or $logger->croak("Failed to open $bblfile : $!");
  $self->set_output_target($BBLFILE);
}

=head2 _printfield

  Add the .bbl for a text field to the output accumulator.

=cut

sub _printfield {
  my ($self, $field, $str) = @_;
  if (Biber::Config->getoption('wraplines')) {
    ## 12 is the length of '  \field{}{}'
    if ( 12 + length($field) + length($str) > 2*$Text::Wrap::columns ) {
      return "    \\field{$field}{%\n" . wrap('  ', '  ', $str) . "%\n  }\n";
    }
    elsif ( 12 + length($field) + length($str) > $Text::Wrap::columns ) {
      return wrap('    ', '    ', "\\field{$field}{$str}" ) . "\n";
    }
    else {
      return "    \\field{$field}{$str}\n";
    }
  }
  else {
    return "    \\field{$field}{$str}\n";
  }
  return;
}

=head2 set_output_entry

  Set the .bbl output for an entry. This is the meat of
  the .bbl output

=cut

sub set_output_entry {
  my $self = shift;
  my $be = shift; # Biber::Entry object
  my $section = shift ; # Section the entry occurs in
  my $acc = '';
  my $opts    = '';
  my $citecasekey; # entry key forced to case of any citations(s) which reference it
  if ( $be->get_field('citecasekey') ) {
    $citecasekey = $be->get_field('citecasekey');
  }

  if ( is_def_and_notnull($be->get_field('options')) ) {
    $opts = $be->get_field('options');
  }

  $acc .= "% sortstring = " . $be->get_field('sortstring') . "\n"
    if (Biber::Config->getoption('debug') || Biber::Config->getblxoption('debug'));

  $acc .= "  \\entry{$citecasekey}{" . $be->get_field('entrytype') . "}{$opts}\n";

  # Generate set information
  if ( $be->get_field('entrytype') eq 'set' ) {   # Set parents get \set entry ...
    $acc .= "    \\set{" . $be->get_field('entryset') . "}\n";
  }
  else { # Everything else that isn't a set parent ...
    if (my $es = $be->get_field('entryset')) { # ... gets a \inset if it's a set member
      $acc .= "    \\inset{$es}\n";
    }
  }

  if (my $lnf = $be->get_field('labelname')) {

    # Output a copy of the labelname information to avoid having to do real coding in biblatex
    # Otherwise, you'd have to search to find the labelname name information using TeX and that
    # isn't nice.
    my $total = $lnf->count_elements;
    my @plo; # per-list options

    # Add uniquelist, if defined
    if (defined($lnf->get_uniquelist)){
      push @plo, 'uniquelist=' . $lnf->get_uniquelist;
    }

    my $plo =join(',', @plo);
    $acc .= "  \\name{labelname}{$total}{$plo}{%\n";
    foreach my $ln (@{$lnf->names}) {
      $acc .= $ln->name_to_bbl('labelname_special');
    }
    $acc .= "  }\n";
  }

  foreach my $namefield (@NAMEFIELDS) {
    next if $SKIPFIELDS{$namefield};
    if ( my $nf = $be->get_field($namefield) ) {
      if ( $nf->last_element->get_namestring eq 'others' ) {
        $acc .= "    \\true{more$namefield}\n";
        $nf->del_last_element;
      }
      my $total = $nf->count_elements;
<<<<<<< HEAD
      $acc .= "  \\name{$namefield}{$total}{}{%\n";
=======
      $acc .= "    \\name{$namefield}{$total}{%\n";
>>>>>>> 2c77e0f9
      foreach my $n (@{$nf->names}) {
        $acc .= $n->name_to_bbl;
      }
      $acc .= "    }\n";
    }
  }

  foreach my $listfield (@LISTFIELDS) {
    next if $SKIPFIELDS{$listfield};
    if ( is_def_and_notnull($be->get_field($listfield)) ) {
      my @lf = @{ $be->get_field($listfield) };
      if ( $be->get_field($listfield)->[-1] eq 'others' ) {
        $acc .= "    \\true{more$listfield}\n";
        pop @lf; # remove the last element in the array
      };
      my $total = $#lf + 1;
      $acc .= "    \\list{$listfield}{$total}{%\n";
      foreach my $f (@lf) {
        $acc .= "      {$f}%\n";
      }
      $acc .= "    }\n";
    }
  }

  my $namehash = $be->get_field('namehash');
  $acc .= "    \\strng{namehash}{$namehash}\n";
  my $fullhash = $be->get_field('fullhash');
  $acc .= "    \\strng{fullhash}{$fullhash}\n";

  if ( Biber::Config->getblxoption('labelalpha', $be->get_field('entrytype')) ) {
    # Might not have been set due to skiplab/dataonly
    if (my $label = $be->get_field('labelalpha')) {
      $acc .= "    \\field{labelalpha}{$label}\n";
    }
  }
  $acc .= "    \\field{sortinit}{" . $be->get_field('sortinit') . "}\n";

  # The labelyear option determines whether "extrayear" is output
  # Skip generating extrayear for entries with "skiplab" set
  if ( Biber::Config->getblxoption('labelyear', $be->get_field('entrytype'))) {
    # Might not have been set due to skiplab/dataonly
    if (my $ey = $be->get_field('extrayear')) {
      my $nameyear = $be->get_field('nameyear');
      if ( Biber::Config->get_seennameyear($nameyear) > 1) {
        $acc .= "    \\field{extrayear}{$ey}\n";
      }
    }
    if (my $ly = $be->get_field('labelyear')) {
      $acc .= "    \\field{labelyear}{$ly}\n";
    }
  }

  # The labelalpha option determines whether "extraalpha" is output
  # Skip generating extraalpha for entries with "skiplab" set
  if ( Biber::Config->getblxoption('labelalpha', $be->get_field('entrytype'))) {
    # Might not have been set due to skiplab/dataonly
    if (my $ea = $be->get_field('extraalpha')) {
      my $nameyear = $be->get_field('nameyear');
      if ( Biber::Config->get_seennameyear($nameyear) > 1) {
        $acc .= "    \\field{extraalpha}{$ea}\n";
      }
    }
  }

  if ( Biber::Config->getblxoption('labelnumber', $be->get_field('entrytype')) ) {
    if ($be->get_field('shorthand')) {
      $acc .= "    \\field{labelnumber}{"
        . $be->get_field('shorthand') . "}\n";
    }
    elsif ($be->get_field('labelnumber')) {
      $acc .= "    \\field{labelnumber}{"
        . $be->get_field('labelnumber') . "}\n";
    }
  }

<<<<<<< HEAD
  if (defined($be->get_field('singletitle'))) {
    $acc .= "  \\true{singletitle}\n";
=======
  if (my $unopt = Biber::Config->getblxoption('uniquename', $be->get_field('entrytype'))) {
    my $lname = $be->get_field('labelnamename');
    my $name;
    my $lastname;
    my $nameinitstr;
    my $un;

    if ($lname) {
      $name = $be->get_field($lname)->nth_element(1);
      $lastname = $name->get_lastname;
      $nameinitstr = $name->get_nameinitstring;
    }
    # uniquename is requested but there is no labelname or there are more than two names in
    # labelname
    if ($be->get_field('ignoreuniquename')) {
      $un = '0';
    }
    # If there is one entry (hash) for the lastname, then it's unique
    elsif (Biber::Config->get_numofuniquenames($lastname) == 1 ) {
      $un = '0';
    }
    # Otherwise, if there is one entry (hash) for the lastname plus initials,
    # the it needs the initials to make it unique
    elsif (Biber::Config->get_numofuniquenames($nameinitstr) == 1 ) {
      $un = '1';
    }
    # Otherwise the name needs to be full to make it unique
    # but restricted to uniquename biblatex option value just in case
    # this is inits only (1);
    else {
      $un = $unopt;
    }
    $acc .= "    \\count{uniquename}{$un}\n";
  }

  if ( Biber::Config->getblxoption('singletitle', $be->get_field('entrytype'))
    and Biber::Config->get_seennamehash($be->get_field('fullhash')) < 2 )
  {
    $acc .= "    \\true{singletitle}\n";
>>>>>>> 2c77e0f9
  }

  foreach my $ifield (@DATECOMPONENTFIELDS) {
    next if $SKIPFIELDS{$ifield};
    # Here we do want to output if the field is null as this means something
    # for example in open-ended ranges
    if ( $be->field_exists($ifield) ) {
      $acc .= $self->_printfield( $ifield, $be->get_field($ifield) );
    }
  }

  foreach my $lfield (@LITERALFIELDS) {
    next if $SKIPFIELDS{$lfield};
    if ( is_def_and_notnull($be->get_field($lfield)) ) {
      next if ( $lfield eq 'crossref' and
        ($be->get_field('entrytype') ne 'set') and
                Biber::Config->is_cited_crossref($be->get_field('crossref'))
        ); # we skip crossref when it belongs to @auxcitekeys

      my $lfieldprint = $lfield;
      if ($lfield eq 'journal') {
        $lfieldprint = 'journaltitle'
      };
      $acc .= $self->_printfield( $lfieldprint, $be->get_field($lfield) );
    }
  }

  # this is currently "pages" only
  foreach my $rfield (@RANGEFIELDS) {
    next if $SKIPFIELDS{$rfield};
    if ( is_def_and_notnull($be->get_field($rfield)) ) {
      my $rf = $be->get_field($rfield);
      $rf =~ s/[-–]+/\\bibrangedash /g;
      $acc .= "    \\field{$rfield}{$rf}\n";
    }
  }

  foreach my $vfield (@VERBATIMFIELDS) {
    next if $SKIPFIELDS{$vfield};
    if ( is_def_and_notnull($be->get_field($vfield)) ) {
      my $rf = $be->get_field($vfield);
      $acc .= "    \\verb{$vfield}\n";
      $acc .= "    \\verb $rf\n    \\endverb\n";
    }
  }
  if ( is_def_and_notnull($be->get_field('keywords')) ) {
    $acc .= "    \\keyw{" . $be->get_field('keywords') . "}\n";
  }

  # Append any warnings to the entry, if any
  if ($be->get_field('warnings')) {
    foreach my $warning (@{$be->get_field('warnings')}) {
      $acc .= "    \\warn{\\item $warning}\n";
    }
  }

  $acc .= "  \\endentry\n\n";

  # Use an array to preserve sort order of entries already generated
  # Also create an index by keyname for easy retrieval
  push @{$self->{output_data}{ENTRIES}{$section}{strings}}, \$acc;
  $self->{output_data}{ENTRIES}{$section}{index}{lc($citecasekey)} = \$acc;

  return;
}

=head2 set_los

    Set the output list of shorthands for a section

=cut

sub set_los {
  my $self = shift;
  my $shs = shift;
  my $section = shift;
  $self->{output_data}{LOS}{$section} = $shs;
  return;
}

=head2 get_los

    Get the output list of shorthands for a section as an array

=cut

sub get_los {
  my $self = shift;
  my $section = shift;
  return @{$self->{output_data}{LOS}{$section}}
}



=head2 get_output_entry

    Get the output data for a specific entry

=cut

sub get_output_entry {
  my $self = shift;
  my $key = shift;
  my $section = shift;
  $section = '0' if not defined($section); # default - mainly for tests

  return ${$self->{output_data}{ENTRIES}{$section}{index}{lc($key)}};
}

=head2 get_output_entries

    Get the output data for a all entries in an array ref

=cut

sub get_output_entries {
  my $self = shift;
  my $section = shift;
  return [ map {$$_} @{$self->{output_data}{ENTRIES}{$section}{strings}} ];
}


=head2 output

    BBL output method - this takes care to output entries in the explicit order
    derived from the virtual order of the auxcitekeys after sortkey sorting.

=cut

sub output {
  my $self = shift;
  my $data = $self->{output_data};
  my $target = $self->{output_target};
  my $target_string = "Target"; # Default
  if ($self->{output_target_file}) {
    $target_string = $self->{output_target_file};
  }

  # for debugging mainly
  unless ($target) {
    $target = new IO::File '>-';
  }

  $logger->debug("Preparing final output using class __PACKAGE__ ...");

  print $target $data->{HEAD} or $logger->logcroak("Failure to write head to $target_string: $!");

  foreach my $secnum (sort keys %{$data->{ENTRIES}}) {
    print $target "\n\\refsection{$secnum}\n";
    foreach my $entry (@{$data->{ENTRIES}{$secnum}{strings}}) {
      print $target $$entry or $logger->logcroak("Failure to write entry to $target_string: $!");
    }

    # Output section list of shorthands if there is one
    if ( my $sec_los = $data->{LOS}{$secnum} ) {
      print $target "  \\lossort\n";
      foreach my $sh (@$sec_los) {
        print $target "    \\key{$sh}\n";
      }
      print $target "  \\endlossort\n\n";
    }

    print $target "\\endrefsection\n"
  }

  print $target $data->{TAIL} or $logger->logcroak("Failure to write tail to $target_string: $!");

  $logger->info("Output to $target_string");
  close $target or $logger->logcroak("Failure to close $target_string: $!");
  return;
}


=head1 AUTHORS

François Charette, C<< <firmicus at gmx.net> >>
Philip Kime C<< <philip at kime.org.uk> >>

=head1 BUGS

Please report any bugs or feature requests on our sourceforge tracker at
L<https://sourceforge.net/tracker2/?func=browse&group_id=228270>.

=head1 COPYRIGHT & LICENSE

Copyright 2009-2010 François Charette and Philip Kime, all rights reserved.

This program is free software; you can redistribute it and/or
modify it under the terms of either:

=over 4

=item * the GNU General Public License as published by the Free
Software Foundation; either version 1, or (at your option) any
later version, or

=item * the Artistic License version 2.0.

=back

=cut

1;

# vim: set tabstop=2 shiftwidth=2 expandtab:
<|MERGE_RESOLUTION|>--- conflicted
+++ resolved
@@ -154,11 +154,11 @@
     }
 
     my $plo =join(',', @plo);
-    $acc .= "  \\name{labelname}{$total}{$plo}{%\n";
+    $acc .= "    \\name{labelname}{$total}{$plo}{%\n";
     foreach my $ln (@{$lnf->names}) {
       $acc .= $ln->name_to_bbl('labelname_special');
     }
-    $acc .= "  }\n";
+    $acc .= "    }\n";
   }
 
   foreach my $namefield (@NAMEFIELDS) {
@@ -169,11 +169,7 @@
         $nf->del_last_element;
       }
       my $total = $nf->count_elements;
-<<<<<<< HEAD
-      $acc .= "  \\name{$namefield}{$total}{}{%\n";
-=======
-      $acc .= "    \\name{$namefield}{$total}{%\n";
->>>>>>> 2c77e0f9
+      $acc .= "    \\name{$namefield}{$total}{}{%\n";
       foreach my $n (@{$nf->names}) {
         $acc .= $n->name_to_bbl;
       }
@@ -249,50 +245,8 @@
     }
   }
 
-<<<<<<< HEAD
   if (defined($be->get_field('singletitle'))) {
-    $acc .= "  \\true{singletitle}\n";
-=======
-  if (my $unopt = Biber::Config->getblxoption('uniquename', $be->get_field('entrytype'))) {
-    my $lname = $be->get_field('labelnamename');
-    my $name;
-    my $lastname;
-    my $nameinitstr;
-    my $un;
-
-    if ($lname) {
-      $name = $be->get_field($lname)->nth_element(1);
-      $lastname = $name->get_lastname;
-      $nameinitstr = $name->get_nameinitstring;
-    }
-    # uniquename is requested but there is no labelname or there are more than two names in
-    # labelname
-    if ($be->get_field('ignoreuniquename')) {
-      $un = '0';
-    }
-    # If there is one entry (hash) for the lastname, then it's unique
-    elsif (Biber::Config->get_numofuniquenames($lastname) == 1 ) {
-      $un = '0';
-    }
-    # Otherwise, if there is one entry (hash) for the lastname plus initials,
-    # the it needs the initials to make it unique
-    elsif (Biber::Config->get_numofuniquenames($nameinitstr) == 1 ) {
-      $un = '1';
-    }
-    # Otherwise the name needs to be full to make it unique
-    # but restricted to uniquename biblatex option value just in case
-    # this is inits only (1);
-    else {
-      $un = $unopt;
-    }
-    $acc .= "    \\count{uniquename}{$un}\n";
-  }
-
-  if ( Biber::Config->getblxoption('singletitle', $be->get_field('entrytype'))
-    and Biber::Config->get_seennamehash($be->get_field('fullhash')) < 2 )
-  {
     $acc .= "    \\true{singletitle}\n";
->>>>>>> 2c77e0f9
   }
 
   foreach my $ifield (@DATECOMPONENTFIELDS) {
