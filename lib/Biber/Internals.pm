--- conflicted
+++ resolved
@@ -18,12 +18,9 @@
 
 =cut
 
-<<<<<<< HEAD
 my $logger = Log::Log4perl::get_logger('main');
 
 #TODO $namefield instead of @aut as 2nd argument!
-=======
->>>>>>> 492876dd
 sub _getnameinitials {
     my ($self, $citekey, $names) = @_;
     my @names = @{$names};
