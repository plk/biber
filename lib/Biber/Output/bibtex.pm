package Biber::Output::bibtex;
use v5.24;
use strict;
use warnings;
use parent qw(Biber::Output::base);

use Biber::Annotation;
use Biber::Config;
use Biber::Constants;
use Biber::Utils;
use List::AllUtils qw( :all );
use Encode;
use IO::File;
use Log::Log4perl qw( :no_extra_logdie_message );
use Scalar::Util qw(looks_like_number);
use Text::Wrap;
$Text::Wrap::columns = 80;
use Unicode::Normalize;
my $logger = Log::Log4perl::get_logger('main');

=encoding utf-8

=head1 NAME

Biber::Output::bibtex - class for bibtex output

=cut


=head2 set_output_target_file

    Set the output target file of a Biber::Output::bibtex object
    A convenience around set_output_target so we can keep track of the
    filename

=cut

sub set_output_target_file {
  my $self = shift;
  my $outfile = shift;
  $self->{output_target_file} = $outfile;
  return undef;
}

=head2 set_output_comment

  Set the output for a comment

=cut

sub set_output_comment {
  my $self = shift;
  my $comment = shift;
  my $acc = '';

  # Make the right casing function
  my $outmap;

  if (Biber::Config->getoption('output_fieldcase') eq 'upper') {
    $outmap = sub {my $f = shift; uc($CONFIG_OUTPUT_FIELDREPLACE{$f} // $f)};
  }
  elsif (Biber::Config->getoption('output_fieldcase') eq 'lower') {
    $outmap = sub {my $f = shift; lc($CONFIG_OUTPUT_FIELDREPLACE{$f} // $f)};
  }
  elsif (Biber::Config->getoption('output_fieldcase') eq 'title') {
    $outmap = sub {my $f = shift; ucfirst($CONFIG_OUTPUT_FIELDREPLACE{$f} // $f)};
  }

  $acc .= '@';
  $acc .= $outmap->('comment');
  $acc .= "{$comment}\n";

  push $self->{output_data}{COMMENTS}->@*, $acc;
  return;
}

=head2 set_output_entry

  Set the output for an entry

=cut

sub set_output_entry {
  my $self = shift;
  my $be = shift; # Biber::Entry object
  my $bee = $be->get_field('entrytype');
  my $section = shift; # Section object the entry occurs in
  my $dm = shift; # Data Model object
  my $dmh = $dm->{helpers};
  my $acc = '';
  my $secnum = $section->number;
  my $key = $be->get_field('citekey');
  my $omssep = $CONFIG_META_MARKERS{outputmssep};

  # Make the right casing/output mapping function
  my $outmap;
  if (Biber::Config->getoption('output_fieldcase') eq 'upper') {
    $outmap = sub {my $f = shift; uc($CONFIG_OUTPUT_FIELDREPLACE{$f} // $f)};
  }
  elsif (Biber::Config->getoption('output_fieldcase') eq 'lower') {
    $outmap = sub {my $f = shift; lc($CONFIG_OUTPUT_FIELDREPLACE{$f} // $f)};
  }
  elsif (Biber::Config->getoption('output_fieldcase') eq 'title') {
    $outmap = sub {my $f = shift; ucfirst($CONFIG_OUTPUT_FIELDREPLACE{$f} // $f)};
  }

  $acc .= '@';
  $acc .= $outmap->($bee);
  $acc .=  "\{$key,\n";

  # hash accumulator so we can gather all the data before formatting so that things like
  # $max_field_len can be calculated
  my %acc;

  # IDs
  if (my $val = $be->get_field('ids')) {
    $acc{$outmap->('ids')} = join(',', $val->get_items->@*);
  }

  # Name fields
  my $tonamesub = 'name_to_bibtex';
  if (Biber::Config->getoption('output_xname')) {
    $tonamesub = 'name_to_xname';
  }

  foreach my $namefield ($dmh->{namelists}->@*) {
    foreach my $alts ($be->get_alternates_for_field($namefield)->@*) {
      my $names = $alts->{val};
      my $form  = $alts->{form} // '';
      my $lang  = $alts->{lang} // '';

      $form = ($form eq 'default' or not $form) ? '' : "$omssep$form";
      $lang = ($lang eq Biber::Config->get_mslang($key) or not $lang) ? '' : "$omssep$lang";

      # XDATA is special
      unless (Biber::Config->getoption('output_resolve_xdata')) { # already resolved
        if (my $xdata = $names->get_xdata) {
          $acc{$outmap->($namefield) . lc($form) . lc($lang)} = xdatarefout($xdata);
          next;
        }
      }

      my $namesep = Biber::Config->getoption('output_namesep');
      my @namelist;

      # Namelist scope useprefix
      if (defined($names->get_useprefix)) {# could be 0
        push @namelist, 'useprefix=' . map_boolean('useprefix', $names->get_useprefix, 'tostring');
      }

      # Namelist scope sortingnamekeytemplatename
      if (my $snks = $names->get_sortingnamekeytemplatename) {
        push @namelist, "sortingnamekeytemplatename=$snks";
      }

      # Now add all names to accumulator
      foreach my $name ($names->names->@*) {

        # XDATA is special
        unless (Biber::Config->getoption('output_resolve_xdata')) {
          if (my $xdata = $name->get_xdata) {
            push @namelist, xdatarefout($xdata);
            next;
          }
        }

        push @namelist, $name->$tonamesub;
      }

      $acc{$outmap->($namefield) . lc($form) . lc($lang)} = join(" $namesep ", @namelist);

      # Deal with morenames
      if ($names->get_morenames) {
        $acc{$outmap->($namefield) . lc($form) . lc($lang)} .= " $namesep others";
      }
    }
  }

  # List fields and verbatim list fields
  foreach my $listfield ($dmh->{lists}->@*, $dmh->{vlists}->@*) {
    foreach my $alts ($be->get_alternates_for_field($listfield)->@*) {
      my $list = $alts->{val};
      my $form  = $alts->{form} // '';
      my $lang  = $alts->{lang} // '';

      $form = ($form eq 'default' or not $form) ? '' : "$omssep$form";
      $lang = ($lang eq Biber::Config->get_mslang($key) or not $lang) ? '' : "$omssep$lang";

      my $listsep = Biber::Config->getoption('output_listsep');
      my @plainlist;
      foreach my $item ($list->get_items->@*) {
        unless (Biber::Config->getoption('output_resolve_xdata')) {
          my $xd = xdatarefcheck($item);
          $item = $xd // $item;
        }
        push @plainlist, $item;
      }
      $acc{$outmap->($listfield) . lc($form) . lc($lang)} = join(" $listsep ", @plainlist);
    }
  }

  # Per-entry options
  my @entryoptions;
  foreach my $opt (Biber::Config->getblxentryoptions($secnum, $key)) {
    push @entryoptions, $opt . '=' . Biber::Config->getblxoption($secnum, $opt, undef, $key);
  }
  $acc{$outmap->('options')} = join(',', @entryoptions) if @entryoptions;

  # Date fields
  foreach my $d ($dmh->{datefields}->@*) {
    $d =~ s/date$//;
    next unless $be->get_field("${d}year");

    # Output legacy dates for YEAR/MONTH if requested
    if (not $d and Biber::Config->getoption('output_legacy_dates')) {
      if (my $val = $be->get_field('year')) {
        if (not $be->get_field('day') and
            not $be->get_field('endyear')) {
          $acc{$outmap->('year')} = $val;
          if (my $mval = $be->get_field('month')) {
            if (Biber::Config->getoption('nostdmacros')) {
              $acc{$outmap->('month')} = $mval;
            }
            else {
              my %RMONTHS = reverse %MONTHS;
              $acc{$outmap->('month')} = $RMONTHS{$mval};
            }
          }
          next;
        }
        else {
          biber_warn("Date in entry '$key' has DAY or ENDYEAR, cannot be output in legacy format.");
        }
      }
    }

    $acc{$outmap->("${d}date")} = construct_datetime($be, $d);
  }

  # If CROSSREF and XDATA have been resolved, don't output them
  if (Biber::Config->getoption('output_resolve_crossrefs')) {
    if ($be->get_field('crossref')) {
      $be->del_field('crossref');
    }
  }
  if (Biber::Config->getoption('output_resolve_xdata')) {
    if ($be->get_field('xdata')) {
      $be->del_field('xdata');
    }
  }

  # Standard fields
  foreach my $field ($dmh->{fields}->@*) {
    foreach my $alts ($be->get_alternates_for_field($field)->@*) {
      my $val   = $alts->{val};
      my $form  = $alts->{form} // '';
      my $lang  = $alts->{lang} // '';


      $form = ($form eq 'default' or not $form) ? '' : "$omssep$form";
      $lang = ($lang eq Biber::Config->get_mslang($key) or not $lang) ? '' : "$omssep$lang";

      unless (Biber::Config->getoption('output_resolve_xdata')) {
        my $xd = xdatarefcheck($val);
        $val = $xd // $val;
      }
<<<<<<< HEAD
      $acc{$outmap->($field) . lc($form) . lc($lang)} = $val;
=======
      # Could have been set in dates above (MONTH, YEAR special handling)
      $acc{$outmap->($field)} = $val unless $acc{$outmap->($field)};
>>>>>>> 1cb02840
    }
  }

  # XSV fields
  foreach my $field ($dmh->{xsv}->@*) {
    # keywords is by default field/xsv/keyword but it is in fact
    # output with its own special macro below
    next if $field eq 'keywords';
    foreach my $alts ($be->get_alternates_for_field($field)->@*) {
      my $f   = $alts->{val};
      my $form  = $alts->{form} // '';
      my $lang  = $alts->{lang} // '';

      $form = ($form eq 'default' or not $form) ? '' : "$omssep$form";
      $lang = ($lang eq Biber::Config->get_mslang($key) or not $lang) ? '' : "$omssep$lang";

      my $fl = join(',', $f->get_items->@*);
      unless (Biber::Config->getoption('output_resolve_xdata')) {
        my $xd = xdatarefcheck($fl);
        $fl = $xd // $fl;
      }
      $acc{$outmap->($field) . lc($form) . lc($lang)} .= $fl;
    }
  }

  # Ranges
  foreach my $rfield ($dmh->{ranges}->@*) {
    if ( my $rf = $be->get_field($rfield) ) {
      my $rfl = construct_range($rf);
      unless (Biber::Config->getoption('output_resolve_xdata')) {
        my $xd = xdatarefcheck($rfl);
        $rfl = $xd // $rfl;
      }
      $acc{$outmap->($rfield)} = $rfl;
    }
  }

  # Verbatim fields
  foreach my $vfield ($dmh->{vfields}->@*) {
    if ( my $vf = $be->get_field($vfield) ) {
      unless (Biber::Config->getoption('output_resolve_xdata')) {
        my $xd = xdatarefcheck($vf);
        $vf = $xd // $vf;
      }
      $acc{$outmap->($vfield)} = $vf;
    }
  }

  # Keywords
  if ( my $k = $be->get_field('keywords') ) {
    my $kl = join(',', $k->get_items->@*);
    unless (Biber::Config->getoption('output_resolve_xdata')) {
      my $xd = xdatarefcheck($kl);
      $kl = $xd // $kl;
    }
    $acc{$outmap->('keywords')} = $kl;
  }

  # Annotations
  foreach my $f (keys %acc) {
    my ($field, $form, $lang) = mssplit($f, $key);
    if (Biber::Annotation->is_annotated_field($key, lc($field), $form, $lang)) {
      foreach my $n (Biber::Annotation->get_annotation_names($key, lc($field), $form, $lang)) {
        my $nform = ($form eq 'default') ? '' : "$omssep$form";
        my $nlang = ($lang eq Biber::Config->get_mslang($key)) ? '' : "$omssep$lang";
        $acc{$outmap->($field) . lc($nform) . lc($nlang) . Biber::Config->getoption('output_annotation_marker') .
            Biber::Config->getoption('output_named_annotation_marker') . $n} = construct_annotation($key, lc($field), $n, $form, $lang);
      }
    }
  }

  # Determine maximum length of field names
  my $max_field_len;
  if (Biber::Config->getoption('output_align')) {
    $max_field_len = max map {Unicode::GCString->new($_)->length} keys %acc;
  }

  # Determine order of fields
  my %classmap = ('names'     => 'namelists',
                  'lists'     => 'lists',
                  'dates'     => 'datefields');


  foreach my $field (split(/\s*,\s*/, Biber::Config->getoption('output_field_order'))) {
    if ($field eq 'names' or
        $field eq 'lists' or
        $field eq 'dates') {
      my @donefields;
      foreach my $key (sort keys %acc) {
        if (first {fc($_) eq fc(msfield(strip_annotation($key)))} $dmh->{$classmap{$field}}->@*) {
          $acc .= bibfield($key, $acc{$key}, $max_field_len);
          push @donefields, $key;
        }
      }
      delete @acc{@donefields};
    }
    elsif (my $value = delete $acc{$outmap->($field)}) {
      $acc .= bibfield($outmap->($field), $value, $max_field_len);
    }
  }

  # Now rest of fields not explicitly specified
  foreach my $field (sort keys %acc) {
    $acc .= bibfield($field, $acc{$field}, $max_field_len);
  }

  $acc .= "}\n\n";

  # If requested to convert UTF-8 to macros ...
  if (Biber::Config->getoption('output_safechars')) {
    $acc = latex_recode_output($acc);
  }
  else { # ... or, check for encoding problems and force macros
    my $outenc = Biber::Config->getoption('output_encoding');
    if ($outenc ne 'UTF-8') {
      # Can this entry be represented in the output encoding?
      if (encode($outenc, NFC($acc)) =~ /\?/) { # Malformed data encoding char
        # So convert to macro
        $acc = latex_recode_output($acc);
        biber_warn("The entry '$key' has characters which cannot be encoded in '$outenc'. Recoding problematic characters into macros.");
      }
    }
  }

  # Create an index by keyname for easy retrieval
  $self->{output_data}{ENTRIES}{$secnum}{index}{$key} = \$acc;

  return;
}


=head2 output

    output method

=cut

sub output {
  my $self = shift;
  my $data = $self->{output_data};

  my $target_string = "Target"; # Default
  if ($self->{output_target_file}) {
    $target_string = $self->{output_target_file};
  }

  # Instantiate output file now that input is read in case we want to do in-place
  # output for tool mode
  my $enc_out;
  if (Biber::Config->getoption('output_encoding')) {
    $enc_out = ':encoding(' . Biber::Config->getoption('output_encoding') . ')';
  }
  my $target = IO::File->new($target_string, ">$enc_out");

  # for debugging mainly
  if (not $target or $target_string eq '-') {
    $target = new IO::File '>-';
  }

  if ($logger->is_debug()) {# performance tune
    $logger->debug('Preparing final output using class ' . __PACKAGE__ . '...');
  }

  $logger->info("Writing '$target_string' with encoding '" . Biber::Config->getoption('output_encoding') . "'");
  $logger->info('Converting UTF-8 to TeX macros on output') if Biber::Config->getoption('output_safechars');

  out($target, $data->{HEAD});

  if ($logger->is_debug()) {# performance tune
    $logger->debug("Writing entries in bibtex format");
  }

  # Bibtex output uses just one special section, always sorted by global sorting spec
  foreach my $key ($Biber::MASTER->datalists->get_lists_by_attrs(section => 99999,
                                                                 name => Biber::Config->getblxoption(undef, 'sortingtemplatename') . '/global//global/global',
                                                                 type => 'entry',
                                                                 sortingtemplatename => Biber::Config->getblxoption(undef, 'sortingtemplatename'),
                                                                 sortingnamekeytemplatename => 'global',
                                                                 labelprefix => '',
                                                                 uniquenametemplatename => 'global',
                                                                 labelalphanametemplatename => 'global')->[0]->get_keys->@*) {
    out($target, ${$data->{ENTRIES}{99999}{index}{$key}});
  }

  # Output any comments when in tool mode
  if (Biber::Config->getoption('tool')) {
    foreach my $comment ($data->{COMMENTS}->@*) {
      out($target, $comment);
    }
  }

  out($target, $data->{TAIL});

  $logger->info("Output to $target_string");
  close $target;
  return;
}

=head2 create_output_section

    Create the output from the sections data and push it into the
    output object.

=cut

sub create_output_section {
  my $self = shift;
  my $secnum = $Biber::MASTER->get_current_section;
  my $section = $Biber::MASTER->sections->get_section($secnum);

  # We rely on the order of this array for the order of the .bib
  foreach my $k ($section->get_citekeys) {
    # Regular entry
    my $be = $section->bibentry($k) or biber_error("Cannot find entry with key '$k' to output");
    $self->set_output_entry($be, $section, Biber::Config->get_dm);
  }

  # Output all comments at the end
  foreach my $comment ($Biber::MASTER->{comments}->@*) {
    $self->set_output_comment($comment);
  }

  # Make sure the output object knows about the output section
  $self->set_output_section($secnum, $section);

  return;
}

=head2 bibfield

  Format a single field

=cut

sub bibfield {
  my ($field, $value, $max_field_len) = @_;
  my $acc;
  $acc .= ' ' x Biber::Config->getoption('output_indent');
  $acc .= $field;
  $acc .= ' ' x ($max_field_len - Unicode::GCString->new($field)->length) if $max_field_len;
  $acc .= ' = ';

  # Don't wrap fields which should be macros in braces - we can only deal with macros
  # which are the whole field value - too messy to check for part values and this is better
  # handles with XDATA anyway.
  if (Text::BibTeX::macro_length($value)) {
    $acc .= "$value,\n";
  }
  else {
    $acc .= "\{$value\},\n";
  }
  return $acc;
}


=head2 construct_annotation

  Construct a field annotation

=cut

sub construct_annotation {
  my ($key, $field, $name, $form, $lang) = @_;
  my @annotations;

  if (my $fa = Biber::Annotation->get_field_annotation($key, $field, $name, $form, $lang)) {
    push @annotations, "=$fa";
  }

  foreach my $item (Biber::Annotation->get_annotated_items('item', $key, $field, $name, $form, $lang)) {
    push @annotations, "$item=" . Biber::Annotation->get_annotation('item', $key, $field, $form, $lang, $name, $item);
  }

  foreach my $item (Biber::Annotation->get_annotated_items('part', $key, $field, $name, $form, $lang)) {
    foreach my $part (Biber::Annotation->get_annotated_parts('part', $key, $field, $name, $item, $form, $lang)) {
      push @annotations, "$item:$part=" . Biber::Annotation->get_annotation('part', $key, $field, $form, $lang, $name, $item, $part);
    }
  }

  return join(';', @annotations);
}

=head2 construct_range

  Construct a range field from its components

  [m, n]      -> m-n
  [m, undef]  -> m
  [m, '']     -> m-
  ['', n]     -> -n
  ['', undef] -> ignore

=cut

sub construct_range {
  my $r = shift;
  my @ranges;
  foreach my $e ($r->@*) {
    my $rs = $e->[0];
    if (defined($e->[1])) {
      $rs .= '--' . $e->[1];
    }
    push @ranges, $rs;
  }
  return join(',', @ranges);
}

=head2 construct_datetime

  Construct a datetime from its components

=cut

sub construct_datetime {
  my ($be, $d) = @_;
  my $datestring = '';
  my $overridey;
  my $overridem;
  my $overrideem;
  my $overrided;

  my %seasons = ( 'spring' => 21,
                  'summer' => 22,
                  'autumn' => 23,
                  'winter' => 24 );

  # Did the date fields come from interpreting an ISO8601-2:2016 unspecified date?
  # If so, do the reverse of Biber::Utils::parse_date_unspecified()
  if (my $unspec = $be->get_field("${d}dateunspecified")) {

    # 1990/1999 -> 199X
    if ($unspec eq 'yearindecade') {
      my ($decade) = $be->get_field("${d}year") =~ m/^(\d+)\d$/;
      $overridey = "${decade}X";
      $be->del_field("${d}endyear");
    }
    # 1900/1999 -> 19XX
    elsif ($unspec eq 'yearincentury') {
      my ($century) = $be->get_field("${d}year") =~ m/^(\d+)\d\d$/;
      $overridey = "${century}XX";
      $be->del_field("${d}endyear");
    }
    # 1999-01/1999-12 => 1999-XX
    elsif ($unspec eq 'monthinyear') {
      $overridem = 'XX';
      $be->del_field("${d}endyear");
      $be->del_field("${d}endmonth");
    }
    # 1999-01-01/1999-01-31 -> 1999-01-XX
    elsif ($unspec eq 'dayinmonth') {
      $overrided = 'XX';
      $be->del_field("${d}endyear");
      $be->del_field("${d}endmonth");
      $be->del_field("${d}endday");
    }
    # 1999-01-01/1999-12-31 -> 1999-XX-XX
    elsif ($unspec eq 'dayinyear') {
      $overridem = 'XX';
      $overrided = 'XX';
      $be->del_field("${d}endyear");
      $be->del_field("${d}endmonth");
      $be->del_field("${d}endday");
    }
  }

  # Seasons derived from EDTF dates
  if (my $s = $be->get_field("${d}season")) {
    $overridem = $seasons{$s};
  }
  if (my $s = $be->get_field("${d}endseason")) {
    $overrideem = $seasons{$s};
  }

  # date exists if there is a start year
  if (my $sy = $overridey || $be->get_field("${d}year") ) {
    $datestring .= $sy;
    $be->del_field("${d}year");

    # Start month
    if (my $sm = $overridem || $be->get_field("${d}month")) {
      $datestring .= '-' . sprintf('%.2d', $sm);
      $be->del_field("${d}month");
    }

    # Start day
    if (my $sd = $overrided || $be->get_field("${d}day")) {
      $datestring .= '-' . sprintf('%.2d', $sd);
      $be->del_field("${d}day");
    }

    # Uncertain and approximate start date
    if ($be->get_field("${d}dateuncertain") and
        $be->get_field("${d}dateapproximate")) {
      $datestring .= '%';
    }
    else {
      # Uncertain start date
      if ($be->get_field("${d}dateuncertain")) {
        $datestring .= '?';
      }

      # Approximate start date
      if ($be->get_field("${d}dateapproximate")) {
        $datestring .= '~';
      }
    }

    # If start hour, there must be minute and second
    if (my $sh = $be->get_field("${d}hour")) {
      $datestring .= 'T' . sprintf('%.2d', $sh) . ':' .
        sprintf('%.2d', $be->get_field("${d}minute")) . ':' .
          sprintf('%.2d', $be->get_field("${d}second"));
      $be->del_field("${d}hour");
      $be->del_field("${d}minute");
      $be->del_field("${d}second");
    }

    # start timezone
    if (my $stz = $be->get_field("${d}timezone")) {
      $stz =~ s/\\bibtzminsep\s+/:/;
      $datestring .= $stz;
      $be->del_field("${d}timezone");
    }

    # End year, can be empty
    if ($be->field_exists("${d}endyear")) {
      $datestring .= '/';
    }

    # End year
    if (my $ey = $be->get_field("${d}endyear")) {
      $datestring .= $ey;
      $be->del_field("${d}endyear");

      # End month
      if (my $em = $overrideem || $be->get_field("${d}endmonth")) {
        $datestring .= '-' . sprintf('%.2d', $em);
        $be->del_field("${d}endmonth");
      }

      # End day
      if (my $ed = $be->get_field("${d}endday")) {
        $datestring .= '-' . sprintf('%.2d', $ed);
        $be->del_field("${d}endday");
      }

      # Uncertain and approximate end date
      if ($be->get_field("${d}enddateuncertain") and
          $be->get_field("${d}enddateapproximate")) {
        $datestring .= '%';
      }
      else {
        # Uncertain end date
        if ($be->get_field("${d}enddateuncertain")) {
          $datestring .= '?';
        }

        # Approximate end date
        if ($be->get_field("${d}enddateapproximate")) {
          $datestring .= '~';
        }
      }

      # If end hour, there must be minute and second
      if (my $eh = $be->get_field("${d}endhour")) {
        $datestring .= 'T' . sprintf('%.2d', $eh) . ':' .
          sprintf('%.2d', $be->get_field("${d}endminute")) . ':' .
            sprintf('%.2d', $be->get_field("${d}endsecond"));
        $be->del_field("${d}endhour");
        $be->del_field("${d}endminute");
        $be->del_field("${d}endsecond");
      }

      # end timezone
      if (my $etz = $be->get_field("${d}endtimezone")) {
        $etz =~ s/\\bibtzminsep\s+/:/;
        $datestring .= $etz;
        $be->del_field("${d}endtimezone");
      }
    }
  }
  return $datestring;
}

1;

__END__

=head1 AUTHORS

Philip Kime C<< <philip at kime.org.uk> >>

=head1 BUGS

Please report any bugs or feature requests on our Github tracker at
L<https://github.com/plk/biber/issues>.

=head1 COPYRIGHT & LICENSE

Copyright 2009-2012 François Charette and Philip Kime, all rights reserved.
Copyright 2012-2020 Philip Kime, all rights reserved.

This module is free software.  You can redistribute it and/or
modify it under the terms of the Artistic License 2.0.

This program is distributed in the hope that it will be useful,
but without any warranty; without even the implied warranty of
merchantability or fitness for a particular purpose.

=cut<|MERGE_RESOLUTION|>--- conflicted
+++ resolved
@@ -264,12 +264,9 @@
         my $xd = xdatarefcheck($val);
         $val = $xd // $val;
       }
-<<<<<<< HEAD
-      $acc{$outmap->($field) . lc($form) . lc($lang)} = $val;
-=======
+
       # Could have been set in dates above (MONTH, YEAR special handling)
-      $acc{$outmap->($field)} = $val unless $acc{$outmap->($field)};
->>>>>>> 1cb02840
+      $acc{$outmap->($field) . lc($form) . lc($lang)} = $val unless $acc{$outmap->($field) . lc($form) . lc($lang)};
     }
   }
 
