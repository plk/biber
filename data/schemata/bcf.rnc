namespace bcf = "https://sourceforge.net/projects/biblatex"

start =
  element bcf:controlfile {
    # This is usually the same as the biblatex version string but not necessarily.
    # Sometimes the BCF format version doesn't change between biblatex releases
    attribute version { xsd:string {minLength="1"}},
    attribute bltxversion { xsd:string {minLength="1"}},

    # "Global" Biber options. It's not clear what a non-global biber option
    # would be but just in case, we have the option ...
    element bcf:options {
      attribute component { "biber" },
      attribute type { "global" },
      output_encoding,
      input_encoding,
      debug,
      mincrossrefs,
      minxrefs,
      mslang,
      sortcase,
      sortupper
    },

    # Global BibLaTeX options. That is, options that apply to all
    # entrytypes (unless a more specifically scoped option is specified)
    element bcf:options {
      attribute component { "biblatex" },
      attribute type { "global" },
      alphaothers,
      extradatecontext,
      labelalpha,
      labelnamespec,
      labeltitle,
      labeltitlespec,
      labeltitleyear,
      labeldateparts,
      labeldatespec,
      julian,
      gregorianstart,
      maxalphanames,
      maxbibnames,
      maxcitenames,
      maxsortnames,
      maxitems,
      minalphanames,
      minbibnames,
      mincitenames,
      minsortnames,
      minitems,
      nohashothers,
      noroman,
      nosortothers,
      pluralothers,
      singletitle,
      skipbib,
      skipbiblist,
      skiplab,      
      sortalphaothers?,
      sortlocale,
      sortingtemplatename,
      sortsets,
      uniquelist,
      uniquename,
      uniqueprimaryauthor,
      uniquetitle,
      uniquebaretitle,
      uniquework,
      useprefix,
      usenames
    },
    
    # Per-entrytype BibLaTeX options
    element bcf:options {
      attribute component { "biblatex" },
      attribute type { text },
      alphaothers?,
      extradatecontext?,
      labelalpha?,
      labelnamespec?,
      labeltitle?,
      labeltitlespec?,
      labeltitleyear?,
      labeldateparts?,
      labeldatespec?,
      maxalphanames?,
      maxbibnames?,
      maxcitenames?,
      maxsortnames?,
      maxitems?,
      minalphanames?,
      minbibnames?,
      mincitenames?,
      minsortnames?,
      minitems?,
      nohashothers?,
      noroman?,
      nosortothers?,
      singletitle?,
      skipbib?,
      skipbiblist?,
      skiplab?,
      skiplos?,
      sortalphaothers?,
      uniquelist?,
      uniquename?,
      uniqueprimaryauthor?,
      uniquetitle?,
      uniquebaretitle?,
      uniquework?,
      useprefix?,
      usenames?
    }*,

    # Option scope
    element bcf:optionscope {
      attribute type { "GLOBAL" | "ENTRYTYPE" | "ENTRY" | "NAMELIST" | "NAME" },
      element bcf:option {
        attribute datatype { "boolean" | "integer" | "string" | "xml" },
        # Applies to ENTRY, NAMELIST and NAME scope
        # Only set for meta-options and if defined, what biber should split
        # the option into on reading it
        attribute backendin {xsd:string}?,
        # Applies to ENTRY, NAMELIST and NAME scope
        # Determines whether biber will write the option to its ouput (e.g.
        # .bbl) because biblatex needs to know the value.
        attribute backendout {xsd:boolean}?,
      xsd:string
      }+
    }*,
    
    # datafield sets
    element bcf:datafieldset {
      attribute name { text },
      element bcf:member {
        ((attribute fieldtype { dmfieldtype }?,
          attribute datatype { dmdatatype }?) |
        attribute field { text }?),
        empty
      }+
    }+,

    # user field/entrytype mapping
    element bcf:sourcemap {
      element bcf:maps {
        attribute datatype { "bibtex" | "biblatexml" },
        attribute map_overwrite { xsd:boolean }?,
        attribute level { "user" | "style" | "driver" }?,
        map+
      }+
    }?,

    # labelalphanametemplate specification
    element bcf:labelalphanametemplate {
      attribute name { xsd:string }?,
      element bcf:namepart {
        attribute order { xsd:integer },
        attribute use { xsd:boolean }?,
        attribute pre { xsd:boolean }?,
        attribute substring_width { xsd:integer }?,
        attribute substring_compound { xsd:boolean }?,
        attribute substring_side { "left" | "right" }?,
        text
      }+
    }+,
    
    # labelalpha template specification
    element bcf:labelalphatemplate {
      attribute type { xsd:string }?, # per-type?
      element bcf:labelelement {
        attribute order { xsd:integer },
        element bcf:labelpart {          
          attribute final { xsd:boolean }?,
          attribute pad_char { xsd:string {minLength="1"}}?,
          attribute pad_side { "left" | "right" }?,
          attribute substring_width { xsd:integer | "v" | "vf" | "l" }?,
          attribute substring_fixed_threshold { xsd:integer }?,
          attribute substring_width_max { xsd:integer }?,
          attribute substring_side { "left" | "right" }?,
          attribute ifnames { text }?,
          attribute names { text }?,
          attribute namessep { string }?,
          attribute noalphaothers { xsd:boolean }?,
          attribute form { text }?,
          attribute lang { text }?,
          xsd:string
        }+
      }+
    }+,

    # Extradate specification
    element bcf:extradatespec {
      # Scope of extradate tracking - an ordered set of fields to try
      element bcf:scope {
        # A field used to track extradate
        element bcf:field {
          attribute order { xsd:integer },
          text
        }+
      }+
    },

    # Cross-reference inheritance specifications
    element bcf:inheritance {
      # Defaults
      element bcf:defaults {
        # Whether to inherit all fields
        attribute inherit_all { "true" | "false" },
        # Should we overwrite the target field if it exists?
        attribute override_target { "true" | "false" },
        # ignore of uniqueness tracking
        attribute ignore { text }?,
        # Default inherit_all and override_target settings for entrytype source/target pairs
        element bcf:type_pair {
          attribute source { "*" | xsd:string {minLength="1"}},
          attribute target { "*" | xsd:string {minLength="1"}},
          attribute inherit_all { "true" | "false" }?,
          attribute override_target { "true" | "false" }?,
          attribute suppress { text }?,
          empty
        }*
      },
      # An inheritance specification
      element bcf:inherit {
        # ignore of uniqueness tracking
        attribute ignore { text }?,
        # applies to these pairs of source/target entrytypes
        element bcf:type_pair {
          attribute source { "*" | xsd:string {minLength="1"}},
          attribute target { "*" | xsd:string {minLength="1"}},
          empty
        }+,
        # and here are the field specifications
        element bcf:field {
          (
            # either a "skip this field" specification
            # so we can say inherit all except certain fields OR ...
            (attribute source { xsd:string },
              attribute skip { "true" | "false" }) |
            # ... a source and target field with an optional override attribute
            (attribute source { xsd:string {minLength="1"}},
              attribute target { xsd:string {minLength="1"}},
              attribute override_target { "true" | "false" }?)
          ),
          empty
        }+
      }*
    },
    # noinit specification
    element bcf:noinits {
      element bcf:noinit {
        attribute value { xsd:string },
        empty
      }+
    }?,
    # nolabel specification
    element bcf:nolabels {
      element bcf:nolabel {
        attribute value { xsd:string },
        empty
      }+
    }?,
    # nosort specification
    element bcf:nosorts {
      element bcf:nosort {
        attribute field { xsd:string },
        attribute value { xsd:string },
        empty
      }+
    }?,
    # nonamestring specification
    element bcf:nonamestrings {
      element bcf:nonamestring {
        attribute field { xsd:string },
        attribute value { xsd:string },
        empty
      }+
    }?,
    # Transliteration specification(s)
    translit*,
    # Uniquename template
    uniquenametemplate+,
    # Sorting name key specification
    sortingnamekeytemplate+,
    # presort default strings for different entry types
    element bcf:presort {
      attribute type { text }?,
      text
    }+,
    # excludes of certain fields for sorting for specified types
    element bcf:sortexclusion {
      attribute type { text },
      element bcf:exclusion { text }+
    }*,
    # forcibly includes certain fields excluded by sortexclusion for sorting for specified types
    element bcf:sortinclusion {
      attribute type { text },
      element bcf:inclusion { text }+
    }*,
    # Data model specification
    element bcf:datamodel {
      # Constants
      element bcf:constants {
        element bcf:constant {
          attribute type { "string" | "list" }?,
          attribute name { text },
          text
        }+
      },
      # Valid entrytypes
      element bcf:entrytypes {
        element bcf:entrytype {
          # Some entrytypes should be completely skipped on output (XDATA etc.)
          attribute skip_output { "true" }?,
          text
        }+
      },
      # BibLaTeX field types. Biber uses this to determine how to output various types
      # to the .bbl
      element bcf:fields {
        element bcf:field {
          # fieldtype is "field" or "list"
          attribute fieldtype { dmfieldtype },
          # format is a specification of the format of the field. If not specified, field contents
          # are just as is. 
          attribute format { "xsv" }?,
          # datatype of field content
          attribute datatype { dmdatatype },
          # Are we allowed to output a null field value to the .bbl for this field?
          attribute nullok { "true" }?,
          # Should this field be skipped and not output to the .bbl?
          attribute skip_output { "true" }?,
          # Field can be used as a label? This auto-generates some defaults in biblatex
          attribute label { "true" }?,
          text
        }+
      },
      # Allowable fields for entrytypes
      # Only one specification per entrytype: even though it might be nice to have several 
      # so that one could share information, this would be hard to manage and confusing as it
      # not be visible in one place which fields were valid for an entrytype.
      element bcf:entryfields {
         element bcf:entrytype { text }*,
         element bcf:field { text }+
      }+,
      # Allowable multiscript fields which can have alternate form/languages
      element bcf:multiscriptfields {
         element bcf:field { text }+
      },
      # Constraints on field (co-)existence and format
      element bcf:constraints {
        # Set of entrytypes that this constraint applies to
        # An entrytype can be specified in multiple constraints
        #
        element bcf:entrytype { text }*,
        # A constraint specification
        element bcf:constraint {
          (
            # Conditional constraints have an antecedent and consequent
            # both of which have a quantifier. This allows you to enforce
            # constraints like:
            #
            # if field a,b,c are all present then one of x,y,z must be
            # if one of field a,b,c are present then none of x,y,z must be
            # etc.
            (attribute type { "conditional" },
              element bcf:antecedent {
                attribute quant { "all" | "one" | "none"},
                element bcf:field { text }+
              },
              element bcf:consequent {
                attribute quant { "all" | "one" | "none"},
                element bcf:field { text }+
              }
            ) |
            # Datatype and format constraints
            (attribute type { "data" },
              # range* attributes are for limiting integer type range
              attribute datatype { "integer" | "isbn" | "issn" | "ismn" | "date" | "pattern" }?,
              attribute rangemin { xsd:int }?,
              attribute rangemax { xsd:int }?,
              attribute pattern { text }?,
              element bcf:field { text }+
            ) |
            # Mandatoriness constraints which say which fields must appear
            (attribute type { "mandatory" },
              (element bcf:field { text } |
                # An XOR set of fields so you can enforce:
                #
                # One (but not more) of fields a,b,c must exist
                element bcf:fieldxor {
                  element bcf:field { text }+
                } |
                # An OR set of fields so you can enforce:
                #
                # One (possibly more) of fields a,b,c must exist
                element bcf:fieldor {
                  element bcf:field { text }+
                }
                )+
              )
            )
          }*
        }+
      }?,
      # Section specifications
      secspec+,
      sorting+,
      listspec+
    }

listspec = 
    element bcf:datalist {
      attribute section { xsd:integer },
      attribute type { "entry" | "list" },
      attribute sortingtemplatename { xsd:string {minLength="1"} },
      attribute sortingnamekeytemplatename { xsd:string {minLength="1"} },
      attribute labelprefix { xsd:string },
      attribute uniquenametemplatename { xsd:string },
      attribute labelalphanametemplatename { xsd:string },      
      # name is only needed for list types
      attribute name { xsd:string {minLength="1"} },
      (filter | filteror )*
    }*

translit =
  element bcf:transliteration {
    attribute entrytype { "*" | xsd:string {minLength="1"} },
    element bcf:translit {
      attribute langids { xsd:string {minLength="1"} }?,
      attribute target { "*" | xsd:string {minLength="1"} },
      attribute from { xsd:string {minLength="1"} },
      attribute to { xsd:string {minLength="1"} }
    }+
  }

uniquenametemplate = 
  element bcf:uniquenametemplate {
    attribute name { xsd:string {minLength="1"} },
    element bcf:namepart {
     attribute order { xsd:integer },
      attribute use { xsd:boolean }?,
      attribute base { xsd:boolean }?,
      attribute disambiguation { "none" | "init" | "initorfull" | "full"}?,
      text
    }+
  }

sortingnamekeytemplate = 
  element bcf:sortingnamekeytemplate {
    attribute name { text },
    attribute visibility { text },
    element bcf:keypart {
     attribute order { xsd:integer },
     element bcf:part {
       attribute type { "namepart" | "literal" },
       attribute order { xsd:integer },
       attribute use { xsd:boolean }?,
       attribute inits { xsd:boolean }?,
        text
      }+
    }+
  }+

sorting = 
  element bcf:sortingtemplate {
    # sorting template name
    attribute name { xsd:string {minLength="1"}},
    # locale for entire sorting specification
    attribute locale { xsd:string {minLength="1"}}?,
    sort+
  }

sort =
  # sort specification
  element bcf:sort {
    # order of this specification in the set of all sort specifications
    attribute order { xsd:integer },
    # Should we stop generating sorting information after this item?
    attribute final { "1" }?,
    # Sort ascending or descending
    attribute sort_direction { "ascending" | "descending" }?,
    # Sort case sensitive or not?
    attribute sortcase { xsd:boolean }?,
    # Sort upper before lower?
    attribute sortupper { xsd:boolean }?,
    # sortset specific override for locale
    attribute locale { xsd:string {minLength="1"}}?,
    # A sort item specification - a field or pseudo-field to get sort information from
    element bcf:sortitem {
      # Is this sortitem a literal string?
      attribute literal { xsd:boolean }?,
      # order of this item in the set of all other item specifications
      attribute order { xsd:integer },
      # Just use a part of the item information for sorting?
      attribute substring_side { "left" | "right" }?,
      attribute substring_width { xsd:integer }?,
      # Pad the item information when sorting with it?
      attribute pad_side { "left" | "right" }?,
      attribute pad_width { xsd:integer }?,
      attribute pad_char { xsd:string { minLength = "1" maxLength = "1" } }?,
      attribute form { text }?,
      attribute lang { text }?,
      text
    }+
  }+

# Section specification
secspec =
  # data sources
  element bcf:bibdata {
    # which sections the datafiles are for
    attribute section { xsd:integer },
    element bcf:datasource {
      attribute type { "file" },
      attribute datatype { "bibtex" | "biblatexml" }?,
      attribute encoding { text }?,
      attribute glob { "true" | "false" }?,
      xsd:anyURI
    }*
  }?,
  # citekeys or citekey sets in each section
  element bcf:section {
    attribute number { xsd:integer },
    element bcf:citekey {
      ( attribute type { "set" },
        attribute members { xsd:string {minLength="1"}},
        xsd:string {minLength="1"}) |
      ( attribute order { xsd:integer },
        attribute intorder { xsd:integer }?,
        attribute nocite { xsd:boolean }?,
        xsd:string {minLength="1"} )
    }*,
    element bcf:citekeycount {
      attribute count { xsd:integer },
      xsd:string {minLength="1"}
    }*
  }

filteror = element bcf:filteror {
             filter+
           }

filter = element bcf:filter {
           attribute type { "type" | "nottype" | "subtype" | "notsubtype"
                         | "keyword" | "notkeyword" | "field" | "notfield" },
           xsd:string {minLength="1"}
         }

# option definitions
# use<name> options are dynamically determined from data model
extradatecontext =
  element bcf:option {
    attribute type { "multivalued" },
    element bcf:key { "extradatecontext" },
    element bcf:value {
      attribute order { xsd:integer },
      text
    }+
  }
usenames =
  element bcf:option {
    attribute type { "singlevalued" },
    element bcf:key { xsd:string {pattern = "use.*"} },
    element bcf:value { xsd:boolean }
  }+
useprefix =
  element bcf:option {
    attribute type { "singlevalued" },
    element bcf:key { "useprefix" },
    element bcf:value { xsd:boolean }
  }
labelalpha =
  element bcf:option {
    attribute type { "singlevalued" },
    element bcf:key { "labelalpha" },
    element bcf:value { xsd:boolean }
  }
labeltitle =
  element bcf:option {
    attribute type { "singlevalued" },
    element bcf:key { "labeltitle" },
    element bcf:value { xsd:boolean }
  }
labeltitlespec =
  element bcf:option {
    attribute type { "multivalued" },
    element bcf:key { "labeltitlespec" },
    element bcf:value {
      attribute order { xsd:integer },
<<<<<<< HEAD
      attribute form { text }?,
      attribute lang { text }?,
=======
>>>>>>> ba233662
      text
    }+
  }
labeltitleyear =
  element bcf:option {
    attribute type { "singlevalued" },
    element bcf:key { "labeltitleyear" },
    element bcf:value { xsd:boolean }
  }
labeldateparts =
  element bcf:option {
    attribute type { "singlevalued" },
    element bcf:key { "labeldateparts" },
    element bcf:value { xsd:boolean }
  }
labeldatespec =
  element bcf:option {
    attribute type { "multivalued" },
    element bcf:key { "labeldatespec" },
    element bcf:value {
      attribute order { xsd:integer },
      attribute type { "field" | "string" },
      text
    }+
  }
singletitle =
  element bcf:option {
    attribute type { "singlevalued" },
    element bcf:key { "singletitle" },
    element bcf:value { xsd:boolean }
  }
skipbib =
  element bcf:option {
    attribute type { "singlevalued" },
    element bcf:key { "skipbib" },
    element bcf:value { xsd:boolean }
  }
skiplab =
  element bcf:option {
    attribute type { "singlevalued" },
    element bcf:key { "skiplab" },
    element bcf:value { xsd:boolean }
  }
skiplos =
  element bcf:option {
    attribute type { "singlevalued" },
    element bcf:key { "skiplos" },
    element bcf:value { xsd:boolean }
  }
skipbiblist =
  element bcf:option {
    attribute type { "singlevalued" },
    element bcf:key { "skipbiblist" },
    element bcf:value { xsd:boolean }
  }
# false = do not provide uniquelist information
# true = disambiguate lists regardless of year
# minyear = disambiguate lists only when year is the same
uniquelist =
  element bcf:option {
    attribute type { "singlevalued" },
    element bcf:key { "uniquelist" },
    element bcf:value { "false" | "true" | "minyear" }
  }
nohashothers =
  element bcf:option {
    attribute type { "singlevalued" },
    element bcf:key { "nohashothers" },
    element bcf:value { xsd:boolean }
  }
noroman =
  element bcf:option {
    attribute type { "singlevalued" },
    element bcf:key { "noroman" },
    element bcf:value { xsd:boolean }
  }
nosortothers =
  element bcf:option {
    attribute type { "singlevalued" },
    element bcf:key { "nosortothers" },
    element bcf:value { xsd:boolean }
  }
# false = do not provide uniquename information
# init = disambiguate with initials, only up to maxcitenames/uniquelist
# full (true) = disambiguate with full name or initials, only up to maxcitenames/uniquelist
# allinit = disambiguate with initials, ignore maxcitenames/uniquelist
# allfull = disambiguate with full name or initials, ignore maxcitenames/uniquelist
# mininit = disambiguate with initials, only between identical lists in different entries
# minfull = disambiguate with full name or initials, only between identical lists in different entries
pluralothers =
  element bcf:option {
    attribute type { "singlevalued" },
    element bcf:key { "pluralothers" },
    element bcf:value { xsd:boolean }
  }
uniquename =
  element bcf:option {
    attribute type { "singlevalued" },
    element bcf:key { "uniquename" },
    element bcf:value { "false" | "init" | "full" | "allinit" | "allfull" | "mininit" | "minfull" }
  }
uniqueprimaryauthor =
  element bcf:option {
    attribute type { "singlevalued" },
    element bcf:key { "uniqueprimaryauthor" },
    element bcf:value { xsd:boolean }
  }
uniquetitle =
  element bcf:option {
    attribute type { "singlevalued" },
    element bcf:key { "uniquetitle" },
    element bcf:value { xsd:boolean }
  }
uniquebaretitle =
  element bcf:option {
    attribute type { "singlevalued" },
    element bcf:key { "uniquebaretitle" },
    element bcf:value { xsd:boolean }
  }
uniquework =
  element bcf:option {
    attribute type { "singlevalued" },
    element bcf:key { "uniquework" },
    element bcf:value { xsd:boolean }
  }
julian =
  element bcf:option {
    attribute type { "singlevalued" },
    element bcf:key { "julian" },
    element bcf:value { xsd:boolean }
  }
gregorianstart =
  element bcf:option {
    attribute type { "singlevalued" },
    element bcf:key { "gregorianstart" },
    element bcf:value { text }
  }
maxitems =
  element bcf:option {
    attribute type { "singlevalued" },
    element bcf:key { "maxitems" },
    element bcf:value { xsd:integer }
  }
maxbibnames =
  element bcf:option {
    attribute type { "singlevalued" },
    element bcf:key { "maxbibnames" },
    element bcf:value { xsd:integer }
  }
maxalphanames =
  element bcf:option {
    attribute type { "singlevalued" },
    element bcf:key { "maxalphanames" },
    element bcf:value { xsd:integer }
  }
maxcitenames =
  element bcf:option {
    attribute type { "singlevalued" },
    element bcf:key { "maxcitenames" },
    element bcf:value { xsd:integer }
  }
maxsortnames =
  element bcf:option {
    attribute type { "singlevalued" },
    element bcf:key { "maxsortnames" },
    element bcf:value { xsd:integer }
  }
minitems =
  element bcf:option {
    attribute type { "singlevalued" },
    element bcf:key { "minitems" },
    element bcf:value { xsd:integer }
  }
minbibnames =
  element bcf:option {
    attribute type { "singlevalued" },
    element bcf:key { "minbibnames" },
    element bcf:value { xsd:integer }
  }
minalphanames =
  element bcf:option {
    attribute type { "singlevalued" },
    element bcf:key { "minalphanames" },
    element bcf:value { xsd:integer }
  }
mincitenames =
  element bcf:option {
    attribute type { "singlevalued" },
    element bcf:key { "mincitenames" },
    element bcf:value { xsd:integer }
  }
minsortnames =
  element bcf:option {
    attribute type { "singlevalued" },
    element bcf:key { "minsortnames" },
    element bcf:value { xsd:integer }
  }
sortlocale =
  element bcf:option {
    attribute type { "singlevalued" },
    element bcf:key { "sortlocale" },
    element bcf:value { text }
  }
sortingtemplatename =
  element bcf:option {
    attribute type { "singlevalued" },
    element bcf:key { "sortingtemplatename" },
    element bcf:value { text }
  }
sortsets =
  element bcf:option {
    attribute type { "singlevalued" },
    element bcf:key { "sortsets" },
    element bcf:value { xsd:boolean }
  }
labelnamespec =
  element bcf:option {
    attribute type { "multivalued" },
    element bcf:key { "labelnamespec" },
    element bcf:value {
      attribute order { xsd:integer },
<<<<<<< HEAD
      attribute form { text }?,
      attribute lang { text }?,
=======
>>>>>>> ba233662
      text
    }+
  }
mincrossrefs =
  element bcf:option {
    attribute type { "singlevalued" },
    element bcf:key { "mincrossrefs" },
    element bcf:value { xsd:integer }
  }
minxrefs =
  element bcf:option {
    attribute type { "singlevalued" },
    element bcf:key { "minxrefs" },
    element bcf:value { xsd:integer }
  }
mslang =
  element bcf:option {
    attribute type { "singlevalued" },
    element bcf:key { "mslang" },
    element bcf:value { text }
  }
debug =
  element bcf:option {
    attribute type { "singlevalued" },
    element bcf:key { "debug" },
    element bcf:value { xsd:boolean }
  }
wrapline =
  element bcf:option {
    attribute type { "singlevalued" },
    element bcf:key { "wrapline" },
    element bcf:value { xsd:integer }
  }  
output_encoding =
  element bcf:option {
    attribute type { "singlevalued" },
    element bcf:key { "output_encoding" },
    element bcf:value { text }
  }
input_encoding =
  element bcf:option {
    attribute type { "singlevalued" },
    element bcf:key { "input_encoding" },
    element bcf:value { text }
  }
sortcase =
  element bcf:option {
    attribute type { "singlevalued" },
    element bcf:key { "sortcase" },
    element bcf:value { xsd:boolean }
  }
alphaothers =
  element bcf:option {
    attribute type { "singlevalued" },
    element bcf:key { "alphaothers" },
    element bcf:value {
      xsd:normalizedString { pattern = "\S+" }
    }
  }
sortupper = 
  element bcf:option {
    attribute type { "singlevalued" },
    element bcf:key { "sortupper" },
    element bcf:value { xsd:boolean }
  }
sortalphaothers =
  element bcf:option {
    attribute type { "singlevalued" },
    element bcf:key { "sortalphaothers" },
    element bcf:value {
      xsd:normalizedString { pattern = "\S+" }
    }
  }

map =
  element bcf:map {
    attribute map_overwrite { xsd:boolean }?,
    attribute map_foreach { xsd:string {minLength="1"} }?,
    attribute refsection { xsd:integer }?,
    element bcf:per_datasource { xsd:string {minLength="1"} }*,
    element bcf:per_type { xsd:string {minLength="1"} }*,
    element bcf:per_nottype { xsd:string {minLength="1"} }*,
    element bcf:map_step {
      (
        ( attribute map_entry_clone { xsd:string {minLength="1"} }
        ) |
        ( attribute map_entry_new { xsd:string {minLength="1"} },
          attribute map_entry_newtype { xsd:string {minLength="1"} }
        ) |
        ( attribute map_entrykey_cited { "1" }?,
          attribute map_entrykey_nocited { "1" }?,
          attribute map_entrykey_citedornocited { "1" }?,
          attribute map_entrykey_allnocited { "1" }?,
          attribute map_entrykey_starnocited { "1" }?,
          attribute map_type_source { xsd:string {minLength="1"} }?,
          attribute map_type_target { xsd:string {minLength="1"} }?,
          attribute map_field_source { xsd:string {minLength="1"} }?,
          attribute map_field_source_form { xsd:string {minLength="1"} }?,
          attribute map_field_source_lang { xsd:string {minLength="1"} }?,
          attribute map_notfield { xsd:string {minLength="1"} }?,
          attribute map_field_target { xsd:string {minLength="1"} }?,
          attribute map_field_target_form { xsd:string {minLength="1"} }?,
          attribute map_field_target_lang { xsd:string {minLength="1"} }?,
          attribute map_entrytarget { xsd:string {minLength="1"} }?,
          attribute map_field_set { xsd:string {minLength="1"} }?,
          attribute map_entry_null { "1" }?,
          attribute map_append { "1" }?,
          attribute map_appendstrict { "1" }?,
          attribute map_final { "1" }?,
          attribute map_match { xsd:string {minLength="1"} }?,
          attribute map_matches { xsd:string {minLength="1"} }?,
          attribute map_matchesi { xsd:string {minLength="1"} }?,
          attribute map_matchi { xsd:string {minLength="1"} }?,
          attribute map_notmatch { xsd:string {minLength="1"} }?,
          attribute map_notmatchi { xsd:string {minLength="1"} }?,
          attribute map_replace { xsd:string }?,
          ( attribute map_null { "1" } |
            attribute map_origfield { "1" } |
            attribute map_origfieldval { "1" } |
            attribute map_origentrytype { "1" } |
            attribute map_field_value { xsd:string {minLength="1"} } )?
        )
      ),
      empty
    }+
  }

dmfieldtype =  "field" | "list"
dmdatatype =  "literal" | "name" | "key" | "entrykey" | "date" | "verbatim" | "integer" | "range" | "code" | "uri" | "datepart" | "keyword" | "option"

# Copyright 2009-2012 François Charette and Philip Kime, all rights reserved.
# Copyright 2012-2022 Philip Kime, all rights reserved.

# This code is free software.  You can redistribute it and/or
# modify it under the terms of the Artistic License 2.0.

# This program is distributed in the hope that it will be useful,
# but without any warranty; without even the implied warranty of
# merchantability or fitness for a particular purpose.<|MERGE_RESOLUTION|>--- conflicted
+++ resolved
@@ -588,11 +588,8 @@
     element bcf:key { "labeltitlespec" },
     element bcf:value {
       attribute order { xsd:integer },
-<<<<<<< HEAD
       attribute form { text }?,
       attribute lang { text }?,
-=======
->>>>>>> ba233662
       text
     }+
   }
@@ -814,11 +811,8 @@
     element bcf:key { "labelnamespec" },
     element bcf:value {
       attribute order { xsd:integer },
-<<<<<<< HEAD
       attribute form { text }?,
       attribute lang { text }?,
-=======
->>>>>>> ba233662
       text
     }+
   }
