# -*- cperl -*-
use strict;
use warnings;
use utf8;
no warnings 'utf8';

use Test::More tests => 3;
use Test::Differences;
unified_diff;

use Biber;
use Biber::Utils;
use Biber::Output::bbl;
use Log::Log4perl;
chdir("t/tdata");

my $biber = Biber->new(noconf => 1);
my $LEVEL = 'ERROR';
my $l4pconf = qq|
    log4perl.category.main                             = $LEVEL, Screen
    log4perl.category.screen                           = $LEVEL, Screen
    log4perl.appender.Screen                           = Log::Log4perl::Appender::Screen
    log4perl.appender.Screen.utf8                      = 1
    log4perl.appender.Screen.Threshold                 = $LEVEL
    log4perl.appender.Screen.stderr                    = 0
    log4perl.appender.Screen.layout                    = Log::Log4perl::Layout::SimpleLayout
|;
Log::Log4perl->init(\$l4pconf);

$biber->parse_ctrlfile('skipsg.bcf');
$biber->set_output_obj(Biber::Output::bbl->new());

# Options - we could set these in the control file but it's nice to see what we're
# relying on here for tests
Biber::Config->setblxoption(undef, 'skiplab', 'true');
Biber::Config->setblxoption(undef, 'skibib', 'true');
Biber::Config->setblxoption(undef, 'skipbiblist', 'true');

# Biber options
Biber::Config->setoption('sortlocale', 'en_GB.UTF-8');


my $S1 = q|    \entry{S1}{book}{skipbib=false,skipbiblist=false,skiplab=false}
      \name[default][en-us]{author}{2}{}{%
        {{hash=bd051a2f7a5f377e3a62581b0e0f8577}{%
           family={Doe},
           familyi={D\bibinitperiod},
           given={John},
           giveni={J\bibinitperiod}}}%
        {{hash=df9bf04cd41245e6d23ad7543e7fd90d}{%
           family={Abrahams},
           familyi={A\bibinitperiod},
           given={Albert},
           giveni={A\bibinitperiod}}}%
      }
      \namepartms{author}{1}{%
          familydefaulten-us={Doe},
          familydefaulten-usi={D\bibinitperiod},
          givendefaulten-us={John},
          givendefaulten-usi={J\bibinitperiod}
      }
      \namepartms{author}{2}{%
          familydefaulten-us={Abrahams},
          familydefaulten-usi={A\bibinitperiod},
          givendefaulten-us={Albert},
          givendefaulten-usi={A\bibinitperiod}
      }
      \list[default][en-us]{publisher}{1}{%
        {Oxford}%
      }
      \listitemms{publisher}{1}{%
        defaulten-us={Oxford}
      }
      \strng{namehash}{8c77336299b25bdada7bf8038f46722f}
      \strng{fullhash}{8c77336299b25bdada7bf8038f46722f}
      \strng{bibnamehash}{8c77336299b25bdada7bf8038f46722f}
      \strng{authordefaulten-usbibnamehash}{8c77336299b25bdada7bf8038f46722f}
      \strng{authordefaulten-usnamehash}{8c77336299b25bdada7bf8038f46722f}
      \strng{authordefaulten-usfullhash}{8c77336299b25bdada7bf8038f46722f}
      \field{extraname}{1}
      \field{labelalpha}{DA95}
      \field{sortinit}{D}
      \strng{sortinithash}{6f385f66841fb5e82009dc833c761848}
      \field{extradate}{1}
      \field{extradatescope}{labelyear}
      \field{labeldatesource}{}
      \field{extraalpha}{1}
      \fieldmssource{labelname}{author}{default}{en-us}
      \fieldmssource{labeltitle}{title}{default}{en-us}
      \field[default][en-us]{title}{Title 1}
      \field{year}{1995}
    \endentry
|;

my $S2 = q|    \entry{S2}{book}{skipbib=false,skiplab=false}
      \name[default][en-us]{author}{2}{}{%
        {{hash=bd051a2f7a5f377e3a62581b0e0f8577}{%
           family={Doe},
           familyi={D\bibinitperiod},
           given={John},
           giveni={J\bibinitperiod}}}%
        {{hash=df9bf04cd41245e6d23ad7543e7fd90d}{%
           family={Abrahams},
           familyi={A\bibinitperiod},
           given={Albert},
           giveni={A\bibinitperiod}}}%
      }
      \namepartms{author}{1}{%
          familydefaulten-us={Doe},
          familydefaulten-usi={D\bibinitperiod},
          givendefaulten-us={John},
          givendefaulten-usi={J\bibinitperiod}
      }
      \namepartms{author}{2}{%
          familydefaulten-us={Abrahams},
          familydefaulten-usi={A\bibinitperiod},
          givendefaulten-us={Albert},
          givendefaulten-usi={A\bibinitperiod}
      }
      \list[default][en-us]{publisher}{1}{%
        {Oxford}%
      }
      \listitemms{publisher}{1}{%
        defaulten-us={Oxford}
      }
      \strng{namehash}{8c77336299b25bdada7bf8038f46722f}
      \strng{fullhash}{8c77336299b25bdada7bf8038f46722f}
      \strng{bibnamehash}{8c77336299b25bdada7bf8038f46722f}
      \strng{authordefaulten-usbibnamehash}{8c77336299b25bdada7bf8038f46722f}
      \strng{authordefaulten-usnamehash}{8c77336299b25bdada7bf8038f46722f}
      \strng{authordefaulten-usfullhash}{8c77336299b25bdada7bf8038f46722f}
      \field{extraname}{2}
      \field{labelalpha}{DA95}
      \field{sortinit}{D}
      \strng{sortinithash}{6f385f66841fb5e82009dc833c761848}
      \field{extradate}{2}
      \field{extradatescope}{labelyear}
      \field{labeldatesource}{}
      \field{extraalpha}{2}
      \fieldmssource{labelname}{author}{default}{en-us}
      \fieldmssource{labeltitle}{title}{default}{en-us}
      \field[default][en-us]{title}{Title 2}
      \field{year}{1995}
    \endentry
|;

my $S3 = q|    \entry{S3}{book}{}
      \name[default][en-us]{author}{2}{}{%
        {{hash=bd051a2f7a5f377e3a62581b0e0f8577}{%
           family={Doe},
           familyi={D\bibinitperiod},
           given={John},
           giveni={J\bibinitperiod}}}%
        {{hash=df9bf04cd41245e6d23ad7543e7fd90d}{%
           family={Abrahams},
           familyi={A\bibinitperiod},
           given={Albert},
           giveni={A\bibinitperiod}}}%
      }
      \namepartms{author}{1}{%
          familydefaulten-us={Doe},
          familydefaulten-usi={D\bibinitperiod},
          givendefaulten-us={John},
          givendefaulten-usi={J\bibinitperiod}
      }
      \namepartms{author}{2}{%
          familydefaulten-us={Abrahams},
          familydefaulten-usi={A\bibinitperiod},
          givendefaulten-us={Albert},
          givendefaulten-usi={A\bibinitperiod}
      }
      \list[default][en-us]{publisher}{1}{%
        {Oxford}%
      }
      \listitemms{publisher}{1}{%
        defaulten-us={Oxford}
      }
      \strng{namehash}{8c77336299b25bdada7bf8038f46722f}
      \strng{fullhash}{8c77336299b25bdada7bf8038f46722f}
      \strng{bibnamehash}{8c77336299b25bdada7bf8038f46722f}
      \strng{authordefaulten-usbibnamehash}{8c77336299b25bdada7bf8038f46722f}
      \strng{authordefaulten-usnamehash}{8c77336299b25bdada7bf8038f46722f}
      \strng{authordefaulten-usfullhash}{8c77336299b25bdada7bf8038f46722f}
      \field{sortinit}{D}
<<<<<<< HEAD
      \strng{sortinithash}{6f385f66841fb5e82009dc833c761848}
      \field[default][en-us]{title}{Title 3}
=======
      \field{sortinithash}{6f385f66841fb5e82009dc833c761848}
      \field{labeldatesource}{}
      \field{labelnamesource}{author}
      \field{labeltitlesource}{title}
      \field{title}{Title 3}
>>>>>>> 50c35449
      \field{year}{1995}
    \endentry
|;

# Now generate the information
$biber->prepare;
my $out = $biber->get_output_obj;
my $section = $biber->sections->get_section(0);
my $main = $biber->datalists->get_list('custom/global//global/global');
# labels as per-entry dataonly=false
eq_or_diff( $out->get_output_entry('S1', $main), $S1, 'Global skips with entry override - 1') ;
# labels as per-entry skpiplab=false
eq_or_diff( $out->get_output_entry('S2', $main), $S2, 'Global skips with entry override - 2') ;
# no labels as global skip*=true
eq_or_diff( $out->get_output_entry('S3', $main), $S3, 'Global skips with entry override - 3') ;<|MERGE_RESOLUTION|>--- conflicted
+++ resolved
@@ -182,16 +182,11 @@
       \strng{authordefaulten-usnamehash}{8c77336299b25bdada7bf8038f46722f}
       \strng{authordefaulten-usfullhash}{8c77336299b25bdada7bf8038f46722f}
       \field{sortinit}{D}
-<<<<<<< HEAD
       \strng{sortinithash}{6f385f66841fb5e82009dc833c761848}
+      \field{labeldatesource}{}
+      \fieldmssource{labelname}{author}{default}{en-us}
+      \fieldmssource{labeltitle}{title}{default}{en-us}
       \field[default][en-us]{title}{Title 3}
-=======
-      \field{sortinithash}{6f385f66841fb5e82009dc833c761848}
-      \field{labeldatesource}{}
-      \field{labelnamesource}{author}
-      \field{labeltitlesource}{title}
-      \field{title}{Title 3}
->>>>>>> 50c35449
       \field{year}{1995}
     \endentry
 |;
