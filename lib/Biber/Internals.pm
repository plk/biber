package Biber::Internals;
use v5.24;
use strict;
use warnings;

use Carp;
use Biber::Constants;
use Biber::Utils;
use Biber::DataModel;
use Data::Compare;
use Digest::MD5 qw( md5_hex );
use Encode;
use List::AllUtils qw( :all );
use Log::Log4perl qw(:no_extra_logdie_message);
use POSIX qw( locale_h ); # for lc()
use Scalar::Util qw(looks_like_number);
use Text::Roman qw(isroman roman2int);
use Unicode::GCString;
use Unicode::Collate::Locale;
use Unicode::Normalize;
use Unicode::UCD qw(num);

=encoding utf-8

=head1 NAME

Biber::Internals - Internal methods for processing the bibliographic data

=head1 METHODS



=cut

my $logger = Log::Log4perl::get_logger('main');

# Hashes should not care about use* or sorting name key template etc. We want to generate hashes
# unique to a name, not a particular representation of a name. So, always statically concatenate
# nameparts from the data model list of valid nameparts
sub _getnamehash {
  my ($self, $citekey, $names, $dlist, $bib) = @_;
  my $secnum = $self->get_current_section;
  my $section = $self->sections->get_section($secnum);
  my $be = $section->bibentry($citekey);
  my $bee = $be->get_field('entrytype');

  my $hashkey = '';
  my $count = $names->count;
  my $visible = $bib ? $dlist->get_visible_bib($names->get_id) : $dlist->get_visible_cite($names->get_id);
  my $dm = Biber::Config->get_dm;
  my @nps = $dm->get_constant_value('nameparts');

  # namehash obeys list truncations but not uniquename
  foreach my $n ($names->first_n_names($visible)->@*) {
    foreach my $nt (@nps) {# list type so returns list
      if (my $np = $n->get_namepart($nt)) {
        $hashkey .= $np;
      }
    }
  }

  my $nho = Biber::Config->getblxoption($secnum, 'nohashothers', $bee, $citekey);

  # Per-namelist nohashothers
  if (defined($names->get_nohashothers)) {
    $nho = $names->get_nohashothers;
  }

  # name list was truncated
  unless ($nho) {
    if ($visible < $count or $names->get_morenames) {
      $hashkey .= '+';
    }
  }

  # Digest::MD5 can't deal with straight UTF8 so encode it first (via NFC as this is "output")
  return md5_hex(encode_utf8(NFC(normalise_string_hash($hashkey))));
}

sub _getfullhash {
  my ($self, $citekey, $names) = @_;
  my $hashkey = '';
  my $dm = Biber::Config->get_dm;
  my @nps = $dm->get_constant_value('nameparts');

  foreach my $n ($names->names->@*) {
    foreach my $nt (@nps) {# list type so returns list
      if (my $np = $n->get_namepart($nt)) {
        $hashkey .= $np;
      }
    }
  }

  # If we had an "and others"
  if ($names->get_morenames) {
    $hashkey .= '+'
  }

  # Digest::MD5 can't deal with straight UTF8 so encode it first (via NFC as this is "output")
  return md5_hex(encode_utf8(NFC(normalise_string_hash($hashkey))));
}

# Same as _getnamehash but takes account of uniquename setting for firstname
# It's used for extra* tracking only
sub _getnamehash_u {
  my ($self, $citekey, $names, $dlist) = @_;
  my $secnum = $self->get_current_section;
  my $section = $self->sections->get_section($secnum);
  my $be = $section->bibentry($citekey);
  my $bee = $be->get_field('entrytype');

  my $hashkey = '';
  my $count = $names->count;
  my $nlid = $names->get_id;
  my $visible = $dlist->get_visible_cite($nlid);
  my $dm = Biber::Config->get_dm;
  my @nps = $dm->get_constant_value('nameparts');

  # refcontext or per-entry uniquenametemplate
  my $untname = Biber::Config->getblxoption($secnum, 'uniquenametemplatename', undef, $citekey) // $dlist->get_uniquenametemplatename;

  # Per-namelist uniquenametemplate
  if (defined($names->get_uniquenametemplatename)) {
    $untname = $names->get_uniquenametemplatename;
  }

  # namehash obeys list truncations
  foreach my $n ($names->first_n_names($visible)->@*) {
    my $nid = $n->get_id;
    # Per-name uniquenametemplate
    if (defined($n->get_uniquenametemplatename)) {
      $untname = $n->get_uniquenametemplatename;
    }

    # Use nameuniqueness template to construct hash
    foreach my $nps (Biber::Config->getblxoption($secnum, 'uniquenametemplate')->{$untname}->@*) {
      # Same as omitting this
      next if defined($nps->{disambiguation}) and ($nps->{disambiguation} eq 'none');
      my $npn = $nps->{namepart};

      if (my $np = $n->get_namepart($npn)) {
        if ($nps->{base}) {
          $hashkey .= $np;
        }
        else {
          my $un = $dlist->get_uniquename($nlid, $nid);
          if (defined($un) and ($un->[0] ne 'base')) {
            if ($un->[1] eq 'full' or $un->[1] eq 'fullonly') {
              $hashkey .= $np;
            }
            # Use initials for non-base parts if uniquename indicates this will disambiguate
            elsif ($un->[1] eq 'init') {
              $hashkey .= join('', $n->get_namepart_initial($npn)->@*);
            }
          }
        }
      }
    }
  }

  my $nho = Biber::Config->getblxoption($secnum, 'nohashothers', $bee, $citekey);

  # Per-namelist nohashothers
  if (defined($names->get_nohashothers)) {
    $nho = $names->get_nohashothers;
  }

  # name list was truncated
  unless ($nho) {
    if ($visible < $count or $names->get_morenames) {
      $hashkey .= '+';
    }
  }

  # Digest::MD5 can't deal with straight UTF8 so encode it first (via NFC as this is "output")
  return md5_hex(encode_utf8(NFC(normalise_string_hash($hashkey))));
}

# Special hash to track per-name information
sub _genpnhash {
  my ($self, $citekey, $n) = @_;
  my $hashkey = '';
  my $dm = Biber::Config->get_dm;
  my @nps = $dm->get_constant_value('nameparts');

  foreach my $nt (@nps) {# list type so returns list
    if (my $np = $n->get_namepart($nt)) {
      $hashkey .= $np;
    }
  }

  if ($logger->is_trace()) { # performance shortcut
    $logger->trace("Creating MD5 pnhash using '$hashkey'");
  }
  # Digest::MD5 can't deal with straight UTF8 so encode it first (via NFC as this is "output")
  return md5_hex(encode_utf8(NFC(normalise_string_hash($hashkey))));
}


##################
# LABEL GENERATION
##################

# special label routines - either not part of the dm but special fields for biblatex
# or dm fields which need special treatment. Technically users could remove such fields
# from the dm but it would be very strange.
my %internal_dispatch_label = (
                'label'             =>  [\&_label_basic,            ['label', 'nostrip']],
                'shorthand'         =>  [\&_label_basic,            ['shorthand', 'nostrip']],
                'sortkey'           =>  [\&_label_basic,            ['sortkey', 'nostrip']],
                'citekey'           =>  [\&_label_citekey,          []],
                'entrykey'          =>  [\&_label_citekey,          []],
                'labelname'         =>  [\&_label_name,             ['labelname']],
                'labeltitle'        =>  [\&_label_basic,            ['labeltitle']],
                'labelmonth'        =>  [\&_label_basic,            ['labelmonth']],
                'labelday'          =>  [\&_label_basic,            ['labelday']],
                'labelyear'         =>  [\&_label_basic,            ['labelyear']]);

sub _dispatch_table_label {
  my ($field, $dm) = @_;
  # internal fields not part of the data model
  if (my $id = $internal_dispatch_label{$field}) {
    return $id;
  }
  # Label elements which aren't fields
  unless ($dm->is_field($field)) {
    return undef;
  }
  # Fields which are part of the datamodel
  my $dmf = $dm->get_dm_for_field($field);
  if ($dmf->{fieldtype} eq 'list' and $dmf->{datatype} eq 'name') {
    return [\&_label_name, [$field]];
  }
  else {
    return [\&_label_basic, [$field]];
  }
}

# Main label loop
sub _genlabel {
  my ($self, $citekey, $dlist) = @_;
  my $secnum = $self->get_current_section;
  my $section = $self->sections->get_section($secnum);
  my $be = $section->bibentry($citekey);
  my $labelalphatemplate = Biber::Config->getblxoption($secnum, 'labelalphatemplate', $be->get_field('entrytype'));
  my $label;
  my $slabel;
  $LABEL_FINAL = 0; # reset final shortcut

  foreach my $labelpart (sort {$a->{order} <=> $b->{order}} $labelalphatemplate->{labelelement}->@*) {
    my $ret = _labelpart($self, $labelpart->{labelpart}, $citekey, $secnum, $section, $be, $dlist);
    $label .= $ret->[0] || '';
    $slabel .= $ret->[1] || '';
    last if $LABEL_FINAL;
  }

  return [ $label, $slabel ];
}

# Disjunctive set of label parts
sub _labelpart {
  my ($self, $labelpart, $citekey, $secnum, $section, $be, $dlist) = @_;
  my $bee = $be->get_field('entrytype');
  my $dm = Biber::Config->get_dm;
  my $maxan = Biber::Config->getblxoption($secnum, 'maxalphanames', $bee, $citekey);
  my $minan = Biber::Config->getblxoption($secnum, 'minalphanames', $bee, $citekey);
  my $lp;
  my $slp;

  foreach my $part ($labelpart->@*) {
    # Implement defaults not set by biblatex itself
    unless (exists($part->{substring_fixed_threshold})) {
      $part->{substring_fixed_threshold} = 1;
    }

    # Deal with various tests
    # ifnames only uses this label template part if the list it is applied to is a certain
    # length
    if (my $inc = $part->{ifnames}) {
      my $f = $part->{content};
      # resolve labelname
      if ($f eq 'labelname') {
        $f = ($be->get_labelname_info || '');
      }
      if ( first {$f eq $_} $dm->get_fields_of_type('list', 'name')->@*) {
        my $names = $be->get_field($f) || next; # just in case there is no labelname etc.
        my $total_names = $names->count;
        my $visible_names;
        if ($total_names > $maxan) {
          $visible_names = $minan;
        }
        else {
          $visible_names = $total_names;
        }

        # Deal with ifnames
        if ($inc =~ m/^\d+$/) {# just a number
          next unless $visible_names == $inc;
        }
        else {# a range
          my $incr = parse_range_alt($inc);
          if (not defined($incr->[0])) {# range -x
            next unless $visible_names <= $incr->[1];
          }
          elsif (not defined($incr->[1])) {# range x-
            next unless $visible_names >= $incr->[0];
          }
          else {# range x-y
            next unless ($visible_names >= $incr->[0] and
                         $visible_names <= $incr->[1]);
          }
        }
      }
    }
    my $ret = _dispatch_label($self, $part, $citekey, $secnum, $section, $be, $dlist);
    $lp .= $ret->[0];
    $slp .= $ret->[1];

    # We use the first one to return something
    if ($ret->[0]) {
      $LABEL_FINAL = 1 if $part->{final};
      last;
    }
  }

  return [ $lp, $slp ];
}


# Main label dispatch method
sub _dispatch_label {
  my ($self, $part, $citekey, $secnum, $section, $be, $dlist) = @_;
  my $code_ref;
  my $code_args_ref;
  my $lp;
  my $slp;
  my $dm = Biber::Config->get_dm;


  # real label field
  if (my $d = _dispatch_table_label($part->{content}, $dm)) {
    $code_ref = $d->[0];
    $code_args_ref = $d->[1];
  }
  else { # if the field is not found in the dispatch table, assume it's a literal string
    $code_ref = \&_label_literal;
    $code_args_ref = [$part->{content}];
  }
  return &{$code_ref}($self, $citekey, $secnum, $section, $be, $code_args_ref, $part, $dlist);
}


#########################
# Label dispatch routines
#########################

sub _label_citekey {
  my ($self, $citekey, $secnum, $section, $be, $args, $labelattrs, $dlist) = @_;
  my $k = _process_label_attributes($self, $citekey, $dlist, [[$citekey,undef]], $labelattrs, $args->[0]);
  return [$k, unescape_label($k)];
}

sub _label_basic {
  my ($self, $citekey, $secnum, $section, $be, $args, $labelattrs, $dlist) = @_;
  my $e = $args->[0];

  my $f;
  if ($args->[1] and
      $args->[1] eq 'nostrip') {
    $f = $be->get_field($e);
  }
  else {
    $f = normalise_string_label($be->get_field($e));
  }
  if ($f) {
    my $b = _process_label_attributes($self, $citekey, $dlist, [[$f, undef]], $labelattrs, $e);
    return [$b, unescape_label($b)];
  }
  else {
    return ['', ''];
  }
}

# literal string - don't post-process this, there is no point
sub _label_literal {
  my ($self, $citekey, $secnum, $section, $be, $args, $labelattrs) = @_;
  my $string = $args->[0];
  return [escape_label(unescape_label($string)), unescape_label($string)];
}

# names
sub _label_name {
  my ($self, $citekey, $secnum, $section, $be, $args, $labelattrs, $dlist) = @_;
  my $bee = $be->get_field('entrytype');
  my $useprefix = Biber::Config->getblxoption($secnum, 'useprefix', $bee, $citekey);
  my $alphaothers = Biber::Config->getblxoption(undef, 'alphaothers', $bee);
  my $sortalphaothers = Biber::Config->getblxoption(undef, 'sortalphaothers', $bee);

  # Get the labelalphanametemplate name or this list context
  my $lantname = $dlist->get_labelalphanametemplatename;

  # Override with any entry-specific information
  $lantname = Biber::Config->getblxoption($secnum, 'labelalphanametemplatename', undef, $citekey) // $lantname;

  # Shortcut - if there is no labelname, don't do anything
  return ['',''] unless defined($be->get_labelname_info);

  my $namename = $args->[0];
  my $acc = '';# Must initialise to empty string as we need to return a string
  # This contains sortalphaothers instead of alphaothers, if defined
  # This is needed in cases where alphaothers is something like
  # '\textasteriskcentered' which would mess up sorting.
  my $sortacc;

  # Careful to extract the information we need about the real name behind labelname
  # as we need this to set the use* options below.
  my $realname;
  if ($namename eq 'labelname') {
    $realname = $be->get_labelname_info;
  }
  else {
    $realname = $namename;
  }

  my $names = $be->get_field($realname);

  # Account for labelname set to short* when testing use* options
  my $lnameopt;
  if ( $realname =~ /\Ashort(\X+)\z/xms ) {
    $lnameopt = $1;
  }
  else {
    $lnameopt = $realname;
  }

  if (Biber::Config->getblxoption($secnum, "use$lnameopt", $bee, $citekey) and
    $names) {

    # namelist scope labelalphanametemplate
    if (defined($names->get_labelalphanametemplatename)) {
      $lantname = $names->get_labelalphanametemplatename;
    }

    # namelist scope useprefix
    if (defined($names->get_useprefix)) {
      $useprefix = $names->get_useprefix;
    }

    my $numnames  = $names->count;
    my $visibility = $dlist->get_visible_alpha($names->get_id);

    # Use name range override, if any
    my $nr_start;
    my $nr_end;
    if (exists($labelattrs->{names})) {
      my $nr = parse_range($labelattrs->{names});
      $nr_start = $nr->[0];
      $nr_end = $nr->[1];

      if (defined($nr_end) and
          $nr_end eq '+') {# minalphanames cap marker
        $nr_end = $visibility;
      }
      elsif (not defined($nr_end) or
          $nr_end > $numnames) { # cap at numnames, of course
        $nr_end = $numnames;
      }
    }
    else {
      $nr_start = 1;
      $nr_end = $visibility; # Else use bib visibility
    }

    if ($logger->is_trace()) {# performance tune
      $logger->trace("$realname/numnames=$numnames/visibility=$visibility/nr_start=$nr_start/nr_end=$nr_end");
    }

    my $parts;
    my $opts;

    foreach my $name ($names->names->@*) {

      # name scope labelalphanametemplate
      if (defined($name->get_labelalphanametemplatename)) {
        $lantname = $name->get_labelalphanametemplatename;
      }

      # name scope useprefix
      if (defined($name->get_useprefix)) {
        $useprefix = $name->get_useprefix;
      }

      # In future, perhaps there will be a need for more namepart use* options and
      # therefore $opts will come from somewhere else
      $opts->{useprefix} = $useprefix;

      # Now extract the template to use from the global hash of templates
      my $lnat = Biber::Config->getblxoption(undef, 'labelalphanametemplate')->{$lantname};

      my $preacc; # arrayref accumulator for "pre" nameparts
      my $mainacc; # arrayref accumulator for main non "pre" nameparts
      my $mpns; # arrayref accumulator for main non "pre" namepart names
      my $preopts; # arrayref accumulator for "pre" namepart options
      my $mainopts; # arrayref accumulator for main non "pre" namepart options
      foreach my $lnp ($lnat->@*) {
        my $npn = $lnp->{namepart};
        my $np;

        if ($np = $name->get_namepart($npn)) {
          if ($lnp->{use}) { # only ever defined as 1
            next unless $opts->{"use$npn"};
          }

          if ($lnp->{pre}) {
            push $preacc->@*,
              [normalise_string_label($np),
               {substring_width => $lnp->{substring_width},
                substring_side => $lnp->{substring_side},
                substring_compound => $lnp->{substring_compound}}];
          }
          else {
            push $mpns->@*, $npn;
            push $mainacc->@*,
              [normalise_string_label($np),
               {substring_width => $lnp->{substring_width},
                substring_side => $lnp->{substring_side},
                substring_compound => $lnp->{substring_compound}}];
          }
        }
      }

      push $parts->{pre}{strings}->@*, $preacc;
      push $parts->{main}{strings}->@*, $mainacc;
      push $parts->{main}{partnames}->@*, $mpns;
    }

    # Loop over names in range
    for (my $i = $nr_start-1; $i < $nr_end; $i++) {
      # Deal with pre options
      foreach my $fieldinfo ($parts->{pre}{strings}[$i]->@*) {
        my $np = $fieldinfo->[0];
        my $npo = $fieldinfo->[1];
        my $w = $npo->{substring_width} // 1;
        if ($npo->{substring_compound}) {
          my $tmpstring;
          # Splitting on tilde too as libbtparse inserts these into compound prefices
          foreach my $part (split(/[\s\p{Dash}~]+/, $np)) {
            $tmpstring .= Unicode::GCString->new($part)->substr(0, $w)->as_string;
          }
          $acc .= $tmpstring;
        }
        else {
          $acc .= Unicode::GCString->new($np)->substr(0, $w)->as_string;
        }
      }

      $acc .= _process_label_attributes($self,
                                        $citekey,
                                        $dlist,
                                        $parts->{main}{strings}[$i],
                                        $labelattrs,
                                        $realname,
                                        $parts->{main}{partnames}[$i],
                                        $i);

      # put in names sep, if any
      if (my $nsep = $labelattrs->{namessep}) {
        $acc .= $nsep unless ($i == $nr_end-1);
      }
    }

    $sortacc = $acc;

    # Add alphaothers if name list is truncated unless noalphaothers is specified
    unless ($labelattrs->{noalphaothers}) {
      if ($numnames > $nr_end or $names->get_morenames) {
        $acc .= $alphaothers // ''; # alphaothers can be undef
        $sortacc .= $sortalphaothers // ''; # sortalphaothers can be undef
      }
    }
    return [$acc, unescape_label($sortacc)];
  }
  else {
    return ['', ''];
  }
}

# Label generation utilities

# Modify label string according to some attributes
# We use different caches for the "v" and "l" schemes because they have a different format
# internally and interfere with each other between resets in prepare() otherwise

# Complicated due to various label disambiguation schemes and also due to dealing with
# name fields
sub _process_label_attributes {
  my ($self, $citekey, $dlist, $fieldstrings, $labelattrs, $field, $nameparts, $index) = @_;

  return join('', map {$_->[0]} $fieldstrings->@*) unless $labelattrs;
  my $rfield_string;
  my $secnum = $self->get_current_section;
  my $section = $self->sections->get_section($secnum);
  my @citekeys = $section->get_citekeys;
  my $nindex = first_index {$_ eq $citekey} @citekeys;

  foreach my $fieldinfo ($fieldstrings->@*) {
    my $field_string = $fieldinfo->[0];
    my $namepartopts = $fieldinfo->[1];

    if (defined($labelattrs->{substring_width})) {
      # dynamically disambiguated width (individual name disambiguation)
      if ($labelattrs->{substring_width} =~ /v/ and $field) {
        # Use the cache if there is one
        if (my $lcache = $section->get_labelcache_v($field)) {
          if ($logger->is_debug()) { # performance tune
            $logger->debug("Using label disambiguation cache (name) for '$field' in section $secnum");
          }
          # Use the global index override if set (substring_width =~ /f/)
          $field_string = ${$lcache->{$field_string}{data}}[$lcache->{globalindices}{$field_string} || $lcache->{$field_string}{index}];
        }
        else {
          # This contains a mapping of strings to substrings of increasing lengths
          my %substr_cache = ();
          my $lcache = {};

          # Get the indices of each field (or namepart) we are dealing with
          my %indices;
          foreach my $key (@citekeys) {
            if (my $f = $section->bibentry($key)->get_field($field)) {
              if ($nameparts) { # name field
                my $nlid = $f->get_id;
                foreach my $n ($f->first_n_names($dlist->get_visible_alpha($nlid))->@*) {
                  # Do strip/nosort here as that's what we also do to the field contents
                  # we will use to look up in this hash later
                  $indices{normalise_string_label(join('',map {$n->get_namepart($_)} $nameparts->@*), $field)} = $n->get_index;
                }
              }
              else {
                $indices{$f} = 0;
              }
            }
          }

          # This ends up as a flat list due to array interpolation
          my @strings = uniq keys %indices;
          # Look to the index of the longest string or the explicit max width if set
          my $maxlen = $labelattrs->{substring_width_max} || max map {Unicode::GCString->new($_)->length} @strings;
          for (my $i = 1; $i <= $maxlen; $i++) {
            foreach my $map (map { my $s = Unicode::GCString->new($_)->substr(0, $i)->as_string; $substr_cache{$s}++; [$_, $s] } @strings) {
              # We construct a list of all substrings, up to the length of the longest string
              # or substring_width_max. Then we save the index of the list element which is
              # the minimal disambiguation if it's not yet defined
              push $lcache->{$map->[0]}{data}->@*, $map->[1];
              $lcache->{$map->[0]}{nameindex} = $indices{$map->[0]};
              if (not exists($lcache->{$map->[0]}{index}) and
                  ($substr_cache{$map->[1]} == 1 or $i == $maxlen)) {
                # -1 to make it into a clean array index
                $lcache->{$map->[0]}{index} = Unicode::GCString->new($map->[1])->length - 1;
              }
            }
          }
          # We want to use a string width for all strings equal to the longest one needed
          # to disambiguate this list. We do this by saving an override for the minimal
          # disambiguation length per index
          if ($labelattrs->{substring_width} =~ /f/) {
            # Get the uniqueness indices of all of the strings and strip out those
            # which don't occur at least substring_fixed_threshold times

            my $is;
            foreach my $v (values %$lcache) {
              $is->{$v->{nameindex}}{$v->{index}}++;
            }

            # Now set a new global index for the name part index which is the maximum of those
            # occuring above a certain threshold
            foreach my $s (keys %$lcache) {
              foreach my $ind (keys %$is) {
                next unless $indices{$s} == $ind;
                $lcache->{globalindices}{$s} = max grep {$is->{$ind}{$_} >= $labelattrs->{substring_fixed_threshold} } keys $is->{$ind}->%*;
              }
            }
          }

          # Use the global index override if set (substring_width =~ /f/)
          $field_string = ${$lcache->{$field_string}{data}}[$lcache->{globalindices}{$field_string} || $lcache->{$field_string}{index}];
          if ($logger->is_trace()) { # performance tune
            $logger->trace("Label disambiguation cache for '$field' " .
                           ($nameparts ? '(' . join(',', $nameparts->@*) . ') ' : '') .
                           "in section $secnum:\n " . Data::Dump::pp($lcache));
          }
          $section->set_labelcache_v($field, $lcache);
        }
      }
      # dynamically disambiguated width (list disambiguation)
      elsif ($labelattrs->{substring_width} =~ /l/ and $field) {
        # Use the cache if there is one
        if (my $lcache = $section->get_labelcache_l($field)) {
          if ($logger->is_debug()) { # performance tune
            $logger->debug("Using label disambiguation cache (list) for '$field' in section $secnum");
          }
          $field_string = $lcache->{data}[$nindex][$index];

        }
        else {
          # This retains the structure of the entries for the "l" list disambiguation
          # Have to be careful if field "$f" is not set for all entries
          my $strings = [map {my $f = $section->bibentry($_)->get_field($field);
                              $f ? ($nameparts ? [map {my $n = $_;join('', map {$n->get_namepart($_)} $nameparts->@*)} $f->first_n_names($dlist->get_visible_alpha($f->get_id))->@*] : [$f]) : [''] }
                         @citekeys];
          my $lcache = _label_listdisambiguation($strings);

          $field_string = $lcache->{data}[$nindex][$index];

          if ($logger->is_trace()) { # performance tune
            $logger->trace("Label disambiguation (list) cache for '$field' " .
                           ($nameparts ? '(' . join(',', $nameparts->@*) . ') ' : '') .
                           "in section $secnum:\n " . Data::Dump::pp($lcache));
          }
          $section->set_labelcache_l($field, $lcache);
        }
      }
      # static substring width
      else {
        my $subs_offset = 0;
        my $default_substring_width = 1;
        my $default_substring_side = 'left';
        my $padchar = $labelattrs->{pad_char};
        my $subs_side = ($labelattrs->{substring_side} or $default_substring_side);
        my $subs_width = ($labelattrs->{substring_width} or $default_substring_width);

        # Override subs width with namepart specific setting, if it exists
        if ($nameparts) {
          if (my $w = $namepartopts->{substring_width}) {
            $subs_width = $w;
          }
          if (my $s = $namepartopts->{substring_side}) {
            $subs_side = $s;
          }
        }

        # Set offset depending on subs side
        if ($subs_side eq 'right') {
          $subs_offset = 0 - $subs_width;
        }

        # Get map of regexps to not count against string width and record their place in the
        # string
        my $nolabelwcs = Biber::Config->getoption('nolabelwidthcount');
        my $nolabelwcis;
        if ($nolabelwcs) {
          $nolabelwcis = match_indices([map {$_->{value}} $nolabelwcs->@*], $field_string);
          $logger->trace('Saved indices for nolabelwidthcount: ' . Data::Dump::pp($nolabelwcis));
          # Then remove the nolabelwidthcount chars for now
          foreach my $nolabelwc ($nolabelwcs->@*) {
            my $nlwcopt = $nolabelwc->{value};
            my $re = qr/$nlwcopt/;
            $field_string =~ s/$re//gxms; # remove nolabelwidthcount items
          }
        }

        # If desired, do the substring on all parts of compound names
        # (with internal spaces or hyphens)
        if ($nameparts and $namepartopts->{substring_compound}) {
          my $tmpstring;
          foreach my $part (split(/[\s\p{Dash}]+/, $field_string)) {
            $tmpstring .= Unicode::GCString->new($part)->substr($subs_offset, $subs_width)->as_string;
          }
          $field_string = $tmpstring;
        }
        else {
          $field_string = Unicode::GCString->new($field_string)->substr($subs_offset, $subs_width)->as_string;
        }
        # Padding
        if ($padchar) {
          $padchar = unescape_label($padchar);
          my $pad_side = ($labelattrs->{pad_side} or 'right');
          my $paddiff = $subs_width - Unicode::GCString->new($field_string)->length;
          if ($paddiff > 0) {
            if ($pad_side eq 'right') {
              $field_string .= $padchar x $paddiff;
            }
            elsif ($pad_side eq 'left') {
              $field_string = $padchar x $paddiff . $field_string;
            }
          }
          $field_string = escape_label($field_string);
        }

        # Now reinstate any nolabelwidthcount regexps
        if ($nolabelwcis) {
          my $gc_string = Unicode::GCString->new($field_string);
          foreach my $nolabelwci ($nolabelwcis->@*) {
            # Don't put back anything at positions which are no longer in the string
            if ($nolabelwci->[1] +1 <= $gc_string->length) {
              $gc_string->substr($nolabelwci->[1], 0, $nolabelwci->[0]);
            }
          }
          $field_string = $gc_string->as_string;
        }
      }
    }
    $rfield_string .= $field_string;
  }

  # Case changes
  if ($labelattrs->{uppercase} and
      $labelattrs->{lowercase}) {
    # do nothing if both are set, for sanity
  }
  elsif ($labelattrs->{uppercase}) {
    $rfield_string = uc($rfield_string);
  }
  elsif ($labelattrs->{lowercase}) {
    $rfield_string = lc($rfield_string);
  }

  return $rfield_string;
}

# This turns a list of label strings:
# [
#  ['Agassi', 'Chang',   'Laver', 'bob'],
#  ['Agassi', 'Chang',   'Laver'],
#  ['Agassi', 'Chang',   'Laver'],
#  ['Agassi', 'Connors', 'Lendl'],
#  ['Agassi', 'Courier', 'Laver'],
#  ['Borg',   'Connors', 'Edberg'],
#  ['Borg',   'Connors', 'Emerson'],
#  ['Becker', 'Connors', 'Emerson'],
#  ['Becker']
#  ['Zoo', 'Xaa'],
#  ['Zoo', 'Xaa'],
#  ['Zaa'],
#  ['Abc', 'Abc', 'Abc'],
#  ['Abc', 'Abc', 'Abc'],
#  ['Abc', 'Abc', 'Abc']
# ]
#
#
# into a disambiguated list of substrings:
#
# { data => [
#            ['A',  'C',  'L',  'b'],
#            ['A',  'Ch', 'L'      ],
#            ['A',  'Ch', 'L'      ],
#            ['A',  'Co', 'L'      ],
#            ['A',  'C',  'L'      ],
#            ['B',  'C',  'Ed'     ],
#            ['Bo', 'C',  'E'      ],
#            ['B',  'C',  'E'      ],
#            ['B'                  ]
#            ['Z'   'X'            ]
#            ['Z'   'X'            ]
#            ['Z'                  ]
#            ['A',  'A',  'A'      ]
#            ['A',  'A',  'A'      ]
#            ['A',  'A',  'A'      ]
#           ],
# }
#

sub _label_listdisambiguation {
  my $strings = shift;

  # Cache map says which index are we substr'ing to for each name.
  # Starting default is first char from each
  my $cache->{substr_map} = [map {[map {1} $_->@*]} $strings->@*];
  my $lcache->{data} = [map {undef} $strings->@*];

  # First flag any duplicates so we can shortcut setting these later
  my @dups;
  for (my $i = 0; $i <= $strings->$#*; $i++) {
    $dups[$i] = join('', $strings->[$i]->@*);
  }

  _do_substr($lcache, $cache, $strings);

  # loop until the entire disambiguation cache is filled.
  while (grep { !defined } $lcache->{data}->@*) {
    _check_counts($lcache, $cache);
    foreach my $ambiguous_indices ($cache->{ambiguity}->@*) {
      my $ambiguous_strings = [$strings->@[$ambiguous_indices->@*]]; # slice
      # We work on the first in an ambiguous set
      # We have to find the first name which is not the same as another name in the
      # same position as we can't disambiguate on the basis of an identical name. For example:
      # [
      #   [ 'Smith', 'Jones' ]
      #   [ 'Smith', 'Janes' ]
      # ]
      #
      # Here there is no point trying more characters in "Smith" as it won't help

      # Special case: If all lists in an ambiguity set are identical, like
      #
      # [
      #  [ 'Smith, 'Jones' ],
      #  [ 'Smith, 'Jones' ],
      # ]
      #
      # Then we can shortcut and take a 1-char substring only
      # if all name lists in the ambiguous list are in fact the same
      if (all {Compare($ambiguous_strings->[0], $_)} $ambiguous_strings->@*) {
        $lcache->{data}[$ambiguous_indices->[0]] =  [map {Unicode::GCString->new($_)->substr(0,1)->as_string} $ambiguous_strings->[0]->@*];
      }
      else {
        # Get disambiguating list position information
        _gen_first_disambiguating_name_map($cache, $ambiguous_strings, $ambiguous_indices);

        # Then increment appropriate substr map
        $cache->{substr_map}[$ambiguous_indices->[0]][$cache->{name_map}[$ambiguous_indices->[0]]]++;
      }

      # Rebuild the cache and loop
      _do_substr($lcache, $cache, $strings);
    }
  }

  return $lcache;
}

# Take substrings of name lists according to a map and save the results
sub _do_substr {
  my ($lcache, $cache, $strings) = @_;
  delete($cache->{keys});
  for (my $i = 0; $i <= $strings->$#*; $i++) {
    next if defined($lcache->{data}[$i]); # ignore names already disambiguated
    my $row = $strings->[$i];
    my @s;
    for (my $j = 0; $j <= $row->$#*; $j++) {
      push @s, Unicode::GCString->new($row->[$j])->substr(0 ,$cache->{substr_map}[$i][$j])->as_string;
    }
    my $js = join('', @s);
    $cache->{keys}{$js}{index} = $i; # index of the last seen $js key - useless for count >1
    push $cache->{keys}{$js}{indices}->@*, $i;
    $cache->{keys}{$js}{count}++;
    $cache->{keys}{$js}{strings} = \@s;
  }
}

# Push finished disambiguation into results and save still ambiguous labels for loop
sub _check_counts {
  my ($lcache, $cache) = @_;
  delete($cache->{ambiguity});
  foreach my $key (keys $cache->{keys}->%*) {
    if ($cache->{keys}{$key}{count} > 1) {
      push $cache->{ambiguity}->@*, $cache->{keys}{$key}{indices};
    }
    else {
      $lcache->{data}[$cache->{keys}{$key}{index}] = $cache->{keys}{$key}{strings};
    }
  }
}

# Find the index of the first name in $array->[0] which doesn't
# occur in any other of $array in the same position. This must be the name
# which disambiguates.

# [
#  ['Agassi', 'Chang',   'Laver'],
#  ['Agassi', 'Chang',   'Laver'],
#  ['Agassi', 'Connors', 'Lendl'],
#  ['Agassi', 'Courier', 'Laver'],
#  ['Agassi', 'Courier', 'Lendl'],
# ]

# results in

# $cache->{name_map} = [ 1, 1, 1, 1, 2 ]
sub _gen_first_disambiguating_name_map {
  my ($cache, $array, $indices) = @_;
  for (my $i = 0; $i <= $array->$#*; $i++) {
    my @check_array = $array->@*;
    splice(@check_array, $i, 1);
    # Remove duplicates from the check array otherwise the duplicate makes generating the
    # name disambiguation index fail because there is a same name in every position
    @check_array = grep {not Compare($array->[$i], $_)} @check_array;
    # all ambiguous must be same length (otherwise they wouldn't be ambiguous)
    my $len = $#{$array->[0]};
    for (my $j = 0; $j <= $len; $j++) {
      # if no other name equal to this one in same place, this is the index of the name
      # to use for disambiguation
      unless (grep {$array->[$i][$j] eq $_} map {$_->[$j]} @check_array) {
        $cache->{name_map}[$indices->[$i]] = $j;
        last;
      }
    }
  }
}

#########
# Sorting
#########

# None of these can be used to generate sorting information otherwise there
# would be a circular dependency:

# sortinit
# sortinithash
# extradate
# extratitle
# extratitleyear
# extraalpha

my $sorting_sep = ',';

# special sorting routines - not part of the dm but special fields for biblatex
my %internal_dispatch_sorting = (
                                 'editoratype'     =>  [\&_sort_editort,       ['editoratype']],
                                 'editorbtype'     =>  [\&_sort_editort,       ['editorbtype']],
                                 'editorctype'     =>  [\&_sort_editort,       ['editorctype']],
                                 'citeorder'       =>  [\&_sort_citeorder,     []],
                                 'labelalpha'      =>  [\&_sort_labelalpha,    []],
                                 'labelname'       =>  [\&_sort_labelname,     []],
                                 'labeltitle'      =>  [\&_sort_labeltitle,    []],
                                 'labelyear'       =>  [\&_sort_labeldate,     ['year']],
                                 'labelmonth'      =>  [\&_sort_labeldate,     ['month']],
                                 'labelday'        =>  [\&_sort_labeldate,     ['day']],
                                 'presort'         =>  [\&_sort_presort,       []],
                                 'sortname'        =>  [\&_sort_sortname,      []],
                                 'entrytype'       =>  [\&_sort_entrytype,     []],
                                 'entrykey'        =>  [\&_sort_entrykey,      []]);

# The value is an array pointer, first element is a code pointer, second is
# a pointer to extra arguments to the code. This is to make code re-use possible
# so the sorting can share code for similar things.
sub _dispatch_table_sorting {
  my ($field, $dm) = @_;
  # internal fields not part of the data model
  if (my $id = $internal_dispatch_sorting{$field}) {
    return $id;
  }
  # Sorting elements which aren't fields
  unless ($dm->is_field($field)) {
    return undef;
  }
  # Fields which are part of the datamodel
  my $dmf = $dm->get_dm_for_field($field);
  if ($dmf->{fieldtype} eq 'list' and $dmf->{datatype} eq 'name') {
    return [\&_sort_name, [$field]];
  }
  elsif ($dmf->{datatype} eq 'verbatim' or $dmf->{datatype} eq 'uri') {
    return [\&_sort_verbatim, [$field]];
  }
  elsif ($dmf->{fieldtype} eq 'field' and $dmf->{datatype} eq 'literal' ) {
    return [\&_sort_literal, [$field]];
  }
  elsif ($dmf->{fieldtype} eq 'field' and
         ($dmf->{datatype} eq 'integer' or $dmf->{datatype} eq 'datepart')) {
    return [\&_sort_integer, [$field]];
  }
  elsif ($dmf->{fieldtype} eq 'list' and
         ($dmf->{datatype} eq 'literal' or $dmf->{datatype} eq 'key')) {
    return [\&_sort_list, [$field]];
  }
  elsif ($dmf->{fieldtype} eq 'list' and
         ($dmf->{datatype} eq 'verbatim' or $dmf->{datatype} eq 'uri')) {
    return [\&_sort_list_verbatim, [$field]];
  }
  elsif ($dmf->{fieldtype} eq 'field' and $dmf->{datatype} eq 'key') {
    return [\&_sort_literal, [$field]];
  }
}

# Main sorting dispatch method
sub _dispatch_sorting {
  my ($self, $sortfield, $citekey, $secnum, $section, $be, $dlist, $sortelementattributes) = @_;
  my $code_ref;
  my $code_args_ref;
  my $dm = Biber::Config->get_dm;

  # If this field is excluded from sorting for this entrytype, then skip it and return
  if (my $se = Biber::Config->getblxoption(undef, 'sortexclusion', $be->get_field('entrytype'))) {
    if ($se->{$sortfield}) {
      return '';
    }
  }
  # If this field is excluded from sorting for all entrytypes, then include it if it's
  # explicitly included
  if (my $se = Biber::Config->getblxoption(undef, 'sortexclusion', '*')) {
    if ($se->{$sortfield}) {
      if (my $si = Biber::Config->getblxoption(undef, 'sortinclusion', $be->get_field('entrytype'))) {
        unless ($si->{$sortfield}) {
          return '';
        }
      }
      else {
        return '';
      }
    }
  }

  # if the field is a literal string, use it
  if ($sortelementattributes->{literal}) {
    $code_ref = \&_sort_string;
    $code_args_ref = [$sortfield];
  }
  # real sorting field
  elsif (my $d = _dispatch_table_sorting($sortfield, $dm)) {
    $code_ref = $d->[0];
    $code_args_ref  = $d->[1];
  }
  else { # Unknown field
    biber_warn("Unknown field '$sortfield' found in sorting template");
    return undef;
  }

  return &{$code_ref}($self, $citekey, $secnum, $section, $be, $dlist, $sortelementattributes, $code_args_ref);
}

# Conjunctive set of sorting sets
sub _generatesortinfo {
  my ($self, $citekey, $dlist) = @_;
  my $sortingtemplate = $dlist->get_sortingtemplate;
  my $secnum = $self->get_current_section;
  my $section = $self->sections->get_section($secnum);
  my $be = $section->bibentry($citekey);
  my $sortobj;
  my $szero = 0;

  $BIBER_SORT_NULL = 0;
  $BIBER_SORT_FINAL = '';
  $BIBER_SUPPRESS_FINAL = 1;

  foreach my $sortset ($sortingtemplate->{spec}->@*) {
    my $s = $self->_sortset($sortset, $citekey, $secnum, $section, $be, $dlist);

    # Did we get a real zero? This messes up tests below unless we are careful
    # Don't try and make this more implicit, it is too subtle a problem
    if ($s eq 'BIBERZERO') {
      $szero = 1;
      $s = 0;
    }

    # We have already found a "final" item so if this item returns null,
    # copy in the "final" item string as it's the master key for this entry now
    # (but suppress this when the final item is found so that entries without
    #  the final item don't always sort before entries with the final item)
    # This means that final items are always blank in all sort keys across all entries
    # and so have no impact until later sort items where the final item becomes the
    # sorting key for every subsequent sorting item.
    if (my $f = $BIBER_SORT_FINAL) {
      push $sortobj->@*, ($BIBER_SUPPRESS_FINAL ? '' : $f);
      $BIBER_SUPPRESS_FINAL = 0;
    }
    else {
      push $sortobj->@*, $s;
    }
  }

  # Record the information needed for sorting later
  # sortstring isn't actually used to sort, it's used to generate sortinit and
  # for debugging purposes
  my $ss = join($sorting_sep, $sortobj->@*);
  $dlist->set_sortdata($citekey, [$ss, $sortobj]);
  if ($logger->is_debug()) { # performance shortcut
    $logger->debug("Sorting object for key '$citekey' -> " . Data::Dump::pp($sortobj));
  }

  # Generate sortinit. Skip if there is no sortstring, which is possible in tests
  if ($ss or $szero) {
    # This must ignore the presort characters, naturally
    my $pre = Biber::Config->getblxoption($secnum, 'presort', $be->get_field('entrytype'), $citekey);

    # Strip off the prefix
    $ss =~ s/\A$pre$sorting_sep+//;
    my $init = Unicode::GCString->new(normalise_string($ss))->substr(0, 1)->as_string;
    $dlist->set_sortinitdata_for_key($citekey, $init);
  }
  return;
}

# Process sorting set
sub _sortset {
  my ($self, $sortset, $citekey, $secnum, $section, $be, $dlist) = @_;
  my $dm = Biber::Config->get_dm;
  foreach my $sortelement ($sortset->@[1..$sortset->$#*]) {
    my ($sortelementname, $sortelementattributes) = %$sortelement;
    $BIBER_SORT_NULL = 0; # reset this per sortset
    my $out = $self->_dispatch_sorting($sortelementname, $citekey, $secnum, $section, $be, $dlist, $sortelementattributes);
    if ($out) { # sort returns something for this key
      if ($sortset->[0]{final}) {
        # If we encounter a "final" element, we return an empty sort
        # string and save the string so it can be copied into all further
        # fields as this is now the master sort key. We use an empty string
        # where we found it in order to preserve sort field order and so
        # that we sort correctly against all other entries without a value
        # for this "final" field
        $BIBER_SORT_FINAL = $out;
        last;
      }
      return $out;
    }
  }
  $BIBER_SORT_NULL = 1; # set null flag - need this to deal with some cases
  return '';
}

##############################################
# Sort dispatch routines
##############################################

sub _sort_citeorder {
  my ($self, $citekey, $secnum, $section, $be, $dlist, $sortelementattributes) = @_;
  # Allkeys and sorting=none means use bib order which is in orig_order_citekeys
  # However, someone might do:
  # \cite{b,a}
  # \nocite{*}
  # in the same section which means we need to use the order attribute for those
  # keys which have one (the \cited keys) and then an orig_order_citekey index based index
  # for the nocite ones.
  my $ko = Biber::Config->get_keyorder($secnum, $citekey);# only for \cited keys
  if ($section->is_allkeys) {
    return $ko || (Biber::Config->get_keyorder_max($secnum) +
                   (first_index {$_ eq $citekey} $section->get_orig_order_citekeys) + 1);
  }
  # otherwise, we need to take account of citations with simulataneous order like
  # \cite{key1, key2} so this tied sorting order can be further sorted with other fields
  # Note the fallback of '' - this is for auto-generated entries which are not cited
  # and so never have a keyorder entry
  else {
    return $ko || '';
  }
}

sub _sort_integer {
  my ($self, $citekey, $secnum, $section, $be, $dlist, $sortelementattributes, $args) = @_;
  my $dmtype = $args->[0]; # get int field type
  my $bee = $be->get_field('entrytype');
  if (my $field = $be->get_field($dmtype)) {

    # Make an attempt to map roman numerals to integers for sorting unless suppressed
    if (isroman(NFKD($field)) and
        not Biber::Config->getblxoption($secnum, 'noroman', $be->get_field('entrytype'), $citekey)) {
      $field = roman2int(NFKD($field));
    }

    # Use Unicode::UCD::num() to map Unicode numbers to integers if possible
    $field = num($field) //$field;

    return _process_sort_attributes($field, $sortelementattributes);
  }
  else {
    return '';
  }
}

sub _sort_editort {
  my ($self, $citekey, $secnum, $section, $be, $dlist, $sortelementattributes, $args) = @_;
  my $edtypeclass = $args->[0]; # get editor type/class field
  if (Biber::Config->getblxoption($secnum, 'useeditor', $be->get_field('entrytype'), $citekey) and
    $be->get_field($edtypeclass)) {
    my $string = $be->get_field($edtypeclass);
    return _translit($edtypeclass, $be, _process_sort_attributes($string, $sortelementattributes));
  }
  else {
    return '';
  }
}

sub _sort_entrykey {
  my ($self, $citekey, $secnum, $section, $be, $dlist, $sortelementattributes) = @_;
  return _process_sort_attributes($citekey, $sortelementattributes);
}

sub _sort_entrytype {
  my ($self, $citekey, $secnum, $section, $be, $dlist, $sortelementattributes) = @_;
  return _process_sort_attributes($be->get_field('entrytype'), $sortelementattributes);
}

sub _sort_labelalpha {
  my ($self, $citekey, $secnum, $section, $be, $dlist, $sortelementattributes, $args) = @_;
  my $string = $dlist->get_entryfield($citekey, 'sortlabelalpha') // '';
  return _process_sort_attributes($string, $sortelementattributes);
}

sub _sort_labelname {
  my ($self, $citekey, $secnum, $section, $be, $dlist, $sortelementattributes, $args) = @_;
  # re-direct to the right sorting routine for the labelname
  if (my $lni = $be->get_labelname_info) {
    # Don't process attributes as they will be processed in the real sub
    return $self->_dispatch_sorting($lni, $citekey, $secnum, $section, $be, $dlist, $sortelementattributes);
  }
  else {
    return '';
  }
}

sub _sort_labeltitle {
  my ($self, $citekey, $secnum, $section, $be, $dlist, $sortelementattributes, $args) = @_;
  # re-direct to the right sorting routine for the labeltitle
  if (my $lti = $be->get_labeltitle_info) {
    # Don't process attributes as they will be processed in the real sub
    return $self->_dispatch_sorting($lti, $citekey, $secnum, $section, $be, $dlist, $sortelementattributes);
  }
  else {
    return '';
  }
}

sub _sort_labeldate {
  no autovivification;
  my ($self, $citekey, $secnum, $section, $be, $dlist, $sortelementattributes, $args) = @_;
  my $ldc = $args->[0]; # labeldate component
  # re-direct to the right sorting routine for the labeldate component
  if (my $ldi = $be->get_labeldate_info) {
    if (my $ldf = $ldi->{field}{$ldc}) {
      # Don't process attributes as they will be processed in the real sub
      return $self->_dispatch_sorting($ldf, $citekey, $secnum, $section, $be, $dlist, $sortelementattributes);
    }
    elsif (exists($ldi->{string})) { # labelyear fallback string
      return '';
    }
  }
  else {
    return '';
  }
}

# This is a meta-sub which uses the optional arguments to the dispatch code
# It's done to avoid having many repetitions of almost identical sorting code
sub _sort_list {
  my ($self, $citekey, $secnum, $section, $be, $dlist, $sortelementattributes, $args) = @_;
  my $list = $args->[0]; # get list field
  if ($be->get_field($list)) {
    my $string = $self->_liststring($citekey, $list);
    return _translit($list, $be, _process_sort_attributes($string, $sortelementattributes));
  }
  else {
    return '';
  }
}

# This is a meta-sub which uses the optional arguments to the dispatch code
# It's done to avoid having many repetitions of almost identical sorting code
sub _sort_list_verbatim {
  my ($self, $citekey, $secnum, $section, $be, $dlist, $sortelementattributes, $args) = @_;
  my $list = $args->[0]; # get list field
  if ($be->get_field($list)) {
    my $string = $self->_liststring($citekey, $list, 1);
    return _process_sort_attributes($string, $sortelementattributes);
  }
  else {
    return '';
  }
}

# This is a meta-sub which uses the optional arguments to the dispatch code
# It's done to avoid having many repetitions of almost identical sorting code
# for literal strings which need normalising
sub _sort_literal {
  my ($self, $citekey, $secnum, $section, $be, $dlist, $sortelementattributes, $args) = @_;
  my $literal = $args->[0]; # get actual field
  if (my $field = $be->get_field($literal)) {
    my $string = normalise_string_sort($field, $literal);
    return _translit($literal, $be, _process_sort_attributes($string, $sortelementattributes));
  }
  else {
    return '';
  }
}

# This is a meta-sub which uses the optional arguments to the dispatch code
# It's done to avoid having many repetitions of almost identical sorting code
# for literal strings which need no normalising/translit. Nosort is still honoured.
sub _sort_verbatim {
  my ($self, $citekey, $secnum, $section, $be, $dlist, $sortelementattributes, $args) = @_;
  my $literal = $args->[0]; # get actual field
  if (my $field = $be->get_field($literal)) {
    my $string = strip_nosort($field, $literal);
    return _process_sort_attributes($field, $sortelementattributes);
  }
  else {
    return '';
  }
}

# This is a meta-sub which uses the optional arguments to the dispatch code
# It's done to avoid having many repetitions of almost identical sorting code
# for the editor roles
sub _sort_name {
  my ($self, $citekey, $secnum, $section, $be, $dlist, $sortelementattributes, $args) = @_;
  my $name = $args->[0]; # get name field name
  # If there is a biblatex option which controls the use of this name, check it
  if ($CONFIG_OPTSCOPE_BIBLATEX{"use$name"} and
      not Biber::Config->getblxoption($secnum, "use$name", $be->get_field('entrytype'), $citekey)) {
    return '';
    }
  if ($be->get_field($name)) {
    my $string = $self->_namestring($citekey, $name, $dlist);
    return _translit($name, $be, _process_sort_attributes($string, $sortelementattributes));
  }
  else {
    return '';
  }
}

sub _sort_presort {
  my ($self, $citekey, $secnum, $section, $be, $dlist, $sortelementattributes) = @_;
  my $string = Biber::Config->getblxoption($secnum, 'presort', $be->get_field('entrytype'), $citekey);
  return _process_sort_attributes($string, $sortelementattributes);
}

sub _sort_sortname {
  my ($self, $citekey, $secnum, $section, $be, $dlist, $sortelementattributes) = @_;
  my $dm = Biber::Config->get_dm;

  # sortname is ignored if no use<name> option is defined - see biblatex manual
  if ($be->get_field('sortname') and
      grep {Biber::Config->getblxoption($secnum, "use$_", $be->get_field('entrytype'), $citekey)} $dm->get_fields_of_type('list', 'name')->@*) {
    my $string = $self->_namestring($citekey, 'sortname', $dlist);
    return _translit('sortname', $be, _process_sort_attributes($string, $sortelementattributes));
  }
  else {
    return '';
  }
}

sub _sort_string {
  my ($self, $citekey, $secnum, $section, $be, $dlist, $sortelementattributes, $args) = @_;
  my $string = $args->[0]; # get literal string
  return _process_sort_attributes($string, $sortelementattributes);
}

#========================================================
# Utility subs used elsewhere but relying on sorting code
#========================================================

sub _process_sort_attributes {
  my ($field_string, $sortelementattributes) = @_;
  return 'BIBERZERO' if $field_string eq '0'; # preserve real zeros
  return $field_string unless $sortelementattributes;
  return $field_string unless $field_string;
  # process substring
  if ($sortelementattributes->{substring_width} or
      $sortelementattributes->{substring_side}) {
    my $subs_offset = 0;
    my $default_substring_width = 4;
    my $default_substring_side = 'left';
    my $subs_width = ($sortelementattributes->{substring_width} or $default_substring_width);
    my $subs_side = ($sortelementattributes->{substring_side} or $default_substring_side);
    if ($subs_side eq 'right') {
      $subs_offset = 0 - $subs_width;
    }
    $field_string = Unicode::GCString->new($field_string)->substr($subs_offset, $subs_width)->as_string;
  }
  # Process padding
  if ($sortelementattributes->{pad_side} or
      $sortelementattributes->{pad_width} or
      $sortelementattributes->{pad_char}) {
    my $default_pad_width = 4;
    my $default_pad_side = 'left';
    my $default_pad_char = '0';
    my $pad_width = ($sortelementattributes->{pad_width} or $default_pad_width);
    my $pad_side = ($sortelementattributes->{pad_side} or $default_pad_side);
    my $pad_char = ($sortelementattributes->{pad_char} or $default_pad_char);
    my $pad_length = $pad_width - Unicode::GCString->new($field_string)->length;
    if ($pad_length > 0) {
      if ($pad_side eq 'left') {
        $field_string = ($pad_char x $pad_length) . $field_string;
      }
      elsif ($pad_side eq 'right') {
        $field_string = $field_string . ($pad_char x $pad_length);
      }
    }
  }
  return $field_string;
}

# This is used to generate sorting string for names
sub _namestring {
  my $self = shift;
  my ($citekey, $field, $dlist) = @_;
  my $secnum = $self->get_current_section;
  my $section = $self->sections->get_section($secnum);
  my $be = $section->bibentry($citekey);
  my $bee = $be->get_field('entrytype');
  my $names = $be->get_field($field);
  my $str = '';
<<<<<<< HEAD
  my $namesort = [];
  my $count = $names->count;
=======
  my $count = $names->count_names;
>>>>>>> e9aafac1
  # get visibility for sorting
  my $visible = $dlist->get_visible_sort($names->get_id);
  my $useprefix = Biber::Config->getblxoption($secnum, 'useprefix', $bee, $citekey);

  # Get the sorting name key template for this list context
  my $snkname = $dlist->get_sortingnamekeytemplatename;

  # Override with any entry-specific sorting name key template option
  $snkname = Biber::Config->getblxoption($secnum, 'sortingnamekeytemplatename', undef, $citekey) // $snkname;

  # Override with any namelist scope sorting name key template option
  $snkname = $names->get_sortingnamekeytemplatename // $snkname;

  # Name list scope useprefix option
  if (defined($names->get_useprefix)) {
    $useprefix = $names->get_useprefix;
  }

  my $trunc = "\x{10FFFD}";  # sort string for "et al" truncated name

  # We strip nosort first otherwise normalise_string_sort damages diacritics
  # We strip each individual component instead of the whole thing so we can use
  # as name separators things which would otherwise be stripped. This way we
  # guarantee that the separators are never in names

  foreach my $n ($names->first_n_names($visible)->@*) {

    # Name scope useprefix option
    if (defined($n->get_useprefix)) {
      $useprefix = $n->get_useprefix;
    }

    # Override with any name scope sorting name key template option
    $snkname = $n->get_sortingnamekeytemplatename // $snkname;

    # Now get the actual sorting name key template
    my $snk = Biber::Config->getblxoption(undef, 'sortingnamekeytemplate')->{$snkname};

    # Get the sorting name key specification and use it to construct a sorting key for each name
    my $kpa = [];
    foreach my $kp ($snk->@*) {
      my $kps = '';
      for (my $i=0; $i<=$kp->$#*; $i++) {
        my $np = $kp->[$i];
        if ($np->{type} eq 'namepart') {
          my $namepart = $np->{value};
          my $useopt = exists($np->{use}) ? "use$namepart" : undef;
          my $useoptval = Biber::Config->getblxoption($secnum, $useopt, $bee, $citekey);

          # useprefix can be name list or name local
          if ($useopt and $useopt eq 'useprefix') {
            $useoptval = map_boolean('useprefix', $useprefix, 'tonum');
          }

          if (my $npstring = $n->get_namepart($namepart)) {
            # No use attribute conditionals or the attribute is specified and matches the option

            if (not $useopt or
                ($useopt and $useoptval == $np->{use})) {

              my $nps = '';
              # Do we only want initials for sorting?
              if ($np->{inits}) {
                my $npistring = $n->get_namepart_initial($namepart);

                # The namepart is padded to the longest namepart in the ref
                # section as this is the only way to make sorting work
                # properly The padding is spaces as this sorts before all
                # glyphs but it also of variable weight and ignorable in
                # DUCET so we have to set U::C to variable=>'non-ignorable'
                # as sorting default so that spaces are non-ignorable
                $nps = normalise_string_sort(join('', $npistring->@*), $field);

                # Only pad the last namepart
                if ($i == $kp->$#*) {
                  $nps = sprintf("%-*s", $section->get_np_length("${namepart}-i"), $nps);
                }
              }
              else {
                $nps = normalise_string_sort($npstring, $field);

                # Only pad the last namepart
                if ($i == $kp->$#*) {
                  $nps = sprintf("%-*s", $section->get_np_length($namepart), $nps);
                }
              }
              $kps .= $nps;
            }
          }
        }
        elsif ($np->{type} eq 'literal') {
          $kps .= $np->{value};
        }
      }
      # Now append the key part string if the string is not empty
      $str .= $kps if $kps;
      push $kpa->@*, $kps;
    }
  }

  my $nso = Biber::Config->getblxoption($secnum, 'nosortothers', $bee, $citekey);

  # Per-namelist nosortothers
  if (defined($names->get_nosortothers)) {
    $nso = $names->get_nosortothers;
  }

  unless ($nso) {
    $str .= $trunc if $visible < $count; # name list was truncated
  }

  return $str;

}

sub _liststring {
  my ($self, $citekey, $field, $verbatim) = @_;
  my $secnum = $self->get_current_section;
  my $section = $self->sections->get_section($secnum);
  my $be = $section->bibentry($citekey);
  my $bee = $be->get_field('entrytype');
  my $f = $be->get_field($field); # _liststring is used in tests so there has to be
  return '' unless defined($f);   # more error checking which will never be needed in normal use
  my @items = $f->get_items->@*;
  my $str = '';
  my $truncated = 0;

  # These should be symbols which can't appear in lists and which sort before all alphanum
  # so that "Alan Smith" sorts after "Al Smith". This means, symbols which normalise_string_sort()
  # strips out. Unfortuately, this means using punctuation and these are by default variable
  # weight and ignorable in DUCET so we have to redefine these these symbols after loading DUCET
  # when sorting so that they are non-ignorable (see Biber.pm)
  my $lsi    = '!';          # list separator, internal
  # Guaranteed to sort after everything else as it's the last legal Unicode code point
  my $trunc = "\x{10FFFD}";  # sort string for truncated list

  # perform truncation according to options minitems, maxitems
  if ( $#items + 1 > Biber::Config->getblxoption($secnum, 'maxitems', $bee, $citekey) ) {
    $truncated = 1;
    @items = splice(@items, 0, Biber::Config->getblxoption($secnum, 'minitems', $bee, $citekey) );
  }

  # separate the items by a string to give some structure
  if ($verbatim) { # no normalisation for verbatim/uri fields
    $str = join($lsi, map { strip_nosort($_, $field)} @items);
  }
  else {
    $str = join($lsi, map { normalise_string_sort($_, $field)} @items);
  }

  $str =~ s/\s+\z//xms;
  $str .= $trunc if $truncated;
  return $str;
}

# transliterate if requested
sub _translit {
  my ($target, $entry, $string) = @_;
  my $entrytype = $entry->get_field('entrytype');
  if (my $translits = Biber::Config->getblxoption(undef, 'translit', $entrytype)) {
    foreach my $tr ($translits->@*) {
      # Translit is specific to particular langids
      if (defined($tr->{langids})) {
        next unless my $langid = $entry->get_field('langid');
        unless (first {fc($langid) eq fc($_)} split(/\s*,\s*/, $tr->{langids})) {
          next;
        }
      }
      if (lc($tr->{target}) eq '*' or
          $tr->{target} eq $target or
          first {$target eq $_} $DATAFIELD_SETS{$tr->{target}}->@*) {
        return call_transliterator($target, $tr->{from}, $tr->{to}, $string);
      }
    }
  }
  return $string;
}

1;

__END__

=head1 AUTHOR

Philip Kime C<< <philip at kime.org.uk> >>

=head1 BUGS

Please report any bugs or feature requests on our Github tracker at
L<https://github.com/plk/biber/issues>.

=head1 COPYRIGHT & LICENSE

Copyright 2009-2012 François Charette and Philip Kime, all rights reserved.
Copyright 2012-2019 Philip Kime, all rights reserved.

This module is free software.  You can redistribute it and/or
modify it under the terms of the Artistic License 2.0.

This program is distributed in the hope that it will be useful,
but without any warranty; without even the implied warranty of
merchantability or fitness for a particular purpose.

=cut<|MERGE_RESOLUTION|>--- conflicted
+++ resolved
@@ -1476,12 +1476,7 @@
   my $bee = $be->get_field('entrytype');
   my $names = $be->get_field($field);
   my $str = '';
-<<<<<<< HEAD
-  my $namesort = [];
   my $count = $names->count;
-=======
-  my $count = $names->count_names;
->>>>>>> e9aafac1
   # get visibility for sorting
   my $visible = $dlist->get_visible_sort($names->get_id);
   my $useprefix = Biber::Config->getblxoption($secnum, 'useprefix', $bee, $citekey);
