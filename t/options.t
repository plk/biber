# -*- cperl -*-
use strict;
use warnings;
use utf8;
no warnings 'utf8' ;

use Test::More tests => 9;

use Biber;
use Biber::Output::bbl;
use Log::Log4perl;
chdir("t/tdata") ;

# Set up Biber object
my $biber = Biber->new(noconf => 1);
my $LEVEL = 'ERROR';
my $l4pconf = qq|
    log4perl.category.main                             = $LEVEL, Screen
    log4perl.category.screen                           = $LEVEL, Screen
    log4perl.appender.Screen                           = Log::Log4perl::Appender::Screen
    log4perl.appender.Screen.utf8                      = 1
    log4perl.appender.Screen.Threshold                 = $LEVEL
    log4perl.appender.Screen.stderr                    = 0
    log4perl.appender.Screen.layout                    = Log::Log4perl::Layout::SimpleLayout
|;
Log::Log4perl->init(\$l4pconf);

$biber->parse_ctrlfile('options.bcf');
$biber->set_output_obj(Biber::Output::bbl->new());

# Options - we could set these in the control file but it's nice to see what we're
# relying on here for tests

# Biber options
Biber::Config->setoption('fastsort', 1);
Biber::Config->setoption('sortlocale', 'C');

# Biblatex options
Biber::Config->setblxoption('labeldatespec', [ {content => 'date', type => 'field'} ]);

# Now generate the information
$biber->prepare;
my $out = $biber->get_output_obj;
my $section = $biber->sections->get_section(0);
my $main = $biber->sortlists->get_list(0, 'entry', 'nty');
my $bibentries = $section->bibentries;

my $dmv =  [
              [
               {'presort'    => {}},
               {'mm'         => {}},
              ],
              [
               {'sortkey'    => {'final' => 1}}
              ],
              [
               {'sortname'   => {}},
               {'author'     => {}},
               {'editor'     => {}},
               {'translator' => {}},
               {'sorttitle'  => {}},
               {'title'      => {}}
              ],
              [
               {'sorttitle'  => {}},
               {'title'      => {}}
              ],
              [
               {'sortyear'   => {}},
               {'year'       => {}}
              ],
              [
               {'volume'     => {}},
               {'0000'       => {}}
              ]
             ];

my $bln = [ {content => 'author'}, {content => 'editor'} ];

my $l1 = q|    \entry{L1}{book}{}
      \name{form=original,lang=default}{labelname}{1}{}{%
        {{uniquename=0,hash=bd051a2f7a5f377e3a62581b0e0f8577}{Doe}{D\bibinitperiod}{John}{J\bibinitperiod}{}{}{}{}}%
      }
      \name{form=original,lang=default}{author}{1}{}{%
        {{uniquename=0,hash=bd051a2f7a5f377e3a62581b0e0f8577}{Doe}{D\bibinitperiod}{John}{J\bibinitperiod}{}{}{}{}}%
      }
      \list{form=original,lang=default}{publisher}{1}{%
        {Oxford}%
      }
      \strng{namehash}{bd051a2f7a5f377e3a62581b0e0f8577}
      \strng{fullhash}{bd051a2f7a5f377e3a62581b0e0f8577}
<<<<<<< HEAD
      \field{form=original,lang=default}{sortinit}{D}
      \field{form=original,lang=default}{labelyear}{1998}
      \field{form=original,lang=default}{labeltitle}{Title 1}
      \field{form=original,lang=default}{day}{05}
      \field{form=original,lang=default}{month}{04}
      \field{form=original,lang=default}{origday}{30}
      \field{form=original,lang=default}{origmonth}{10}
      \field{form=original,lang=default}{origyear}{1985}
      \field{form=original,lang=default}{title}{Title 1}
      \field{form=original,lang=default}{year}{1998}
=======
      \field{sortinit}{D}
      \field{labelyear}{1998}
      \field{labelmonth}{04}
      \field{labelday}{05}
      \field{labeltitle}{Title 1}
      \field{day}{05}
      \field{month}{04}
      \field{origday}{30}
      \field{origmonth}{10}
      \field{origyear}{1985}
      \field{title}{Title 1}
      \field{year}{1998}
>>>>>>> 3614a136
    \endentry
|;

my $l2 = q|    \entry{L2}{book}{maxcitenames=3,maxbibnames=3,maxitems=2}
      \name{form=original,lang=default}{labelname}{1}{}{%
        {{uniquename=0,hash=19eec87c959944d6d9c72434a42856ba}{Edwards}{E\bibinitperiod}{Ellison}{E\bibinitperiod}{}{}{}{}}%
      }
      \name{form=original,lang=default}{author}{1}{}{%
        {{uniquename=0,hash=19eec87c959944d6d9c72434a42856ba}{Edwards}{E\bibinitperiod}{Ellison}{E\bibinitperiod}{}{}{}{}}%
      }
      \list{form=original,lang=default}{publisher}{1}{%
        {Oxford}%
      }
      \strng{namehash}{19eec87c959944d6d9c72434a42856ba}
      \strng{fullhash}{19eec87c959944d6d9c72434a42856ba}
<<<<<<< HEAD
      \field{form=original,lang=default}{sortinit}{E}
      \field{form=original,lang=default}{labelyear}{1998}
      \field{form=original,lang=default}{labeltitle}{Title 2}
      \field{form=original,lang=default}{day}{05}
      \field{form=original,lang=default}{month}{04}
      \field{form=original,lang=default}{title}{Title 2}
      \field{form=original,lang=default}{year}{1998}
=======
      \field{sortinit}{E}
      \field{labelyear}{1998}
      \field{labelmonth}{04}
      \field{labelday}{05}
      \field{labeltitle}{Title 2}
      \field{day}{05}
      \field{month}{04}
      \field{title}{Title 2}
      \field{year}{1998}
>>>>>>> 3614a136
    \endentry
|;

my $l3 = q|    \entry{L3}{book}{blah=10}
      \name{form=original,lang=default}{labelname}{1}{}{%
        {{uniquename=0,hash=490250da1f3b92580d97563dc96c6c84}{Bluntford}{B\bibinitperiod}{Bunty}{B\bibinitperiod}{}{}{}{}}%
      }
      \name{form=original,lang=default}{author}{1}{}{%
        {{uniquename=0,hash=490250da1f3b92580d97563dc96c6c84}{Bluntford}{B\bibinitperiod}{Bunty}{B\bibinitperiod}{}{}{}{}}%
      }
      \list{form=original,lang=default}{publisher}{1}{%
        {Oxford}%
      }
      \strng{namehash}{490250da1f3b92580d97563dc96c6c84}
      \strng{fullhash}{490250da1f3b92580d97563dc96c6c84}
<<<<<<< HEAD
      \field{form=original,lang=default}{sortinit}{B}
      \field{form=original,lang=default}{labelyear}{1999}
      \field{form=original,lang=default}{labeltitle}{Title 3}
      \field{form=original,lang=default}{day}{05}
      \field{form=original,lang=default}{month}{04}
      \field{form=original,lang=default}{title}{Title 3}
      \field{form=original,lang=default}{year}{1999}
=======
      \field{sortinit}{B}
      \field{labelyear}{1999}
      \field{labelmonth}{04}
      \field{labelday}{05}
      \field{labeltitle}{Title 3}
      \field{day}{05}
      \field{month}{04}
      \field{title}{Title 3}
      \field{year}{1999}
>>>>>>> 3614a136
    \endentry
|;

ok(Biber::Config->getblxoption('uniquename') == 1, "Single-valued option") ;
is_deeply(Biber::Config->getblxoption('labelnamespec'), [ {content => 'author'} ], "Multi-valued options");
ok(Biber::Config->getoption('mincrossrefs') == 88, "Setting Biber options via control file");
ok(Biber::Config->getblxoption('useprefix', 'book') == 1 , "Per-type single-valued options");
is_deeply(Biber::Config->getblxoption('labelnamespec', 'book'), $bln, "Per-type multi-valued options");
is($bibentries->entry('L1')->get_labeldate_info->{field}{year}, 'year', 'Global labelyear setting' ) ;
is( $out->get_output_entry('L1', $main), $l1, 'Global labelyear setting - labelyear should be YEAR') ;
is( $out->get_output_entry('L2', $main), $l2, 'Entry-local biblatex option mappings - 1') ;
is( $out->get_output_entry('L3', $main), $l3, 'Entry-local biblatex option mappings - 2') ;<|MERGE_RESOLUTION|>--- conflicted
+++ resolved
@@ -89,9 +89,10 @@
       }
       \strng{namehash}{bd051a2f7a5f377e3a62581b0e0f8577}
       \strng{fullhash}{bd051a2f7a5f377e3a62581b0e0f8577}
-<<<<<<< HEAD
       \field{form=original,lang=default}{sortinit}{D}
       \field{form=original,lang=default}{labelyear}{1998}
+      \field{form=original,lang=default}{labelmonth}{04}
+      \field{form=original,lang=default}{labelday}{05}
       \field{form=original,lang=default}{labeltitle}{Title 1}
       \field{form=original,lang=default}{day}{05}
       \field{form=original,lang=default}{month}{04}
@@ -100,20 +101,6 @@
       \field{form=original,lang=default}{origyear}{1985}
       \field{form=original,lang=default}{title}{Title 1}
       \field{form=original,lang=default}{year}{1998}
-=======
-      \field{sortinit}{D}
-      \field{labelyear}{1998}
-      \field{labelmonth}{04}
-      \field{labelday}{05}
-      \field{labeltitle}{Title 1}
-      \field{day}{05}
-      \field{month}{04}
-      \field{origday}{30}
-      \field{origmonth}{10}
-      \field{origyear}{1985}
-      \field{title}{Title 1}
-      \field{year}{1998}
->>>>>>> 3614a136
     \endentry
 |;
 
@@ -129,25 +116,15 @@
       }
       \strng{namehash}{19eec87c959944d6d9c72434a42856ba}
       \strng{fullhash}{19eec87c959944d6d9c72434a42856ba}
-<<<<<<< HEAD
       \field{form=original,lang=default}{sortinit}{E}
       \field{form=original,lang=default}{labelyear}{1998}
+      \field{form=original,lang=default}{labelmonth}{04}
+      \field{form=original,lang=default}{labelday}{05}
       \field{form=original,lang=default}{labeltitle}{Title 2}
       \field{form=original,lang=default}{day}{05}
       \field{form=original,lang=default}{month}{04}
       \field{form=original,lang=default}{title}{Title 2}
       \field{form=original,lang=default}{year}{1998}
-=======
-      \field{sortinit}{E}
-      \field{labelyear}{1998}
-      \field{labelmonth}{04}
-      \field{labelday}{05}
-      \field{labeltitle}{Title 2}
-      \field{day}{05}
-      \field{month}{04}
-      \field{title}{Title 2}
-      \field{year}{1998}
->>>>>>> 3614a136
     \endentry
 |;
 
@@ -163,25 +140,15 @@
       }
       \strng{namehash}{490250da1f3b92580d97563dc96c6c84}
       \strng{fullhash}{490250da1f3b92580d97563dc96c6c84}
-<<<<<<< HEAD
       \field{form=original,lang=default}{sortinit}{B}
       \field{form=original,lang=default}{labelyear}{1999}
+      \field{form=original,lang=default}{labelmonth}{04}
+      \field{form=original,lang=default}{labelday}{05}
       \field{form=original,lang=default}{labeltitle}{Title 3}
       \field{form=original,lang=default}{day}{05}
       \field{form=original,lang=default}{month}{04}
       \field{form=original,lang=default}{title}{Title 3}
       \field{form=original,lang=default}{year}{1999}
-=======
-      \field{sortinit}{B}
-      \field{labelyear}{1999}
-      \field{labelmonth}{04}
-      \field{labelday}{05}
-      \field{labeltitle}{Title 3}
-      \field{day}{05}
-      \field{month}{04}
-      \field{title}{Title 3}
-      \field{year}{1999}
->>>>>>> 3614a136
     \endentry
 |;
 
