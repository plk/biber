--- conflicted
+++ resolved
@@ -64,11 +64,7 @@
 =cut
 
 sub _init {
-<<<<<<< HEAD
   $CONFIG->{state}{unulchanged} = 1;
-  $CONFIG->{state}{citedcrossrefs} = [];
-=======
->>>>>>> 6839a561
   $CONFIG->{state}{seennamehash} = {};
   $CONFIG->{state}{namehashcount} = {};
   $CONFIG->{state}{uniquenamecount} = {};
@@ -172,7 +168,6 @@
 # Biber options static methods
 ##############################
 
-<<<<<<< HEAD
 =head2 get_unul_done
 
     Return a boolean saying whether uniquenename+uniquelist processing is finished
@@ -197,41 +192,7 @@
   return;
 }
 
-=head2 add_cited_crossref
-
-    Add a cited crossref to a list so we know it's been cited
-
-=cut
-
-sub add_cited_crossref {
-  shift; # class method so don't care about class name
-  my $cr = shift;
-  push @{$CONFIG->{state}{citedcrossrefs}}, $cr;
-  return;
-}
-
-
-=head2 is_cited_crossref
-
-    Checks whether a crossref/xref has been cited
-
-=cut
-
-sub is_cited_crossref {
-  shift; # class method so don't care about class name
-  my $cr = shift;
-  if (first {lc($cr) eq lc($_)} @{$CONFIG->{state}{citedcrossrefs}}) {
-    return 1;
-  }
-  else {
-    return 0;
-  }
-}
-
-
-
-=======
->>>>>>> 6839a561
+
 =head2 setoption
 
     Store a Biber config option
