package Biber::Entry::Name;

use Data::Dump;
use Regexp::Common qw( balanced );
<<<<<<< HEAD
use Biber::Config;
=======
use Data::Dump qw( pp );
>>>>>>> 9fe2f6ca

=encoding utf-8

=head1 NAME

Biber::Entry::Name

=head2 new

    Initialize a Biber::Entry::Name object, optionally with key=>value arguments.

    Ex: Biber::Entry::Name->new( lastname="Bolzmann" firstname=>"Anna Maria" prefix => "von" )

=cut

sub new {
  my ($class, %params) = @_;
  if (%params) {
    my $name = {};
    foreach my $attr (qw/lastname
                         lastname_i
                         lastname_it
                         firstname
                         firstname_i
                         firstname_it
                         prefix
                         prefix_i
                         prefix_it
                         suffix
                         suffix_i
                         suffix_it
                         namestring
                         nameinitstring
                         strip/) {
      if (exists $params{$attr}) {
        $name->{$attr} = $params{$attr}
      }
    }
    return bless $name, $class;
  } else {
    return bless {}, $class;
  }
}

=head2 notnull

    Test for an empty object

=cut

sub notnull {
  my $self = shift;
  my @arr = keys %$self;
  return $#arr > -1 ? 1 : 0;
}


=head2 was_stripped

    Return boolean to tell if the passed field had braces stripped from the original

=cut

sub was_stripped {
  my ($self, $part) = @_;
  return $self->{strip}{$part};
}


=head2 set_index

    Set a field telling what position in the name list the name is

=cut

sub set_index {
  my ($self, $index) = @_;
  $self->{index} = $index;
  return;
}

=head2 get_index

    Get the index of a Biber::Entry::Name object

=cut

sub get_index {
  my $self = shift;
  return $self->{index};
}

=head2 reset_uniquename

    Reset uniquename to undef for a Biber::Entry::Name object

=cut

sub reset_uniquename {
  my $self = shift;
  delete $self->{uniquename};
  return;
}


=head2 set_uniquename

    Set uniquename for a Biber::Entry::Name object
    Sets global flag to say that some uniquename value has changed

=cut

sub set_uniquename {
  my $self = shift;
  my $uniquename = shift;
  my $currval = $self->{uniquename};
  # Set modified flag to positive if we changes something
  if (not defined($currval) or $currval != $uniquename) {
    Biber::Config->set_unul_changed(1);
  }
  $self->{uniquename} = $uniquename;
  return;
}

=head2 get_uniquename

    Get uniquename for a Biber::Entry::Name object

=cut

sub get_uniquename {
  my $self = shift;
  return $self->{uniquename};
}

=head2 set_firstname

    Set firstname for a Biber::Entry::Name object

=cut

sub set_firstname {
  my ($self, $val) = @_;
  $self->{firstname} = $val;
  return;
}

=head2 get_firstname

    Get firstname for a Biber::Entry::Name object

=cut

sub get_firstname {
  my $self = shift;
  return $self->{firstname};
}

=head2 get_firstname_i

    Get firstname initials for a Biber::Entry::Name object

=cut

sub get_firstname_i {
  my $self = shift;
  return $self->{firstname_i};
}

=head2 get_firstname_it

    Get firstname terse initials for a Biber::Entry::Name object

=cut

sub get_firstname_it {
  my $self = shift;
  return $self->{firstname_it};
}


=head2 set_lastname

    Set lastname for a Biber::Entry::Name object

=cut

sub set_lastname {
  my ($self, $val) = @_;
  $self->{lastname} = $val;
  return;
}

=head2 get_lastname

    Get lastname for a Biber::Entry::Name object

=cut

sub get_lastname {
  my $self = shift;
  return $self->{lastname};
}

=head2 get_lastname_i

    Get lastname initials for a Biber::Entry::Name object

=cut

sub get_lastname_i {
  my $self = shift;
  return $self->{lastname_i};
}

=head2 get_lastname_it

    Get lastname terse initials for a Biber::Entry::Name object

=cut

sub get_lastname_it {
  my $self = shift;
  return $self->{lastname_it};
}


=head2 set_suffix

    Set suffix for a Biber::Entry::Name object

=cut

sub set_suffix {
  my ($self, $val) = @_;
  $self->{suffix} = $val;
  return;
}

=head2 get_suffix

    Get suffix for a Biber::Entry::Name object

=cut

sub get_suffix {
  my $self = shift;
  return $self->{suffix};
}

=head2 get_suffix_i

    Get suffix initials for a Biber::Entry::Name object

=cut

sub get_suffix_i {
  my $self = shift;
  return $self->{suffix_i};
}

=head2 get_suffix_it

    Get suffix terse initials for a Biber::Entry::Name object

=cut

sub get_suffix_it {
  my $self = shift;
  return $self->{suffix_it};
}


=head2 set_prefix

    Set prefix for a Biber::Entry::Name object

=cut

sub set_prefix {
  my ($self, $val) = @_;
  $self->{prefix} = $val;
  return;
}

=head2 get_prefix

    Get prefix for a Biber::Entry::Name object

=cut

sub get_prefix {
  my $self = shift;
  return $self->{prefix};
}

=head2 get_prefix_i

    Get prefix initials for a Biber::Entry::Name object

=cut

sub get_prefix_i {
  my $self = shift;
  return $self->{prefix_i};
}

=head2 get_prefix_it

    Get prefix terse initials for a Biber::Entry::Name object

=cut

sub get_prefix_it {
  my $self = shift;
  return $self->{prefix_it};
}


=head2 set_namestring

    Set namestring for a Biber::Entry::Name object

=cut

sub set_namestring {
  my ($self, $val) = @_;
  $self->{namestring} = $val;
  return;
}

=head2 get_namestring

    Get namestring for a Biber::Entry::Name object

=cut

sub get_namestring {
  my $self = shift;
  return $self->{namestring};
}

=head2 set_nameinitstring

    Set nameinitstring for a Biber::Entry::Name object

=cut

sub set_nameinitstring {
  my ($self, $val) = @_;
  $self->{nameinitstring} = $val;
  return;
}

=head2 get_nameinitstring

    Get nameinitstring for a Biber::Entry::Name object

=cut

sub get_nameinitstring {
  my $self = shift;
  return $self->{nameinitstring};
}

=head2 name_to_bbl {

    Return bbl data for a name

=cut

sub name_to_bbl {
  my $self = shift;
  my $arg = shift;
  my $ln_special = 0;
  if (defined($arg) and ($arg eq 'labelname_special')) {
    $ln_special = 1;
  }
  my @pno; # per-name options
  my $pno; # per-name options final string

  # lastname is always defined
  my $ln  = $self->get_lastname;
  if ($self->was_stripped('lastname')) {
    $ln = Biber::Utils::add_outer($ln);
  }
    my $lni = Biber::Config->getblxoption('terseinits') ? $self->get_lastname_it : $self->get_lastname_i;

  # firstname
  my $fn;
  my $fni;
  if ($fn = $self->get_firstname) {
    if ($self->was_stripped('firstname')) {
      $fn = Biber::Utils::add_outer($fn);
    }
    $fni = Biber::Config->getblxoption('terseinits') ? $self->get_firstname_it : $self->get_firstname_i;
  }
  else {
    $fn = '';
    $fni = '';
  }

  # prefix
  my $pre;
  my $prei;
  if ($pre = $self->get_prefix) {
    if ($self->was_stripped('prefix')) {
      $pre = Biber::Utils::add_outer($pre);
    }
    $prei = Biber::Config->getblxoption('terseinits') ? $self->get_prefix_it : $self->get_prefix_i;
  }
  else {
    $pre = '';
    $prei = '';
  }

  # suffix
  my $suf;
  my $sufi;
  if ($suf = $self->get_suffix) {
    if ($self->was_stripped('suffix')) {
      $suf = Biber::Utils::add_outer($suf);
    }
    $sufi = Biber::Config->getblxoption('terseinits') ? $self->get_suffix_it : $self->get_suffix_i;
  }
  else {
    $suf = '';
    $sufi = '';
  }

  # Can't just replace all spaces in first names with "~" as this could
  # potentially be too long and would do nasty line-break things in LaTeX
  # So, be a bit picky and only attach initials/protected things
  # J. Frank -> J.~Frank
  # {J.\,P.} Frank -> {J.\,P.}~Frank
  $fn =~ s/(\p{Lu}\.|$RE{balanced}{-parens=>'{}'})\s+/$1~/g;
  # Bernard H. -> Bernard~H.
  # Bernard {H.\,P.} -> Bernard~{H.\,P.}
  $fn =~ s/\s+(\p{Lu}\.|$RE{balanced}{-parens=>'{}'})/~$1/g;
  $pre =~ s/\s/~/g if $pre;       # van der -> van~der

  # Generate uniquename if uniquename is requested
  # This only happens for \name{labelname} pseudo-name lists
  if ($ln_special and defined($self->get_uniquename)) {
    push @pno, 'uniquename=' . $self->get_uniquename;
  }

  $pno = join(',', @pno);

  return "    {{$pno}{$ln}{$lni}{$fn}{$fni}{$pre}{$prei}{$suf}{$sufi}}%\n";
}

=head2 dump

    Dump a Biber::Entry::Name object for debugging purposes

=cut

sub dump {
  my $self = shift;
  dd($self);
  return;
}


=head2 dump

    Dump Biber::Entry::Name object

=cut

sub dump {
  my $self = shift;
  return pp($self);
}


=head1 AUTHORS

François Charette, C<< <firmicus at gmx.net> >>
Philip Kime C<< <philip at kime.org.uk> >>

=head1 BUGS

Please report any bugs or feature requests on our sourceforge tracker at
L<https://sourceforge.net/tracker2/?func=browse&group_id=228270>.

=head1 COPYRIGHT & LICENSE

Copyright 2009-2010 François Charette and Philip Kime, all rights reserved.

This program is free software; you can redistribute it and/or
modify it under the terms of either:

=over 4

=item * the GNU General Public License as published by the Free
Software Foundation; either version 1, or (at your option) any
later version, or

=item * the Artistic License version 2.0.

=back

=cut

1;

# vim: set tabstop=2 shiftwidth=2 expandtab:<|MERGE_RESOLUTION|>--- conflicted
+++ resolved
@@ -1,12 +1,8 @@
 package Biber::Entry::Name;
 
-use Data::Dump;
 use Regexp::Common qw( balanced );
-<<<<<<< HEAD
 use Biber::Config;
-=======
 use Data::Dump qw( pp );
->>>>>>> 9fe2f6ca
 
 =encoding utf-8
 
@@ -459,18 +455,6 @@
   return "    {{$pno}{$ln}{$lni}{$fn}{$fni}{$pre}{$prei}{$suf}{$sufi}}%\n";
 }
 
-=head2 dump
-
-    Dump a Biber::Entry::Name object for debugging purposes
-
-=cut
-
-sub dump {
-  my $self = shift;
-  dd($self);
-  return;
-}
-
 
 =head2 dump
 
