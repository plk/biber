--- conflicted
+++ resolved
@@ -1,1928 +1,1924 @@
-<?xml version="1.0" encoding="UTF-8"?>
-<?oxygen RNGSchema="../../data/schemata/bcf.rnc" type="compact"?>
-<?xml-stylesheet type="text/xsl" href="../../data/bcf.xsl"?>
-<<<<<<< HEAD
-<bcf:controlfile version="3.0" xmlns:bcf="https://sourceforge.net/projects/biblatex">
-=======
-<bcf:controlfile version="2.5" xmlns:bcf="https://sourceforge.net/projects/biblatex">
->>>>>>> a91813d0
-  <!-- OPTIONS -->
-  <bcf:options component="biber" type="global">
-    <bcf:option type="singlevalued">
-      <bcf:key>output_encoding</bcf:key>
-      <bcf:value>utf8</bcf:value>
-    </bcf:option>
-    <bcf:option type="singlevalued">
-      <bcf:key>input_encoding</bcf:key>
-      <bcf:value>utf8</bcf:value>
-    </bcf:option>
-    <bcf:option type="singlevalued">
-      <bcf:key>debug</bcf:key>
-      <bcf:value>0</bcf:value>
-    </bcf:option>
-    <bcf:option type="singlevalued">
-      <bcf:key>mincrossrefs</bcf:key>
-      <bcf:value>2</bcf:value>
-    </bcf:option>
-    <bcf:option type="singlevalued">
-      <bcf:key>sortcase</bcf:key>
-      <bcf:value>0</bcf:value>
-    </bcf:option>
-    <bcf:option type="singlevalued">
-      <bcf:key>sortfirstinits</bcf:key>
-      <bcf:value>0</bcf:value>
-    </bcf:option>
-    <bcf:option type="singlevalued">
-      <bcf:key>sortupper</bcf:key>
-      <bcf:value>1</bcf:value>
-    </bcf:option>
-  </bcf:options>
-  <bcf:options component="biblatex" type="global">
-    <bcf:option type="singlevalued">
-      <bcf:key>alphaothers</bcf:key>
-      <bcf:value>\textbf{+}</bcf:value>
-    </bcf:option>
-    <bcf:option type="singlevalued">
-      <bcf:key>labelalpha</bcf:key>
-      <bcf:value>1</bcf:value>
-    </bcf:option>
-    <bcf:option type="multivalued">
-      <bcf:key>labelnamespec</bcf:key>
-      <bcf:value order="1">shortauthor</bcf:value>
-      <bcf:value order="2">author</bcf:value>
-      <bcf:value order="3">shorteditor</bcf:value>
-      <bcf:value order="4">editor</bcf:value>
-      <bcf:value order="5">translator</bcf:value>
-    </bcf:option>
-    <bcf:option type="singlevalued">
-      <bcf:key>labeltitle</bcf:key>
-      <bcf:value>0</bcf:value>
-    </bcf:option>
-    <bcf:option type="multivalued">
-      <bcf:key>labeltitlespec</bcf:key>
-      <bcf:value order="1">shorttitle</bcf:value>
-      <bcf:value order="2">title</bcf:value>
-    </bcf:option>
-    <bcf:option type="singlevalued">
-      <bcf:key>labeltitleyear</bcf:key>
-      <bcf:value>0</bcf:value>
-    </bcf:option>
-    <bcf:option type="singlevalued">
-      <bcf:key>labeldate</bcf:key>
-      <bcf:value>1</bcf:value>
-    </bcf:option>
-    <bcf:option type="multivalued">
-      <bcf:key>labeldatespec</bcf:key>
-      <bcf:value order="1" type="field">date</bcf:value>
-    </bcf:option>
-    <bcf:option type="singlevalued">
-      <bcf:key>maxalphanames</bcf:key>
-      <bcf:value>3</bcf:value>
-    </bcf:option>
-    <bcf:option type="singlevalued">
-      <bcf:key>maxbibnames</bcf:key>
-      <bcf:value>3</bcf:value>
-    </bcf:option>
-    <bcf:option type="singlevalued">
-      <bcf:key>maxcitenames</bcf:key>
-      <bcf:value>3</bcf:value>
-    </bcf:option>
-    <bcf:option type="singlevalued">
-      <bcf:key>maxitems</bcf:key>
-      <bcf:value>3</bcf:value>
-    </bcf:option>
-    <bcf:option type="singlevalued">
-      <bcf:key>minalphanames</bcf:key>
-      <bcf:value>1</bcf:value>
-    </bcf:option>
-    <bcf:option type="singlevalued">
-      <bcf:key>minbibnames</bcf:key>
-      <bcf:value>1</bcf:value>
-    </bcf:option>
-    <bcf:option type="singlevalued">
-      <bcf:key>mincitenames</bcf:key>
-      <bcf:value>1</bcf:value>
-    </bcf:option>
-    <bcf:option type="singlevalued">
-      <bcf:key>minitems</bcf:key>
-      <bcf:value>1</bcf:value>
-    </bcf:option>
-    <bcf:option type="singlevalued">
-      <bcf:key>msform</bcf:key>
-      <bcf:value>original</bcf:value>
-    </bcf:option>
-    <bcf:option type="singlevalued">
-      <bcf:key>mslang</bcf:key>
-      <bcf:value>english</bcf:value>
-    </bcf:option>
-    <bcf:option type="singlevalued">
-      <bcf:key>mstranslang</bcf:key>
-      <bcf:value>english</bcf:value>
-    </bcf:option>
-    <bcf:option type="singlevalued">
-      <bcf:key>singletitle</bcf:key>
-      <bcf:value>1</bcf:value>
-    </bcf:option>
-    <bcf:option type="singlevalued">
-      <bcf:key>sortalphaothers</bcf:key>
-      <bcf:value>+</bcf:value>
-    </bcf:option>
-    <bcf:option type="singlevalued">
-      <bcf:key>sortscheme</bcf:key>
-      <bcf:value>nty</bcf:value>
-    </bcf:option>
-    <bcf:option type="singlevalued">
-      <bcf:key>uniquelist</bcf:key>
-      <bcf:value>0</bcf:value>
-    </bcf:option>
-    <bcf:option type="singlevalued">
-      <bcf:key>uniquename</bcf:key>
-      <bcf:value>1</bcf:value>
-    </bcf:option>
-    <bcf:option type="singlevalued">
-      <bcf:key>useauthor</bcf:key>
-      <bcf:value>1</bcf:value>
-    </bcf:option>
-    <bcf:option type="singlevalued">
-      <bcf:key>useeditor</bcf:key>
-      <bcf:value>1</bcf:value>
-    </bcf:option>
-    <bcf:option type="singlevalued">
-      <bcf:key>useprefix</bcf:key>
-      <bcf:value>1</bcf:value>
-    </bcf:option>
-    <bcf:option type="singlevalued">
-      <bcf:key>usetranslator</bcf:key>
-      <bcf:value>1</bcf:value>
-    </bcf:option>
-  </bcf:options>
-  <!-- SOURCEMAP -->
-  <bcf:sourcemap>
-    <bcf:maps datatype="bibtex" level="driver">
-      <bcf:map>
-        <bcf:map_step map_type_source="conference" map_type_target="inproceedings" map_final="1"/>
-        <bcf:map_step map_type_source="electronic" map_type_target="online" map_final="1"/>
-        <bcf:map_step map_type_source="www" map_type_target="online" map_final="1"/>
-      </bcf:map>
-      <bcf:map>
-        <bcf:map_step map_type_source="mastersthesis" map_type_target="thesis" map_final="1"/>
-        <bcf:map_step map_field_set="type" map_field_value="mathesis"/>
-      </bcf:map>
-      <bcf:map>
-        <bcf:map_step map_type_source="phdthesis" map_type_target="thesis" map_final="1"/>
-        <bcf:map_step map_field_set="type" map_field_value="phdthesis"/>
-      </bcf:map>
-      <bcf:map>
-        <bcf:map_step map_type_source="techreport" map_type_target="report" map_final="1"/>
-        <bcf:map_step map_field_set="type" map_field_value="techreport"/>
-      </bcf:map>
-      <bcf:map>
-        <bcf:map_step map_field_source="address" map_field_target="location"/>
-        <bcf:map_step map_field_source="school" map_field_target="institution"/>
-        <bcf:map_step map_field_source="annote" map_field_target="annotation"/>
-        <bcf:map_step map_field_source="archiveprefix" map_field_target="eprinttype"/>
-        <bcf:map_step map_field_source="journal" map_field_target="journaltitle"/>
-        <bcf:map_step map_field_source="primaryclass" map_field_target="eprintclass"/>
-        <bcf:map_step map_field_source="key" map_field_target="sortkey"/>
-        <bcf:map_step map_field_source="pdf" map_field_target="file"/>
-      </bcf:map>
-      <bcf:map map_overwrite="1">
-        <bcf:map_step map_field_source="options" map_notmatch="mslang\s*=" map_final="1"/>
-        <bcf:map_step map_field_source="hyphenation" map_match="(.+)" map_final="1"/>
-        <bcf:map_step map_field_set="options" map_field_value=",mslang=$1" map_append="1"/>
-      </bcf:map>
-      <bcf:map>
-        <bcf:map_step map_field_source="hyphenation" map_match="(.+)" map_final="1"/>
-        <bcf:map_step map_field_set="options" map_field_value="mslang=$1"/>
-      </bcf:map>
-    </bcf:maps>
-    <bcf:maps datatype="endnotexml" level="driver">
-      <bcf:map>
-        <bcf:map_step map_type_source="Aggregated Database" map_type_target="misc" map_final="1"/>
-        <bcf:map_step map_type_source="Ancient Text" map_type_target="misc" map_final="1"/>
-        <bcf:map_step map_type_source="Artwork" map_type_target="artwork" map_final="1"/>
-        <bcf:map_step map_type_source="Audiovisual Material" map_type_target="misc" map_final="1"/>
-        <bcf:map_step map_type_source="Bill" map_type_target="jurisdiction" map_final="1"/>
-        <bcf:map_step map_type_source="Blog" map_type_target="online" map_final="1"/>
-        <bcf:map_step map_type_source="Book" map_type_target="book" map_final="1"/>
-        <bcf:map_step map_type_source="Book Section" map_type_target="inbook" map_final="1"/>
-        <bcf:map_step map_type_source="Case" map_type_target="jurisdiction" map_final="1"/>
-        <bcf:map_step map_type_source="Catalog" map_type_target="misc" map_final="1"/>
-        <bcf:map_step map_type_source="Chart or Table" map_type_target="misc" map_final="1"/>
-        <bcf:map_step map_type_source="Classical Work" map_type_target="misc" map_final="1"/>
-        <bcf:map_step map_type_source="Computer Program" map_type_target="software" map_final="1"/>
-        <bcf:map_step map_type_source="Conference Paper" map_type_target="inproceedings" map_final="1"/>
-        <bcf:map_step map_type_source="Conference Proceedings" map_type_target="proceedings" map_final="1"/>
-        <bcf:map_step map_type_source="Dictionary" map_type_target="inreference" map_final="1"/>
-        <bcf:map_step map_type_source="Edited Book" map_type_target="collection" map_final="1"/>
-        <bcf:map_step map_type_source="Electronic Article" map_type_target="article" map_final="1"/>
-        <bcf:map_step map_type_source="Electronic Book" map_type_target="book" map_final="1"/>
-        <bcf:map_step map_type_source="Encyclopedia" map_type_target="reference" map_final="1"/>
-        <bcf:map_step map_type_source="Equation" map_type_target="misc" map_final="1"/>
-        <bcf:map_step map_type_source="Figure" map_type_target="misc" map_final="1"/>
-        <bcf:map_step map_type_source="Film or Broadcast" map_type_target="movie" map_final="1"/>
-        <bcf:map_step map_type_source="Government Document" map_type_target="report" map_final="1"/>
-        <bcf:map_step map_type_source="Grant" map_type_target="misc" map_final="1"/>
-        <bcf:map_step map_type_source="Hearing" map_type_target="jurisdiction" map_final="1"/>
-        <bcf:map_step map_type_source="Journal Article" map_type_target="article" map_final="1"/>
-        <bcf:map_step map_type_source="Legal Rule or Regulation" map_type_target="legislation" map_final="1"/>
-        <bcf:map_step map_type_source="Magazine Article" map_type_target="article" map_final="1"/>
-        <bcf:map_step map_type_source="Manuscript" map_type_target="unpublished" map_final="1"/>
-        <bcf:map_step map_type_source="Map" map_type_target="misc" map_final="1"/>
-        <bcf:map_step map_type_source="Newspaper Article" map_type_target="article" map_final="1"/>
-        <bcf:map_step map_type_source="Online Database" map_type_target="online" map_final="1"/>
-        <bcf:map_step map_type_source="Online Multimedia" map_type_target="online" map_final="1"/>
-        <bcf:map_step map_type_source="Pamphlet" map_type_target="booklet" map_final="1"/>
-        <bcf:map_step map_type_source="Patent" map_type_target="patent" map_final="1"/>
-        <bcf:map_step map_type_source="Personal Communication" map_type_target="letter" map_final="1"/>
-        <bcf:map_step map_type_source="Report" map_type_target="report" map_final="1"/>
-        <bcf:map_step map_type_source="Serial" map_type_target="periodical" map_final="1"/>
-        <bcf:map_step map_type_source="Standard" map_type_target="standard" map_final="1"/>
-        <bcf:map_step map_type_source="Statute" map_type_target="legislation" map_final="1"/>
-        <bcf:map_step map_type_source="Thesis" map_type_target="thesis" map_final="1"/>
-        <bcf:map_step map_type_source="Unpublished Work" map_type_target="unpublished" map_final="1"/>
-        <bcf:map_step map_type_source="Web Page" map_type_target="online" map_final="1"/>
-      </bcf:map>
-      <bcf:map>
-        <bcf:map_step map_field_source="electronic-resource-num" map_field_target="eprint" map_final="1"/>
-        <bcf:map_step map_field_source="alt-title" map_field_target="shorttitle" map_final="1"/>
-        <bcf:map_step map_field_source="meeting-place" map_field_target="venue" map_final="1"/>
-        <bcf:map_step map_field_source="pub-location" map_field_target="location" map_final="1"/>
-        <bcf:map_step map_field_source="orig-pub" map_field_target="origpublisher" map_final="1"/>
-        <bcf:map_step map_field_source="authors" map_field_target="author" map_final="1"/>
-        <bcf:map_step map_field_source="secondary-authors" map_field_target="editor" map_final="1"/>
-        <bcf:map_step map_field_source="tertiary-authors" map_field_target="commentator" map_final="1"/>
-        <bcf:map_step map_field_source="subsidiary-authors" map_field_target="translator" map_final="1"/>
-        <bcf:map_step map_field_source="year" map_field_target="date" map_final="1"/>
-        <bcf:map_step map_field_source="pub-dates" map_field_target="date" map_final="1"/>
-        <bcf:map_step map_field_source="num-vols" map_field_target="volumes" map_final="1"/>
-        <bcf:map_step map_field_source="call-num" map_field_target="library" map_final="1"/>
-        <bcf:map_step map_field_source="notes" map_field_target="note" map_final="1"/>
-        <bcf:map_step map_field_source="secondary-title" map_field_target="subtitle" map_final="1"/>
-        <bcf:map_step map_field_source="work-type" map_field_target="type" map_final="1"/>
-      </bcf:map>
-      <bcf:map>
-        <bcf:per_type>Edited Book</bcf:per_type>
-        <bcf:map_step map_field_source="authors" map_field_target="editor"/>
-      </bcf:map>
-      <bcf:map>
-        <bcf:per_type>Electronic Article</bcf:per_type>
-        <bcf:per_type>Journal Article</bcf:per_type>
-        <bcf:per_type>Magazine Article</bcf:per_type>
-        <bcf:per_type>Newspaper Article</bcf:per_type>
-        <bcf:map_step map_field_source="isbn" map_field_target="issn"/>
-      </bcf:map>
-      <bcf:map>
-        <bcf:per_type>Patent</bcf:per_type>
-        <bcf:per_type>Report</bcf:per_type>
-        <bcf:per_type>Government Document</bcf:per_type>
-        <bcf:per_type>Legal Rule or Regulation</bcf:per_type>
-        <bcf:map_step map_field_source="isbn" map_field_target="number"/>
-      </bcf:map>
-      <bcf:map>
-        <bcf:per_type>Blog</bcf:per_type>
-        <bcf:per_type>Online Database</bcf:per_type>
-        <bcf:per_type>Online Multimedia</bcf:per_type>
-        <bcf:per_type>Web Page</bcf:per_type>
-        <bcf:map_step map_field_source="secondary-title" map_field_target="title"/>
-      </bcf:map>
-      <bcf:map>
-        <bcf:per_type>Book Section</bcf:per_type>
-        <bcf:map_step map_field_source="secondary-title" map_field_target="booktitle"/>
-      </bcf:map>
-      <bcf:map>
-        <bcf:per_type>Book</bcf:per_type>
-        <bcf:per_type>Electronic Book</bcf:per_type>
-        <bcf:per_type>Manuscript</bcf:per_type>
-        <bcf:per_type>Unpublished Work</bcf:per_type>
-        <bcf:map_step map_field_source="secondary-title" map_field_target="series"/>
-      </bcf:map>
-      <bcf:map>
-        <bcf:per_type>Conference Paper</bcf:per_type>
-        <bcf:per_type>Conference Proceedings</bcf:per_type>
-        <bcf:map_step map_field_source="secondary-title" map_field_target="eventtitle"/>
-      </bcf:map>
-      <bcf:map>
-        <bcf:per_type>Electronic Article</bcf:per_type>
-        <bcf:per_type>Journal Article</bcf:per_type>
-        <bcf:per_type>Magazine Article</bcf:per_type>
-        <bcf:per_type>Newspaper Article</bcf:per_type>
-        <bcf:map_step map_field_source="secondary-title" map_field_target="journaltitle"/>
-      </bcf:map>
-      <bcf:map>
-        <bcf:per_type>Book Section</bcf:per_type>
-        <bcf:map_step map_field_source="tertiary-title" map_field_target="booktitle"/>
-      </bcf:map>
-      <bcf:map>
-        <bcf:per_type>Conference Proceedings</bcf:per_type>
-        <bcf:per_type>periodical</bcf:per_type>
-        <bcf:map_step map_field_source="tertiary-title" map_field_target="series"/>
-      </bcf:map>
-    </bcf:maps>
-    <bcf:maps datatype="ris" level="driver">
-      <bcf:map>
-        <bcf:map_step map_type_source="ART" map_type_target="artwork" map_final="1"/>
-        <bcf:map_step map_type_source="BILL" map_type_target="jurisdiction" map_final="1"/>
-        <bcf:map_step map_type_source="BOOK" map_type_target="book" map_final="1"/>
-        <bcf:map_step map_type_source="CHAP" map_type_target="inbook" map_final="1"/>
-        <bcf:map_step map_type_source="COMP" map_type_target="software" map_final="1"/>
-        <bcf:map_step map_type_source="CONF" map_type_target="proceedings" map_final="1"/>
-        <bcf:map_step map_type_source="GEN" map_type_target="misc" map_final="1"/>
-        <bcf:map_step map_type_source="JFULL" map_type_target="article" map_final="1"/>
-        <bcf:map_step map_type_source="JOUR" map_type_target="article" map_final="1"/>
-        <bcf:map_step map_type_source="MGZN" map_type_target="misc" map_final="1"/>
-        <bcf:map_step map_type_source="MPCT" map_type_target="movie" map_final="1"/>
-        <bcf:map_step map_type_source="NEWS" map_type_target="misc" map_final="1"/>
-        <bcf:map_step map_type_source="PAMP" map_type_target="misc" map_final="1"/>
-        <bcf:map_step map_type_source="PAT" map_type_target="patent" map_final="1"/>
-        <bcf:map_step map_type_source="PCOMM" map_type_target="misc" map_final="1"/>
-        <bcf:map_step map_type_source="RPRT" map_type_target="report" map_final="1"/>
-        <bcf:map_step map_type_source="SER" map_type_target="misc" map_final="1"/>
-        <bcf:map_step map_type_source="SLIDE" map_type_target="misc" map_final="1"/>
-        <bcf:map_step map_type_source="SOUND" map_type_target="audio" map_final="1"/>
-        <bcf:map_step map_type_source="STAT" map_type_target="legal" map_final="1"/>
-        <bcf:map_step map_type_source="THES" map_type_target="thesis" map_final="1"/>
-        <bcf:map_step map_type_source="UNBILL" map_type_target="jurisdiction" map_final="1"/>
-        <bcf:map_step map_type_source="UNPB" map_type_target="unpublished" map_final="1"/>
-      </bcf:map>
-      <bcf:map>
-        <bcf:map_step map_field_source="Y1" map_field_target="date"/>
-        <bcf:map_step map_field_source="PY" map_field_target="date"/>
-        <bcf:map_step map_field_source="Y2" map_field_target="eventdate"/>
-        <bcf:map_step map_field_source="A1" map_field_target="author"/>
-        <bcf:map_step map_field_source="AU" map_field_target="author"/>
-        <bcf:map_step map_field_source="A2" map_field_target="editor"/>
-        <bcf:map_step map_field_source="A3" map_field_target="editor"/>
-        <bcf:map_step map_field_source="ED" map_field_target="editor"/>
-        <bcf:map_step map_field_source="SPEP" map_field_target="pages"/>
-        <bcf:map_step map_field_source="N1" map_field_target="note"/>
-        <bcf:map_step map_field_source="N2" map_field_target="abstract"/>
-        <bcf:map_step map_field_source="AB" map_field_target="abstract"/>
-        <bcf:map_step map_field_source="JO" map_field_target="journaltitle"/>
-        <bcf:map_step map_field_source="JF" map_field_target="journaltitle"/>
-        <bcf:map_step map_field_source="JA" map_field_target="shortjournal"/>
-        <bcf:map_step map_field_source="VL" map_field_target="volume"/>
-        <bcf:map_step map_field_source="IS" map_field_target="issue"/>
-        <bcf:map_step map_field_source="CP" map_field_target="issue"/>
-        <bcf:map_step map_field_source="CY" map_field_target="location"/>
-        <bcf:map_step map_field_source="SN" map_field_target="isbn"/>
-        <bcf:map_step map_field_source="PB" map_field_target="publisher"/>
-        <bcf:map_step map_field_source="KW" map_field_target="keywords"/>
-        <bcf:map_step map_field_source="TI" map_field_target="title"/>
-        <bcf:map_step map_field_source="U1" map_field_target="usera"/>
-        <bcf:map_step map_field_source="U2" map_field_target="userb"/>
-        <bcf:map_step map_field_source="U3" map_field_target="userc"/>
-        <bcf:map_step map_field_source="U4" map_field_target="userd"/>
-        <bcf:map_step map_field_source="U5" map_field_target="usere"/>
-        <bcf:map_step map_field_source="UR" map_field_target="url"/>
-        <bcf:map_step map_field_source="L1" map_field_target="file"/>
-      </bcf:map>
-    </bcf:maps>
-    <bcf:maps datatype="zoterordfxml" level="driver">
-      <bcf:map>
-        <bcf:map_step map_type_source="conferencePaper" map_type_target="inproceedings" map_final="1"/>
-        <bcf:map_step map_type_source="bookSection" map_type_target="inbook" map_final="1"/>
-        <bcf:map_step map_type_source="journalArticle" map_type_target="article" map_final="1"/>
-        <bcf:map_step map_type_source="magazineArticle" map_type_target="article" map_final="1"/>
-        <bcf:map_step map_type_source="newspaperArticle" map_type_target="article" map_final="1"/>
-        <bcf:map_step map_type_source="encyclopediaArticle" map_type_target="inreference" map_final="1"/>
-        <bcf:map_step map_type_source="manuscript" map_type_target="unpublished" map_final="1"/>
-        <bcf:map_step map_type_source="document" map_type_target="misc" map_final="1"/>
-        <bcf:map_step map_type_source="dictionaryEntry" map_type_target="inreference" map_final="1"/>
-        <bcf:map_step map_type_source="interview" map_type_target="misc" map_final="1"/>
-        <bcf:map_step map_type_source="film" map_type_target="movie" map_final="1"/>
-        <bcf:map_step map_type_source="webpage" map_type_target="online" map_final="1"/>
-        <bcf:map_step map_type_source="note" map_type_target="misc" map_final="1"/>
-        <bcf:map_step map_type_source="attachment" map_type_target="misc" map_final="1"/>
-        <bcf:map_step map_type_source="bill" map_type_target="legislation" map_final="1"/>
-        <bcf:map_step map_type_source="case" map_type_target="jurisdiction" map_final="1"/>
-        <bcf:map_step map_type_source="hearing" map_type_target="jurisdiction" map_final="1"/>
-        <bcf:map_step map_type_source="statute" map_type_target="legislation" map_final="1"/>
-        <bcf:map_step map_type_source="email" map_type_target="letter" map_final="1"/>
-        <bcf:map_step map_type_source="map" map_type_target="image" map_final="1"/>
-        <bcf:map_step map_type_source="blogPost" map_type_target="online" map_final="1"/>
-        <bcf:map_step map_type_source="instantMessage" map_type_target="letter" map_final="1"/>
-        <bcf:map_step map_type_source="forumPost" map_type_target="online" map_final="1"/>
-        <bcf:map_step map_type_source="audioRecording" map_type_target="audio" map_final="1"/>
-        <bcf:map_step map_type_source="presentation" map_type_target="inproceedings" map_final="1"/>
-        <bcf:map_step map_type_source="videoRecording" map_type_target="video" map_final="1"/>
-        <bcf:map_step map_type_source="tvBroadcast" map_type_target="misc" map_final="1"/>
-        <bcf:map_step map_type_source="radioBroadcast" map_type_target="misc" map_final="1"/>
-        <bcf:map_step map_type_source="podcast" map_type_target="online" map_final="1"/>
-        <bcf:map_step map_type_source="computerProgram" map_type_target="software" map_final="1"/>
-      </bcf:map>
-      <bcf:map>
-        <bcf:map_step map_field_source="bib:contributors" map_field_target="author"/>
-        <bcf:map_step map_field_source="bib:authors" map_field_target="author"/>
-        <bcf:map_step map_field_source="z:interviewers" map_field_target="author"/>
-        <bcf:map_step map_field_source="z:directors" map_field_target="author"/>
-        <bcf:map_step map_field_source="z:scriptwriters" map_field_target="author"/>
-        <bcf:map_step map_field_source="z:bookAuthor" map_field_target="author"/>
-        <bcf:map_step map_field_source="z:inventors" map_field_target="author"/>
-        <bcf:map_step map_field_source="z:recipients" map_field_target="author"/>
-        <bcf:map_step map_field_source="z:counsels" map_field_target="author"/>
-        <bcf:map_step map_field_source="z:artists" map_field_target="author"/>
-        <bcf:map_step map_field_source="z:podcasters" map_field_target="author"/>
-        <bcf:map_step map_field_source="z:presenters" map_field_target="author"/>
-        <bcf:map_step map_field_source="z:commenters" map_field_target="author"/>
-        <bcf:map_step map_field_source="z:programers" map_field_target="author"/>
-        <bcf:map_step map_field_source="z:composers" map_field_target="author"/>
-        <bcf:map_step map_field_source="z:producers" map_field_target="author"/>
-        <bcf:map_step map_field_source="z:performers" map_field_target="author"/>
-        <bcf:map_step map_field_source="bib:editors" map_field_target="editor"/>
-        <bcf:map_step map_field_source="z:translators" map_field_target="translator"/>
-        <bcf:map_step map_field_source="z:seriesEditors" map_field_target="editor"/>
-        <bcf:map_step map_field_source="dc:date" map_field_target="date"/>
-        <bcf:map_step map_field_source="bib:pages" map_field_target="pages"/>
-        <bcf:map_step map_field_source="dc:title" map_field_target="title"/>
-        <bcf:map_step map_field_source="z:proceedingsTitle" map_field_target="title"/>
-        <bcf:map_step map_field_source="z:encyclopediaTitle" map_field_target="title"/>
-        <bcf:map_step map_field_source="z:dictionaryTitle" map_field_target="title"/>
-        <bcf:map_step map_field_source="z:websiteTitle" map_field_target="title"/>
-        <bcf:map_step map_field_source="z:forumTitle" map_field_target="title"/>
-        <bcf:map_step map_field_source="z:blogTitle" map_field_target="title"/>
-        <bcf:map_step map_field_source="z:nameOfAct" map_field_target="title"/>
-        <bcf:map_step map_field_source="z:caseName" map_field_target="title"/>
-        <bcf:map_step map_field_source="z:meetingName" map_field_target="eventtitle"/>
-        <bcf:map_step map_field_source="prism:volume" map_field_target="volume"/>
-        <bcf:map_step map_field_source="numberOfVolumes" map_field_target="volumes"/>
-        <bcf:map_step map_field_source="z:numPages" map_field_target="pagetotal"/>
-        <bcf:map_step map_field_source="prism:edition" map_field_target="edition"/>
-        <bcf:map_step map_field_source="dc:description" map_field_target="note"/>
-        <bcf:map_step map_field_source="dc:alternative" map_field_target="shortjournal"/>
-        <bcf:map_step map_field_source="dcterms:abstract" map_field_target="abstract"/>
-        <bcf:map_step map_field_source="dc:type" map_field_target="type"/>
-        <bcf:map_step map_field_source="z:shortTitle" map_field_target="shorttitle"/>
-        <bcf:map_step map_field_source="z:bookTitle" map_field_target="booktitle"/>
-        <bcf:map_step map_field_source="prism:number" map_field_target="number"/>
-        <bcf:map_step map_field_source="z:patentNumber" map_field_target="number"/>
-        <bcf:map_step map_field_source="z:codeNumber" map_field_target="number"/>
-        <bcf:map_step map_field_source="z:reportNumber" map_field_target="number"/>
-        <bcf:map_step map_field_source="z:billNumber" map_field_target="number"/>
-        <bcf:map_step map_field_source="z:documentNumber" map_field_target="number"/>
-        <bcf:map_step map_field_source="z:publicLawNumber" map_field_target="number"/>
-        <bcf:map_step map_field_source="z:applicationNumber" map_field_target="number"/>
-        <bcf:map_step map_field_source="z:episodeNumber" map_field_target="number"/>
-        <bcf:map_step map_field_source="dc:coverage" map_field_target="location"/>
-        <bcf:map_step map_field_source="z:university" map_field_target="institution"/>
-        <bcf:map_step map_field_source="z:language" map_field_target="language"/>
-        <bcf:map_step map_field_source="z:version" map_field_target="version"/>
-        <bcf:map_step map_field_source="z:libraryCatalog" map_field_target="library"/>
-      </bcf:map>
-    </bcf:maps>
-  </bcf:sourcemap>
-  <!-- LABELALPHA TEMPLATE -->
-  <bcf:labelalphatemplate type="global">
-    <bcf:labelelement order="1">
-      <bcf:labelpart final="1">shorthand</bcf:labelpart>
-      <bcf:labelpart>label</bcf:labelpart>
-      <bcf:labelpart substring_width="3" substring_side="left" ifnamecount="1">labelname</bcf:labelpart>
-      <bcf:labelpart substring_width="1" substring_side="left">labelname</bcf:labelpart>
-    </bcf:labelelement>
-    <bcf:labelelement order="2">
-      <bcf:labelpart substring_width="2" substring_side="right">year</bcf:labelpart>
-    </bcf:labelelement>
-  </bcf:labelalphatemplate>
-  <!-- INHERITANCE -->
-  <bcf:inheritance>
-    <bcf:defaults inherit_all="true" override_target="false">
-    </bcf:defaults>
-    <bcf:inherit>
-      <bcf:type_pair source="mvbook" target="inbook"/>
-      <bcf:type_pair source="mvbook" target="bookinbook"/>
-      <bcf:type_pair source="mvbook" target="suppbook"/>
-      <bcf:type_pair source="book" target="inbook"/>
-      <bcf:type_pair source="book" target="bookinbook"/>
-      <bcf:type_pair source="book" target="suppbook"/>
-      <bcf:field source="author" target="author"/>
-      <bcf:field source="author" target="bookauthor"/>
-    </bcf:inherit>
-    <bcf:inherit>
-      <bcf:type_pair source="mvbook" target="book"/>
-      <bcf:type_pair source="mvbook" target="inbook"/>
-      <bcf:type_pair source="mvbook" target="bookinbook"/>
-      <bcf:type_pair source="mvbook" target="suppbook"/>
-      <bcf:field source="title" target="maintitle"/>
-      <bcf:field source="subtitle" target="mainsubtitle"/>
-      <bcf:field source="titleaddon" target="maintitleaddon"/>
-    </bcf:inherit>
-    <bcf:inherit>
-      <bcf:type_pair source="mvcollection" target="collection"/>
-      <bcf:type_pair source="mvcollection" target="incollection"/>
-      <bcf:type_pair source="mvcollection" target="suppcollection"/>
-      <bcf:field source="title" target="maintitle"/>
-      <bcf:field source="subtitle" target="mainsubtitle"/>
-      <bcf:field source="titleaddon" target="maintitleaddon"/>
-    </bcf:inherit>
-    <bcf:inherit>
-      <bcf:type_pair source="mvproceedings" target="proceedings"/>
-      <bcf:type_pair source="mvproceedings" target="inproceedings"/>
-      <bcf:field source="title" target="maintitle"/>
-      <bcf:field source="subtitle" target="mainsubtitle"/>
-      <bcf:field source="titleaddon" target="maintitleaddon"/>
-    </bcf:inherit>
-    <bcf:inherit>
-      <bcf:type_pair source="mvreference" target="reference"/>
-      <bcf:type_pair source="mvreference" target="inreference"/>
-      <bcf:field source="title" target="maintitle"/>
-      <bcf:field source="subtitle" target="mainsubtitle"/>
-      <bcf:field source="titleaddon" target="maintitleaddon"/>
-    </bcf:inherit>
-    <bcf:inherit>
-      <bcf:type_pair source="book" target="inbook"/>
-      <bcf:type_pair source="book" target="bookinbook"/>
-      <bcf:type_pair source="book" target="suppbook"/>
-      <bcf:field source="title" target="booktitle"/>
-      <bcf:field source="subtitle" target="booksubtitle"/>
-      <bcf:field source="titleaddon" target="booktitleaddon"/>
-    </bcf:inherit>
-    <bcf:inherit>
-      <bcf:type_pair source="collection" target="incollection"/>
-      <bcf:type_pair source="collection" target="suppcollection"/>
-      <bcf:field source="title" target="booktitle"/>
-      <bcf:field source="subtitle" target="booksubtitle"/>
-      <bcf:field source="titleaddon" target="booktitleaddon"/>
-    </bcf:inherit>
-    <bcf:inherit>
-      <bcf:type_pair source="reference" target="inreference"/>
-      <bcf:field source="title" target="booktitle"/>
-      <bcf:field source="subtitle" target="booksubtitle"/>
-      <bcf:field source="titleaddon" target="booktitleaddon"/>
-    </bcf:inherit>
-    <bcf:inherit>
-      <bcf:type_pair source="proceedings" target="inproceedings"/>
-      <bcf:field source="title" target="booktitle"/>
-      <bcf:field source="subtitle" target="booksubtitle"/>
-      <bcf:field source="titleaddon" target="booktitleaddon"/>
-    </bcf:inherit>
-    <bcf:inherit>
-      <bcf:type_pair source="periodical" target="article"/>
-      <bcf:type_pair source="periodical" target="suppperiodical"/>
-      <bcf:field source="title" target="journaltitle"/>
-      <bcf:field source="subtitle" target="journalsubtitle"/>
-    </bcf:inherit>
-  </bcf:inheritance>
-  <bcf:sorting>
-    <bcf:presort>mm</bcf:presort>
-    <bcf:sort order="1">
-      <bcf:sortitem order="1">presort</bcf:sortitem>
-    </bcf:sort>
-    <bcf:sort order="2" final="1">
-      <bcf:sortitem order="1">sortkey</bcf:sortitem>
-    </bcf:sort>
-    <bcf:sort order="3">
-      <bcf:sortitem order="1">sortname</bcf:sortitem>
-      <bcf:sortitem order="2">author</bcf:sortitem>
-      <bcf:sortitem order="3">editor</bcf:sortitem>
-      <bcf:sortitem order="4">translator</bcf:sortitem>
-      <bcf:sortitem order="5">sorttitle</bcf:sortitem>
-      <bcf:sortitem order="6">title</bcf:sortitem>
-    </bcf:sort>
-    <bcf:sort order="4">
-      <bcf:sortitem order="1">sorttitle</bcf:sortitem>
-      <bcf:sortitem order="2">title</bcf:sortitem>
-    </bcf:sort>
-    <bcf:sort order="5">
-      <bcf:sortitem order="1">sortyear</bcf:sortitem>
-      <bcf:sortitem order="2">year</bcf:sortitem>
-    </bcf:sort>
-    <bcf:sort order="6">
-      <bcf:sortitem order="1">volume</bcf:sortitem>
-      <bcf:sortitem order="2">0000</bcf:sortitem>
-    </bcf:sort>
-  </bcf:sorting>
-  <!-- DATA MODEL -->
-  <bcf:datamodel>
-    <bcf:entrytypes>
-      <bcf:entrytype>article</bcf:entrytype>
-      <bcf:entrytype>artwork</bcf:entrytype>
-      <bcf:entrytype>audio</bcf:entrytype>
-      <bcf:entrytype>bibnote</bcf:entrytype>
-      <bcf:entrytype>book</bcf:entrytype>
-      <bcf:entrytype>bookinbook</bcf:entrytype>
-      <bcf:entrytype>booklet</bcf:entrytype>
-      <bcf:entrytype>collection</bcf:entrytype>
-      <bcf:entrytype>commentary</bcf:entrytype>
-      <bcf:entrytype>customa</bcf:entrytype>
-      <bcf:entrytype>customb</bcf:entrytype>
-      <bcf:entrytype>customc</bcf:entrytype>
-      <bcf:entrytype>customd</bcf:entrytype>
-      <bcf:entrytype>custome</bcf:entrytype>
-      <bcf:entrytype>customf</bcf:entrytype>
-      <bcf:entrytype>inbook</bcf:entrytype>
-      <bcf:entrytype>incollection</bcf:entrytype>
-      <bcf:entrytype>inproceedings</bcf:entrytype>
-      <bcf:entrytype>inreference</bcf:entrytype>
-      <bcf:entrytype>image</bcf:entrytype>
-      <bcf:entrytype>jurisdiction</bcf:entrytype>
-      <bcf:entrytype>legal</bcf:entrytype>
-      <bcf:entrytype>legislation</bcf:entrytype>
-      <bcf:entrytype>letter</bcf:entrytype>
-      <bcf:entrytype>manual</bcf:entrytype>
-      <bcf:entrytype>misc</bcf:entrytype>
-      <bcf:entrytype>movie</bcf:entrytype>
-      <bcf:entrytype>music</bcf:entrytype>
-      <bcf:entrytype>mvcollection</bcf:entrytype>
-      <bcf:entrytype>mvbook</bcf:entrytype>
-      <bcf:entrytype>online</bcf:entrytype>
-      <bcf:entrytype>patent</bcf:entrytype>
-      <bcf:entrytype>performance</bcf:entrytype>
-      <bcf:entrytype>periodical</bcf:entrytype>
-      <bcf:entrytype>proceedings</bcf:entrytype>
-      <bcf:entrytype>reference</bcf:entrytype>
-      <bcf:entrytype>report</bcf:entrytype>
-      <bcf:entrytype>review</bcf:entrytype>
-      <bcf:entrytype>set</bcf:entrytype>
-      <bcf:entrytype>software</bcf:entrytype>
-      <bcf:entrytype>standard</bcf:entrytype>
-      <bcf:entrytype>suppbook</bcf:entrytype>
-      <bcf:entrytype>suppcollection</bcf:entrytype>
-      <bcf:entrytype>thesis</bcf:entrytype>
-      <bcf:entrytype>unpublished</bcf:entrytype>
-      <bcf:entrytype>video</bcf:entrytype>
-      <bcf:entrytype skip_output="true">xdata</bcf:entrytype>
-    </bcf:entrytypes>
-    <bcf:fields>
-      <bcf:field fieldtype="field" datatype="integer">day</bcf:field>
-      <bcf:field fieldtype="field" datatype="integer">endday</bcf:field>
-      <bcf:field fieldtype="field" datatype="integer">endmonth</bcf:field>
-      <bcf:field fieldtype="field" datatype="integer">eventday</bcf:field>
-      <bcf:field fieldtype="field" datatype="integer">eventendday</bcf:field>
-      <bcf:field fieldtype="field" datatype="integer">eventendmonth</bcf:field>
-      <bcf:field fieldtype="field" datatype="integer">eventmonth</bcf:field>
-      <bcf:field fieldtype="field" datatype="integer">eventyear</bcf:field>
-      <bcf:field fieldtype="field" datatype="integer">origday</bcf:field>
-      <bcf:field fieldtype="field" datatype="integer">origendday</bcf:field>
-      <bcf:field fieldtype="field" datatype="integer">origendmonth</bcf:field>
-      <bcf:field fieldtype="field" datatype="integer">origmonth</bcf:field>
-      <bcf:field fieldtype="field" datatype="integer">origyear</bcf:field>
-      <bcf:field fieldtype="field" datatype="integer">urlday</bcf:field>
-      <bcf:field fieldtype="field" datatype="integer">urlendday</bcf:field>
-      <bcf:field fieldtype="field" datatype="integer">urlendmonth</bcf:field>
-      <bcf:field fieldtype="field" datatype="integer">urlmonth</bcf:field>
-      <bcf:field fieldtype="field" datatype="integer">urlyear</bcf:field>
-      <bcf:field fieldtype="field" datatype="literal" multiscript="true">abstract</bcf:field>
-      <bcf:field fieldtype="field" datatype="literal" multiscript="true">addendum</bcf:field>
-      <bcf:field fieldtype="field" datatype="literal" multiscript="true">annotation</bcf:field>
-      <bcf:field fieldtype="field" datatype="literal" multiscript="true">booksubtitle</bcf:field>
-      <bcf:field fieldtype="field" datatype="literal" multiscript="true">booktitle</bcf:field>
-      <bcf:field fieldtype="field" datatype="literal" multiscript="true">booktitleaddon</bcf:field>
-      <bcf:field fieldtype="field" datatype="literal" multiscript="true">chapter</bcf:field>
-      <bcf:field fieldtype="field" datatype="literal" multiscript="true">edition</bcf:field>
-      <bcf:field fieldtype="field" datatype="literal">eid</bcf:field>
-      <bcf:field fieldtype="field" datatype="literal">entrysubtype</bcf:field>
-      <bcf:field fieldtype="field" datatype="literal">eprintclass</bcf:field>
-      <bcf:field fieldtype="field" datatype="literal">eprinttype</bcf:field>
-      <bcf:field fieldtype="field" datatype="literal" multiscript="true">eventtitle</bcf:field>
-      <bcf:field fieldtype="field" datatype="literal">gender</bcf:field>
-      <bcf:field fieldtype="field" datatype="literal" multiscript="true">howpublished</bcf:field>
-      <bcf:field fieldtype="field" datatype="literal">hyphenation</bcf:field>
-      <bcf:field fieldtype="field" datatype="literal" multiscript="true">indexsorttitle</bcf:field>
-      <bcf:field fieldtype="field" datatype="literal">indextitle</bcf:field>
-      <bcf:field fieldtype="field" datatype="literal">isan</bcf:field>
-      <bcf:field fieldtype="field" datatype="literal">isbn</bcf:field>
-      <bcf:field fieldtype="field" datatype="literal">ismn</bcf:field>
-      <bcf:field fieldtype="field" datatype="literal">isrn</bcf:field>
-      <bcf:field fieldtype="field" datatype="literal">issn</bcf:field>
-      <bcf:field fieldtype="field" datatype="literal" multiscript="true">issue</bcf:field>
-      <bcf:field fieldtype="field" datatype="literal" multiscript="true">issuesubtitle</bcf:field>
-      <bcf:field fieldtype="field" datatype="literal" multiscript="true">issuetitle</bcf:field>
-      <bcf:field fieldtype="field" datatype="literal">iswc</bcf:field>
-      <bcf:field fieldtype="field" datatype="literal" multiscript="true">journalsubtitle</bcf:field>
-      <bcf:field fieldtype="field" datatype="literal" multiscript="true">journaltitle</bcf:field>
-      <bcf:field fieldtype="field" datatype="literal">label</bcf:field>
-      <bcf:field fieldtype="field" datatype="literal" multiscript="true">library</bcf:field>
-      <bcf:field fieldtype="field" datatype="literal" multiscript="true">mainsubtitle</bcf:field>
-      <bcf:field fieldtype="field" datatype="literal" multiscript="true">maintitle</bcf:field>
-      <bcf:field fieldtype="field" datatype="literal" multiscript="true">maintitleaddon</bcf:field>
-      <bcf:field fieldtype="field" datatype="literal">month</bcf:field>
-      <bcf:field fieldtype="field" datatype="literal" multiscript="true">nameaddon</bcf:field>
-      <bcf:field fieldtype="field" datatype="literal" multiscript="true">note</bcf:field>
-      <bcf:field fieldtype="field" datatype="literal">number</bcf:field>
-      <bcf:field fieldtype="field" datatype="literal" multiscript="true">origtitle</bcf:field>
-      <bcf:field fieldtype="field" datatype="literal">pagetotal</bcf:field>
-      <bcf:field fieldtype="field" datatype="literal" multiscript="true">part</bcf:field>
-      <bcf:field fieldtype="field" datatype="literal">related</bcf:field>
-      <bcf:field fieldtype="field" datatype="literal">relatedtype</bcf:field>
-      <bcf:field fieldtype="field" datatype="literal">relatedstring</bcf:field>
-      <bcf:field fieldtype="field" datatype="literal" multiscript="true">reprinttitle</bcf:field>
-      <bcf:field fieldtype="field" datatype="literal" multiscript="true">series</bcf:field>
-      <bcf:field fieldtype="field" datatype="literal">shorthand</bcf:field>
-      <bcf:field fieldtype="field" datatype="literal" multiscript="true">shorthandintro</bcf:field>
-      <bcf:field fieldtype="field" datatype="literal" multiscript="true">shortjournal</bcf:field>
-      <bcf:field fieldtype="field" datatype="literal" multiscript="true">shortseries</bcf:field>
-      <bcf:field fieldtype="field" datatype="literal" multiscript="true">shorttitle</bcf:field>
-      <bcf:field fieldtype="field" datatype="literal" multiscript="true">subtitle</bcf:field>
-      <bcf:field fieldtype="field" datatype="literal" multiscript="true">title</bcf:field>
-      <bcf:field fieldtype="field" datatype="literal" multiscript="true">titleaddon</bcf:field>
-      <bcf:field fieldtype="field" datatype="literal">usera</bcf:field>
-      <bcf:field fieldtype="field" datatype="literal">userb</bcf:field>
-      <bcf:field fieldtype="field" datatype="literal">userc</bcf:field>
-      <bcf:field fieldtype="field" datatype="literal">userd</bcf:field>
-      <bcf:field fieldtype="field" datatype="literal">usere</bcf:field>
-      <bcf:field fieldtype="field" datatype="literal">userf</bcf:field>
-      <bcf:field fieldtype="field" datatype="literal" multiscript="true">venue</bcf:field>
-      <bcf:field fieldtype="field" datatype="literal">version</bcf:field>
-      <bcf:field fieldtype="field" datatype="literal">volume</bcf:field>
-      <bcf:field fieldtype="field" datatype="literal">volumes</bcf:field>
-      <bcf:field fieldtype="field" datatype="literal">year</bcf:field>
-      <bcf:field fieldtype="field" datatype="integer" nullok="true">urlendyear</bcf:field>
-      <bcf:field fieldtype="field" datatype="integer" nullok="true">endyear</bcf:field>
-      <bcf:field fieldtype="field" datatype="integer" nullok="true">eventendyear</bcf:field>
-      <bcf:field fieldtype="field" datatype="integer" nullok="true">origendyear</bcf:field>
-      <bcf:field fieldtype="field" datatype="literal" skip_output="true">sorttitle</bcf:field>
-      <bcf:field fieldtype="field" datatype="literal" skip_output="true">sortshorthand</bcf:field>
-      <bcf:field fieldtype="field" datatype="literal" skip_output="true">sortyear</bcf:field>
-      <bcf:field fieldtype="field" datatype="literal" skip_output="true">sortkey</bcf:field>
-      <bcf:field fieldtype="field" datatype="literal" skip_output="true">presort</bcf:field>
-      <bcf:field fieldtype="field" datatype="literal" skip_output="true">entryset</bcf:field>
-      <bcf:field fieldtype="list" datatype="literal" multiscript="true">institution</bcf:field>
-      <bcf:field fieldtype="list" datatype="literal">lista</bcf:field>
-      <bcf:field fieldtype="list" datatype="literal">listb</bcf:field>
-      <bcf:field fieldtype="list" datatype="literal">listc</bcf:field>
-      <bcf:field fieldtype="list" datatype="literal">listd</bcf:field>
-      <bcf:field fieldtype="list" datatype="literal">liste</bcf:field>
-      <bcf:field fieldtype="list" datatype="literal">listf</bcf:field>
-      <bcf:field fieldtype="list" datatype="literal" multiscript="true">location</bcf:field>
-      <bcf:field fieldtype="list" datatype="literal" multiscript="true">organization</bcf:field>
-      <bcf:field fieldtype="list" datatype="literal" multiscript="true">origlocation</bcf:field>
-      <bcf:field fieldtype="list" datatype="literal" multiscript="true">origpublisher</bcf:field>
-      <bcf:field fieldtype="list" datatype="literal" multiscript="true">publisher</bcf:field>
-      <bcf:field fieldtype="list" datatype="name" multiscript="true">afterword</bcf:field>
-      <bcf:field fieldtype="list" datatype="name" multiscript="true">annotator</bcf:field>
-      <bcf:field fieldtype="list" datatype="name" multiscript="true">author</bcf:field>
-      <bcf:field fieldtype="list" datatype="name" multiscript="true">bookauthor</bcf:field>
-      <bcf:field fieldtype="list" datatype="name" multiscript="true">commentator</bcf:field>
-      <bcf:field fieldtype="list" datatype="name" multiscript="true">editor</bcf:field>
-      <bcf:field fieldtype="list" datatype="name" multiscript="true">editora</bcf:field>
-      <bcf:field fieldtype="list" datatype="name" multiscript="true">editorb</bcf:field>
-      <bcf:field fieldtype="list" datatype="name" multiscript="true">editorc</bcf:field>
-      <bcf:field fieldtype="list" datatype="name" multiscript="true">foreword</bcf:field>
-      <bcf:field fieldtype="list" datatype="name" multiscript="true">holder</bcf:field>
-      <bcf:field fieldtype="list" datatype="name" multiscript="true">introduction</bcf:field>
-      <bcf:field fieldtype="list" datatype="name" multiscript="true">namea</bcf:field>
-      <bcf:field fieldtype="list" datatype="name" multiscript="true">nameb</bcf:field>
-      <bcf:field fieldtype="list" datatype="name" multiscript="true">namec</bcf:field>
-      <bcf:field fieldtype="list" datatype="name" multiscript="true">shortauthor</bcf:field>
-      <bcf:field fieldtype="list" datatype="name" multiscript="true">shorteditor</bcf:field>
-      <bcf:field fieldtype="list" datatype="name" multiscript="true">translator</bcf:field>
-      <bcf:field fieldtype="list" datatype="name" skip_output="true">sortname</bcf:field>
-      <bcf:field fieldtype="field" datatype="key">authortype</bcf:field>
-      <bcf:field fieldtype="field" datatype="key">editoratype</bcf:field>
-      <bcf:field fieldtype="field" datatype="key">editorbtype</bcf:field>
-      <bcf:field fieldtype="field" datatype="key">editorctype</bcf:field>
-      <bcf:field fieldtype="field" datatype="key">editortype</bcf:field>
-      <bcf:field fieldtype="field" datatype="key">bookpagination</bcf:field>
-      <bcf:field fieldtype="field" datatype="key">nameatype</bcf:field>
-      <bcf:field fieldtype="field" datatype="key">namebtype</bcf:field>
-      <bcf:field fieldtype="field" datatype="key">namectype</bcf:field>
-      <bcf:field fieldtype="field" datatype="key">origlanguage</bcf:field>
-      <bcf:field fieldtype="field" datatype="key">pagination</bcf:field>
-      <bcf:field fieldtype="field" datatype="key">pubstate</bcf:field>
-      <bcf:field fieldtype="field" datatype="key">type</bcf:field>
-      <bcf:field fieldtype="list" datatype="key">language</bcf:field>
-      <bcf:field fieldtype="field" datatype="entrykey">crossref</bcf:field>
-      <bcf:field fieldtype="field" datatype="entrykey">xref</bcf:field>
-      <bcf:field fieldtype="list" datatype="entrykey" skip_output="true">xdata</bcf:field>
-      <bcf:field fieldtype="list" datatype="entrykey" skip_output="true">ids</bcf:field>
-      <bcf:field fieldtype="field" datatype="date" skip_output="true">date</bcf:field>
-      <bcf:field fieldtype="field" datatype="date" skip_output="true">eventdate</bcf:field>
-      <bcf:field fieldtype="field" datatype="date" skip_output="true">origdate</bcf:field>
-      <bcf:field fieldtype="field" datatype="date" skip_output="true">urldate</bcf:field>
-      <bcf:field fieldtype="field" datatype="verbatim">doi</bcf:field>
-      <bcf:field fieldtype="field" datatype="verbatim">eprint</bcf:field>
-      <bcf:field fieldtype="field" datatype="verbatim">file</bcf:field>
-      <bcf:field fieldtype="field" datatype="uri">url</bcf:field>
-      <bcf:field fieldtype="field" datatype="verbatim">verba</bcf:field>
-      <bcf:field fieldtype="field" datatype="verbatim">verbb</bcf:field>
-      <bcf:field fieldtype="field" datatype="verbatim">verbc</bcf:field>
-      <bcf:field fieldtype="field" datatype="csv">keywords</bcf:field>
-      <bcf:field fieldtype="field" datatype="csv" skip_output="true">options</bcf:field>
-      <bcf:field fieldtype="field" datatype="range">pages</bcf:field>
-      <bcf:field fieldtype="field" datatype="code">execute</bcf:field>
-    </bcf:fields>
-    <bcf:entryfields>
-      <bcf:field>abstract</bcf:field>
-      <bcf:field>annotation</bcf:field>
-      <bcf:field>authortype</bcf:field>
-      <bcf:field>bookpagination</bcf:field>
-      <bcf:field>crossref</bcf:field>
-      <bcf:field>entryset</bcf:field>
-      <bcf:field>entrysubtype</bcf:field>
-      <bcf:field>execute</bcf:field>
-      <bcf:field>file</bcf:field>
-      <bcf:field>gender</bcf:field>
-      <bcf:field>hyphenation</bcf:field>
-      <bcf:field>ids</bcf:field>
-      <bcf:field>indextitle</bcf:field>
-      <bcf:field>indexsorttitle</bcf:field>
-      <bcf:field>isan</bcf:field>
-      <bcf:field>ismn</bcf:field>
-      <bcf:field>iswc</bcf:field>
-      <bcf:field>keywords</bcf:field>
-      <bcf:field>label</bcf:field>
-      <bcf:field>library</bcf:field>
-      <bcf:field>lista</bcf:field>
-      <bcf:field>listb</bcf:field>
-      <bcf:field>listc</bcf:field>
-      <bcf:field>listd</bcf:field>
-      <bcf:field>liste</bcf:field>
-      <bcf:field>listf</bcf:field>
-      <bcf:field>nameaddon</bcf:field>
-      <bcf:field>options</bcf:field>
-      <bcf:field>origday</bcf:field>
-      <bcf:field>origendday</bcf:field>
-      <bcf:field>origendmonth</bcf:field>
-      <bcf:field>origendyear</bcf:field>
-      <bcf:field>origmonth</bcf:field>
-      <bcf:field>origyear</bcf:field>
-      <bcf:field>origlocation</bcf:field>
-      <bcf:field>origpublisher</bcf:field>
-      <bcf:field>origtitle</bcf:field>
-      <bcf:field>pagination</bcf:field>
-      <bcf:field>presort</bcf:field>
-      <bcf:field>related</bcf:field>
-      <bcf:field>relatedtype</bcf:field>
-      <bcf:field>relatedstring</bcf:field>
-      <bcf:field>shortauthor</bcf:field>
-      <bcf:field>shorteditor</bcf:field>
-      <bcf:field>shorthand</bcf:field>
-      <bcf:field>shorthandintro</bcf:field>
-      <bcf:field>shortjournal</bcf:field>
-      <bcf:field>shortseries</bcf:field>
-      <bcf:field>shorttitle</bcf:field>
-      <bcf:field>sortkey</bcf:field>
-      <bcf:field>sortname</bcf:field>
-      <bcf:field>sortshorthand</bcf:field>
-      <bcf:field>sorttitle</bcf:field>
-      <bcf:field>sortyear</bcf:field>
-      <bcf:field>usera</bcf:field>
-      <bcf:field>userb</bcf:field>
-      <bcf:field>userc</bcf:field>
-      <bcf:field>userd</bcf:field>
-      <bcf:field>usere</bcf:field>
-      <bcf:field>userf</bcf:field>
-      <bcf:field>verba</bcf:field>
-      <bcf:field>verbb</bcf:field>
-      <bcf:field>verbc</bcf:field>
-      <bcf:field>xdata</bcf:field>
-      <bcf:field>xref</bcf:field>
-    </bcf:entryfields>
-    <bcf:entryfields>
-      <bcf:entrytype>set</bcf:entrytype>
-      <bcf:field>entryset</bcf:field>
-      <bcf:field>crossref</bcf:field>
-    </bcf:entryfields>
-    <bcf:entryfields>
-      <bcf:entrytype>article</bcf:entrytype>
-      <bcf:field>author</bcf:field>
-      <bcf:field>journaltitle</bcf:field>
-      <bcf:field>title</bcf:field>
-      <bcf:field>day</bcf:field>
-      <bcf:field>endday</bcf:field>
-      <bcf:field>endmonth</bcf:field>
-      <bcf:field>endyear</bcf:field>
-      <bcf:field>month</bcf:field>
-      <bcf:field>year</bcf:field>
-      <bcf:field>addendum</bcf:field>
-      <bcf:field>annotator</bcf:field>
-      <bcf:field>commentator</bcf:field>
-      <bcf:field>doi</bcf:field>
-      <bcf:field>editor</bcf:field>
-      <bcf:field>editora</bcf:field>
-      <bcf:field>editorb</bcf:field>
-      <bcf:field>editorc</bcf:field>
-      <bcf:field>editoratype</bcf:field>
-      <bcf:field>editorbtype</bcf:field>
-      <bcf:field>editorctype</bcf:field>
-      <bcf:field>eid</bcf:field>
-      <bcf:field>eprint</bcf:field>
-      <bcf:field>eprintclass</bcf:field>
-      <bcf:field>eprinttype</bcf:field>
-      <bcf:field>issn</bcf:field>
-      <bcf:field>issue</bcf:field>
-      <bcf:field>issuetitle</bcf:field>
-      <bcf:field>issuesubtitle</bcf:field>
-      <bcf:field>journalsubtitle</bcf:field>
-      <bcf:field>language</bcf:field>
-      <bcf:field>note</bcf:field>
-      <bcf:field>number</bcf:field>
-      <bcf:field>origlanguage</bcf:field>
-      <bcf:field>pages</bcf:field>
-      <bcf:field>pubstate</bcf:field>
-      <bcf:field>series</bcf:field>
-      <bcf:field>subtitle</bcf:field>
-      <bcf:field>titleaddon</bcf:field>
-      <bcf:field>translator</bcf:field>
-      <bcf:field>url</bcf:field>
-      <bcf:field>urlday</bcf:field>
-      <bcf:field>urlendday</bcf:field>
-      <bcf:field>urlendmonth</bcf:field>
-      <bcf:field>urlendyear</bcf:field>
-      <bcf:field>urlmonth</bcf:field>
-      <bcf:field>urlyear</bcf:field>
-      <bcf:field>version</bcf:field>
-      <bcf:field>volume</bcf:field>
-    </bcf:entryfields>
-    <bcf:entryfields>
-      <bcf:entrytype>bibnote</bcf:entrytype>
-      <bcf:field>note</bcf:field>
-    </bcf:entryfields>
-    <bcf:entryfields>
-      <bcf:entrytype>book</bcf:entrytype>
-      <bcf:field>author</bcf:field>
-      <bcf:field>title</bcf:field>
-      <bcf:field>day</bcf:field>
-      <bcf:field>endday</bcf:field>
-      <bcf:field>endmonth</bcf:field>
-      <bcf:field>endyear</bcf:field>
-      <bcf:field>month</bcf:field>
-      <bcf:field>year</bcf:field>
-      <bcf:field>addendum</bcf:field>
-      <bcf:field>afterword</bcf:field>
-      <bcf:field>annotator</bcf:field>
-      <bcf:field>chapter</bcf:field>
-      <bcf:field>commentator</bcf:field>
-      <bcf:field>doi</bcf:field>
-      <bcf:field>edition</bcf:field>
-      <bcf:field>editor</bcf:field>
-      <bcf:field>editora</bcf:field>
-      <bcf:field>editorb</bcf:field>
-      <bcf:field>editorc</bcf:field>
-      <bcf:field>editoratype</bcf:field>
-      <bcf:field>editorbtype</bcf:field>
-      <bcf:field>editorctype</bcf:field>
-      <bcf:field>eprint</bcf:field>
-      <bcf:field>eprintclass</bcf:field>
-      <bcf:field>eprinttype</bcf:field>
-      <bcf:field>foreword</bcf:field>
-      <bcf:field>introduction</bcf:field>
-      <bcf:field>isbn</bcf:field>
-      <bcf:field>language</bcf:field>
-      <bcf:field>location</bcf:field>
-      <bcf:field>maintitle</bcf:field>
-      <bcf:field>maintitleaddon</bcf:field>
-      <bcf:field>mainsubtitle</bcf:field>
-      <bcf:field>note</bcf:field>
-      <bcf:field>number</bcf:field>
-      <bcf:field>origlanguage</bcf:field>
-      <bcf:field>pages</bcf:field>
-      <bcf:field>pagetotal</bcf:field>
-      <bcf:field>part</bcf:field>
-      <bcf:field>publisher</bcf:field>
-      <bcf:field>pubstate</bcf:field>
-      <bcf:field>series</bcf:field>
-      <bcf:field>subtitle</bcf:field>
-      <bcf:field>titleaddon</bcf:field>
-      <bcf:field>translator</bcf:field>
-      <bcf:field>url</bcf:field>
-      <bcf:field>urlday</bcf:field>
-      <bcf:field>urlendday</bcf:field>
-      <bcf:field>urlendmonth</bcf:field>
-      <bcf:field>urlendyear</bcf:field>
-      <bcf:field>urlmonth</bcf:field>
-      <bcf:field>urlyear</bcf:field>
-      <bcf:field>volume</bcf:field>
-      <bcf:field>volumes</bcf:field>
-    </bcf:entryfields>
-    <bcf:entryfields>
-      <bcf:entrytype>mvbook</bcf:entrytype>
-      <bcf:field>author</bcf:field>
-      <bcf:field>title</bcf:field>
-      <bcf:field>day</bcf:field>
-      <bcf:field>endday</bcf:field>
-      <bcf:field>endmonth</bcf:field>
-      <bcf:field>endyear</bcf:field>
-      <bcf:field>month</bcf:field>
-      <bcf:field>year</bcf:field>
-      <bcf:field>addendum</bcf:field>
-      <bcf:field>afterword</bcf:field>
-      <bcf:field>annotator</bcf:field>
-      <bcf:field>commentator</bcf:field>
-      <bcf:field>doi</bcf:field>
-      <bcf:field>edition</bcf:field>
-      <bcf:field>editor</bcf:field>
-      <bcf:field>editora</bcf:field>
-      <bcf:field>editorb</bcf:field>
-      <bcf:field>editorc</bcf:field>
-      <bcf:field>editoratype</bcf:field>
-      <bcf:field>editorbtype</bcf:field>
-      <bcf:field>editorctype</bcf:field>
-      <bcf:field>eprint</bcf:field>
-      <bcf:field>eprintclass</bcf:field>
-      <bcf:field>eprinttype</bcf:field>
-      <bcf:field>foreword</bcf:field>
-      <bcf:field>introduction</bcf:field>
-      <bcf:field>isbn</bcf:field>
-      <bcf:field>language</bcf:field>
-      <bcf:field>location</bcf:field>
-      <bcf:field>note</bcf:field>
-      <bcf:field>number</bcf:field>
-      <bcf:field>origlanguage</bcf:field>
-      <bcf:field>publisher</bcf:field>
-      <bcf:field>pubstate</bcf:field>
-      <bcf:field>subtitle</bcf:field>
-      <bcf:field>titleaddon</bcf:field>
-      <bcf:field>translator</bcf:field>
-      <bcf:field>url</bcf:field>
-      <bcf:field>urlday</bcf:field>
-      <bcf:field>urlendday</bcf:field>
-      <bcf:field>urlendmonth</bcf:field>
-      <bcf:field>urlendyear</bcf:field>
-      <bcf:field>urlmonth</bcf:field>
-      <bcf:field>urlyear</bcf:field>
-      <bcf:field>volume</bcf:field>
-      <bcf:field>volumes</bcf:field>
-    </bcf:entryfields>
-    <bcf:entryfields>
-      <bcf:entrytype>inbook</bcf:entrytype>
-      <bcf:entrytype>bookinbook</bcf:entrytype>
-      <bcf:entrytype>suppbook</bcf:entrytype>
-      <bcf:field>author</bcf:field>
-      <bcf:field>title</bcf:field>
-      <bcf:field>booktitle</bcf:field>
-      <bcf:field>day</bcf:field>
-      <bcf:field>endday</bcf:field>
-      <bcf:field>endmonth</bcf:field>
-      <bcf:field>endyear</bcf:field>
-      <bcf:field>month</bcf:field>
-      <bcf:field>year</bcf:field>
-      <bcf:field>addendum</bcf:field>
-      <bcf:field>afterword</bcf:field>
-      <bcf:field>annotator</bcf:field>
-      <bcf:field>bookauthor</bcf:field>
-      <bcf:field>booksubtitle</bcf:field>
-      <bcf:field>booktitleaddon</bcf:field>
-      <bcf:field>chapter</bcf:field>
-      <bcf:field>commentator</bcf:field>
-      <bcf:field>doi</bcf:field>
-      <bcf:field>edition</bcf:field>
-      <bcf:field>editor</bcf:field>
-      <bcf:field>editora</bcf:field>
-      <bcf:field>editorb</bcf:field>
-      <bcf:field>editorc</bcf:field>
-      <bcf:field>editoratype</bcf:field>
-      <bcf:field>editorbtype</bcf:field>
-      <bcf:field>editorctype</bcf:field>
-      <bcf:field>eprint</bcf:field>
-      <bcf:field>eprintclass</bcf:field>
-      <bcf:field>eprinttype</bcf:field>
-      <bcf:field>foreword</bcf:field>
-      <bcf:field>introduction</bcf:field>
-      <bcf:field>isbn</bcf:field>
-      <bcf:field>language</bcf:field>
-      <bcf:field>location</bcf:field>
-      <bcf:field>mainsubtitle</bcf:field>
-      <bcf:field>maintitle</bcf:field>
-      <bcf:field>maintitleaddon</bcf:field>
-      <bcf:field>note</bcf:field>
-      <bcf:field>number</bcf:field>
-      <bcf:field>origlanguage</bcf:field>
-      <bcf:field>part</bcf:field>
-      <bcf:field>publisher</bcf:field>
-      <bcf:field>pages</bcf:field>
-      <bcf:field>pubstate</bcf:field>
-      <bcf:field>series</bcf:field>
-      <bcf:field>subtitle</bcf:field>
-      <bcf:field>titleaddon</bcf:field>
-      <bcf:field>translator</bcf:field>
-      <bcf:field>url</bcf:field>
-      <bcf:field>urlday</bcf:field>
-      <bcf:field>urlendday</bcf:field>
-      <bcf:field>urlendmonth</bcf:field>
-      <bcf:field>urlendyear</bcf:field>
-      <bcf:field>urlmonth</bcf:field>
-      <bcf:field>urlyear</bcf:field>
-      <bcf:field>volume</bcf:field>
-      <bcf:field>volumes</bcf:field>
-    </bcf:entryfields>
-    <bcf:entryfields>
-      <bcf:entrytype>booklet</bcf:entrytype>
-      <bcf:field>author</bcf:field>
-      <bcf:field>editor</bcf:field>
-      <bcf:field>title</bcf:field>
-      <bcf:field>day</bcf:field>
-      <bcf:field>endday</bcf:field>
-      <bcf:field>endmonth</bcf:field>
-      <bcf:field>endyear</bcf:field>
-      <bcf:field>month</bcf:field>
-      <bcf:field>year</bcf:field>
-      <bcf:field>addendum</bcf:field>
-      <bcf:field>chapter</bcf:field>
-      <bcf:field>doi</bcf:field>
-      <bcf:field>eprint</bcf:field>
-      <bcf:field>eprintclass</bcf:field>
-      <bcf:field>eprinttype</bcf:field>
-      <bcf:field>howpublished</bcf:field>
-      <bcf:field>language</bcf:field>
-      <bcf:field>location</bcf:field>
-      <bcf:field>note</bcf:field>
-      <bcf:field>pages</bcf:field>
-      <bcf:field>pagetotal</bcf:field>
-      <bcf:field>pubstate</bcf:field>
-      <bcf:field>subtitle</bcf:field>
-      <bcf:field>titleaddon</bcf:field>
-      <bcf:field>type</bcf:field>
-      <bcf:field>url</bcf:field>
-      <bcf:field>urlday</bcf:field>
-      <bcf:field>urlendday</bcf:field>
-      <bcf:field>urlendmonth</bcf:field>
-      <bcf:field>urlendyear</bcf:field>
-      <bcf:field>urlmonth</bcf:field>
-      <bcf:field>urlyear</bcf:field>
-    </bcf:entryfields>
-    <bcf:entryfields>
-      <bcf:entrytype>collection</bcf:entrytype>
-      <bcf:entrytype>reference</bcf:entrytype>
-      <bcf:field>editor</bcf:field>
-      <bcf:field>title</bcf:field>
-      <bcf:field>day</bcf:field>
-      <bcf:field>endday</bcf:field>
-      <bcf:field>endmonth</bcf:field>
-      <bcf:field>endyear</bcf:field>
-      <bcf:field>month</bcf:field>
-      <bcf:field>year</bcf:field>
-      <bcf:field>addendum</bcf:field>
-      <bcf:field>afterword</bcf:field>
-      <bcf:field>annotator</bcf:field>
-      <bcf:field>chapter</bcf:field>
-      <bcf:field>commentator</bcf:field>
-      <bcf:field>doi</bcf:field>
-      <bcf:field>edition</bcf:field>
-      <bcf:field>editora</bcf:field>
-      <bcf:field>editorb</bcf:field>
-      <bcf:field>editorc</bcf:field>
-      <bcf:field>editoratype</bcf:field>
-      <bcf:field>editorbtype</bcf:field>
-      <bcf:field>editorctype</bcf:field>
-      <bcf:field>eprint</bcf:field>
-      <bcf:field>eprintclass</bcf:field>
-      <bcf:field>eprinttype</bcf:field>
-      <bcf:field>foreword</bcf:field>
-      <bcf:field>introduction</bcf:field>
-      <bcf:field>isbn</bcf:field>
-      <bcf:field>language</bcf:field>
-      <bcf:field>location</bcf:field>
-      <bcf:field>mainsubtitle</bcf:field>
-      <bcf:field>maintitle</bcf:field>
-      <bcf:field>maintitleaddon</bcf:field>
-      <bcf:field>note</bcf:field>
-      <bcf:field>number</bcf:field>
-      <bcf:field>origlanguage</bcf:field>
-      <bcf:field>pages</bcf:field>
-      <bcf:field>pagetotal</bcf:field>
-      <bcf:field>part</bcf:field>
-      <bcf:field>publisher</bcf:field>
-      <bcf:field>pubstate</bcf:field>
-      <bcf:field>series</bcf:field>
-      <bcf:field>subtitle</bcf:field>
-      <bcf:field>titleaddon</bcf:field>
-      <bcf:field>translator</bcf:field>
-      <bcf:field>url</bcf:field>
-      <bcf:field>urlday</bcf:field>
-      <bcf:field>urlendday</bcf:field>
-      <bcf:field>urlendmonth</bcf:field>
-      <bcf:field>urlendyear</bcf:field>
-      <bcf:field>urlmonth</bcf:field>
-      <bcf:field>urlyear</bcf:field>
-      <bcf:field>volume</bcf:field>
-      <bcf:field>volumes</bcf:field>
-    </bcf:entryfields>
-    <bcf:entryfields>
-      <bcf:entrytype>mvcollection</bcf:entrytype>
-      <bcf:entrytype>mvreference</bcf:entrytype>
-      <bcf:field>author</bcf:field>
-      <bcf:field>title</bcf:field>
-      <bcf:field>day</bcf:field>
-      <bcf:field>endday</bcf:field>
-      <bcf:field>endmonth</bcf:field>
-      <bcf:field>endyear</bcf:field>
-      <bcf:field>month</bcf:field>
-      <bcf:field>year</bcf:field>
-      <bcf:field>addendum</bcf:field>
-      <bcf:field>afterword</bcf:field>
-      <bcf:field>annotator</bcf:field>
-      <bcf:field>commentator</bcf:field>
-      <bcf:field>doi</bcf:field>
-      <bcf:field>edition</bcf:field>
-      <bcf:field>editor</bcf:field>
-      <bcf:field>editora</bcf:field>
-      <bcf:field>editorb</bcf:field>
-      <bcf:field>editorc</bcf:field>
-      <bcf:field>editoratype</bcf:field>
-      <bcf:field>editorbtype</bcf:field>
-      <bcf:field>editorctype</bcf:field>
-      <bcf:field>eprint</bcf:field>
-      <bcf:field>eprintclass</bcf:field>
-      <bcf:field>eprinttype</bcf:field>
-      <bcf:field>foreword</bcf:field>
-      <bcf:field>introduction</bcf:field>
-      <bcf:field>isbn</bcf:field>
-      <bcf:field>language</bcf:field>
-      <bcf:field>location</bcf:field>
-      <bcf:field>note</bcf:field>
-      <bcf:field>number</bcf:field>
-      <bcf:field>origlanguage</bcf:field>
-      <bcf:field>publisher</bcf:field>
-      <bcf:field>pubstate</bcf:field>
-      <bcf:field>subtitle</bcf:field>
-      <bcf:field>titleaddon</bcf:field>
-      <bcf:field>translator</bcf:field>
-      <bcf:field>url</bcf:field>
-      <bcf:field>urlday</bcf:field>
-      <bcf:field>urlendday</bcf:field>
-      <bcf:field>urlendmonth</bcf:field>
-      <bcf:field>urlendyear</bcf:field>
-      <bcf:field>urlmonth</bcf:field>
-      <bcf:field>urlyear</bcf:field>
-      <bcf:field>volume</bcf:field>
-      <bcf:field>volumes</bcf:field>
-    </bcf:entryfields>
-    <bcf:entryfields>
-      <bcf:entrytype>incollection</bcf:entrytype>
-      <bcf:entrytype>suppcollection</bcf:entrytype>
-      <bcf:entrytype>inreference</bcf:entrytype>
-      <bcf:field>author</bcf:field>
-      <bcf:field>editor</bcf:field>
-      <bcf:field>title</bcf:field>
-      <bcf:field>booktitle</bcf:field>
-      <bcf:field>day</bcf:field>
-      <bcf:field>endday</bcf:field>
-      <bcf:field>endmonth</bcf:field>
-      <bcf:field>endyear</bcf:field>
-      <bcf:field>month</bcf:field>
-      <bcf:field>year</bcf:field>
-      <bcf:field>addendum</bcf:field>
-      <bcf:field>afterword</bcf:field>
-      <bcf:field>annotator</bcf:field>
-      <bcf:field>booksubtitle</bcf:field>
-      <bcf:field>booktitleaddon</bcf:field>
-      <bcf:field>chapter</bcf:field>
-      <bcf:field>commentator</bcf:field>
-      <bcf:field>doi</bcf:field>
-      <bcf:field>edition</bcf:field>
-      <bcf:field>editora</bcf:field>
-      <bcf:field>editorb</bcf:field>
-      <bcf:field>editorc</bcf:field>
-      <bcf:field>editoratype</bcf:field>
-      <bcf:field>editorbtype</bcf:field>
-      <bcf:field>editorctype</bcf:field>
-      <bcf:field>eprint</bcf:field>
-      <bcf:field>eprintclass</bcf:field>
-      <bcf:field>eprinttype</bcf:field>
-      <bcf:field>foreword</bcf:field>
-      <bcf:field>introduction</bcf:field>
-      <bcf:field>isbn</bcf:field>
-      <bcf:field>language</bcf:field>
-      <bcf:field>location</bcf:field>
-      <bcf:field>mainsubtitle</bcf:field>
-      <bcf:field>maintitle</bcf:field>
-      <bcf:field>maintitleaddon</bcf:field>
-      <bcf:field>note</bcf:field>
-      <bcf:field>number</bcf:field>
-      <bcf:field>origlanguage</bcf:field>
-      <bcf:field>pages</bcf:field>
-      <bcf:field>part</bcf:field>
-      <bcf:field>publisher</bcf:field>
-      <bcf:field>pubstate</bcf:field>
-      <bcf:field>series</bcf:field>
-      <bcf:field>subtitle</bcf:field>
-      <bcf:field>titleaddon</bcf:field>
-      <bcf:field>translator</bcf:field>
-      <bcf:field>url</bcf:field>
-      <bcf:field>urlday</bcf:field>
-      <bcf:field>urlendday</bcf:field>
-      <bcf:field>urlendmonth</bcf:field>
-      <bcf:field>urlendyear</bcf:field>
-      <bcf:field>urlmonth</bcf:field>
-      <bcf:field>urlyear</bcf:field>
-      <bcf:field>volume</bcf:field>
-      <bcf:field>volumes</bcf:field>
-    </bcf:entryfields>
-    <bcf:entryfields>
-      <bcf:entrytype>manual</bcf:entrytype>
-      <bcf:field>title</bcf:field>
-      <bcf:field>day</bcf:field>
-      <bcf:field>endday</bcf:field>
-      <bcf:field>endmonth</bcf:field>
-      <bcf:field>endyear</bcf:field>
-      <bcf:field>month</bcf:field>
-      <bcf:field>year</bcf:field>
-      <bcf:field>addendum</bcf:field>
-      <bcf:field>author</bcf:field>
-      <bcf:field>chapter</bcf:field>
-      <bcf:field>doi</bcf:field>
-      <bcf:field>edition</bcf:field>
-      <bcf:field>editor</bcf:field>
-      <bcf:field>eprint</bcf:field>
-      <bcf:field>eprintclass</bcf:field>
-      <bcf:field>eprinttype</bcf:field>
-      <bcf:field>isbn</bcf:field>
-      <bcf:field>language</bcf:field>
-      <bcf:field>location</bcf:field>
-      <bcf:field>note</bcf:field>
-      <bcf:field>number</bcf:field>
-      <bcf:field>organization</bcf:field>
-      <bcf:field>pages</bcf:field>
-      <bcf:field>pagetotal</bcf:field>
-      <bcf:field>publisher</bcf:field>
-      <bcf:field>pubstate</bcf:field>
-      <bcf:field>series</bcf:field>
-      <bcf:field>subtitle</bcf:field>
-      <bcf:field>titleaddon</bcf:field>
-      <bcf:field>type</bcf:field>
-      <bcf:field>url</bcf:field>
-      <bcf:field>urlday</bcf:field>
-      <bcf:field>urlendday</bcf:field>
-      <bcf:field>urlendmonth</bcf:field>
-      <bcf:field>urlendyear</bcf:field>
-      <bcf:field>urlmonth</bcf:field>
-      <bcf:field>urlyear</bcf:field>
-      <bcf:field>version</bcf:field>
-    </bcf:entryfields>
-    <bcf:entryfields>
-      <bcf:entrytype>misc</bcf:entrytype>
-      <bcf:field>title</bcf:field>
-      <bcf:field>day</bcf:field>
-      <bcf:field>endday</bcf:field>
-      <bcf:field>endmonth</bcf:field>
-      <bcf:field>endyear</bcf:field>
-      <bcf:field>day</bcf:field>
-      <bcf:field>endday</bcf:field>
-      <bcf:field>endmonth</bcf:field>
-      <bcf:field>endyear</bcf:field>
-      <bcf:field>month</bcf:field>
-      <bcf:field>year</bcf:field>
-      <bcf:field>addendum</bcf:field>
-      <bcf:field>author</bcf:field>
-      <bcf:field>doi</bcf:field>
-      <bcf:field>editor</bcf:field>
-      <bcf:field>eprint</bcf:field>
-      <bcf:field>eprintclass</bcf:field>
-      <bcf:field>eprinttype</bcf:field>
-      <bcf:field>howpublished</bcf:field>
-      <bcf:field>language</bcf:field>
-      <bcf:field>location</bcf:field>
-      <bcf:field>note</bcf:field>
-      <bcf:field>organization</bcf:field>
-      <bcf:field>pubstate</bcf:field>
-      <bcf:field>subtitle</bcf:field>
-      <bcf:field>titleaddon</bcf:field>
-      <bcf:field>type</bcf:field>
-      <bcf:field>url</bcf:field>
-      <bcf:field>urlday</bcf:field>
-      <bcf:field>urlendday</bcf:field>
-      <bcf:field>urlendmonth</bcf:field>
-      <bcf:field>urlendyear</bcf:field>
-      <bcf:field>urlmonth</bcf:field>
-      <bcf:field>urlyear</bcf:field>
-      <bcf:field>version</bcf:field>
-    </bcf:entryfields>
-    <bcf:entryfields>
-      <bcf:entrytype>online</bcf:entrytype>
-      <bcf:field>title</bcf:field>
-      <bcf:field>url</bcf:field>
-      <bcf:field>addendum</bcf:field>
-      <bcf:field>author</bcf:field>
-      <bcf:field>editor</bcf:field>
-      <bcf:field>language</bcf:field>
-      <bcf:field>month</bcf:field>
-      <bcf:field>note</bcf:field>
-      <bcf:field>organization</bcf:field>
-      <bcf:field>pubstate</bcf:field>
-      <bcf:field>subtitle</bcf:field>
-      <bcf:field>titleaddon</bcf:field>
-      <bcf:field>urlday</bcf:field>
-      <bcf:field>urlendday</bcf:field>
-      <bcf:field>urlendmonth</bcf:field>
-      <bcf:field>urlendyear</bcf:field>
-      <bcf:field>urlmonth</bcf:field>
-      <bcf:field>urlyear</bcf:field>
-      <bcf:field>version</bcf:field>
-      <bcf:field>year</bcf:field>
-    </bcf:entryfields>
-    <bcf:entryfields>
-      <bcf:entrytype>patent</bcf:entrytype>
-      <bcf:field>author</bcf:field>
-      <bcf:field>title</bcf:field>
-      <bcf:field>number</bcf:field>
-      <bcf:field>day</bcf:field>
-      <bcf:field>endday</bcf:field>
-      <bcf:field>endmonth</bcf:field>
-      <bcf:field>endyear</bcf:field>
-      <bcf:field>month</bcf:field>
-      <bcf:field>year</bcf:field>
-      <bcf:field>addendum</bcf:field>
-      <bcf:field>doi</bcf:field>
-      <bcf:field>eprint</bcf:field>
-      <bcf:field>eprintclass</bcf:field>
-      <bcf:field>eprinttype</bcf:field>
-      <bcf:field>holder</bcf:field>
-      <bcf:field>location</bcf:field>
-      <bcf:field>note</bcf:field>
-      <bcf:field>pubstate</bcf:field>
-      <bcf:field>subtitle</bcf:field>
-      <bcf:field>titleaddon</bcf:field>
-      <bcf:field>type</bcf:field>
-      <bcf:field>url</bcf:field>
-      <bcf:field>urlday</bcf:field>
-      <bcf:field>urlendday</bcf:field>
-      <bcf:field>urlendmonth</bcf:field>
-      <bcf:field>urlendyear</bcf:field>
-      <bcf:field>urlmonth</bcf:field>
-      <bcf:field>urlyear</bcf:field>
-      <bcf:field>version</bcf:field>
-    </bcf:entryfields>
-    <bcf:entryfields>
-      <bcf:entrytype>periodical</bcf:entrytype>
-      <bcf:field>editor</bcf:field>
-      <bcf:field>title</bcf:field>
-      <bcf:field>day</bcf:field>
-      <bcf:field>endday</bcf:field>
-      <bcf:field>endmonth</bcf:field>
-      <bcf:field>endyear</bcf:field>
-      <bcf:field>month</bcf:field>
-      <bcf:field>year</bcf:field>
-      <bcf:field>addendum</bcf:field>
-      <bcf:field>doi</bcf:field>
-      <bcf:field>editora</bcf:field>
-      <bcf:field>editorb</bcf:field>
-      <bcf:field>editorc</bcf:field>
-      <bcf:field>editoratype</bcf:field>
-      <bcf:field>editorbtype</bcf:field>
-      <bcf:field>editorctype</bcf:field>
-      <bcf:field>eprint</bcf:field>
-      <bcf:field>eprintclass</bcf:field>
-      <bcf:field>eprinttype</bcf:field>
-      <bcf:field>issn</bcf:field>
-      <bcf:field>issue</bcf:field>
-      <bcf:field>issuesubtitle</bcf:field>
-      <bcf:field>issuetitle</bcf:field>
-      <bcf:field>language</bcf:field>
-      <bcf:field>note</bcf:field>
-      <bcf:field>number</bcf:field>
-      <bcf:field>pubstate</bcf:field>
-      <bcf:field>series</bcf:field>
-      <bcf:field>subtitle</bcf:field>
-      <bcf:field>url</bcf:field>
-      <bcf:field>urlday</bcf:field>
-      <bcf:field>urlendday</bcf:field>
-      <bcf:field>urlendmonth</bcf:field>
-      <bcf:field>urlendyear</bcf:field>
-      <bcf:field>urlmonth</bcf:field>
-      <bcf:field>urlyear</bcf:field>
-      <bcf:field>volume</bcf:field>
-    </bcf:entryfields>
-    <bcf:entryfields>
-      <bcf:entrytype>mvproceedings</bcf:entrytype>
-      <bcf:field>editor</bcf:field>
-      <bcf:field>title</bcf:field>
-      <bcf:field>day</bcf:field>
-      <bcf:field>endday</bcf:field>
-      <bcf:field>endmonth</bcf:field>
-      <bcf:field>endyear</bcf:field>
-      <bcf:field>month</bcf:field>
-      <bcf:field>year</bcf:field>
-      <bcf:field>addendum</bcf:field>
-      <bcf:field>doi</bcf:field>
-      <bcf:field>eprint</bcf:field>
-      <bcf:field>eprintclass</bcf:field>
-      <bcf:field>eprinttype</bcf:field>
-      <bcf:field>eventday</bcf:field>
-      <bcf:field>eventendday</bcf:field>
-      <bcf:field>eventendmonth</bcf:field>
-      <bcf:field>eventendyear</bcf:field>
-      <bcf:field>eventmonth</bcf:field>
-      <bcf:field>eventyear</bcf:field>
-      <bcf:field>eventtitle</bcf:field>
-      <bcf:field>isbn</bcf:field>
-      <bcf:field>language</bcf:field>
-      <bcf:field>location</bcf:field>
-      <bcf:field>note</bcf:field>
-      <bcf:field>number</bcf:field>
-      <bcf:field>organization</bcf:field>
-      <bcf:field>pagetotal</bcf:field>
-      <bcf:field>publisher</bcf:field>
-      <bcf:field>pubstate</bcf:field>
-      <bcf:field>series</bcf:field>
-      <bcf:field>subtitle</bcf:field>
-      <bcf:field>titleaddon</bcf:field>
-      <bcf:field>url</bcf:field>
-      <bcf:field>urlday</bcf:field>
-      <bcf:field>urlendday</bcf:field>
-      <bcf:field>urlendmonth</bcf:field>
-      <bcf:field>urlendyear</bcf:field>
-      <bcf:field>urlmonth</bcf:field>
-      <bcf:field>urlyear</bcf:field>
-      <bcf:field>venue</bcf:field>
-      <bcf:field>volumes</bcf:field>
-    </bcf:entryfields>
-    <bcf:entryfields>
-      <bcf:entrytype>proceedings</bcf:entrytype>
-      <bcf:field>editor</bcf:field>
-      <bcf:field>title</bcf:field>
-      <bcf:field>day</bcf:field>
-      <bcf:field>endday</bcf:field>
-      <bcf:field>endmonth</bcf:field>
-      <bcf:field>endyear</bcf:field>
-      <bcf:field>month</bcf:field>
-      <bcf:field>year</bcf:field>
-      <bcf:field>addendum</bcf:field>
-      <bcf:field>chapter</bcf:field>
-      <bcf:field>doi</bcf:field>
-      <bcf:field>eprint</bcf:field>
-      <bcf:field>eprintclass</bcf:field>
-      <bcf:field>eprinttype</bcf:field>
-      <bcf:field>eventday</bcf:field>
-      <bcf:field>eventendday</bcf:field>
-      <bcf:field>eventendmonth</bcf:field>
-      <bcf:field>eventendyear</bcf:field>
-      <bcf:field>eventmonth</bcf:field>
-      <bcf:field>eventyear</bcf:field>
-      <bcf:field>eventtitle</bcf:field>
-      <bcf:field>isbn</bcf:field>
-      <bcf:field>language</bcf:field>
-      <bcf:field>location</bcf:field>
-      <bcf:field>mainsubtitle</bcf:field>
-      <bcf:field>maintitle</bcf:field>
-      <bcf:field>maintitleaddon</bcf:field>
-      <bcf:field>note</bcf:field>
-      <bcf:field>number</bcf:field>
-      <bcf:field>organization</bcf:field>
-      <bcf:field>pages</bcf:field>
-      <bcf:field>pagetotal</bcf:field>
-      <bcf:field>part</bcf:field>
-      <bcf:field>publisher</bcf:field>
-      <bcf:field>pubstate</bcf:field>
-      <bcf:field>series</bcf:field>
-      <bcf:field>subtitle</bcf:field>
-      <bcf:field>titleaddon</bcf:field>
-      <bcf:field>url</bcf:field>
-      <bcf:field>urlday</bcf:field>
-      <bcf:field>urlendday</bcf:field>
-      <bcf:field>urlendmonth</bcf:field>
-      <bcf:field>urlendyear</bcf:field>
-      <bcf:field>urlmonth</bcf:field>
-      <bcf:field>urlyear</bcf:field>
-      <bcf:field>venue</bcf:field>
-      <bcf:field>volume</bcf:field>
-      <bcf:field>volumes</bcf:field>
-    </bcf:entryfields>
-    <bcf:entryfields>
-      <bcf:entrytype>inproceedings</bcf:entrytype>
-      <bcf:field>author</bcf:field>
-      <bcf:field>editor</bcf:field>
-      <bcf:field>title</bcf:field>
-      <bcf:field>booktitle</bcf:field>
-      <bcf:field>day</bcf:field>
-      <bcf:field>endday</bcf:field>
-      <bcf:field>endmonth</bcf:field>
-      <bcf:field>endyear</bcf:field>
-      <bcf:field>month</bcf:field>
-      <bcf:field>year</bcf:field>
-      <bcf:field>addendum</bcf:field>
-      <bcf:field>booksubtitle</bcf:field>
-      <bcf:field>booktitleaddon</bcf:field>
-      <bcf:field>chapter</bcf:field>
-      <bcf:field>doi</bcf:field>
-      <bcf:field>eprint</bcf:field>
-      <bcf:field>eprintclass</bcf:field>
-      <bcf:field>eprinttype</bcf:field>
-      <bcf:field>eventday</bcf:field>
-      <bcf:field>eventendday</bcf:field>
-      <bcf:field>eventendmonth</bcf:field>
-      <bcf:field>eventendyear</bcf:field>
-      <bcf:field>eventmonth</bcf:field>
-      <bcf:field>eventyear</bcf:field>
-      <bcf:field>eventtitle</bcf:field>
-      <bcf:field>isbn</bcf:field>
-      <bcf:field>language</bcf:field>
-      <bcf:field>location</bcf:field>
-      <bcf:field>mainsubtitle</bcf:field>
-      <bcf:field>maintitle</bcf:field>
-      <bcf:field>maintitleaddon</bcf:field>
-      <bcf:field>note</bcf:field>
-      <bcf:field>number</bcf:field>
-      <bcf:field>organization</bcf:field>
-      <bcf:field>pages</bcf:field>
-      <bcf:field>part</bcf:field>
-      <bcf:field>publisher</bcf:field>
-      <bcf:field>pubstate</bcf:field>
-      <bcf:field>series</bcf:field>
-      <bcf:field>subtitle</bcf:field>
-      <bcf:field>titleaddon</bcf:field>
-      <bcf:field>url</bcf:field>
-      <bcf:field>urlday</bcf:field>
-      <bcf:field>urlendday</bcf:field>
-      <bcf:field>urlendmonth</bcf:field>
-      <bcf:field>urlendyear</bcf:field>
-      <bcf:field>urlmonth</bcf:field>
-      <bcf:field>urlyear</bcf:field>
-      <bcf:field>venue</bcf:field>
-      <bcf:field>volume</bcf:field>
-      <bcf:field>volumes</bcf:field>
-    </bcf:entryfields>
-    <bcf:entryfields>
-      <bcf:entrytype>report</bcf:entrytype>
-      <bcf:field>author</bcf:field>
-      <bcf:field>title</bcf:field>
-      <bcf:field>type</bcf:field>
-      <bcf:field>institution</bcf:field>
-      <bcf:field>day</bcf:field>
-      <bcf:field>endday</bcf:field>
-      <bcf:field>endmonth</bcf:field>
-      <bcf:field>endyear</bcf:field>
-      <bcf:field>month</bcf:field>
-      <bcf:field>year</bcf:field>
-      <bcf:field>addendum</bcf:field>
-      <bcf:field>chapter</bcf:field>
-      <bcf:field>doi</bcf:field>
-      <bcf:field>eprint</bcf:field>
-      <bcf:field>eprintclass</bcf:field>
-      <bcf:field>eprinttype</bcf:field>
-      <bcf:field>isrn</bcf:field>
-      <bcf:field>language</bcf:field>
-      <bcf:field>location</bcf:field>
-      <bcf:field>note</bcf:field>
-      <bcf:field>number</bcf:field>
-      <bcf:field>pages</bcf:field>
-      <bcf:field>pagetotal</bcf:field>
-      <bcf:field>pubstate</bcf:field>
-      <bcf:field>subtitle</bcf:field>
-      <bcf:field>titleaddon</bcf:field>
-      <bcf:field>url</bcf:field>
-      <bcf:field>urlday</bcf:field>
-      <bcf:field>urlendday</bcf:field>
-      <bcf:field>urlendmonth</bcf:field>
-      <bcf:field>urlendyear</bcf:field>
-      <bcf:field>urlmonth</bcf:field>
-      <bcf:field>urlyear</bcf:field>
-      <bcf:field>version</bcf:field>
-    </bcf:entryfields>
-    <bcf:entryfields>
-      <bcf:entrytype>thesis</bcf:entrytype>
-      <bcf:field>author</bcf:field>
-      <bcf:field>title</bcf:field>
-      <bcf:field>type</bcf:field>
-      <bcf:field>institution</bcf:field>
-      <bcf:field>day</bcf:field>
-      <bcf:field>endday</bcf:field>
-      <bcf:field>endmonth</bcf:field>
-      <bcf:field>endyear</bcf:field>
-      <bcf:field>month</bcf:field>
-      <bcf:field>year</bcf:field>
-      <bcf:field>addendum</bcf:field>
-      <bcf:field>chapter</bcf:field>
-      <bcf:field>doi</bcf:field>
-      <bcf:field>eprint</bcf:field>
-      <bcf:field>eprintclass</bcf:field>
-      <bcf:field>eprinttype</bcf:field>
-      <bcf:field>language</bcf:field>
-      <bcf:field>location</bcf:field>
-      <bcf:field>note</bcf:field>
-      <bcf:field>pages</bcf:field>
-      <bcf:field>pagetotal</bcf:field>
-      <bcf:field>pubstate</bcf:field>
-      <bcf:field>subtitle</bcf:field>
-      <bcf:field>titleaddon</bcf:field>
-      <bcf:field>url</bcf:field>
-      <bcf:field>urlday</bcf:field>
-      <bcf:field>urlendday</bcf:field>
-      <bcf:field>urlendmonth</bcf:field>
-      <bcf:field>urlendyear</bcf:field>
-      <bcf:field>urlmonth</bcf:field>
-      <bcf:field>urlyear</bcf:field>
-    </bcf:entryfields>
-    <bcf:entryfields>
-      <bcf:entrytype>unpublished</bcf:entrytype>
-      <bcf:field>author</bcf:field>
-      <bcf:field>title</bcf:field>
-      <bcf:field>day</bcf:field>
-      <bcf:field>endday</bcf:field>
-      <bcf:field>endmonth</bcf:field>
-      <bcf:field>endyear</bcf:field>
-      <bcf:field>month</bcf:field>
-      <bcf:field>year</bcf:field>
-      <bcf:field>addendum</bcf:field>
-      <bcf:field>howpublished</bcf:field>
-      <bcf:field>language</bcf:field>
-      <bcf:field>location</bcf:field>
-      <bcf:field>note</bcf:field>
-      <bcf:field>pubstate</bcf:field>
-      <bcf:field>subtitle</bcf:field>
-      <bcf:field>titleaddon</bcf:field>
-      <bcf:field>url</bcf:field>
-      <bcf:field>urlday</bcf:field>
-      <bcf:field>urlendday</bcf:field>
-      <bcf:field>urlendmonth</bcf:field>
-      <bcf:field>urlendyear</bcf:field>
-      <bcf:field>urlmonth</bcf:field>
-      <bcf:field>urlyear</bcf:field>
-    </bcf:entryfields>
-    <bcf:constraints>
-      <bcf:entrytype>article</bcf:entrytype>
-      <bcf:entrytype>book</bcf:entrytype>
-      <bcf:entrytype>inbook</bcf:entrytype>
-      <bcf:entrytype>bookinbook</bcf:entrytype>
-      <bcf:entrytype>suppbook</bcf:entrytype>
-      <bcf:entrytype>booklet</bcf:entrytype>
-      <bcf:entrytype>collection</bcf:entrytype>
-      <bcf:entrytype>incollection</bcf:entrytype>
-      <bcf:entrytype>suppcollection</bcf:entrytype>
-      <bcf:entrytype>manual</bcf:entrytype>
-      <bcf:entrytype>misc</bcf:entrytype>
-      <bcf:entrytype>mvbook</bcf:entrytype>
-      <bcf:entrytype>mvcollection</bcf:entrytype>
-      <bcf:entrytype>online</bcf:entrytype>
-      <bcf:entrytype>patent</bcf:entrytype>
-      <bcf:entrytype>periodical</bcf:entrytype>
-      <bcf:entrytype>suppperiodical</bcf:entrytype>
-      <bcf:entrytype>proceedings</bcf:entrytype>
-      <bcf:entrytype>inproceedings</bcf:entrytype>
-      <bcf:entrytype>reference</bcf:entrytype>
-      <bcf:entrytype>inreference</bcf:entrytype>
-      <bcf:entrytype>report</bcf:entrytype>
-      <bcf:entrytype>set</bcf:entrytype>
-      <bcf:entrytype>thesis</bcf:entrytype>
-      <bcf:entrytype>unpublished</bcf:entrytype>
-      <bcf:constraint type="mandatory">
-        <bcf:fieldxor>
-          <bcf:field>date</bcf:field>
-          <bcf:field>year</bcf:field>
-        </bcf:fieldxor>
-      </bcf:constraint>
-    </bcf:constraints>
-    <bcf:constraints>
-      <bcf:entrytype>set</bcf:entrytype>
-      <bcf:constraint type="mandatory">
-        <bcf:field>entryset</bcf:field>
-        <bcf:field>crossref</bcf:field>
-      </bcf:constraint>
-    </bcf:constraints>
-    <bcf:constraints>
-      <bcf:entrytype>article</bcf:entrytype>
-      <bcf:constraint type="mandatory">
-        <bcf:field>author</bcf:field>
-        <bcf:field>journaltitle</bcf:field>
-        <bcf:field>title</bcf:field>
-      </bcf:constraint>
-    </bcf:constraints>
-    <bcf:constraints>
-      <bcf:entrytype>book</bcf:entrytype>
-      <bcf:entrytype>mvbook</bcf:entrytype>
-      <bcf:entrytype>mvcollection</bcf:entrytype>
-      <bcf:entrytype>mvreference</bcf:entrytype>
-      <bcf:constraint type="mandatory">
-        <bcf:field>author</bcf:field>
-        <bcf:field>title</bcf:field>
-      </bcf:constraint>
-    </bcf:constraints>
-    <bcf:constraints>
-      <bcf:entrytype>inbook</bcf:entrytype>
-      <bcf:entrytype>bookinbook</bcf:entrytype>
-      <bcf:entrytype>suppbook</bcf:entrytype>
-      <bcf:constraint type="mandatory">
-        <bcf:field>author</bcf:field>
-        <bcf:field>title</bcf:field>
-        <bcf:field>booktitle</bcf:field>
-      </bcf:constraint>
-    </bcf:constraints>
-    <bcf:constraints>
-      <bcf:entrytype>booklet</bcf:entrytype>
-      <bcf:constraint type="mandatory">
-        <bcf:fieldor>
-          <bcf:field>author</bcf:field>
-          <bcf:field>editor</bcf:field>
-        </bcf:fieldor>
-        <bcf:field>title</bcf:field>
-      </bcf:constraint>
-    </bcf:constraints>
-    <bcf:constraints>
-      <bcf:entrytype>collection</bcf:entrytype>
-      <bcf:entrytype>reference</bcf:entrytype>
-      <bcf:constraint type="mandatory">
-        <bcf:field>editor</bcf:field>
-        <bcf:field>title</bcf:field>
-      </bcf:constraint>
-    </bcf:constraints>
-    <bcf:constraints>
-      <bcf:entrytype>incollection</bcf:entrytype>
-      <bcf:entrytype>suppcollection</bcf:entrytype>
-      <bcf:entrytype>inreference</bcf:entrytype>
-      <bcf:constraint type="mandatory">
-        <bcf:field>author</bcf:field>
-        <bcf:field>editor</bcf:field>
-        <bcf:field>title</bcf:field>
-        <bcf:field>booktitle</bcf:field>
-      </bcf:constraint>
-    </bcf:constraints>
-    <bcf:constraints>
-      <bcf:entrytype>manual</bcf:entrytype>
-      <bcf:constraint type="mandatory">
-        <bcf:field>title</bcf:field>
-      </bcf:constraint>
-    </bcf:constraints>
-    <bcf:constraints>
-      <bcf:entrytype>misc</bcf:entrytype>
-      <bcf:constraint type="mandatory">
-        <bcf:field>title</bcf:field>
-      </bcf:constraint>
-    </bcf:constraints>
-    <bcf:constraints>
-      <bcf:entrytype>online</bcf:entrytype>
-      <bcf:constraint type="mandatory">
-        <bcf:field>title</bcf:field>
-        <bcf:field>url</bcf:field>
-      </bcf:constraint>
-    </bcf:constraints>
-    <bcf:constraints>
-      <bcf:entrytype>patent</bcf:entrytype>
-      <bcf:constraint type="mandatory">
-        <bcf:field>author</bcf:field>
-        <bcf:field>title</bcf:field>
-        <bcf:field>number</bcf:field>
-      </bcf:constraint>
-    </bcf:constraints>
-    <bcf:constraints>
-      <bcf:entrytype>periodical</bcf:entrytype>
-      <bcf:constraint type="mandatory">
-        <bcf:field>editor</bcf:field>
-        <bcf:field>title</bcf:field>
-      </bcf:constraint>
-    </bcf:constraints>
-    <bcf:constraints>
-      <bcf:entrytype>proceedings</bcf:entrytype>
-      <bcf:entrytype>mvproceedings</bcf:entrytype>
-      <bcf:constraint type="mandatory">
-        <bcf:field>editor</bcf:field>
-        <bcf:field>title</bcf:field>
-      </bcf:constraint>
-    </bcf:constraints>
-    <bcf:constraints>
-      <bcf:entrytype>inproceedings</bcf:entrytype>
-      <bcf:constraint type="mandatory">
-        <bcf:field>author</bcf:field>
-        <bcf:field>editor</bcf:field>
-        <bcf:field>title</bcf:field>
-        <bcf:field>booktitle</bcf:field>
-      </bcf:constraint>
-    </bcf:constraints>
-    <bcf:constraints>
-      <bcf:entrytype>report</bcf:entrytype>
-      <bcf:constraint type="mandatory">
-        <bcf:field>author</bcf:field>
-        <bcf:field>title</bcf:field>
-        <bcf:field>type</bcf:field>
-        <bcf:field>institution</bcf:field>
-      </bcf:constraint>
-    </bcf:constraints>
-    <bcf:constraints>
-      <bcf:entrytype>thesis</bcf:entrytype>
-      <bcf:constraint type="mandatory">
-        <bcf:field>author</bcf:field>
-        <bcf:field>title</bcf:field>
-        <bcf:field>type</bcf:field>
-        <bcf:field>institution</bcf:field>
-      </bcf:constraint>
-    </bcf:constraints>
-    <bcf:constraints>
-      <bcf:entrytype>unpublished</bcf:entrytype>
-      <bcf:constraint type="mandatory">
-        <bcf:field>author</bcf:field>
-        <bcf:field>title</bcf:field>
-      </bcf:constraint>
-    </bcf:constraints>
-    <bcf:constraints>
-      <bcf:constraint type="data" datatype="isbn">
-        <bcf:field>isbn</bcf:field>
-      </bcf:constraint>
-      <bcf:constraint type="data" datatype="issn">
-        <bcf:field>issn</bcf:field>
-      </bcf:constraint>
-      <bcf:constraint type="data" datatype="ismn">
-        <bcf:field>ismn</bcf:field>
-      </bcf:constraint>
-      <bcf:constraint type="data" datatype="date">
-        <bcf:field>date</bcf:field>
-        <bcf:field>eventdate</bcf:field>
-        <bcf:field>origdate</bcf:field>
-        <bcf:field>urldate</bcf:field>
-      </bcf:constraint>
-      <bcf:constraint type="data" datatype="pattern" pattern="(?:sf|sm|sn|pf|pm|pn|pp)">
-        <bcf:field>gender</bcf:field>
-      </bcf:constraint>
-    </bcf:constraints>
-  </bcf:datamodel>
-  <!-- SECTION 0 -->
-  <bcf:bibdata section="0">
-    <bcf:datasource type="file" datatype="bibtex">encoding5.bib</bcf:datasource>
-  </bcf:bibdata>
-  <bcf:section number="0">
-    <bcf:citekey order="0">*</bcf:citekey>
-  </bcf:section>
-  <!-- SORT LISTS -->
-  <bcf:sortlist section="0" label="nty" type="entry"/>
-  <bcf:sortlist section="0" label="shorthand" type="shorthand">
-    <bcf:filter type="field">shorthand</bcf:filter>
-  </bcf:sortlist>
-</bcf:controlfile>+<?xml version="1.0" encoding="UTF-8"?>
+<?oxygen RNGSchema="../../data/schemata/bcf.rnc" type="compact"?>
+<?xml-stylesheet type="text/xsl" href="../../data/bcf.xsl"?>
+<bcf:controlfile version="3.0" xmlns:bcf="https://sourceforge.net/projects/biblatex">
+  <!-- OPTIONS -->
+  <bcf:options component="biber" type="global">
+    <bcf:option type="singlevalued">
+      <bcf:key>output_encoding</bcf:key>
+      <bcf:value>utf8</bcf:value>
+    </bcf:option>
+    <bcf:option type="singlevalued">
+      <bcf:key>input_encoding</bcf:key>
+      <bcf:value>utf8</bcf:value>
+    </bcf:option>
+    <bcf:option type="singlevalued">
+      <bcf:key>debug</bcf:key>
+      <bcf:value>0</bcf:value>
+    </bcf:option>
+    <bcf:option type="singlevalued">
+      <bcf:key>mincrossrefs</bcf:key>
+      <bcf:value>2</bcf:value>
+    </bcf:option>
+    <bcf:option type="singlevalued">
+      <bcf:key>sortcase</bcf:key>
+      <bcf:value>0</bcf:value>
+    </bcf:option>
+    <bcf:option type="singlevalued">
+      <bcf:key>sortfirstinits</bcf:key>
+      <bcf:value>0</bcf:value>
+    </bcf:option>
+    <bcf:option type="singlevalued">
+      <bcf:key>sortupper</bcf:key>
+      <bcf:value>1</bcf:value>
+    </bcf:option>
+  </bcf:options>
+  <bcf:options component="biblatex" type="global">
+    <bcf:option type="singlevalued">
+      <bcf:key>alphaothers</bcf:key>
+      <bcf:value>\textbf{+}</bcf:value>
+    </bcf:option>
+    <bcf:option type="singlevalued">
+      <bcf:key>labelalpha</bcf:key>
+      <bcf:value>1</bcf:value>
+    </bcf:option>
+    <bcf:option type="multivalued">
+      <bcf:key>labelnamespec</bcf:key>
+      <bcf:value order="1">shortauthor</bcf:value>
+      <bcf:value order="2">author</bcf:value>
+      <bcf:value order="3">shorteditor</bcf:value>
+      <bcf:value order="4">editor</bcf:value>
+      <bcf:value order="5">translator</bcf:value>
+    </bcf:option>
+    <bcf:option type="singlevalued">
+      <bcf:key>labeltitle</bcf:key>
+      <bcf:value>0</bcf:value>
+    </bcf:option>
+    <bcf:option type="multivalued">
+      <bcf:key>labeltitlespec</bcf:key>
+      <bcf:value order="1">shorttitle</bcf:value>
+      <bcf:value order="2">title</bcf:value>
+    </bcf:option>
+    <bcf:option type="singlevalued">
+      <bcf:key>labeltitleyear</bcf:key>
+      <bcf:value>0</bcf:value>
+    </bcf:option>
+    <bcf:option type="singlevalued">
+      <bcf:key>labeldate</bcf:key>
+      <bcf:value>1</bcf:value>
+    </bcf:option>
+    <bcf:option type="multivalued">
+      <bcf:key>labeldatespec</bcf:key>
+      <bcf:value order="1" type="field">date</bcf:value>
+    </bcf:option>
+    <bcf:option type="singlevalued">
+      <bcf:key>maxalphanames</bcf:key>
+      <bcf:value>3</bcf:value>
+    </bcf:option>
+    <bcf:option type="singlevalued">
+      <bcf:key>maxbibnames</bcf:key>
+      <bcf:value>3</bcf:value>
+    </bcf:option>
+    <bcf:option type="singlevalued">
+      <bcf:key>maxcitenames</bcf:key>
+      <bcf:value>3</bcf:value>
+    </bcf:option>
+    <bcf:option type="singlevalued">
+      <bcf:key>maxitems</bcf:key>
+      <bcf:value>3</bcf:value>
+    </bcf:option>
+    <bcf:option type="singlevalued">
+      <bcf:key>minalphanames</bcf:key>
+      <bcf:value>1</bcf:value>
+    </bcf:option>
+    <bcf:option type="singlevalued">
+      <bcf:key>minbibnames</bcf:key>
+      <bcf:value>1</bcf:value>
+    </bcf:option>
+    <bcf:option type="singlevalued">
+      <bcf:key>mincitenames</bcf:key>
+      <bcf:value>1</bcf:value>
+    </bcf:option>
+    <bcf:option type="singlevalued">
+      <bcf:key>minitems</bcf:key>
+      <bcf:value>1</bcf:value>
+    </bcf:option>
+    <bcf:option type="singlevalued">
+      <bcf:key>msform</bcf:key>
+      <bcf:value>original</bcf:value>
+    </bcf:option>
+    <bcf:option type="singlevalued">
+      <bcf:key>mslang</bcf:key>
+      <bcf:value>english</bcf:value>
+    </bcf:option>
+    <bcf:option type="singlevalued">
+      <bcf:key>mstranslang</bcf:key>
+      <bcf:value>english</bcf:value>
+    </bcf:option>
+    <bcf:option type="singlevalued">
+      <bcf:key>singletitle</bcf:key>
+      <bcf:value>1</bcf:value>
+    </bcf:option>
+    <bcf:option type="singlevalued">
+      <bcf:key>sortalphaothers</bcf:key>
+      <bcf:value>+</bcf:value>
+    </bcf:option>
+    <bcf:option type="singlevalued">
+      <bcf:key>sortscheme</bcf:key>
+      <bcf:value>nty</bcf:value>
+    </bcf:option>
+    <bcf:option type="singlevalued">
+      <bcf:key>uniquelist</bcf:key>
+      <bcf:value>0</bcf:value>
+    </bcf:option>
+    <bcf:option type="singlevalued">
+      <bcf:key>uniquename</bcf:key>
+      <bcf:value>1</bcf:value>
+    </bcf:option>
+    <bcf:option type="singlevalued">
+      <bcf:key>useauthor</bcf:key>
+      <bcf:value>1</bcf:value>
+    </bcf:option>
+    <bcf:option type="singlevalued">
+      <bcf:key>useeditor</bcf:key>
+      <bcf:value>1</bcf:value>
+    </bcf:option>
+    <bcf:option type="singlevalued">
+      <bcf:key>useprefix</bcf:key>
+      <bcf:value>1</bcf:value>
+    </bcf:option>
+    <bcf:option type="singlevalued">
+      <bcf:key>usetranslator</bcf:key>
+      <bcf:value>1</bcf:value>
+    </bcf:option>
+  </bcf:options>
+  <!-- SOURCEMAP -->
+  <bcf:sourcemap>
+    <bcf:maps datatype="bibtex" level="driver">
+      <bcf:map>
+        <bcf:map_step map_type_source="conference" map_type_target="inproceedings" map_final="1"/>
+        <bcf:map_step map_type_source="electronic" map_type_target="online" map_final="1"/>
+        <bcf:map_step map_type_source="www" map_type_target="online" map_final="1"/>
+      </bcf:map>
+      <bcf:map>
+        <bcf:map_step map_type_source="mastersthesis" map_type_target="thesis" map_final="1"/>
+        <bcf:map_step map_field_set="type" map_field_value="mathesis"/>
+      </bcf:map>
+      <bcf:map>
+        <bcf:map_step map_type_source="phdthesis" map_type_target="thesis" map_final="1"/>
+        <bcf:map_step map_field_set="type" map_field_value="phdthesis"/>
+      </bcf:map>
+      <bcf:map>
+        <bcf:map_step map_type_source="techreport" map_type_target="report" map_final="1"/>
+        <bcf:map_step map_field_set="type" map_field_value="techreport"/>
+      </bcf:map>
+      <bcf:map>
+        <bcf:map_step map_field_source="address" map_field_target="location"/>
+        <bcf:map_step map_field_source="school" map_field_target="institution"/>
+        <bcf:map_step map_field_source="annote" map_field_target="annotation"/>
+        <bcf:map_step map_field_source="archiveprefix" map_field_target="eprinttype"/>
+        <bcf:map_step map_field_source="journal" map_field_target="journaltitle"/>
+        <bcf:map_step map_field_source="primaryclass" map_field_target="eprintclass"/>
+        <bcf:map_step map_field_source="key" map_field_target="sortkey"/>
+        <bcf:map_step map_field_source="pdf" map_field_target="file"/>
+      </bcf:map>
+      <bcf:map map_overwrite="1">
+        <bcf:map_step map_field_source="options" map_notmatch="mslang\s*=" map_final="1"/>
+        <bcf:map_step map_field_source="hyphenation" map_match="(.+)" map_final="1"/>
+        <bcf:map_step map_field_set="options" map_field_value=",mslang=$1" map_append="1"/>
+      </bcf:map>
+      <bcf:map>
+        <bcf:map_step map_field_source="hyphenation" map_match="(.+)" map_final="1"/>
+        <bcf:map_step map_field_set="options" map_field_value="mslang=$1"/>
+      </bcf:map>
+    </bcf:maps>
+    <bcf:maps datatype="endnotexml" level="driver">
+      <bcf:map>
+        <bcf:map_step map_type_source="Aggregated Database" map_type_target="misc" map_final="1"/>
+        <bcf:map_step map_type_source="Ancient Text" map_type_target="misc" map_final="1"/>
+        <bcf:map_step map_type_source="Artwork" map_type_target="artwork" map_final="1"/>
+        <bcf:map_step map_type_source="Audiovisual Material" map_type_target="misc" map_final="1"/>
+        <bcf:map_step map_type_source="Bill" map_type_target="jurisdiction" map_final="1"/>
+        <bcf:map_step map_type_source="Blog" map_type_target="online" map_final="1"/>
+        <bcf:map_step map_type_source="Book" map_type_target="book" map_final="1"/>
+        <bcf:map_step map_type_source="Book Section" map_type_target="inbook" map_final="1"/>
+        <bcf:map_step map_type_source="Case" map_type_target="jurisdiction" map_final="1"/>
+        <bcf:map_step map_type_source="Catalog" map_type_target="misc" map_final="1"/>
+        <bcf:map_step map_type_source="Chart or Table" map_type_target="misc" map_final="1"/>
+        <bcf:map_step map_type_source="Classical Work" map_type_target="misc" map_final="1"/>
+        <bcf:map_step map_type_source="Computer Program" map_type_target="software" map_final="1"/>
+        <bcf:map_step map_type_source="Conference Paper" map_type_target="inproceedings" map_final="1"/>
+        <bcf:map_step map_type_source="Conference Proceedings" map_type_target="proceedings" map_final="1"/>
+        <bcf:map_step map_type_source="Dictionary" map_type_target="inreference" map_final="1"/>
+        <bcf:map_step map_type_source="Edited Book" map_type_target="collection" map_final="1"/>
+        <bcf:map_step map_type_source="Electronic Article" map_type_target="article" map_final="1"/>
+        <bcf:map_step map_type_source="Electronic Book" map_type_target="book" map_final="1"/>
+        <bcf:map_step map_type_source="Encyclopedia" map_type_target="reference" map_final="1"/>
+        <bcf:map_step map_type_source="Equation" map_type_target="misc" map_final="1"/>
+        <bcf:map_step map_type_source="Figure" map_type_target="misc" map_final="1"/>
+        <bcf:map_step map_type_source="Film or Broadcast" map_type_target="movie" map_final="1"/>
+        <bcf:map_step map_type_source="Government Document" map_type_target="report" map_final="1"/>
+        <bcf:map_step map_type_source="Grant" map_type_target="misc" map_final="1"/>
+        <bcf:map_step map_type_source="Hearing" map_type_target="jurisdiction" map_final="1"/>
+        <bcf:map_step map_type_source="Journal Article" map_type_target="article" map_final="1"/>
+        <bcf:map_step map_type_source="Legal Rule or Regulation" map_type_target="legislation" map_final="1"/>
+        <bcf:map_step map_type_source="Magazine Article" map_type_target="article" map_final="1"/>
+        <bcf:map_step map_type_source="Manuscript" map_type_target="unpublished" map_final="1"/>
+        <bcf:map_step map_type_source="Map" map_type_target="misc" map_final="1"/>
+        <bcf:map_step map_type_source="Newspaper Article" map_type_target="article" map_final="1"/>
+        <bcf:map_step map_type_source="Online Database" map_type_target="online" map_final="1"/>
+        <bcf:map_step map_type_source="Online Multimedia" map_type_target="online" map_final="1"/>
+        <bcf:map_step map_type_source="Pamphlet" map_type_target="booklet" map_final="1"/>
+        <bcf:map_step map_type_source="Patent" map_type_target="patent" map_final="1"/>
+        <bcf:map_step map_type_source="Personal Communication" map_type_target="letter" map_final="1"/>
+        <bcf:map_step map_type_source="Report" map_type_target="report" map_final="1"/>
+        <bcf:map_step map_type_source="Serial" map_type_target="periodical" map_final="1"/>
+        <bcf:map_step map_type_source="Standard" map_type_target="standard" map_final="1"/>
+        <bcf:map_step map_type_source="Statute" map_type_target="legislation" map_final="1"/>
+        <bcf:map_step map_type_source="Thesis" map_type_target="thesis" map_final="1"/>
+        <bcf:map_step map_type_source="Unpublished Work" map_type_target="unpublished" map_final="1"/>
+        <bcf:map_step map_type_source="Web Page" map_type_target="online" map_final="1"/>
+      </bcf:map>
+      <bcf:map>
+        <bcf:map_step map_field_source="electronic-resource-num" map_field_target="eprint" map_final="1"/>
+        <bcf:map_step map_field_source="alt-title" map_field_target="shorttitle" map_final="1"/>
+        <bcf:map_step map_field_source="meeting-place" map_field_target="venue" map_final="1"/>
+        <bcf:map_step map_field_source="pub-location" map_field_target="location" map_final="1"/>
+        <bcf:map_step map_field_source="orig-pub" map_field_target="origpublisher" map_final="1"/>
+        <bcf:map_step map_field_source="authors" map_field_target="author" map_final="1"/>
+        <bcf:map_step map_field_source="secondary-authors" map_field_target="editor" map_final="1"/>
+        <bcf:map_step map_field_source="tertiary-authors" map_field_target="commentator" map_final="1"/>
+        <bcf:map_step map_field_source="subsidiary-authors" map_field_target="translator" map_final="1"/>
+        <bcf:map_step map_field_source="year" map_field_target="date" map_final="1"/>
+        <bcf:map_step map_field_source="pub-dates" map_field_target="date" map_final="1"/>
+        <bcf:map_step map_field_source="num-vols" map_field_target="volumes" map_final="1"/>
+        <bcf:map_step map_field_source="call-num" map_field_target="library" map_final="1"/>
+        <bcf:map_step map_field_source="notes" map_field_target="note" map_final="1"/>
+        <bcf:map_step map_field_source="secondary-title" map_field_target="subtitle" map_final="1"/>
+        <bcf:map_step map_field_source="work-type" map_field_target="type" map_final="1"/>
+      </bcf:map>
+      <bcf:map>
+        <bcf:per_type>Edited Book</bcf:per_type>
+        <bcf:map_step map_field_source="authors" map_field_target="editor"/>
+      </bcf:map>
+      <bcf:map>
+        <bcf:per_type>Electronic Article</bcf:per_type>
+        <bcf:per_type>Journal Article</bcf:per_type>
+        <bcf:per_type>Magazine Article</bcf:per_type>
+        <bcf:per_type>Newspaper Article</bcf:per_type>
+        <bcf:map_step map_field_source="isbn" map_field_target="issn"/>
+      </bcf:map>
+      <bcf:map>
+        <bcf:per_type>Patent</bcf:per_type>
+        <bcf:per_type>Report</bcf:per_type>
+        <bcf:per_type>Government Document</bcf:per_type>
+        <bcf:per_type>Legal Rule or Regulation</bcf:per_type>
+        <bcf:map_step map_field_source="isbn" map_field_target="number"/>
+      </bcf:map>
+      <bcf:map>
+        <bcf:per_type>Blog</bcf:per_type>
+        <bcf:per_type>Online Database</bcf:per_type>
+        <bcf:per_type>Online Multimedia</bcf:per_type>
+        <bcf:per_type>Web Page</bcf:per_type>
+        <bcf:map_step map_field_source="secondary-title" map_field_target="title"/>
+      </bcf:map>
+      <bcf:map>
+        <bcf:per_type>Book Section</bcf:per_type>
+        <bcf:map_step map_field_source="secondary-title" map_field_target="booktitle"/>
+      </bcf:map>
+      <bcf:map>
+        <bcf:per_type>Book</bcf:per_type>
+        <bcf:per_type>Electronic Book</bcf:per_type>
+        <bcf:per_type>Manuscript</bcf:per_type>
+        <bcf:per_type>Unpublished Work</bcf:per_type>
+        <bcf:map_step map_field_source="secondary-title" map_field_target="series"/>
+      </bcf:map>
+      <bcf:map>
+        <bcf:per_type>Conference Paper</bcf:per_type>
+        <bcf:per_type>Conference Proceedings</bcf:per_type>
+        <bcf:map_step map_field_source="secondary-title" map_field_target="eventtitle"/>
+      </bcf:map>
+      <bcf:map>
+        <bcf:per_type>Electronic Article</bcf:per_type>
+        <bcf:per_type>Journal Article</bcf:per_type>
+        <bcf:per_type>Magazine Article</bcf:per_type>
+        <bcf:per_type>Newspaper Article</bcf:per_type>
+        <bcf:map_step map_field_source="secondary-title" map_field_target="journaltitle"/>
+      </bcf:map>
+      <bcf:map>
+        <bcf:per_type>Book Section</bcf:per_type>
+        <bcf:map_step map_field_source="tertiary-title" map_field_target="booktitle"/>
+      </bcf:map>
+      <bcf:map>
+        <bcf:per_type>Conference Proceedings</bcf:per_type>
+        <bcf:per_type>periodical</bcf:per_type>
+        <bcf:map_step map_field_source="tertiary-title" map_field_target="series"/>
+      </bcf:map>
+    </bcf:maps>
+    <bcf:maps datatype="ris" level="driver">
+      <bcf:map>
+        <bcf:map_step map_type_source="ART" map_type_target="artwork" map_final="1"/>
+        <bcf:map_step map_type_source="BILL" map_type_target="jurisdiction" map_final="1"/>
+        <bcf:map_step map_type_source="BOOK" map_type_target="book" map_final="1"/>
+        <bcf:map_step map_type_source="CHAP" map_type_target="inbook" map_final="1"/>
+        <bcf:map_step map_type_source="COMP" map_type_target="software" map_final="1"/>
+        <bcf:map_step map_type_source="CONF" map_type_target="proceedings" map_final="1"/>
+        <bcf:map_step map_type_source="GEN" map_type_target="misc" map_final="1"/>
+        <bcf:map_step map_type_source="JFULL" map_type_target="article" map_final="1"/>
+        <bcf:map_step map_type_source="JOUR" map_type_target="article" map_final="1"/>
+        <bcf:map_step map_type_source="MGZN" map_type_target="misc" map_final="1"/>
+        <bcf:map_step map_type_source="MPCT" map_type_target="movie" map_final="1"/>
+        <bcf:map_step map_type_source="NEWS" map_type_target="misc" map_final="1"/>
+        <bcf:map_step map_type_source="PAMP" map_type_target="misc" map_final="1"/>
+        <bcf:map_step map_type_source="PAT" map_type_target="patent" map_final="1"/>
+        <bcf:map_step map_type_source="PCOMM" map_type_target="misc" map_final="1"/>
+        <bcf:map_step map_type_source="RPRT" map_type_target="report" map_final="1"/>
+        <bcf:map_step map_type_source="SER" map_type_target="misc" map_final="1"/>
+        <bcf:map_step map_type_source="SLIDE" map_type_target="misc" map_final="1"/>
+        <bcf:map_step map_type_source="SOUND" map_type_target="audio" map_final="1"/>
+        <bcf:map_step map_type_source="STAT" map_type_target="legal" map_final="1"/>
+        <bcf:map_step map_type_source="THES" map_type_target="thesis" map_final="1"/>
+        <bcf:map_step map_type_source="UNBILL" map_type_target="jurisdiction" map_final="1"/>
+        <bcf:map_step map_type_source="UNPB" map_type_target="unpublished" map_final="1"/>
+      </bcf:map>
+      <bcf:map>
+        <bcf:map_step map_field_source="Y1" map_field_target="date"/>
+        <bcf:map_step map_field_source="PY" map_field_target="date"/>
+        <bcf:map_step map_field_source="Y2" map_field_target="eventdate"/>
+        <bcf:map_step map_field_source="A1" map_field_target="author"/>
+        <bcf:map_step map_field_source="AU" map_field_target="author"/>
+        <bcf:map_step map_field_source="A2" map_field_target="editor"/>
+        <bcf:map_step map_field_source="A3" map_field_target="editor"/>
+        <bcf:map_step map_field_source="ED" map_field_target="editor"/>
+        <bcf:map_step map_field_source="SPEP" map_field_target="pages"/>
+        <bcf:map_step map_field_source="N1" map_field_target="note"/>
+        <bcf:map_step map_field_source="N2" map_field_target="abstract"/>
+        <bcf:map_step map_field_source="AB" map_field_target="abstract"/>
+        <bcf:map_step map_field_source="JO" map_field_target="journaltitle"/>
+        <bcf:map_step map_field_source="JF" map_field_target="journaltitle"/>
+        <bcf:map_step map_field_source="JA" map_field_target="shortjournal"/>
+        <bcf:map_step map_field_source="VL" map_field_target="volume"/>
+        <bcf:map_step map_field_source="IS" map_field_target="issue"/>
+        <bcf:map_step map_field_source="CP" map_field_target="issue"/>
+        <bcf:map_step map_field_source="CY" map_field_target="location"/>
+        <bcf:map_step map_field_source="SN" map_field_target="isbn"/>
+        <bcf:map_step map_field_source="PB" map_field_target="publisher"/>
+        <bcf:map_step map_field_source="KW" map_field_target="keywords"/>
+        <bcf:map_step map_field_source="TI" map_field_target="title"/>
+        <bcf:map_step map_field_source="U1" map_field_target="usera"/>
+        <bcf:map_step map_field_source="U2" map_field_target="userb"/>
+        <bcf:map_step map_field_source="U3" map_field_target="userc"/>
+        <bcf:map_step map_field_source="U4" map_field_target="userd"/>
+        <bcf:map_step map_field_source="U5" map_field_target="usere"/>
+        <bcf:map_step map_field_source="UR" map_field_target="url"/>
+        <bcf:map_step map_field_source="L1" map_field_target="file"/>
+      </bcf:map>
+    </bcf:maps>
+    <bcf:maps datatype="zoterordfxml" level="driver">
+      <bcf:map>
+        <bcf:map_step map_type_source="conferencePaper" map_type_target="inproceedings" map_final="1"/>
+        <bcf:map_step map_type_source="bookSection" map_type_target="inbook" map_final="1"/>
+        <bcf:map_step map_type_source="journalArticle" map_type_target="article" map_final="1"/>
+        <bcf:map_step map_type_source="magazineArticle" map_type_target="article" map_final="1"/>
+        <bcf:map_step map_type_source="newspaperArticle" map_type_target="article" map_final="1"/>
+        <bcf:map_step map_type_source="encyclopediaArticle" map_type_target="inreference" map_final="1"/>
+        <bcf:map_step map_type_source="manuscript" map_type_target="unpublished" map_final="1"/>
+        <bcf:map_step map_type_source="document" map_type_target="misc" map_final="1"/>
+        <bcf:map_step map_type_source="dictionaryEntry" map_type_target="inreference" map_final="1"/>
+        <bcf:map_step map_type_source="interview" map_type_target="misc" map_final="1"/>
+        <bcf:map_step map_type_source="film" map_type_target="movie" map_final="1"/>
+        <bcf:map_step map_type_source="webpage" map_type_target="online" map_final="1"/>
+        <bcf:map_step map_type_source="note" map_type_target="misc" map_final="1"/>
+        <bcf:map_step map_type_source="attachment" map_type_target="misc" map_final="1"/>
+        <bcf:map_step map_type_source="bill" map_type_target="legislation" map_final="1"/>
+        <bcf:map_step map_type_source="case" map_type_target="jurisdiction" map_final="1"/>
+        <bcf:map_step map_type_source="hearing" map_type_target="jurisdiction" map_final="1"/>
+        <bcf:map_step map_type_source="statute" map_type_target="legislation" map_final="1"/>
+        <bcf:map_step map_type_source="email" map_type_target="letter" map_final="1"/>
+        <bcf:map_step map_type_source="map" map_type_target="image" map_final="1"/>
+        <bcf:map_step map_type_source="blogPost" map_type_target="online" map_final="1"/>
+        <bcf:map_step map_type_source="instantMessage" map_type_target="letter" map_final="1"/>
+        <bcf:map_step map_type_source="forumPost" map_type_target="online" map_final="1"/>
+        <bcf:map_step map_type_source="audioRecording" map_type_target="audio" map_final="1"/>
+        <bcf:map_step map_type_source="presentation" map_type_target="inproceedings" map_final="1"/>
+        <bcf:map_step map_type_source="videoRecording" map_type_target="video" map_final="1"/>
+        <bcf:map_step map_type_source="tvBroadcast" map_type_target="misc" map_final="1"/>
+        <bcf:map_step map_type_source="radioBroadcast" map_type_target="misc" map_final="1"/>
+        <bcf:map_step map_type_source="podcast" map_type_target="online" map_final="1"/>
+        <bcf:map_step map_type_source="computerProgram" map_type_target="software" map_final="1"/>
+      </bcf:map>
+      <bcf:map>
+        <bcf:map_step map_field_source="bib:contributors" map_field_target="author"/>
+        <bcf:map_step map_field_source="bib:authors" map_field_target="author"/>
+        <bcf:map_step map_field_source="z:interviewers" map_field_target="author"/>
+        <bcf:map_step map_field_source="z:directors" map_field_target="author"/>
+        <bcf:map_step map_field_source="z:scriptwriters" map_field_target="author"/>
+        <bcf:map_step map_field_source="z:bookAuthor" map_field_target="author"/>
+        <bcf:map_step map_field_source="z:inventors" map_field_target="author"/>
+        <bcf:map_step map_field_source="z:recipients" map_field_target="author"/>
+        <bcf:map_step map_field_source="z:counsels" map_field_target="author"/>
+        <bcf:map_step map_field_source="z:artists" map_field_target="author"/>
+        <bcf:map_step map_field_source="z:podcasters" map_field_target="author"/>
+        <bcf:map_step map_field_source="z:presenters" map_field_target="author"/>
+        <bcf:map_step map_field_source="z:commenters" map_field_target="author"/>
+        <bcf:map_step map_field_source="z:programers" map_field_target="author"/>
+        <bcf:map_step map_field_source="z:composers" map_field_target="author"/>
+        <bcf:map_step map_field_source="z:producers" map_field_target="author"/>
+        <bcf:map_step map_field_source="z:performers" map_field_target="author"/>
+        <bcf:map_step map_field_source="bib:editors" map_field_target="editor"/>
+        <bcf:map_step map_field_source="z:translators" map_field_target="translator"/>
+        <bcf:map_step map_field_source="z:seriesEditors" map_field_target="editor"/>
+        <bcf:map_step map_field_source="dc:date" map_field_target="date"/>
+        <bcf:map_step map_field_source="bib:pages" map_field_target="pages"/>
+        <bcf:map_step map_field_source="dc:title" map_field_target="title"/>
+        <bcf:map_step map_field_source="z:proceedingsTitle" map_field_target="title"/>
+        <bcf:map_step map_field_source="z:encyclopediaTitle" map_field_target="title"/>
+        <bcf:map_step map_field_source="z:dictionaryTitle" map_field_target="title"/>
+        <bcf:map_step map_field_source="z:websiteTitle" map_field_target="title"/>
+        <bcf:map_step map_field_source="z:forumTitle" map_field_target="title"/>
+        <bcf:map_step map_field_source="z:blogTitle" map_field_target="title"/>
+        <bcf:map_step map_field_source="z:nameOfAct" map_field_target="title"/>
+        <bcf:map_step map_field_source="z:caseName" map_field_target="title"/>
+        <bcf:map_step map_field_source="z:meetingName" map_field_target="eventtitle"/>
+        <bcf:map_step map_field_source="prism:volume" map_field_target="volume"/>
+        <bcf:map_step map_field_source="numberOfVolumes" map_field_target="volumes"/>
+        <bcf:map_step map_field_source="z:numPages" map_field_target="pagetotal"/>
+        <bcf:map_step map_field_source="prism:edition" map_field_target="edition"/>
+        <bcf:map_step map_field_source="dc:description" map_field_target="note"/>
+        <bcf:map_step map_field_source="dc:alternative" map_field_target="shortjournal"/>
+        <bcf:map_step map_field_source="dcterms:abstract" map_field_target="abstract"/>
+        <bcf:map_step map_field_source="dc:type" map_field_target="type"/>
+        <bcf:map_step map_field_source="z:shortTitle" map_field_target="shorttitle"/>
+        <bcf:map_step map_field_source="z:bookTitle" map_field_target="booktitle"/>
+        <bcf:map_step map_field_source="prism:number" map_field_target="number"/>
+        <bcf:map_step map_field_source="z:patentNumber" map_field_target="number"/>
+        <bcf:map_step map_field_source="z:codeNumber" map_field_target="number"/>
+        <bcf:map_step map_field_source="z:reportNumber" map_field_target="number"/>
+        <bcf:map_step map_field_source="z:billNumber" map_field_target="number"/>
+        <bcf:map_step map_field_source="z:documentNumber" map_field_target="number"/>
+        <bcf:map_step map_field_source="z:publicLawNumber" map_field_target="number"/>
+        <bcf:map_step map_field_source="z:applicationNumber" map_field_target="number"/>
+        <bcf:map_step map_field_source="z:episodeNumber" map_field_target="number"/>
+        <bcf:map_step map_field_source="dc:coverage" map_field_target="location"/>
+        <bcf:map_step map_field_source="z:university" map_field_target="institution"/>
+        <bcf:map_step map_field_source="z:language" map_field_target="language"/>
+        <bcf:map_step map_field_source="z:version" map_field_target="version"/>
+        <bcf:map_step map_field_source="z:libraryCatalog" map_field_target="library"/>
+      </bcf:map>
+    </bcf:maps>
+  </bcf:sourcemap>
+  <!-- LABELALPHA TEMPLATE -->
+  <bcf:labelalphatemplate type="global">
+    <bcf:labelelement order="1">
+      <bcf:labelpart final="1">shorthand</bcf:labelpart>
+      <bcf:labelpart>label</bcf:labelpart>
+      <bcf:labelpart substring_width="3" substring_side="left" ifnamecount="1">labelname</bcf:labelpart>
+      <bcf:labelpart substring_width="1" substring_side="left">labelname</bcf:labelpart>
+    </bcf:labelelement>
+    <bcf:labelelement order="2">
+      <bcf:labelpart substring_width="2" substring_side="right">year</bcf:labelpart>
+    </bcf:labelelement>
+  </bcf:labelalphatemplate>
+  <!-- INHERITANCE -->
+  <bcf:inheritance>
+    <bcf:defaults inherit_all="true" override_target="false">
+    </bcf:defaults>
+    <bcf:inherit>
+      <bcf:type_pair source="mvbook" target="inbook"/>
+      <bcf:type_pair source="mvbook" target="bookinbook"/>
+      <bcf:type_pair source="mvbook" target="suppbook"/>
+      <bcf:type_pair source="book" target="inbook"/>
+      <bcf:type_pair source="book" target="bookinbook"/>
+      <bcf:type_pair source="book" target="suppbook"/>
+      <bcf:field source="author" target="author"/>
+      <bcf:field source="author" target="bookauthor"/>
+    </bcf:inherit>
+    <bcf:inherit>
+      <bcf:type_pair source="mvbook" target="book"/>
+      <bcf:type_pair source="mvbook" target="inbook"/>
+      <bcf:type_pair source="mvbook" target="bookinbook"/>
+      <bcf:type_pair source="mvbook" target="suppbook"/>
+      <bcf:field source="title" target="maintitle"/>
+      <bcf:field source="subtitle" target="mainsubtitle"/>
+      <bcf:field source="titleaddon" target="maintitleaddon"/>
+    </bcf:inherit>
+    <bcf:inherit>
+      <bcf:type_pair source="mvcollection" target="collection"/>
+      <bcf:type_pair source="mvcollection" target="incollection"/>
+      <bcf:type_pair source="mvcollection" target="suppcollection"/>
+      <bcf:field source="title" target="maintitle"/>
+      <bcf:field source="subtitle" target="mainsubtitle"/>
+      <bcf:field source="titleaddon" target="maintitleaddon"/>
+    </bcf:inherit>
+    <bcf:inherit>
+      <bcf:type_pair source="mvproceedings" target="proceedings"/>
+      <bcf:type_pair source="mvproceedings" target="inproceedings"/>
+      <bcf:field source="title" target="maintitle"/>
+      <bcf:field source="subtitle" target="mainsubtitle"/>
+      <bcf:field source="titleaddon" target="maintitleaddon"/>
+    </bcf:inherit>
+    <bcf:inherit>
+      <bcf:type_pair source="mvreference" target="reference"/>
+      <bcf:type_pair source="mvreference" target="inreference"/>
+      <bcf:field source="title" target="maintitle"/>
+      <bcf:field source="subtitle" target="mainsubtitle"/>
+      <bcf:field source="titleaddon" target="maintitleaddon"/>
+    </bcf:inherit>
+    <bcf:inherit>
+      <bcf:type_pair source="book" target="inbook"/>
+      <bcf:type_pair source="book" target="bookinbook"/>
+      <bcf:type_pair source="book" target="suppbook"/>
+      <bcf:field source="title" target="booktitle"/>
+      <bcf:field source="subtitle" target="booksubtitle"/>
+      <bcf:field source="titleaddon" target="booktitleaddon"/>
+    </bcf:inherit>
+    <bcf:inherit>
+      <bcf:type_pair source="collection" target="incollection"/>
+      <bcf:type_pair source="collection" target="suppcollection"/>
+      <bcf:field source="title" target="booktitle"/>
+      <bcf:field source="subtitle" target="booksubtitle"/>
+      <bcf:field source="titleaddon" target="booktitleaddon"/>
+    </bcf:inherit>
+    <bcf:inherit>
+      <bcf:type_pair source="reference" target="inreference"/>
+      <bcf:field source="title" target="booktitle"/>
+      <bcf:field source="subtitle" target="booksubtitle"/>
+      <bcf:field source="titleaddon" target="booktitleaddon"/>
+    </bcf:inherit>
+    <bcf:inherit>
+      <bcf:type_pair source="proceedings" target="inproceedings"/>
+      <bcf:field source="title" target="booktitle"/>
+      <bcf:field source="subtitle" target="booksubtitle"/>
+      <bcf:field source="titleaddon" target="booktitleaddon"/>
+    </bcf:inherit>
+    <bcf:inherit>
+      <bcf:type_pair source="periodical" target="article"/>
+      <bcf:type_pair source="periodical" target="suppperiodical"/>
+      <bcf:field source="title" target="journaltitle"/>
+      <bcf:field source="subtitle" target="journalsubtitle"/>
+    </bcf:inherit>
+  </bcf:inheritance>
+  <bcf:sorting>
+    <bcf:presort>mm</bcf:presort>
+    <bcf:sort order="1">
+      <bcf:sortitem order="1">presort</bcf:sortitem>
+    </bcf:sort>
+    <bcf:sort order="2" final="1">
+      <bcf:sortitem order="1">sortkey</bcf:sortitem>
+    </bcf:sort>
+    <bcf:sort order="3">
+      <bcf:sortitem order="1">sortname</bcf:sortitem>
+      <bcf:sortitem order="2">author</bcf:sortitem>
+      <bcf:sortitem order="3">editor</bcf:sortitem>
+      <bcf:sortitem order="4">translator</bcf:sortitem>
+      <bcf:sortitem order="5">sorttitle</bcf:sortitem>
+      <bcf:sortitem order="6">title</bcf:sortitem>
+    </bcf:sort>
+    <bcf:sort order="4">
+      <bcf:sortitem order="1">sorttitle</bcf:sortitem>
+      <bcf:sortitem order="2">title</bcf:sortitem>
+    </bcf:sort>
+    <bcf:sort order="5">
+      <bcf:sortitem order="1">sortyear</bcf:sortitem>
+      <bcf:sortitem order="2">year</bcf:sortitem>
+    </bcf:sort>
+    <bcf:sort order="6">
+      <bcf:sortitem order="1">volume</bcf:sortitem>
+      <bcf:sortitem order="2">0000</bcf:sortitem>
+    </bcf:sort>
+  </bcf:sorting>
+  <!-- DATA MODEL -->
+  <bcf:datamodel>
+    <bcf:entrytypes>
+      <bcf:entrytype>article</bcf:entrytype>
+      <bcf:entrytype>artwork</bcf:entrytype>
+      <bcf:entrytype>audio</bcf:entrytype>
+      <bcf:entrytype>bibnote</bcf:entrytype>
+      <bcf:entrytype>book</bcf:entrytype>
+      <bcf:entrytype>bookinbook</bcf:entrytype>
+      <bcf:entrytype>booklet</bcf:entrytype>
+      <bcf:entrytype>collection</bcf:entrytype>
+      <bcf:entrytype>commentary</bcf:entrytype>
+      <bcf:entrytype>customa</bcf:entrytype>
+      <bcf:entrytype>customb</bcf:entrytype>
+      <bcf:entrytype>customc</bcf:entrytype>
+      <bcf:entrytype>customd</bcf:entrytype>
+      <bcf:entrytype>custome</bcf:entrytype>
+      <bcf:entrytype>customf</bcf:entrytype>
+      <bcf:entrytype>inbook</bcf:entrytype>
+      <bcf:entrytype>incollection</bcf:entrytype>
+      <bcf:entrytype>inproceedings</bcf:entrytype>
+      <bcf:entrytype>inreference</bcf:entrytype>
+      <bcf:entrytype>image</bcf:entrytype>
+      <bcf:entrytype>jurisdiction</bcf:entrytype>
+      <bcf:entrytype>legal</bcf:entrytype>
+      <bcf:entrytype>legislation</bcf:entrytype>
+      <bcf:entrytype>letter</bcf:entrytype>
+      <bcf:entrytype>manual</bcf:entrytype>
+      <bcf:entrytype>misc</bcf:entrytype>
+      <bcf:entrytype>movie</bcf:entrytype>
+      <bcf:entrytype>music</bcf:entrytype>
+      <bcf:entrytype>mvcollection</bcf:entrytype>
+      <bcf:entrytype>mvbook</bcf:entrytype>
+      <bcf:entrytype>online</bcf:entrytype>
+      <bcf:entrytype>patent</bcf:entrytype>
+      <bcf:entrytype>performance</bcf:entrytype>
+      <bcf:entrytype>periodical</bcf:entrytype>
+      <bcf:entrytype>proceedings</bcf:entrytype>
+      <bcf:entrytype>reference</bcf:entrytype>
+      <bcf:entrytype>report</bcf:entrytype>
+      <bcf:entrytype>review</bcf:entrytype>
+      <bcf:entrytype>set</bcf:entrytype>
+      <bcf:entrytype>software</bcf:entrytype>
+      <bcf:entrytype>standard</bcf:entrytype>
+      <bcf:entrytype>suppbook</bcf:entrytype>
+      <bcf:entrytype>suppcollection</bcf:entrytype>
+      <bcf:entrytype>thesis</bcf:entrytype>
+      <bcf:entrytype>unpublished</bcf:entrytype>
+      <bcf:entrytype>video</bcf:entrytype>
+      <bcf:entrytype skip_output="true">xdata</bcf:entrytype>
+    </bcf:entrytypes>
+    <bcf:fields>
+      <bcf:field fieldtype="field" datatype="integer">day</bcf:field>
+      <bcf:field fieldtype="field" datatype="integer">endday</bcf:field>
+      <bcf:field fieldtype="field" datatype="integer">endmonth</bcf:field>
+      <bcf:field fieldtype="field" datatype="integer">eventday</bcf:field>
+      <bcf:field fieldtype="field" datatype="integer">eventendday</bcf:field>
+      <bcf:field fieldtype="field" datatype="integer">eventendmonth</bcf:field>
+      <bcf:field fieldtype="field" datatype="integer">eventmonth</bcf:field>
+      <bcf:field fieldtype="field" datatype="integer">eventyear</bcf:field>
+      <bcf:field fieldtype="field" datatype="integer">origday</bcf:field>
+      <bcf:field fieldtype="field" datatype="integer">origendday</bcf:field>
+      <bcf:field fieldtype="field" datatype="integer">origendmonth</bcf:field>
+      <bcf:field fieldtype="field" datatype="integer">origmonth</bcf:field>
+      <bcf:field fieldtype="field" datatype="integer">origyear</bcf:field>
+      <bcf:field fieldtype="field" datatype="integer">urlday</bcf:field>
+      <bcf:field fieldtype="field" datatype="integer">urlendday</bcf:field>
+      <bcf:field fieldtype="field" datatype="integer">urlendmonth</bcf:field>
+      <bcf:field fieldtype="field" datatype="integer">urlmonth</bcf:field>
+      <bcf:field fieldtype="field" datatype="integer">urlyear</bcf:field>
+      <bcf:field fieldtype="field" datatype="literal" multiscript="true">abstract</bcf:field>
+      <bcf:field fieldtype="field" datatype="literal" multiscript="true">addendum</bcf:field>
+      <bcf:field fieldtype="field" datatype="literal" multiscript="true">annotation</bcf:field>
+      <bcf:field fieldtype="field" datatype="literal" multiscript="true">booksubtitle</bcf:field>
+      <bcf:field fieldtype="field" datatype="literal" multiscript="true">booktitle</bcf:field>
+      <bcf:field fieldtype="field" datatype="literal" multiscript="true">booktitleaddon</bcf:field>
+      <bcf:field fieldtype="field" datatype="literal" multiscript="true">chapter</bcf:field>
+      <bcf:field fieldtype="field" datatype="literal" multiscript="true">edition</bcf:field>
+      <bcf:field fieldtype="field" datatype="literal">eid</bcf:field>
+      <bcf:field fieldtype="field" datatype="literal">entrysubtype</bcf:field>
+      <bcf:field fieldtype="field" datatype="literal">eprintclass</bcf:field>
+      <bcf:field fieldtype="field" datatype="literal">eprinttype</bcf:field>
+      <bcf:field fieldtype="field" datatype="literal" multiscript="true">eventtitle</bcf:field>
+      <bcf:field fieldtype="field" datatype="literal">gender</bcf:field>
+      <bcf:field fieldtype="field" datatype="literal" multiscript="true">howpublished</bcf:field>
+      <bcf:field fieldtype="field" datatype="literal">hyphenation</bcf:field>
+      <bcf:field fieldtype="field" datatype="literal" multiscript="true">indexsorttitle</bcf:field>
+      <bcf:field fieldtype="field" datatype="literal">indextitle</bcf:field>
+      <bcf:field fieldtype="field" datatype="literal">isan</bcf:field>
+      <bcf:field fieldtype="field" datatype="literal">isbn</bcf:field>
+      <bcf:field fieldtype="field" datatype="literal">ismn</bcf:field>
+      <bcf:field fieldtype="field" datatype="literal">isrn</bcf:field>
+      <bcf:field fieldtype="field" datatype="literal">issn</bcf:field>
+      <bcf:field fieldtype="field" datatype="literal" multiscript="true">issue</bcf:field>
+      <bcf:field fieldtype="field" datatype="literal" multiscript="true">issuesubtitle</bcf:field>
+      <bcf:field fieldtype="field" datatype="literal" multiscript="true">issuetitle</bcf:field>
+      <bcf:field fieldtype="field" datatype="literal">iswc</bcf:field>
+      <bcf:field fieldtype="field" datatype="literal" multiscript="true">journalsubtitle</bcf:field>
+      <bcf:field fieldtype="field" datatype="literal" multiscript="true">journaltitle</bcf:field>
+      <bcf:field fieldtype="field" datatype="literal">label</bcf:field>
+      <bcf:field fieldtype="field" datatype="literal" multiscript="true">library</bcf:field>
+      <bcf:field fieldtype="field" datatype="literal" multiscript="true">mainsubtitle</bcf:field>
+      <bcf:field fieldtype="field" datatype="literal" multiscript="true">maintitle</bcf:field>
+      <bcf:field fieldtype="field" datatype="literal" multiscript="true">maintitleaddon</bcf:field>
+      <bcf:field fieldtype="field" datatype="literal">month</bcf:field>
+      <bcf:field fieldtype="field" datatype="literal" multiscript="true">nameaddon</bcf:field>
+      <bcf:field fieldtype="field" datatype="literal" multiscript="true">note</bcf:field>
+      <bcf:field fieldtype="field" datatype="literal">number</bcf:field>
+      <bcf:field fieldtype="field" datatype="literal" multiscript="true">origtitle</bcf:field>
+      <bcf:field fieldtype="field" datatype="literal">pagetotal</bcf:field>
+      <bcf:field fieldtype="field" datatype="literal" multiscript="true">part</bcf:field>
+      <bcf:field fieldtype="field" datatype="literal">related</bcf:field>
+      <bcf:field fieldtype="field" datatype="literal">relatedtype</bcf:field>
+      <bcf:field fieldtype="field" datatype="literal">relatedstring</bcf:field>
+      <bcf:field fieldtype="field" datatype="literal" multiscript="true">reprinttitle</bcf:field>
+      <bcf:field fieldtype="field" datatype="literal" multiscript="true">series</bcf:field>
+      <bcf:field fieldtype="field" datatype="literal">shorthand</bcf:field>
+      <bcf:field fieldtype="field" datatype="literal" multiscript="true">shorthandintro</bcf:field>
+      <bcf:field fieldtype="field" datatype="literal" multiscript="true">shortjournal</bcf:field>
+      <bcf:field fieldtype="field" datatype="literal" multiscript="true">shortseries</bcf:field>
+      <bcf:field fieldtype="field" datatype="literal" multiscript="true">shorttitle</bcf:field>
+      <bcf:field fieldtype="field" datatype="literal" multiscript="true">subtitle</bcf:field>
+      <bcf:field fieldtype="field" datatype="literal" multiscript="true">title</bcf:field>
+      <bcf:field fieldtype="field" datatype="literal" multiscript="true">titleaddon</bcf:field>
+      <bcf:field fieldtype="field" datatype="literal">usera</bcf:field>
+      <bcf:field fieldtype="field" datatype="literal">userb</bcf:field>
+      <bcf:field fieldtype="field" datatype="literal">userc</bcf:field>
+      <bcf:field fieldtype="field" datatype="literal">userd</bcf:field>
+      <bcf:field fieldtype="field" datatype="literal">usere</bcf:field>
+      <bcf:field fieldtype="field" datatype="literal">userf</bcf:field>
+      <bcf:field fieldtype="field" datatype="literal" multiscript="true">venue</bcf:field>
+      <bcf:field fieldtype="field" datatype="literal">version</bcf:field>
+      <bcf:field fieldtype="field" datatype="literal">volume</bcf:field>
+      <bcf:field fieldtype="field" datatype="literal">volumes</bcf:field>
+      <bcf:field fieldtype="field" datatype="literal">year</bcf:field>
+      <bcf:field fieldtype="field" datatype="integer" nullok="true">urlendyear</bcf:field>
+      <bcf:field fieldtype="field" datatype="integer" nullok="true">endyear</bcf:field>
+      <bcf:field fieldtype="field" datatype="integer" nullok="true">eventendyear</bcf:field>
+      <bcf:field fieldtype="field" datatype="integer" nullok="true">origendyear</bcf:field>
+      <bcf:field fieldtype="field" datatype="literal" skip_output="true">sorttitle</bcf:field>
+      <bcf:field fieldtype="field" datatype="literal" skip_output="true">sortshorthand</bcf:field>
+      <bcf:field fieldtype="field" datatype="literal" skip_output="true">sortyear</bcf:field>
+      <bcf:field fieldtype="field" datatype="literal" skip_output="true">sortkey</bcf:field>
+      <bcf:field fieldtype="field" datatype="literal" skip_output="true">presort</bcf:field>
+      <bcf:field fieldtype="field" datatype="literal" skip_output="true">entryset</bcf:field>
+      <bcf:field fieldtype="list" datatype="literal" multiscript="true">institution</bcf:field>
+      <bcf:field fieldtype="list" datatype="literal">lista</bcf:field>
+      <bcf:field fieldtype="list" datatype="literal">listb</bcf:field>
+      <bcf:field fieldtype="list" datatype="literal">listc</bcf:field>
+      <bcf:field fieldtype="list" datatype="literal">listd</bcf:field>
+      <bcf:field fieldtype="list" datatype="literal">liste</bcf:field>
+      <bcf:field fieldtype="list" datatype="literal">listf</bcf:field>
+      <bcf:field fieldtype="list" datatype="literal" multiscript="true">location</bcf:field>
+      <bcf:field fieldtype="list" datatype="literal" multiscript="true">organization</bcf:field>
+      <bcf:field fieldtype="list" datatype="literal" multiscript="true">origlocation</bcf:field>
+      <bcf:field fieldtype="list" datatype="literal" multiscript="true">origpublisher</bcf:field>
+      <bcf:field fieldtype="list" datatype="literal" multiscript="true">publisher</bcf:field>
+      <bcf:field fieldtype="list" datatype="name" multiscript="true">afterword</bcf:field>
+      <bcf:field fieldtype="list" datatype="name" multiscript="true">annotator</bcf:field>
+      <bcf:field fieldtype="list" datatype="name" multiscript="true">author</bcf:field>
+      <bcf:field fieldtype="list" datatype="name" multiscript="true">bookauthor</bcf:field>
+      <bcf:field fieldtype="list" datatype="name" multiscript="true">commentator</bcf:field>
+      <bcf:field fieldtype="list" datatype="name" multiscript="true">editor</bcf:field>
+      <bcf:field fieldtype="list" datatype="name" multiscript="true">editora</bcf:field>
+      <bcf:field fieldtype="list" datatype="name" multiscript="true">editorb</bcf:field>
+      <bcf:field fieldtype="list" datatype="name" multiscript="true">editorc</bcf:field>
+      <bcf:field fieldtype="list" datatype="name" multiscript="true">foreword</bcf:field>
+      <bcf:field fieldtype="list" datatype="name" multiscript="true">holder</bcf:field>
+      <bcf:field fieldtype="list" datatype="name" multiscript="true">introduction</bcf:field>
+      <bcf:field fieldtype="list" datatype="name" multiscript="true">namea</bcf:field>
+      <bcf:field fieldtype="list" datatype="name" multiscript="true">nameb</bcf:field>
+      <bcf:field fieldtype="list" datatype="name" multiscript="true">namec</bcf:field>
+      <bcf:field fieldtype="list" datatype="name" multiscript="true">shortauthor</bcf:field>
+      <bcf:field fieldtype="list" datatype="name" multiscript="true">shorteditor</bcf:field>
+      <bcf:field fieldtype="list" datatype="name" multiscript="true">translator</bcf:field>
+      <bcf:field fieldtype="list" datatype="name" skip_output="true">sortname</bcf:field>
+      <bcf:field fieldtype="field" datatype="key">authortype</bcf:field>
+      <bcf:field fieldtype="field" datatype="key">editoratype</bcf:field>
+      <bcf:field fieldtype="field" datatype="key">editorbtype</bcf:field>
+      <bcf:field fieldtype="field" datatype="key">editorctype</bcf:field>
+      <bcf:field fieldtype="field" datatype="key">editortype</bcf:field>
+      <bcf:field fieldtype="field" datatype="key">bookpagination</bcf:field>
+      <bcf:field fieldtype="field" datatype="key">nameatype</bcf:field>
+      <bcf:field fieldtype="field" datatype="key">namebtype</bcf:field>
+      <bcf:field fieldtype="field" datatype="key">namectype</bcf:field>
+      <bcf:field fieldtype="field" datatype="key">origlanguage</bcf:field>
+      <bcf:field fieldtype="field" datatype="key">pagination</bcf:field>
+      <bcf:field fieldtype="field" datatype="key">pubstate</bcf:field>
+      <bcf:field fieldtype="field" datatype="key">type</bcf:field>
+      <bcf:field fieldtype="list" datatype="key">language</bcf:field>
+      <bcf:field fieldtype="field" datatype="entrykey">crossref</bcf:field>
+      <bcf:field fieldtype="field" datatype="entrykey">xref</bcf:field>
+      <bcf:field fieldtype="list" datatype="entrykey" skip_output="true">xdata</bcf:field>
+      <bcf:field fieldtype="list" datatype="entrykey" skip_output="true">ids</bcf:field>
+      <bcf:field fieldtype="field" datatype="date" skip_output="true">date</bcf:field>
+      <bcf:field fieldtype="field" datatype="date" skip_output="true">eventdate</bcf:field>
+      <bcf:field fieldtype="field" datatype="date" skip_output="true">origdate</bcf:field>
+      <bcf:field fieldtype="field" datatype="date" skip_output="true">urldate</bcf:field>
+      <bcf:field fieldtype="field" datatype="verbatim">doi</bcf:field>
+      <bcf:field fieldtype="field" datatype="verbatim">eprint</bcf:field>
+      <bcf:field fieldtype="field" datatype="verbatim">file</bcf:field>
+      <bcf:field fieldtype="field" datatype="uri">url</bcf:field>
+      <bcf:field fieldtype="field" datatype="verbatim">verba</bcf:field>
+      <bcf:field fieldtype="field" datatype="verbatim">verbb</bcf:field>
+      <bcf:field fieldtype="field" datatype="verbatim">verbc</bcf:field>
+      <bcf:field fieldtype="field" datatype="csv">keywords</bcf:field>
+      <bcf:field fieldtype="field" datatype="csv" skip_output="true">options</bcf:field>
+      <bcf:field fieldtype="field" datatype="range">pages</bcf:field>
+      <bcf:field fieldtype="field" datatype="code">execute</bcf:field>
+    </bcf:fields>
+    <bcf:entryfields>
+      <bcf:field>abstract</bcf:field>
+      <bcf:field>annotation</bcf:field>
+      <bcf:field>authortype</bcf:field>
+      <bcf:field>bookpagination</bcf:field>
+      <bcf:field>crossref</bcf:field>
+      <bcf:field>entryset</bcf:field>
+      <bcf:field>entrysubtype</bcf:field>
+      <bcf:field>execute</bcf:field>
+      <bcf:field>file</bcf:field>
+      <bcf:field>gender</bcf:field>
+      <bcf:field>hyphenation</bcf:field>
+      <bcf:field>ids</bcf:field>
+      <bcf:field>indextitle</bcf:field>
+      <bcf:field>indexsorttitle</bcf:field>
+      <bcf:field>isan</bcf:field>
+      <bcf:field>ismn</bcf:field>
+      <bcf:field>iswc</bcf:field>
+      <bcf:field>keywords</bcf:field>
+      <bcf:field>label</bcf:field>
+      <bcf:field>library</bcf:field>
+      <bcf:field>lista</bcf:field>
+      <bcf:field>listb</bcf:field>
+      <bcf:field>listc</bcf:field>
+      <bcf:field>listd</bcf:field>
+      <bcf:field>liste</bcf:field>
+      <bcf:field>listf</bcf:field>
+      <bcf:field>nameaddon</bcf:field>
+      <bcf:field>options</bcf:field>
+      <bcf:field>origday</bcf:field>
+      <bcf:field>origendday</bcf:field>
+      <bcf:field>origendmonth</bcf:field>
+      <bcf:field>origendyear</bcf:field>
+      <bcf:field>origmonth</bcf:field>
+      <bcf:field>origyear</bcf:field>
+      <bcf:field>origlocation</bcf:field>
+      <bcf:field>origpublisher</bcf:field>
+      <bcf:field>origtitle</bcf:field>
+      <bcf:field>pagination</bcf:field>
+      <bcf:field>presort</bcf:field>
+      <bcf:field>related</bcf:field>
+      <bcf:field>relatedtype</bcf:field>
+      <bcf:field>relatedstring</bcf:field>
+      <bcf:field>shortauthor</bcf:field>
+      <bcf:field>shorteditor</bcf:field>
+      <bcf:field>shorthand</bcf:field>
+      <bcf:field>shorthandintro</bcf:field>
+      <bcf:field>shortjournal</bcf:field>
+      <bcf:field>shortseries</bcf:field>
+      <bcf:field>shorttitle</bcf:field>
+      <bcf:field>sortkey</bcf:field>
+      <bcf:field>sortname</bcf:field>
+      <bcf:field>sortshorthand</bcf:field>
+      <bcf:field>sorttitle</bcf:field>
+      <bcf:field>sortyear</bcf:field>
+      <bcf:field>usera</bcf:field>
+      <bcf:field>userb</bcf:field>
+      <bcf:field>userc</bcf:field>
+      <bcf:field>userd</bcf:field>
+      <bcf:field>usere</bcf:field>
+      <bcf:field>userf</bcf:field>
+      <bcf:field>verba</bcf:field>
+      <bcf:field>verbb</bcf:field>
+      <bcf:field>verbc</bcf:field>
+      <bcf:field>xdata</bcf:field>
+      <bcf:field>xref</bcf:field>
+    </bcf:entryfields>
+    <bcf:entryfields>
+      <bcf:entrytype>set</bcf:entrytype>
+      <bcf:field>entryset</bcf:field>
+      <bcf:field>crossref</bcf:field>
+    </bcf:entryfields>
+    <bcf:entryfields>
+      <bcf:entrytype>article</bcf:entrytype>
+      <bcf:field>author</bcf:field>
+      <bcf:field>journaltitle</bcf:field>
+      <bcf:field>title</bcf:field>
+      <bcf:field>day</bcf:field>
+      <bcf:field>endday</bcf:field>
+      <bcf:field>endmonth</bcf:field>
+      <bcf:field>endyear</bcf:field>
+      <bcf:field>month</bcf:field>
+      <bcf:field>year</bcf:field>
+      <bcf:field>addendum</bcf:field>
+      <bcf:field>annotator</bcf:field>
+      <bcf:field>commentator</bcf:field>
+      <bcf:field>doi</bcf:field>
+      <bcf:field>editor</bcf:field>
+      <bcf:field>editora</bcf:field>
+      <bcf:field>editorb</bcf:field>
+      <bcf:field>editorc</bcf:field>
+      <bcf:field>editoratype</bcf:field>
+      <bcf:field>editorbtype</bcf:field>
+      <bcf:field>editorctype</bcf:field>
+      <bcf:field>eid</bcf:field>
+      <bcf:field>eprint</bcf:field>
+      <bcf:field>eprintclass</bcf:field>
+      <bcf:field>eprinttype</bcf:field>
+      <bcf:field>issn</bcf:field>
+      <bcf:field>issue</bcf:field>
+      <bcf:field>issuetitle</bcf:field>
+      <bcf:field>issuesubtitle</bcf:field>
+      <bcf:field>journalsubtitle</bcf:field>
+      <bcf:field>language</bcf:field>
+      <bcf:field>note</bcf:field>
+      <bcf:field>number</bcf:field>
+      <bcf:field>origlanguage</bcf:field>
+      <bcf:field>pages</bcf:field>
+      <bcf:field>pubstate</bcf:field>
+      <bcf:field>series</bcf:field>
+      <bcf:field>subtitle</bcf:field>
+      <bcf:field>titleaddon</bcf:field>
+      <bcf:field>translator</bcf:field>
+      <bcf:field>url</bcf:field>
+      <bcf:field>urlday</bcf:field>
+      <bcf:field>urlendday</bcf:field>
+      <bcf:field>urlendmonth</bcf:field>
+      <bcf:field>urlendyear</bcf:field>
+      <bcf:field>urlmonth</bcf:field>
+      <bcf:field>urlyear</bcf:field>
+      <bcf:field>version</bcf:field>
+      <bcf:field>volume</bcf:field>
+    </bcf:entryfields>
+    <bcf:entryfields>
+      <bcf:entrytype>bibnote</bcf:entrytype>
+      <bcf:field>note</bcf:field>
+    </bcf:entryfields>
+    <bcf:entryfields>
+      <bcf:entrytype>book</bcf:entrytype>
+      <bcf:field>author</bcf:field>
+      <bcf:field>title</bcf:field>
+      <bcf:field>day</bcf:field>
+      <bcf:field>endday</bcf:field>
+      <bcf:field>endmonth</bcf:field>
+      <bcf:field>endyear</bcf:field>
+      <bcf:field>month</bcf:field>
+      <bcf:field>year</bcf:field>
+      <bcf:field>addendum</bcf:field>
+      <bcf:field>afterword</bcf:field>
+      <bcf:field>annotator</bcf:field>
+      <bcf:field>chapter</bcf:field>
+      <bcf:field>commentator</bcf:field>
+      <bcf:field>doi</bcf:field>
+      <bcf:field>edition</bcf:field>
+      <bcf:field>editor</bcf:field>
+      <bcf:field>editora</bcf:field>
+      <bcf:field>editorb</bcf:field>
+      <bcf:field>editorc</bcf:field>
+      <bcf:field>editoratype</bcf:field>
+      <bcf:field>editorbtype</bcf:field>
+      <bcf:field>editorctype</bcf:field>
+      <bcf:field>eprint</bcf:field>
+      <bcf:field>eprintclass</bcf:field>
+      <bcf:field>eprinttype</bcf:field>
+      <bcf:field>foreword</bcf:field>
+      <bcf:field>introduction</bcf:field>
+      <bcf:field>isbn</bcf:field>
+      <bcf:field>language</bcf:field>
+      <bcf:field>location</bcf:field>
+      <bcf:field>maintitle</bcf:field>
+      <bcf:field>maintitleaddon</bcf:field>
+      <bcf:field>mainsubtitle</bcf:field>
+      <bcf:field>note</bcf:field>
+      <bcf:field>number</bcf:field>
+      <bcf:field>origlanguage</bcf:field>
+      <bcf:field>pages</bcf:field>
+      <bcf:field>pagetotal</bcf:field>
+      <bcf:field>part</bcf:field>
+      <bcf:field>publisher</bcf:field>
+      <bcf:field>pubstate</bcf:field>
+      <bcf:field>series</bcf:field>
+      <bcf:field>subtitle</bcf:field>
+      <bcf:field>titleaddon</bcf:field>
+      <bcf:field>translator</bcf:field>
+      <bcf:field>url</bcf:field>
+      <bcf:field>urlday</bcf:field>
+      <bcf:field>urlendday</bcf:field>
+      <bcf:field>urlendmonth</bcf:field>
+      <bcf:field>urlendyear</bcf:field>
+      <bcf:field>urlmonth</bcf:field>
+      <bcf:field>urlyear</bcf:field>
+      <bcf:field>volume</bcf:field>
+      <bcf:field>volumes</bcf:field>
+    </bcf:entryfields>
+    <bcf:entryfields>
+      <bcf:entrytype>mvbook</bcf:entrytype>
+      <bcf:field>author</bcf:field>
+      <bcf:field>title</bcf:field>
+      <bcf:field>day</bcf:field>
+      <bcf:field>endday</bcf:field>
+      <bcf:field>endmonth</bcf:field>
+      <bcf:field>endyear</bcf:field>
+      <bcf:field>month</bcf:field>
+      <bcf:field>year</bcf:field>
+      <bcf:field>addendum</bcf:field>
+      <bcf:field>afterword</bcf:field>
+      <bcf:field>annotator</bcf:field>
+      <bcf:field>commentator</bcf:field>
+      <bcf:field>doi</bcf:field>
+      <bcf:field>edition</bcf:field>
+      <bcf:field>editor</bcf:field>
+      <bcf:field>editora</bcf:field>
+      <bcf:field>editorb</bcf:field>
+      <bcf:field>editorc</bcf:field>
+      <bcf:field>editoratype</bcf:field>
+      <bcf:field>editorbtype</bcf:field>
+      <bcf:field>editorctype</bcf:field>
+      <bcf:field>eprint</bcf:field>
+      <bcf:field>eprintclass</bcf:field>
+      <bcf:field>eprinttype</bcf:field>
+      <bcf:field>foreword</bcf:field>
+      <bcf:field>introduction</bcf:field>
+      <bcf:field>isbn</bcf:field>
+      <bcf:field>language</bcf:field>
+      <bcf:field>location</bcf:field>
+      <bcf:field>note</bcf:field>
+      <bcf:field>number</bcf:field>
+      <bcf:field>origlanguage</bcf:field>
+      <bcf:field>publisher</bcf:field>
+      <bcf:field>pubstate</bcf:field>
+      <bcf:field>subtitle</bcf:field>
+      <bcf:field>titleaddon</bcf:field>
+      <bcf:field>translator</bcf:field>
+      <bcf:field>url</bcf:field>
+      <bcf:field>urlday</bcf:field>
+      <bcf:field>urlendday</bcf:field>
+      <bcf:field>urlendmonth</bcf:field>
+      <bcf:field>urlendyear</bcf:field>
+      <bcf:field>urlmonth</bcf:field>
+      <bcf:field>urlyear</bcf:field>
+      <bcf:field>volume</bcf:field>
+      <bcf:field>volumes</bcf:field>
+    </bcf:entryfields>
+    <bcf:entryfields>
+      <bcf:entrytype>inbook</bcf:entrytype>
+      <bcf:entrytype>bookinbook</bcf:entrytype>
+      <bcf:entrytype>suppbook</bcf:entrytype>
+      <bcf:field>author</bcf:field>
+      <bcf:field>title</bcf:field>
+      <bcf:field>booktitle</bcf:field>
+      <bcf:field>day</bcf:field>
+      <bcf:field>endday</bcf:field>
+      <bcf:field>endmonth</bcf:field>
+      <bcf:field>endyear</bcf:field>
+      <bcf:field>month</bcf:field>
+      <bcf:field>year</bcf:field>
+      <bcf:field>addendum</bcf:field>
+      <bcf:field>afterword</bcf:field>
+      <bcf:field>annotator</bcf:field>
+      <bcf:field>bookauthor</bcf:field>
+      <bcf:field>booksubtitle</bcf:field>
+      <bcf:field>booktitleaddon</bcf:field>
+      <bcf:field>chapter</bcf:field>
+      <bcf:field>commentator</bcf:field>
+      <bcf:field>doi</bcf:field>
+      <bcf:field>edition</bcf:field>
+      <bcf:field>editor</bcf:field>
+      <bcf:field>editora</bcf:field>
+      <bcf:field>editorb</bcf:field>
+      <bcf:field>editorc</bcf:field>
+      <bcf:field>editoratype</bcf:field>
+      <bcf:field>editorbtype</bcf:field>
+      <bcf:field>editorctype</bcf:field>
+      <bcf:field>eprint</bcf:field>
+      <bcf:field>eprintclass</bcf:field>
+      <bcf:field>eprinttype</bcf:field>
+      <bcf:field>foreword</bcf:field>
+      <bcf:field>introduction</bcf:field>
+      <bcf:field>isbn</bcf:field>
+      <bcf:field>language</bcf:field>
+      <bcf:field>location</bcf:field>
+      <bcf:field>mainsubtitle</bcf:field>
+      <bcf:field>maintitle</bcf:field>
+      <bcf:field>maintitleaddon</bcf:field>
+      <bcf:field>note</bcf:field>
+      <bcf:field>number</bcf:field>
+      <bcf:field>origlanguage</bcf:field>
+      <bcf:field>part</bcf:field>
+      <bcf:field>publisher</bcf:field>
+      <bcf:field>pages</bcf:field>
+      <bcf:field>pubstate</bcf:field>
+      <bcf:field>series</bcf:field>
+      <bcf:field>subtitle</bcf:field>
+      <bcf:field>titleaddon</bcf:field>
+      <bcf:field>translator</bcf:field>
+      <bcf:field>url</bcf:field>
+      <bcf:field>urlday</bcf:field>
+      <bcf:field>urlendday</bcf:field>
+      <bcf:field>urlendmonth</bcf:field>
+      <bcf:field>urlendyear</bcf:field>
+      <bcf:field>urlmonth</bcf:field>
+      <bcf:field>urlyear</bcf:field>
+      <bcf:field>volume</bcf:field>
+      <bcf:field>volumes</bcf:field>
+    </bcf:entryfields>
+    <bcf:entryfields>
+      <bcf:entrytype>booklet</bcf:entrytype>
+      <bcf:field>author</bcf:field>
+      <bcf:field>editor</bcf:field>
+      <bcf:field>title</bcf:field>
+      <bcf:field>day</bcf:field>
+      <bcf:field>endday</bcf:field>
+      <bcf:field>endmonth</bcf:field>
+      <bcf:field>endyear</bcf:field>
+      <bcf:field>month</bcf:field>
+      <bcf:field>year</bcf:field>
+      <bcf:field>addendum</bcf:field>
+      <bcf:field>chapter</bcf:field>
+      <bcf:field>doi</bcf:field>
+      <bcf:field>eprint</bcf:field>
+      <bcf:field>eprintclass</bcf:field>
+      <bcf:field>eprinttype</bcf:field>
+      <bcf:field>howpublished</bcf:field>
+      <bcf:field>language</bcf:field>
+      <bcf:field>location</bcf:field>
+      <bcf:field>note</bcf:field>
+      <bcf:field>pages</bcf:field>
+      <bcf:field>pagetotal</bcf:field>
+      <bcf:field>pubstate</bcf:field>
+      <bcf:field>subtitle</bcf:field>
+      <bcf:field>titleaddon</bcf:field>
+      <bcf:field>type</bcf:field>
+      <bcf:field>url</bcf:field>
+      <bcf:field>urlday</bcf:field>
+      <bcf:field>urlendday</bcf:field>
+      <bcf:field>urlendmonth</bcf:field>
+      <bcf:field>urlendyear</bcf:field>
+      <bcf:field>urlmonth</bcf:field>
+      <bcf:field>urlyear</bcf:field>
+    </bcf:entryfields>
+    <bcf:entryfields>
+      <bcf:entrytype>collection</bcf:entrytype>
+      <bcf:entrytype>reference</bcf:entrytype>
+      <bcf:field>editor</bcf:field>
+      <bcf:field>title</bcf:field>
+      <bcf:field>day</bcf:field>
+      <bcf:field>endday</bcf:field>
+      <bcf:field>endmonth</bcf:field>
+      <bcf:field>endyear</bcf:field>
+      <bcf:field>month</bcf:field>
+      <bcf:field>year</bcf:field>
+      <bcf:field>addendum</bcf:field>
+      <bcf:field>afterword</bcf:field>
+      <bcf:field>annotator</bcf:field>
+      <bcf:field>chapter</bcf:field>
+      <bcf:field>commentator</bcf:field>
+      <bcf:field>doi</bcf:field>
+      <bcf:field>edition</bcf:field>
+      <bcf:field>editora</bcf:field>
+      <bcf:field>editorb</bcf:field>
+      <bcf:field>editorc</bcf:field>
+      <bcf:field>editoratype</bcf:field>
+      <bcf:field>editorbtype</bcf:field>
+      <bcf:field>editorctype</bcf:field>
+      <bcf:field>eprint</bcf:field>
+      <bcf:field>eprintclass</bcf:field>
+      <bcf:field>eprinttype</bcf:field>
+      <bcf:field>foreword</bcf:field>
+      <bcf:field>introduction</bcf:field>
+      <bcf:field>isbn</bcf:field>
+      <bcf:field>language</bcf:field>
+      <bcf:field>location</bcf:field>
+      <bcf:field>mainsubtitle</bcf:field>
+      <bcf:field>maintitle</bcf:field>
+      <bcf:field>maintitleaddon</bcf:field>
+      <bcf:field>note</bcf:field>
+      <bcf:field>number</bcf:field>
+      <bcf:field>origlanguage</bcf:field>
+      <bcf:field>pages</bcf:field>
+      <bcf:field>pagetotal</bcf:field>
+      <bcf:field>part</bcf:field>
+      <bcf:field>publisher</bcf:field>
+      <bcf:field>pubstate</bcf:field>
+      <bcf:field>series</bcf:field>
+      <bcf:field>subtitle</bcf:field>
+      <bcf:field>titleaddon</bcf:field>
+      <bcf:field>translator</bcf:field>
+      <bcf:field>url</bcf:field>
+      <bcf:field>urlday</bcf:field>
+      <bcf:field>urlendday</bcf:field>
+      <bcf:field>urlendmonth</bcf:field>
+      <bcf:field>urlendyear</bcf:field>
+      <bcf:field>urlmonth</bcf:field>
+      <bcf:field>urlyear</bcf:field>
+      <bcf:field>volume</bcf:field>
+      <bcf:field>volumes</bcf:field>
+    </bcf:entryfields>
+    <bcf:entryfields>
+      <bcf:entrytype>mvcollection</bcf:entrytype>
+      <bcf:entrytype>mvreference</bcf:entrytype>
+      <bcf:field>author</bcf:field>
+      <bcf:field>title</bcf:field>
+      <bcf:field>day</bcf:field>
+      <bcf:field>endday</bcf:field>
+      <bcf:field>endmonth</bcf:field>
+      <bcf:field>endyear</bcf:field>
+      <bcf:field>month</bcf:field>
+      <bcf:field>year</bcf:field>
+      <bcf:field>addendum</bcf:field>
+      <bcf:field>afterword</bcf:field>
+      <bcf:field>annotator</bcf:field>
+      <bcf:field>commentator</bcf:field>
+      <bcf:field>doi</bcf:field>
+      <bcf:field>edition</bcf:field>
+      <bcf:field>editor</bcf:field>
+      <bcf:field>editora</bcf:field>
+      <bcf:field>editorb</bcf:field>
+      <bcf:field>editorc</bcf:field>
+      <bcf:field>editoratype</bcf:field>
+      <bcf:field>editorbtype</bcf:field>
+      <bcf:field>editorctype</bcf:field>
+      <bcf:field>eprint</bcf:field>
+      <bcf:field>eprintclass</bcf:field>
+      <bcf:field>eprinttype</bcf:field>
+      <bcf:field>foreword</bcf:field>
+      <bcf:field>introduction</bcf:field>
+      <bcf:field>isbn</bcf:field>
+      <bcf:field>language</bcf:field>
+      <bcf:field>location</bcf:field>
+      <bcf:field>note</bcf:field>
+      <bcf:field>number</bcf:field>
+      <bcf:field>origlanguage</bcf:field>
+      <bcf:field>publisher</bcf:field>
+      <bcf:field>pubstate</bcf:field>
+      <bcf:field>subtitle</bcf:field>
+      <bcf:field>titleaddon</bcf:field>
+      <bcf:field>translator</bcf:field>
+      <bcf:field>url</bcf:field>
+      <bcf:field>urlday</bcf:field>
+      <bcf:field>urlendday</bcf:field>
+      <bcf:field>urlendmonth</bcf:field>
+      <bcf:field>urlendyear</bcf:field>
+      <bcf:field>urlmonth</bcf:field>
+      <bcf:field>urlyear</bcf:field>
+      <bcf:field>volume</bcf:field>
+      <bcf:field>volumes</bcf:field>
+    </bcf:entryfields>
+    <bcf:entryfields>
+      <bcf:entrytype>incollection</bcf:entrytype>
+      <bcf:entrytype>suppcollection</bcf:entrytype>
+      <bcf:entrytype>inreference</bcf:entrytype>
+      <bcf:field>author</bcf:field>
+      <bcf:field>editor</bcf:field>
+      <bcf:field>title</bcf:field>
+      <bcf:field>booktitle</bcf:field>
+      <bcf:field>day</bcf:field>
+      <bcf:field>endday</bcf:field>
+      <bcf:field>endmonth</bcf:field>
+      <bcf:field>endyear</bcf:field>
+      <bcf:field>month</bcf:field>
+      <bcf:field>year</bcf:field>
+      <bcf:field>addendum</bcf:field>
+      <bcf:field>afterword</bcf:field>
+      <bcf:field>annotator</bcf:field>
+      <bcf:field>booksubtitle</bcf:field>
+      <bcf:field>booktitleaddon</bcf:field>
+      <bcf:field>chapter</bcf:field>
+      <bcf:field>commentator</bcf:field>
+      <bcf:field>doi</bcf:field>
+      <bcf:field>edition</bcf:field>
+      <bcf:field>editora</bcf:field>
+      <bcf:field>editorb</bcf:field>
+      <bcf:field>editorc</bcf:field>
+      <bcf:field>editoratype</bcf:field>
+      <bcf:field>editorbtype</bcf:field>
+      <bcf:field>editorctype</bcf:field>
+      <bcf:field>eprint</bcf:field>
+      <bcf:field>eprintclass</bcf:field>
+      <bcf:field>eprinttype</bcf:field>
+      <bcf:field>foreword</bcf:field>
+      <bcf:field>introduction</bcf:field>
+      <bcf:field>isbn</bcf:field>
+      <bcf:field>language</bcf:field>
+      <bcf:field>location</bcf:field>
+      <bcf:field>mainsubtitle</bcf:field>
+      <bcf:field>maintitle</bcf:field>
+      <bcf:field>maintitleaddon</bcf:field>
+      <bcf:field>note</bcf:field>
+      <bcf:field>number</bcf:field>
+      <bcf:field>origlanguage</bcf:field>
+      <bcf:field>pages</bcf:field>
+      <bcf:field>part</bcf:field>
+      <bcf:field>publisher</bcf:field>
+      <bcf:field>pubstate</bcf:field>
+      <bcf:field>series</bcf:field>
+      <bcf:field>subtitle</bcf:field>
+      <bcf:field>titleaddon</bcf:field>
+      <bcf:field>translator</bcf:field>
+      <bcf:field>url</bcf:field>
+      <bcf:field>urlday</bcf:field>
+      <bcf:field>urlendday</bcf:field>
+      <bcf:field>urlendmonth</bcf:field>
+      <bcf:field>urlendyear</bcf:field>
+      <bcf:field>urlmonth</bcf:field>
+      <bcf:field>urlyear</bcf:field>
+      <bcf:field>volume</bcf:field>
+      <bcf:field>volumes</bcf:field>
+    </bcf:entryfields>
+    <bcf:entryfields>
+      <bcf:entrytype>manual</bcf:entrytype>
+      <bcf:field>title</bcf:field>
+      <bcf:field>day</bcf:field>
+      <bcf:field>endday</bcf:field>
+      <bcf:field>endmonth</bcf:field>
+      <bcf:field>endyear</bcf:field>
+      <bcf:field>month</bcf:field>
+      <bcf:field>year</bcf:field>
+      <bcf:field>addendum</bcf:field>
+      <bcf:field>author</bcf:field>
+      <bcf:field>chapter</bcf:field>
+      <bcf:field>doi</bcf:field>
+      <bcf:field>edition</bcf:field>
+      <bcf:field>editor</bcf:field>
+      <bcf:field>eprint</bcf:field>
+      <bcf:field>eprintclass</bcf:field>
+      <bcf:field>eprinttype</bcf:field>
+      <bcf:field>isbn</bcf:field>
+      <bcf:field>language</bcf:field>
+      <bcf:field>location</bcf:field>
+      <bcf:field>note</bcf:field>
+      <bcf:field>number</bcf:field>
+      <bcf:field>organization</bcf:field>
+      <bcf:field>pages</bcf:field>
+      <bcf:field>pagetotal</bcf:field>
+      <bcf:field>publisher</bcf:field>
+      <bcf:field>pubstate</bcf:field>
+      <bcf:field>series</bcf:field>
+      <bcf:field>subtitle</bcf:field>
+      <bcf:field>titleaddon</bcf:field>
+      <bcf:field>type</bcf:field>
+      <bcf:field>url</bcf:field>
+      <bcf:field>urlday</bcf:field>
+      <bcf:field>urlendday</bcf:field>
+      <bcf:field>urlendmonth</bcf:field>
+      <bcf:field>urlendyear</bcf:field>
+      <bcf:field>urlmonth</bcf:field>
+      <bcf:field>urlyear</bcf:field>
+      <bcf:field>version</bcf:field>
+    </bcf:entryfields>
+    <bcf:entryfields>
+      <bcf:entrytype>misc</bcf:entrytype>
+      <bcf:field>title</bcf:field>
+      <bcf:field>day</bcf:field>
+      <bcf:field>endday</bcf:field>
+      <bcf:field>endmonth</bcf:field>
+      <bcf:field>endyear</bcf:field>
+      <bcf:field>day</bcf:field>
+      <bcf:field>endday</bcf:field>
+      <bcf:field>endmonth</bcf:field>
+      <bcf:field>endyear</bcf:field>
+      <bcf:field>month</bcf:field>
+      <bcf:field>year</bcf:field>
+      <bcf:field>addendum</bcf:field>
+      <bcf:field>author</bcf:field>
+      <bcf:field>doi</bcf:field>
+      <bcf:field>editor</bcf:field>
+      <bcf:field>eprint</bcf:field>
+      <bcf:field>eprintclass</bcf:field>
+      <bcf:field>eprinttype</bcf:field>
+      <bcf:field>howpublished</bcf:field>
+      <bcf:field>language</bcf:field>
+      <bcf:field>location</bcf:field>
+      <bcf:field>note</bcf:field>
+      <bcf:field>organization</bcf:field>
+      <bcf:field>pubstate</bcf:field>
+      <bcf:field>subtitle</bcf:field>
+      <bcf:field>titleaddon</bcf:field>
+      <bcf:field>type</bcf:field>
+      <bcf:field>url</bcf:field>
+      <bcf:field>urlday</bcf:field>
+      <bcf:field>urlendday</bcf:field>
+      <bcf:field>urlendmonth</bcf:field>
+      <bcf:field>urlendyear</bcf:field>
+      <bcf:field>urlmonth</bcf:field>
+      <bcf:field>urlyear</bcf:field>
+      <bcf:field>version</bcf:field>
+    </bcf:entryfields>
+    <bcf:entryfields>
+      <bcf:entrytype>online</bcf:entrytype>
+      <bcf:field>title</bcf:field>
+      <bcf:field>url</bcf:field>
+      <bcf:field>addendum</bcf:field>
+      <bcf:field>author</bcf:field>
+      <bcf:field>editor</bcf:field>
+      <bcf:field>language</bcf:field>
+      <bcf:field>month</bcf:field>
+      <bcf:field>note</bcf:field>
+      <bcf:field>organization</bcf:field>
+      <bcf:field>pubstate</bcf:field>
+      <bcf:field>subtitle</bcf:field>
+      <bcf:field>titleaddon</bcf:field>
+      <bcf:field>urlday</bcf:field>
+      <bcf:field>urlendday</bcf:field>
+      <bcf:field>urlendmonth</bcf:field>
+      <bcf:field>urlendyear</bcf:field>
+      <bcf:field>urlmonth</bcf:field>
+      <bcf:field>urlyear</bcf:field>
+      <bcf:field>version</bcf:field>
+      <bcf:field>year</bcf:field>
+    </bcf:entryfields>
+    <bcf:entryfields>
+      <bcf:entrytype>patent</bcf:entrytype>
+      <bcf:field>author</bcf:field>
+      <bcf:field>title</bcf:field>
+      <bcf:field>number</bcf:field>
+      <bcf:field>day</bcf:field>
+      <bcf:field>endday</bcf:field>
+      <bcf:field>endmonth</bcf:field>
+      <bcf:field>endyear</bcf:field>
+      <bcf:field>month</bcf:field>
+      <bcf:field>year</bcf:field>
+      <bcf:field>addendum</bcf:field>
+      <bcf:field>doi</bcf:field>
+      <bcf:field>eprint</bcf:field>
+      <bcf:field>eprintclass</bcf:field>
+      <bcf:field>eprinttype</bcf:field>
+      <bcf:field>holder</bcf:field>
+      <bcf:field>location</bcf:field>
+      <bcf:field>note</bcf:field>
+      <bcf:field>pubstate</bcf:field>
+      <bcf:field>subtitle</bcf:field>
+      <bcf:field>titleaddon</bcf:field>
+      <bcf:field>type</bcf:field>
+      <bcf:field>url</bcf:field>
+      <bcf:field>urlday</bcf:field>
+      <bcf:field>urlendday</bcf:field>
+      <bcf:field>urlendmonth</bcf:field>
+      <bcf:field>urlendyear</bcf:field>
+      <bcf:field>urlmonth</bcf:field>
+      <bcf:field>urlyear</bcf:field>
+      <bcf:field>version</bcf:field>
+    </bcf:entryfields>
+    <bcf:entryfields>
+      <bcf:entrytype>periodical</bcf:entrytype>
+      <bcf:field>editor</bcf:field>
+      <bcf:field>title</bcf:field>
+      <bcf:field>day</bcf:field>
+      <bcf:field>endday</bcf:field>
+      <bcf:field>endmonth</bcf:field>
+      <bcf:field>endyear</bcf:field>
+      <bcf:field>month</bcf:field>
+      <bcf:field>year</bcf:field>
+      <bcf:field>addendum</bcf:field>
+      <bcf:field>doi</bcf:field>
+      <bcf:field>editora</bcf:field>
+      <bcf:field>editorb</bcf:field>
+      <bcf:field>editorc</bcf:field>
+      <bcf:field>editoratype</bcf:field>
+      <bcf:field>editorbtype</bcf:field>
+      <bcf:field>editorctype</bcf:field>
+      <bcf:field>eprint</bcf:field>
+      <bcf:field>eprintclass</bcf:field>
+      <bcf:field>eprinttype</bcf:field>
+      <bcf:field>issn</bcf:field>
+      <bcf:field>issue</bcf:field>
+      <bcf:field>issuesubtitle</bcf:field>
+      <bcf:field>issuetitle</bcf:field>
+      <bcf:field>language</bcf:field>
+      <bcf:field>note</bcf:field>
+      <bcf:field>number</bcf:field>
+      <bcf:field>pubstate</bcf:field>
+      <bcf:field>series</bcf:field>
+      <bcf:field>subtitle</bcf:field>
+      <bcf:field>url</bcf:field>
+      <bcf:field>urlday</bcf:field>
+      <bcf:field>urlendday</bcf:field>
+      <bcf:field>urlendmonth</bcf:field>
+      <bcf:field>urlendyear</bcf:field>
+      <bcf:field>urlmonth</bcf:field>
+      <bcf:field>urlyear</bcf:field>
+      <bcf:field>volume</bcf:field>
+    </bcf:entryfields>
+    <bcf:entryfields>
+      <bcf:entrytype>mvproceedings</bcf:entrytype>
+      <bcf:field>editor</bcf:field>
+      <bcf:field>title</bcf:field>
+      <bcf:field>day</bcf:field>
+      <bcf:field>endday</bcf:field>
+      <bcf:field>endmonth</bcf:field>
+      <bcf:field>endyear</bcf:field>
+      <bcf:field>month</bcf:field>
+      <bcf:field>year</bcf:field>
+      <bcf:field>addendum</bcf:field>
+      <bcf:field>doi</bcf:field>
+      <bcf:field>eprint</bcf:field>
+      <bcf:field>eprintclass</bcf:field>
+      <bcf:field>eprinttype</bcf:field>
+      <bcf:field>eventday</bcf:field>
+      <bcf:field>eventendday</bcf:field>
+      <bcf:field>eventendmonth</bcf:field>
+      <bcf:field>eventendyear</bcf:field>
+      <bcf:field>eventmonth</bcf:field>
+      <bcf:field>eventyear</bcf:field>
+      <bcf:field>eventtitle</bcf:field>
+      <bcf:field>isbn</bcf:field>
+      <bcf:field>language</bcf:field>
+      <bcf:field>location</bcf:field>
+      <bcf:field>note</bcf:field>
+      <bcf:field>number</bcf:field>
+      <bcf:field>organization</bcf:field>
+      <bcf:field>pagetotal</bcf:field>
+      <bcf:field>publisher</bcf:field>
+      <bcf:field>pubstate</bcf:field>
+      <bcf:field>series</bcf:field>
+      <bcf:field>subtitle</bcf:field>
+      <bcf:field>titleaddon</bcf:field>
+      <bcf:field>url</bcf:field>
+      <bcf:field>urlday</bcf:field>
+      <bcf:field>urlendday</bcf:field>
+      <bcf:field>urlendmonth</bcf:field>
+      <bcf:field>urlendyear</bcf:field>
+      <bcf:field>urlmonth</bcf:field>
+      <bcf:field>urlyear</bcf:field>
+      <bcf:field>venue</bcf:field>
+      <bcf:field>volumes</bcf:field>
+    </bcf:entryfields>
+    <bcf:entryfields>
+      <bcf:entrytype>proceedings</bcf:entrytype>
+      <bcf:field>editor</bcf:field>
+      <bcf:field>title</bcf:field>
+      <bcf:field>day</bcf:field>
+      <bcf:field>endday</bcf:field>
+      <bcf:field>endmonth</bcf:field>
+      <bcf:field>endyear</bcf:field>
+      <bcf:field>month</bcf:field>
+      <bcf:field>year</bcf:field>
+      <bcf:field>addendum</bcf:field>
+      <bcf:field>chapter</bcf:field>
+      <bcf:field>doi</bcf:field>
+      <bcf:field>eprint</bcf:field>
+      <bcf:field>eprintclass</bcf:field>
+      <bcf:field>eprinttype</bcf:field>
+      <bcf:field>eventday</bcf:field>
+      <bcf:field>eventendday</bcf:field>
+      <bcf:field>eventendmonth</bcf:field>
+      <bcf:field>eventendyear</bcf:field>
+      <bcf:field>eventmonth</bcf:field>
+      <bcf:field>eventyear</bcf:field>
+      <bcf:field>eventtitle</bcf:field>
+      <bcf:field>isbn</bcf:field>
+      <bcf:field>language</bcf:field>
+      <bcf:field>location</bcf:field>
+      <bcf:field>mainsubtitle</bcf:field>
+      <bcf:field>maintitle</bcf:field>
+      <bcf:field>maintitleaddon</bcf:field>
+      <bcf:field>note</bcf:field>
+      <bcf:field>number</bcf:field>
+      <bcf:field>organization</bcf:field>
+      <bcf:field>pages</bcf:field>
+      <bcf:field>pagetotal</bcf:field>
+      <bcf:field>part</bcf:field>
+      <bcf:field>publisher</bcf:field>
+      <bcf:field>pubstate</bcf:field>
+      <bcf:field>series</bcf:field>
+      <bcf:field>subtitle</bcf:field>
+      <bcf:field>titleaddon</bcf:field>
+      <bcf:field>url</bcf:field>
+      <bcf:field>urlday</bcf:field>
+      <bcf:field>urlendday</bcf:field>
+      <bcf:field>urlendmonth</bcf:field>
+      <bcf:field>urlendyear</bcf:field>
+      <bcf:field>urlmonth</bcf:field>
+      <bcf:field>urlyear</bcf:field>
+      <bcf:field>venue</bcf:field>
+      <bcf:field>volume</bcf:field>
+      <bcf:field>volumes</bcf:field>
+    </bcf:entryfields>
+    <bcf:entryfields>
+      <bcf:entrytype>inproceedings</bcf:entrytype>
+      <bcf:field>author</bcf:field>
+      <bcf:field>editor</bcf:field>
+      <bcf:field>title</bcf:field>
+      <bcf:field>booktitle</bcf:field>
+      <bcf:field>day</bcf:field>
+      <bcf:field>endday</bcf:field>
+      <bcf:field>endmonth</bcf:field>
+      <bcf:field>endyear</bcf:field>
+      <bcf:field>month</bcf:field>
+      <bcf:field>year</bcf:field>
+      <bcf:field>addendum</bcf:field>
+      <bcf:field>booksubtitle</bcf:field>
+      <bcf:field>booktitleaddon</bcf:field>
+      <bcf:field>chapter</bcf:field>
+      <bcf:field>doi</bcf:field>
+      <bcf:field>eprint</bcf:field>
+      <bcf:field>eprintclass</bcf:field>
+      <bcf:field>eprinttype</bcf:field>
+      <bcf:field>eventday</bcf:field>
+      <bcf:field>eventendday</bcf:field>
+      <bcf:field>eventendmonth</bcf:field>
+      <bcf:field>eventendyear</bcf:field>
+      <bcf:field>eventmonth</bcf:field>
+      <bcf:field>eventyear</bcf:field>
+      <bcf:field>eventtitle</bcf:field>
+      <bcf:field>isbn</bcf:field>
+      <bcf:field>language</bcf:field>
+      <bcf:field>location</bcf:field>
+      <bcf:field>mainsubtitle</bcf:field>
+      <bcf:field>maintitle</bcf:field>
+      <bcf:field>maintitleaddon</bcf:field>
+      <bcf:field>note</bcf:field>
+      <bcf:field>number</bcf:field>
+      <bcf:field>organization</bcf:field>
+      <bcf:field>pages</bcf:field>
+      <bcf:field>part</bcf:field>
+      <bcf:field>publisher</bcf:field>
+      <bcf:field>pubstate</bcf:field>
+      <bcf:field>series</bcf:field>
+      <bcf:field>subtitle</bcf:field>
+      <bcf:field>titleaddon</bcf:field>
+      <bcf:field>url</bcf:field>
+      <bcf:field>urlday</bcf:field>
+      <bcf:field>urlendday</bcf:field>
+      <bcf:field>urlendmonth</bcf:field>
+      <bcf:field>urlendyear</bcf:field>
+      <bcf:field>urlmonth</bcf:field>
+      <bcf:field>urlyear</bcf:field>
+      <bcf:field>venue</bcf:field>
+      <bcf:field>volume</bcf:field>
+      <bcf:field>volumes</bcf:field>
+    </bcf:entryfields>
+    <bcf:entryfields>
+      <bcf:entrytype>report</bcf:entrytype>
+      <bcf:field>author</bcf:field>
+      <bcf:field>title</bcf:field>
+      <bcf:field>type</bcf:field>
+      <bcf:field>institution</bcf:field>
+      <bcf:field>day</bcf:field>
+      <bcf:field>endday</bcf:field>
+      <bcf:field>endmonth</bcf:field>
+      <bcf:field>endyear</bcf:field>
+      <bcf:field>month</bcf:field>
+      <bcf:field>year</bcf:field>
+      <bcf:field>addendum</bcf:field>
+      <bcf:field>chapter</bcf:field>
+      <bcf:field>doi</bcf:field>
+      <bcf:field>eprint</bcf:field>
+      <bcf:field>eprintclass</bcf:field>
+      <bcf:field>eprinttype</bcf:field>
+      <bcf:field>isrn</bcf:field>
+      <bcf:field>language</bcf:field>
+      <bcf:field>location</bcf:field>
+      <bcf:field>note</bcf:field>
+      <bcf:field>number</bcf:field>
+      <bcf:field>pages</bcf:field>
+      <bcf:field>pagetotal</bcf:field>
+      <bcf:field>pubstate</bcf:field>
+      <bcf:field>subtitle</bcf:field>
+      <bcf:field>titleaddon</bcf:field>
+      <bcf:field>url</bcf:field>
+      <bcf:field>urlday</bcf:field>
+      <bcf:field>urlendday</bcf:field>
+      <bcf:field>urlendmonth</bcf:field>
+      <bcf:field>urlendyear</bcf:field>
+      <bcf:field>urlmonth</bcf:field>
+      <bcf:field>urlyear</bcf:field>
+      <bcf:field>version</bcf:field>
+    </bcf:entryfields>
+    <bcf:entryfields>
+      <bcf:entrytype>thesis</bcf:entrytype>
+      <bcf:field>author</bcf:field>
+      <bcf:field>title</bcf:field>
+      <bcf:field>type</bcf:field>
+      <bcf:field>institution</bcf:field>
+      <bcf:field>day</bcf:field>
+      <bcf:field>endday</bcf:field>
+      <bcf:field>endmonth</bcf:field>
+      <bcf:field>endyear</bcf:field>
+      <bcf:field>month</bcf:field>
+      <bcf:field>year</bcf:field>
+      <bcf:field>addendum</bcf:field>
+      <bcf:field>chapter</bcf:field>
+      <bcf:field>doi</bcf:field>
+      <bcf:field>eprint</bcf:field>
+      <bcf:field>eprintclass</bcf:field>
+      <bcf:field>eprinttype</bcf:field>
+      <bcf:field>language</bcf:field>
+      <bcf:field>location</bcf:field>
+      <bcf:field>note</bcf:field>
+      <bcf:field>pages</bcf:field>
+      <bcf:field>pagetotal</bcf:field>
+      <bcf:field>pubstate</bcf:field>
+      <bcf:field>subtitle</bcf:field>
+      <bcf:field>titleaddon</bcf:field>
+      <bcf:field>url</bcf:field>
+      <bcf:field>urlday</bcf:field>
+      <bcf:field>urlendday</bcf:field>
+      <bcf:field>urlendmonth</bcf:field>
+      <bcf:field>urlendyear</bcf:field>
+      <bcf:field>urlmonth</bcf:field>
+      <bcf:field>urlyear</bcf:field>
+    </bcf:entryfields>
+    <bcf:entryfields>
+      <bcf:entrytype>unpublished</bcf:entrytype>
+      <bcf:field>author</bcf:field>
+      <bcf:field>title</bcf:field>
+      <bcf:field>day</bcf:field>
+      <bcf:field>endday</bcf:field>
+      <bcf:field>endmonth</bcf:field>
+      <bcf:field>endyear</bcf:field>
+      <bcf:field>month</bcf:field>
+      <bcf:field>year</bcf:field>
+      <bcf:field>addendum</bcf:field>
+      <bcf:field>howpublished</bcf:field>
+      <bcf:field>language</bcf:field>
+      <bcf:field>location</bcf:field>
+      <bcf:field>note</bcf:field>
+      <bcf:field>pubstate</bcf:field>
+      <bcf:field>subtitle</bcf:field>
+      <bcf:field>titleaddon</bcf:field>
+      <bcf:field>url</bcf:field>
+      <bcf:field>urlday</bcf:field>
+      <bcf:field>urlendday</bcf:field>
+      <bcf:field>urlendmonth</bcf:field>
+      <bcf:field>urlendyear</bcf:field>
+      <bcf:field>urlmonth</bcf:field>
+      <bcf:field>urlyear</bcf:field>
+    </bcf:entryfields>
+    <bcf:constraints>
+      <bcf:entrytype>article</bcf:entrytype>
+      <bcf:entrytype>book</bcf:entrytype>
+      <bcf:entrytype>inbook</bcf:entrytype>
+      <bcf:entrytype>bookinbook</bcf:entrytype>
+      <bcf:entrytype>suppbook</bcf:entrytype>
+      <bcf:entrytype>booklet</bcf:entrytype>
+      <bcf:entrytype>collection</bcf:entrytype>
+      <bcf:entrytype>incollection</bcf:entrytype>
+      <bcf:entrytype>suppcollection</bcf:entrytype>
+      <bcf:entrytype>manual</bcf:entrytype>
+      <bcf:entrytype>misc</bcf:entrytype>
+      <bcf:entrytype>mvbook</bcf:entrytype>
+      <bcf:entrytype>mvcollection</bcf:entrytype>
+      <bcf:entrytype>online</bcf:entrytype>
+      <bcf:entrytype>patent</bcf:entrytype>
+      <bcf:entrytype>periodical</bcf:entrytype>
+      <bcf:entrytype>suppperiodical</bcf:entrytype>
+      <bcf:entrytype>proceedings</bcf:entrytype>
+      <bcf:entrytype>inproceedings</bcf:entrytype>
+      <bcf:entrytype>reference</bcf:entrytype>
+      <bcf:entrytype>inreference</bcf:entrytype>
+      <bcf:entrytype>report</bcf:entrytype>
+      <bcf:entrytype>set</bcf:entrytype>
+      <bcf:entrytype>thesis</bcf:entrytype>
+      <bcf:entrytype>unpublished</bcf:entrytype>
+      <bcf:constraint type="mandatory">
+        <bcf:fieldxor>
+          <bcf:field>date</bcf:field>
+          <bcf:field>year</bcf:field>
+        </bcf:fieldxor>
+      </bcf:constraint>
+    </bcf:constraints>
+    <bcf:constraints>
+      <bcf:entrytype>set</bcf:entrytype>
+      <bcf:constraint type="mandatory">
+        <bcf:field>entryset</bcf:field>
+        <bcf:field>crossref</bcf:field>
+      </bcf:constraint>
+    </bcf:constraints>
+    <bcf:constraints>
+      <bcf:entrytype>article</bcf:entrytype>
+      <bcf:constraint type="mandatory">
+        <bcf:field>author</bcf:field>
+        <bcf:field>journaltitle</bcf:field>
+        <bcf:field>title</bcf:field>
+      </bcf:constraint>
+    </bcf:constraints>
+    <bcf:constraints>
+      <bcf:entrytype>book</bcf:entrytype>
+      <bcf:entrytype>mvbook</bcf:entrytype>
+      <bcf:entrytype>mvcollection</bcf:entrytype>
+      <bcf:entrytype>mvreference</bcf:entrytype>
+      <bcf:constraint type="mandatory">
+        <bcf:field>author</bcf:field>
+        <bcf:field>title</bcf:field>
+      </bcf:constraint>
+    </bcf:constraints>
+    <bcf:constraints>
+      <bcf:entrytype>inbook</bcf:entrytype>
+      <bcf:entrytype>bookinbook</bcf:entrytype>
+      <bcf:entrytype>suppbook</bcf:entrytype>
+      <bcf:constraint type="mandatory">
+        <bcf:field>author</bcf:field>
+        <bcf:field>title</bcf:field>
+        <bcf:field>booktitle</bcf:field>
+      </bcf:constraint>
+    </bcf:constraints>
+    <bcf:constraints>
+      <bcf:entrytype>booklet</bcf:entrytype>
+      <bcf:constraint type="mandatory">
+        <bcf:fieldor>
+          <bcf:field>author</bcf:field>
+          <bcf:field>editor</bcf:field>
+        </bcf:fieldor>
+        <bcf:field>title</bcf:field>
+      </bcf:constraint>
+    </bcf:constraints>
+    <bcf:constraints>
+      <bcf:entrytype>collection</bcf:entrytype>
+      <bcf:entrytype>reference</bcf:entrytype>
+      <bcf:constraint type="mandatory">
+        <bcf:field>editor</bcf:field>
+        <bcf:field>title</bcf:field>
+      </bcf:constraint>
+    </bcf:constraints>
+    <bcf:constraints>
+      <bcf:entrytype>incollection</bcf:entrytype>
+      <bcf:entrytype>suppcollection</bcf:entrytype>
+      <bcf:entrytype>inreference</bcf:entrytype>
+      <bcf:constraint type="mandatory">
+        <bcf:field>author</bcf:field>
+        <bcf:field>editor</bcf:field>
+        <bcf:field>title</bcf:field>
+        <bcf:field>booktitle</bcf:field>
+      </bcf:constraint>
+    </bcf:constraints>
+    <bcf:constraints>
+      <bcf:entrytype>manual</bcf:entrytype>
+      <bcf:constraint type="mandatory">
+        <bcf:field>title</bcf:field>
+      </bcf:constraint>
+    </bcf:constraints>
+    <bcf:constraints>
+      <bcf:entrytype>misc</bcf:entrytype>
+      <bcf:constraint type="mandatory">
+        <bcf:field>title</bcf:field>
+      </bcf:constraint>
+    </bcf:constraints>
+    <bcf:constraints>
+      <bcf:entrytype>online</bcf:entrytype>
+      <bcf:constraint type="mandatory">
+        <bcf:field>title</bcf:field>
+        <bcf:field>url</bcf:field>
+      </bcf:constraint>
+    </bcf:constraints>
+    <bcf:constraints>
+      <bcf:entrytype>patent</bcf:entrytype>
+      <bcf:constraint type="mandatory">
+        <bcf:field>author</bcf:field>
+        <bcf:field>title</bcf:field>
+        <bcf:field>number</bcf:field>
+      </bcf:constraint>
+    </bcf:constraints>
+    <bcf:constraints>
+      <bcf:entrytype>periodical</bcf:entrytype>
+      <bcf:constraint type="mandatory">
+        <bcf:field>editor</bcf:field>
+        <bcf:field>title</bcf:field>
+      </bcf:constraint>
+    </bcf:constraints>
+    <bcf:constraints>
+      <bcf:entrytype>proceedings</bcf:entrytype>
+      <bcf:entrytype>mvproceedings</bcf:entrytype>
+      <bcf:constraint type="mandatory">
+        <bcf:field>editor</bcf:field>
+        <bcf:field>title</bcf:field>
+      </bcf:constraint>
+    </bcf:constraints>
+    <bcf:constraints>
+      <bcf:entrytype>inproceedings</bcf:entrytype>
+      <bcf:constraint type="mandatory">
+        <bcf:field>author</bcf:field>
+        <bcf:field>editor</bcf:field>
+        <bcf:field>title</bcf:field>
+        <bcf:field>booktitle</bcf:field>
+      </bcf:constraint>
+    </bcf:constraints>
+    <bcf:constraints>
+      <bcf:entrytype>report</bcf:entrytype>
+      <bcf:constraint type="mandatory">
+        <bcf:field>author</bcf:field>
+        <bcf:field>title</bcf:field>
+        <bcf:field>type</bcf:field>
+        <bcf:field>institution</bcf:field>
+      </bcf:constraint>
+    </bcf:constraints>
+    <bcf:constraints>
+      <bcf:entrytype>thesis</bcf:entrytype>
+      <bcf:constraint type="mandatory">
+        <bcf:field>author</bcf:field>
+        <bcf:field>title</bcf:field>
+        <bcf:field>type</bcf:field>
+        <bcf:field>institution</bcf:field>
+      </bcf:constraint>
+    </bcf:constraints>
+    <bcf:constraints>
+      <bcf:entrytype>unpublished</bcf:entrytype>
+      <bcf:constraint type="mandatory">
+        <bcf:field>author</bcf:field>
+        <bcf:field>title</bcf:field>
+      </bcf:constraint>
+    </bcf:constraints>
+    <bcf:constraints>
+      <bcf:constraint type="data" datatype="isbn">
+        <bcf:field>isbn</bcf:field>
+      </bcf:constraint>
+      <bcf:constraint type="data" datatype="issn">
+        <bcf:field>issn</bcf:field>
+      </bcf:constraint>
+      <bcf:constraint type="data" datatype="ismn">
+        <bcf:field>ismn</bcf:field>
+      </bcf:constraint>
+      <bcf:constraint type="data" datatype="date">
+        <bcf:field>date</bcf:field>
+        <bcf:field>eventdate</bcf:field>
+        <bcf:field>origdate</bcf:field>
+        <bcf:field>urldate</bcf:field>
+      </bcf:constraint>
+      <bcf:constraint type="data" datatype="pattern" pattern="(?:sf|sm|sn|pf|pm|pn|pp)">
+        <bcf:field>gender</bcf:field>
+      </bcf:constraint>
+    </bcf:constraints>
+  </bcf:datamodel>
+  <!-- SECTION 0 -->
+  <bcf:bibdata section="0">
+    <bcf:datasource type="file" datatype="bibtex">encoding5.bib</bcf:datasource>
+  </bcf:bibdata>
+  <bcf:section number="0">
+    <bcf:citekey order="0">*</bcf:citekey>
+  </bcf:section>
+  <!-- SORT LISTS -->
+  <bcf:sortlist section="0" label="nty" type="entry"/>
+  <bcf:sortlist section="0" label="shorthand" type="shorthand">
+    <bcf:filter type="field">shorthand</bcf:filter>
+  </bcf:sortlist>
+</bcf:controlfile>