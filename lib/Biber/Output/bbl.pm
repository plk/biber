package Biber::Output::bbl;
use v5.24;
use strict;
use warnings;
use parent qw(Biber::Output::base);

use Biber::Annotation;
use Biber::Config;
use Biber::Constants;
use Biber::Entry;
use Biber::Utils;
use Encode;
use List::AllUtils qw( :all );
use IO::File;
use Log::Log4perl qw( :no_extra_logdie_message );
use Scalar::Util qw(looks_like_number);
use Text::Wrap;
use Unicode::Normalize;
use URI;
$Text::Wrap::columns = 80;
my $logger = Log::Log4perl::get_logger('main');

=encoding utf-8

=head1 NAME

Biber::Output::bbl - class for Biber output of .bbl

=cut

=head2 new

    Initialize a Biber::Output::bbl object

=cut

sub new {
  my $class = shift;
  my $obj = shift;
  my $self = $class->SUPER::new($obj);

  $self->{output_data}{HEAD} = <<~EOF;
    % \$ biblatex auxiliary file \$
    % \$ biblatex bbl format version $Biber::Config::BBL_VERSION \$
    % Do not modify the above lines!
    %
    % This is an auxiliary file used by the 'biblatex' package.
    % This file may safely be deleted. It will be recreated by
    % biber as required.
    %
    \\begingroup
    \\makeatletter
    \\\@ifundefined{ver\@biblatex.sty}
      {\\\@latex\@error
         {Missing 'biblatex' package}
         {The bibliography requires the 'biblatex' package.}
          \\aftergroup\\endinput}
      {}
    \\endgroup

    EOF
  return $self;
}


=head2 create_output_misc

    Create the output for misc bits and pieces like preamble and closing
    macro call and add to output object.

=cut

sub create_output_misc {
  my $self = shift;

  if (my $pa = $Biber::MASTER->get_preamble) {
    $pa = join("%\n", $pa->@*);

    # If requested to convert UTF-8 to macros ...
    if (Biber::Config->getoption('output_safechars')) {
      $pa = latex_recode_output($pa);
    }
    else {           # ... or, check for encoding problems and force macros
      my $outenc = Biber::Config->getoption('output_encoding');
      if ($outenc ne 'UTF-8') {
        # Can this entry be represented in the output encoding?
        if (encode($outenc, NFC($pa), sub {"\0"}) =~ /\0/) { # Malformed data encoding char
          # So convert to macro
          $pa = latex_recode_output($pa);
        }
      }
    }
    $self->{output_data}{HEAD} .= "\\preamble{%\n$pa%\n}\n\n";
  }
  my $forms = Biber::Config->get_forms;
  my $langs = Biber::Config->get_langs;
  Biber::Config->add_entrylang(Biber::Config->getoption('mslang'));
  my $elangs = Biber::Config->get_entrylangs;

  $self->{output_data}{TAIL} .= <<~END;
    \\msforms{$forms}
    \\msentrylangs{$elangs}
    \\mslangs{$langs}

    \\endinput

    END

  return;
}

=head2 _printfield

  Add the .bbl for a text field to the output accumulator.

=cut

sub _printfield {
  my ($be, $field, $str, $ms) = @_;

  my $field_type = 'field';
  my $dm = Biber::Config->get_dm;

  my $outfield = $dm->get_outcase($field);

  return '' if is_null($str) and not $dm->field_is_nullok($field);

  # crossref and xref are of type 'strng' in the .bbl
  if (lc($field) eq 'crossref' or
      lc($field) eq 'xref') {
    $field_type = 'strng';
  }

  # Output absolute astronomical year by default (with year 0)
  # biblatex will adjust the years when printed with BCE/CE eras
  if ($field =~ m/^(.*)(?!end)year$/) {
    if (my $y = $be->get_field("$1year")) {
      $str = abs($y) if looks_like_number($y);
    }
  }

  # auto-escape TeX special chars if:
  # * The entry is not a BibTeX entry (no auto-escaping for BibTeX data)
  # * It's not a string field
  if ($field_type ne 'strng' and $be->get_field('datatype') ne 'bibtex') {
    $str =~ s/(?<!\\)(\#|\&|\%)/\\$1/gxms;
  }

  if (Biber::Config->getoption('wraplines')) {
    ## 16 is the length of '      \field{}{}' or '      \strng{}{}'
    if ( 16 + Unicode::GCString->new($ms)->length + Unicode::GCString->new($outfield)->length + Unicode::GCString->new($str)->length > 2*$Text::Wrap::columns ) {
      return "      \\${field_type}${ms}{$outfield}{%\n" . wrap('      ', '      ', $str) . "%\n      }\n";
    }
    elsif ( 16 + Unicode::GCString->new($ms)->length + Unicode::GCString->new($outfield)->length + Unicode::GCString->new($str)->length > $Text::Wrap::columns ) {
      return wrap('      ', '      ', "\\${field_type}${ms}{$outfield}{$str}" ) . "\n";
    }
    else {
      return "      \\${field_type}${ms}{$outfield}{$str}\n";
    }
  }
  else {
    return "      \\${field_type}${ms}{$outfield}{$str}\n";
  }
  return;
}

=head2 set_output_keyalias

  Set the output for a key which is an alias to another key

=cut

sub set_output_keyalias {
  my ($self, $alias, $key, $section) = @_;
  my $secnum = $section->number;

  my $acc = "  \\keyalias{$alias}{$key}\n";

  # Create an index by keyname for easy retrieval
  $self->{output_data}{ALIAS_ENTRIES}{$secnum}{index}{$alias} = \$acc;

  return;
}

=head2 set_output_undefkey

  Set the .bbl output for an undefined key

=cut

sub set_output_undefkey {
  my ($self, $key, $section) = @_;
  my $secnum = $section->number;

  my $acc = "  \\missing{$key}\n";

  # Create an index by keyname for easy retrieval
  $self->{output_data}{MISSING_ENTRIES}{$secnum}{index}{$key} = \$acc;

  return;
}

=head2 set_output_entry

  Set the .bbl output for an entry. This is the meat of
  the .bbl output

=cut

sub set_output_entry {
  my ($self, $be, $section, $dm) = @_;
  my $bee = $be->get_field('entrytype');
  my $outtype = $dm->get_outcase($bee) // $bee;
  my $secnum = $section->number;
  my $key = $be->get_field('citekey');
  my $acc = '';
  my $dmh = $dm->{helpers};
  my $un = Biber::Config->getblxoption($secnum, 'uniquename', $bee, $key);
  my $ul = Biber::Config->getblxoption($secnum, 'uniquelist', $bee, $key);
  my ($lni, $lnf, $lnl) = $be->get_labelname_info->@*;
  my $nl = $be->get_field($lni, $lnf, $lnl);

  # Per-namelist uniquelist
  if (defined($lni) and $nl->get_uniquelist) {
    $ul = $nl->get_uniquelist;
  }

  # Per-namelist uniquename
  if (defined($lni) and $nl->get_uniquename) {
    $un = $nl->get_uniquename;
  }

  # Skip entrytypes we don't want to output according to datamodel
  return if $dm->entrytype_is_skipout($bee);
  $acc .= "    \\entry{$key}{$outtype}{" . join(',', filter_entry_options($secnum, $be)->@*) . "}\n";

  # Generate set information.
  # Set parents are special and need very little
  if ($bee eq 'set') { # Set parents get \set entry ...
    $acc .= "      <BDS>ENTRYSET</BDS>\n";

    # Set parents need this - it is the labelalpha from the first entry
    if (Biber::Config->getblxoption(undef, 'labelalpha', $bee, $key)) {
      $acc .= "      <BDS>LABELALPHA</BDS>\n";
      $acc .= "      <BDS>EXTRAALPHA</BDS>\n";
    }

    $acc .= "      <BDS>SORTINIT</BDS>\n";
    $acc .= "      <BDS>SORTINITHASH</BDS>\n";

    # labelprefix is list-specific. It is only defined if there is no shorthand
    # (see biblatex documentation)
    $acc .= "      <BDS>LABELPREFIX</BDS>\n";

    # Label can be in set parents
    if (my $lab = $be->get_field('label')) {
      $acc .= "      \\field{label}{$lab}\n";
    }

    # Annotation can be in set parents
    if (my $ann = $be->get_field('annotation')) {
      $acc .= "      \\field{annotation}{$ann}\n";
    }

    # Skip everything else
    # labelnumber is generated by biblatex after reading the .bbl
    goto ENDENTRY;
  }
  else { # Everything else that isn't a set parent ...
    if (my $es = $be->get_field('entryset')) { # ... gets a \inset if it's a set member
      $acc .= "      \\inset{" . join(',', $es->get_items->@*) . "}\n";
    }
  }

  # Output name fields
  foreach my $namefield ($dmh->{namelists}->@*) {
    my %msparts;
    foreach my $alts ($be->get_alternates_for_field($namefield)->@*) {
      my $nf = $alts->{val};
      my $form = $alts->{form} // '';
      my $lang = $alts->{lang} // '';
      my $nlid = $nf->get_id;

      # Internally, no distinction is made between multiscript and
      # non-multiscript fields but it is on output
      my $ms = '';
      if ($dm->is_multiscript($namefield)) {
        $ms = "[$form][$lang]";
      }

      # Did we have "and others" in the data?
      if ( $nf->get_morenames ) {
        $acc .= "      \\true{more$namefield}\n";

        # Is this name labelname? If so, provide \morelabelname
        if (defined($lni) and $lni eq $namefield) {
          $acc .= "      \\true{morelabelname}\n";
        }
      }

      # Per-name uniquename if this is labelname
      if (defined($lni) and $lni eq $namefield) {
        if (defined($nf->get_uniquename)) {
            $un = $nf->get_uniquename;
        }
      }

      my $total = $nf->count;

      my $nfv = '';

      if (defined($lni) and $lni eq $namefield) {
        my @plo;

        # Add uniquelist if requested
        if ($ul ne 'false') {
          push @plo, "<BDS>UL-${nlid}</BDS>";
        }

        # Add per-namelist options
        foreach my $nlo (keys $CONFIG_SCOPEOPT_BIBLATEX{NAMELIST}->%*) {
          if (defined($nf->${\"get_$nlo"})) {
            my $nlov = $nf->${\"get_$nlo"};

            if ($CONFIG_BIBLATEX_OPTIONS{NAMELIST}{$nlo}{OUTPUT}) {
              push @plo, $nlo . '=' . map_boolean($nlo, $nlov, 'tostring');
            }
          }
        }

        $nfv = join(',', @plo);
      }

      $acc .= "      \\name${ms}{$namefield}{$total}{$nfv}{%\n";
      for (my $i = 1; $i <= $total; $i++) {
        $acc .= $nf->names->[$i-1]->name_to_bbl($nf, $un, $i);
        push $msparts{$i}->@*, $nf->names->[$i-1]->name_to_bblnameparts($nf, $form, $lang, $i)->@*;
      }
      $acc .= "      }\n";
    }

    # Output name list alternate explicit nameparts
    # This is technically just existing information packaged in a way
    # easily consumable by biblatex. It would be possible but complex and
    # messy to get this information from other .bbl information in biblatex
    # and so we make it explicit here
    if ($dm->is_multiscript($namefield)) {
      foreach my $i (sort keys %msparts) {
        $acc .= "      \\namepartms{$namefield}{$i}{%\n";
        $acc .= join(",\n", uniq $msparts{$i}->@*) . "\n";
        $acc .= "      }\n";
      }
    }
  }

  # Output list fields
  foreach my $listfield ($dmh->{lists}->@*) {
    my %msparts;
    foreach my $alts ($be->get_alternates_for_field($listfield)->@*) {
      my $lf = $alts->{val};
      my $form = $alts->{form} // '';
      my $lang = $alts->{lang} // '';

      # Internally, no distinction is made between multiscript and
      # non-multiscript fields but it is on output
      my $ms = '';
      if ($dm->is_multiscript($listfield)) {
        $ms = "[$form][$lang]";
      }

      if ( lc($lf->last_item) eq Biber::Config->getoption('others_string') ) {
        $acc .= "      \\true{more$listfield}\n";
        $lf->del_last_item;
      }

      my $total = $lf->count;
      $acc .= "      \\list${ms}{$listfield}{$total}{%\n";
      for (my $i = 0; $i < $total; $i++) {
        my $f = $lf->get_items->[$i];
        $acc .= "        {$f}%\n";

        # Override lang if there is a relevant list annotation
        $lang = Biber::Annotation->get_annotation('item', $key, $listfield, $form, $lang, 'mslang', $i+1) // $lang;

        push $msparts{$i+1}->@*, "        $form$lang={$f}";
      }
      $acc .= "      }\n";
    }

    # Output list alternate explicit items
    # This is technically just existing information packaged in a way
    # easily consumable by biblatex. It would be possible but complex and
    # messy to get this information from other .bbl information in biblatex
    # and so we make it explicit here
    if ($dm->is_multiscript($listfield)) {
      foreach my $i (sort keys %msparts) {
        $acc .= "      \\listitemms{$listfield}{$i}{%\n";
        $acc .= join(",\n", uniq $msparts{$i}->@*) . "\n";
        $acc .= "      }\n";
      }
    }
  }

  # Output labelname hashes
  $acc .= "      <BDS>NAMEHASH</BDS>\n";
  my $fullhash = $be->get_field('fullhash');
  $acc .= "      \\strng{fullhash}{$fullhash}\n" if $fullhash;
  $acc .= "      <BDS>BIBNAMEHASH</BDS>\n";

  # Output namelist hashes
  foreach my $n ($dmh->{namelists}->@*) {
    foreach my $alts ($be->get_alternates_for_field($n)->@*) {
      my $val = $alts->{val};
      my $form = $alts->{form} // '';
      my $lang = $alts->{lang} // '';
      $acc .= "      <BDS>${n}${form}${lang}BIBNAMEHASH</BDS>\n";
      $acc .= "      <BDS>${n}${form}${lang}NAMEHASH</BDS>\n";
      if (my $fullhash = $be->get_field("${n}${form}${lang}fullhash")) {
        $acc .= "      \\strng{${n}${form}${lang}fullhash}{$fullhash}\n";
      }
    }
  }

  # Output extraname if there is a labelname
  if ($lni) {
    $acc .= "      <BDS>EXTRANAME</BDS>\n";
  }

  if ( Biber::Config->getblxoption(undef, 'labelalpha', $bee, $key) ) {
    $acc .= "      <BDS>LABELALPHA</BDS>\n";
  }

  $acc .= "      <BDS>SORTINIT</BDS>\n";
  $acc .= "      <BDS>SORTINITHASH</BDS>\n";

  # The labeldateparts option determines whether "extradate" is output
  if (Biber::Config->getblxoption(undef, 'labeldateparts', $bee, $key)) {
    $acc .= "      <BDS>EXTRADATE</BDS>\n";
    if (my $edscope = $be->get_field('extradatescope')) {
      $acc .= "      \\field{extradatescope}{$edscope}\n";
    }
    if ($be->field_exists('labeldatesource')) {
      $acc .= "      \\field{labeldatesource}{" . $be->get_field('labeldatesource') .  "}\n";
    }
  }

  # labelprefix is list-specific. It is only defined if there is no shorthand
  # (see biblatex documentation)
  unless ($be->get_field('shorthand')) {
    $acc .= "      <BDS>LABELPREFIX</BDS>\n";
  }

  # The labeltitle option determines whether "extratitle" is output
  if ( Biber::Config->getblxoption(undef, 'labeltitle', $bee, $key)) {
    $acc .= "      <BDS>EXTRATITLE</BDS>\n";
  }

  # The labeltitleyear option determines whether "extratitleyear" is output
  if ( Biber::Config->getblxoption(undef, 'labeltitleyear', $bee, $key)) {
    $acc .= "      <BDS>EXTRATITLEYEAR</BDS>\n";
  }

  # The labelalpha option determines whether "extraalpha" is output
  if ( Biber::Config->getblxoption(undef, 'labelalpha', $bee, $key)) {
    $acc .= "      <BDS>EXTRAALPHA</BDS>\n";
  }

  if ($be->get_field('crossrefsource')) {
    $acc .= "      \\true{crossrefsource}\n";
  }

  if ($be->get_field('xrefsource')) {
    $acc .= "      \\true{xrefsource}\n";
  }

  $acc .= "      <BDS>SINGLETITLE</BDS>\n";
  $acc .= "      <BDS>UNIQUETITLE</BDS>\n";
  $acc .= "      <BDS>UNIQUEBARETITLE</BDS>\n";
  $acc .= "      <BDS>UNIQUEWORK</BDS>\n";
  $acc .= "      <BDS>UNIQUEPRIMARYAUTHOR</BDS>\n";

  # The source field for labelname
  if ($lni) {
    my $fl = "{$lnf}{$lnl}";
    $fl = "{}{}" unless $dm->is_multiscript($lni);
    $acc .= "      \\fieldmssource{labelname}{$lni}$fl\n";
  }

  # The source field for labeltitle
  if (my ($lti, $ltf, $ltl) = $be->get_labeltitle_info->@*) {
    my $fl = "{$ltf}{$ltl}";
    $fl = "{}{}" unless $dm->is_multiscript($lti);
    $acc .= "      \\fieldmssource{labeltitle}{$lti}$fl\n";
  }

  if (my $ck = $be->get_field('clonesourcekey')) {
    $acc .= "      \\field{clonesourcekey}{$ck}\n";
  }

  foreach my $field ($dmh->{fields}->@*) {
<<<<<<< HEAD
    foreach my $alts ($be->get_alternates_for_field($field)->@*) {
      my $val = $alts->{val};
      my $form = $alts->{form} // '';
      my $lang = $alts->{lang} // '';

      # Internally, no distinction is made between multiscript and
      # non-multiscript fields but it is on output
      my $ms = '';
      if ($dm->is_multiscript($field)) {
        $ms = "[$form][$lang]";
      }

      if ( length($val) or     # length() catches '0' values, which we want
           ($dm->field_is_nullok($field) and
            $be->field_exists($field, $form, $lang)) ) {

        # we skip outputting the crossref or xref when the parent is not cited
        # (biblatex manual, section 2.2.3)
        # sets are a special case so always output crossref/xref for them since their
        # children will always be in the .bbl otherwise they make no sense.
        unless ($bee eq 'set') {
          next if ($field eq 'crossref' and
                   not $section->has_citekey($be->get_field('crossref')));
          next if ($field eq 'xref' and
                   not $section->has_citekey($be->get_field('xref')));
        }
        $acc .= _printfield($be, $field, $val, $ms);
=======
    # Performance - as little as possible here - loop over DM fields for every entry
    my $val = $be->get_field($field);

    if ( length($val) or # length() catches '0' values, which we want
         ($dm->field_is_nullok($field) and
          $be->field_exists($field)) ) {

      # we skip outputting the crossref or xref when the parent is not cited
      # sets are a special case so always output crossref/xref for them since their
      # children will always be in the .bbl otherwise they make no sense.
      unless ($bee eq 'set') {
        next if ($field eq 'crossref' and
                 not $section->has_citekey($be->get_field('crossref')));
        next if ($field eq 'xref' and
                 not $section->has_citekey($be->get_field('xref')));
>>>>>>> b7715d3f
      }
    }
  }

  # Date meta-information
  foreach my $d ($dmh->{datefields}->@*) {
    $d =~ s/date$//;

    # Unspecified granularity
    if (my $unspec = $be->get_field("${d}dateunspecified")) {
      $acc .= "      \\field{${d}dateunspecified}{$unspec}\n";
    }

    # Julian dates
    if ($be->get_field("${d}datejulian")) {
      $acc .= "      \\true{${d}datejulian}\n";
    }
    if ($be->get_field("${d}enddatejulian")) {
      $acc .= "      \\true{${d}enddatejulian}\n";
    }

    # Circa dates
    if ($be->get_field("${d}dateapproximate")) {
      $acc .= "      \\true{${d}datecirca}\n";
    }
    if ($be->get_field("${d}enddateapproximate")) {
      $acc .= "      \\true{${d}enddatecirca}\n";
    }

    # Uncertain dates
    if ($be->get_field("${d}dateuncertain")) {
      $acc .= "      \\true{${d}dateuncertain}\n";
    }
    if ($be->get_field("${d}enddateuncertain")) {
      $acc .= "      \\true{${d}enddateuncertain}\n";
    }

    # Unknown dates
    if ($be->get_field("${d}dateunknown")) {
      $acc .= "      \\true{${d}dateunknown}\n";
    }
    if ($be->get_field("${d}enddateunknown")) {
      $acc .= "      \\true{${d}enddateunknown}\n";
    }

    # Output enddateera
    if ($be->field_exists("${d}endyear")) { # use exists test as could be year 0000
      if (my $era = $be->get_field("${d}endera")) {
        $acc .= "      \\field{${d}enddateera}{$era}\n";
      }
    }
    # Only output era for date if:
    # The field is "year" and it came from splitting a date
    # The field is any other startyear
    if ($be->field_exists("${d}year")) { # use exists test as could be year 0000
      next unless $be->get_field("${d}datesplit");
      if (my $era = $be->get_field("${d}era")) {
        $acc .= "      \\field{${d}dateera}{$era}\n";
      }
    }
  }

  # XSV fields
  foreach my $field ($dmh->{xsv}->@*) {
    # keywords is by default field/xsv/keyword but it is in fact
    # output with its own special macro below
    next if $field eq 'keywords';
    foreach my $alts ($be->get_alternates_for_field($field)->@*) {
      my $f = $alts->{val};
      my $form = $alts->{form} // '';
      my $lang = $alts->{lang} // '';

      # Internally, no distinction is made between multiscript and
      # non-multiscript fields but it is on output
      my $ms = '';
      if ($dm->is_multiscript($field)) {
        $ms = "[$form][$lang]";
      }
      $acc .= _printfield($be, $field, join(',', $f->get_items->@*), $ms);
    }
  }

  # Output nocite boolean
  if ($be->get_field('nocite')) {
    $acc .= "      \\true{nocite}\n";
  }

  foreach my $rfield ($dmh->{ranges}->@*) {
    # Performance - as little as possible here - loop over DM fields for every entry
    if ( my $rf = $be->get_field($rfield) ) {
      # range fields are an array ref of two-element array refs [range_start, range_end]
      # range_end can be be empty for open-ended range or undef
      my @pr;
      foreach my $f ($rf->@*) {
        if (defined($f->[1])) {
          push @pr, $f->[0] . '\bibrangedash' . ($f->[1] ? ' ' . $f->[1] : '');
        }
        else {
          push @pr, $f->[0];
        }
      }
      my $bbl_rf = join('\bibrangessep ', @pr);
      $acc .= "      \\field{$rfield}{$bbl_rf}\n";
      $acc .= "      \\range{$rfield}{" . rangelen($rf) . "}\n";
    }
  }

  # verbatim fields
  foreach my $vfield ($dmh->{vfields}->@*) {
    # Performance - as little as possible here - loop over DM fields for every entry
    if ( my $vf = $be->get_field($vfield) ) {
      if ($vfield eq 'url') {
        $acc .= "      \\verb{urlraw}\n";
        $acc .= "      \\verb $vf\n      \\endverb\n";
        # Unicode NFC boundary (before hex encoding)
        $vf = URI->new(NFC($vf))->as_string;
      }
      $acc .= "      \\verb{$vfield}\n";
      $acc .= "      \\verb $vf\n      \\endverb\n";
    }
  }

  # verbatim lists
  foreach my $vlist ($dmh->{vlists}->@*) {
    if ( my $vlf = $be->get_field($vlist) ) {
      if ( lc($vlf->last_item) eq Biber::Config->getoption('others_string') ) {
        $acc .= "      \\true{more$vlist}\n";
        $vlf->del_last_item;
      }
      my $total = $vlf->count;
      $acc .= "      \\lverb{$vlist}{$total}\n";
      foreach my $f ($vlf->get_items->@*) {
        if ($vlist eq 'urls') {
          # Unicode NFC boundary (before hex encoding)
          $f = URI->new(NFC($f))->as_string;
        }
        $acc .= "      \\lverb $f\n";
      }
      $acc .= "      \\endlverb\n";
    }
  }

  # Keywords
  if ( my $k = $be->get_field('keywords') ) {
    $k = join(',', $k->get_items->@*);
    $acc .= "      \\keyw{$k}\n";
  }

  # Output annotations
  foreach my $f (Biber::Annotation->get_annotated_fields('field', $key)) {
    foreach my $form (Biber::Annotation->get_annotation_forms($key, $f)) {
      foreach my $lang (Biber::Annotation->get_annotation_langs($key, $f, $form)) {
        foreach my $n (Biber::Annotation->get_annotations('field', $key, $f, $form, $lang)) {
          my $v = Biber::Annotation->get_annotation('field', $key, $f, $form, $lang, $n);
          $v = lc($v) if $n eq 'mslang'; # normalise mslang
          my $l = Biber::Annotation->is_literal_annotation('field', $key, $f, $form, $lang, $n);
          my $ms = '';
          if ($dm->is_multiscript($f)) {
            $ms = "[$form][$lang]";
          }
          $acc .= "      \\annotation${ms}{field}{$f}{$n}{}{}{$l}{$v}\n";
        }
      }
    }
  }

  foreach my $f (Biber::Annotation->get_annotated_fields('item', $key)) {
    foreach my $form (Biber::Annotation->get_annotation_forms($key, $f)) {
      foreach my $lang (Biber::Annotation->get_annotation_langs($key, $f, $form)) {
        foreach my $n (Biber::Annotation->get_annotations('item', $key, $f, $form, $lang)) {
          foreach my $c (Biber::Annotation->get_annotated_items('item', $key, $f, $n, $form, $lang)) {
            my $v = Biber::Annotation->get_annotation('item', $key, $f, $form, $lang, $n, $c);
            $v = lc($v) if $n eq 'mslang'; # normalise mslang
            my $l = Biber::Annotation->is_literal_annotation('item', $key, $f, $form, $lang, $n, $c);
            my $ms = '';
            if ($dm->is_multiscript($f)) {
              $ms = "[$form][$lang]";
            }
            $acc .= "      \\annotation${ms}{item}{$f}{$n}{$c}{}{$l}{$v}\n";
          }
        }
      }
    }
  }

  foreach my $f (Biber::Annotation->get_annotated_fields('part', $key)) {
    foreach my $form (Biber::Annotation->get_annotation_forms($key, $f)) {
      foreach my $lang (Biber::Annotation->get_annotation_langs($key, $f, $form)) {
        foreach my $n (Biber::Annotation->get_annotations('part', $key, $f, $form, $lang)) {
          foreach my $c (Biber::Annotation->get_annotated_items('part', $key, $f, $n, $form, $lang)) {
            foreach my $p (Biber::Annotation->get_annotated_parts('part', $key, $f, $n, $c, $form, $lang)) {
              my $v = Biber::Annotation->get_annotation('part', $key, $f, $form, $lang, $n, $c, $p);
              $v = lc($v) if $n eq 'mslang'; # normalise mslang
              my $l = Biber::Annotation->is_literal_annotation('part', $key, $f, $form, $lang, $n, $c, $p);
              my $ms = '';
              if ($dm->is_multiscript($f)) {
                $ms = "[$form][$lang]";
              }
              $acc .= "      \\annotation${ms}{part}{$f}{$n}{$c}{$p}{$l}{$v}\n";
            }
          }
        }
      }
    }
  }

  # Append any warnings to the entry, if any
  if (my $w = $be->get_warnings) {
    foreach my $warning ($w->@*) {
      $acc .= "      \\warn{\\item $warning}\n";
    }
  }

 ENDENTRY:
  $acc .= "    \\endentry\n";

  # Create an index by keyname for easy retrieval
  $self->{output_data}{ENTRIES}{$secnum}{index}{$key} = \$acc;

  return;
}


=head2 output

    BBL output method - this takes care to output entries in the explicit order
    derived from the virtual order of the citekeys after sortkey sorting.

=cut

sub output {
  my $self = shift;
  my $data = $self->{output_data};
  my $target = $self->{output_target};
  my $target_string = "Target"; # Default
  if ($self->{output_target_file}) {
    $target_string = $self->{output_target_file};
  }

  # for debugging mainly
  unless ($target) {
    $target = new IO::File '>-';
  }

  if ($logger->is_debug()) {# performance tune
    $logger->debug('Preparing final output using class ' . __PACKAGE__ . '...');
  }

  $logger->info("Writing '$target_string' with encoding '" . Biber::Config->getoption('output_encoding') . "'");
  $logger->info('Converting UTF-8 to TeX macros on output to .bbl') if Biber::Config->getoption('output_safechars');

  out($target, $data->{HEAD});

  foreach my $secnum (sort keys $data->{ENTRIES}->%*) {
    if ($logger->is_debug()) {# performance tune
      $logger->debug("Writing entries for section $secnum");
    }

    out($target, "\n\\refsection{$secnum}\n");
    my $section = $self->get_output_section($secnum);

    my @lists; # Need to reshuffle list to put global sort order list at end, see below

    # This sort is cosmetic, just to order the lists in a predictable way in the .bbl
    # but omit global sort lists so that we can add them last
    foreach my $list (sort {$a->get_sortingtemplatename cmp $b->get_sortingtemplatename} $Biber::MASTER->datalists->get_lists_for_section($secnum)->@*) {
      if ($list->get_sortingtemplatename eq Biber::Config->getblxoption(undef, 'sortingtemplatename') and
          $list->get_type eq 'entry') {
        next;
      }
      push @lists, $list;
    }

    # biblatex requires the last list in the .bbl to be the global sort list
    # due to its sequential reading of the .bbl as the final list overrides the
    # previously read ones and the global list determines the order of labelnumber
    # and sortcites etc. when not using defernumbers
    push @lists, $Biber::MASTER->datalists->get_lists_by_attrs(section => $secnum,
                                                               type    => 'entry',
                                                               sortingtemplatename => Biber::Config->getblxoption(undef, 'sortingtemplatename'))->@*;

    foreach my $list (@lists) {
      next unless $list->count_keys; # skip empty lists
      my $listtype = $list->get_type;
      my $listname = $list->get_name;

      if ($logger->is_debug()) {# performance tune
        $logger->debug("Writing entries in '$listname' list of type '$listtype'");
      }

      out($target, "  \\datalist[$listtype]{$listname}\n");

      # The order of this array is the sorted order
      foreach my $k ($list->get_keys->@*) {
        if ($logger->is_debug()) {# performance tune
          $logger->debug("Writing entry for key '$k'");
        }

        my $entry = $data->{ENTRIES}{$secnum}{index}{$k};

        # Instantiate any dynamic, list specific entry information
        my $entry_string = $list->instantiate_entry($section, $entry, $k);

        # If requested to convert UTF-8 to macros ...
        if (Biber::Config->getoption('output_safechars')) {
          $entry_string = latex_recode_output($entry_string);
        }
        else { # ... or, check for encoding problems and force macros
          my $outenc = Biber::Config->getoption('output_encoding');
          if ($outenc ne 'UTF-8') {
            # Can this entry be represented in the output encoding?
            # We must have an ASCII-safe replacement string for encode which is unlikely to be
            # in the string. Default is "?" which could easily be in URLS so we choose ASCII null
            if (encode($outenc, NFC($entry_string), sub {"\0"})  =~ /\0/) { # Malformed data encoding char
              # So convert to macro
              $entry_string = latex_recode_output($entry_string);
              biber_warn("The entry '$k' has characters which cannot be encoded in '$outenc'. Recoding problematic characters into macros.");
            }
          }
        }

        # If requested, add a printable sorting key to the output - useful for debugging
        if (Biber::Config->getoption('sortdebug')) {
          $entry_string = "    % sorting key for '$k':\n    % " . $list->get_sortdata_for_key($k)->[0] . "\n" . $entry_string;
        }

        # Now output
        out($target, $entry_string);
      }

      out($target, "  \\enddatalist\n");

    }

    # Aliases
    # Use sort to guarantee deterministic order for things like latexmk
    foreach my $ks (sort keys $data->{ALIAS_ENTRIES}{$secnum}{index}->%*) {
      out($target, $data->{ALIAS_ENTRIES}{$secnum}{index}{$ks}->$*);
    }

    # Missing keys
    # Use sort to guarantee deterministic order for things like latexmk
    foreach my $ks (sort keys $data->{MISSING_ENTRIES}{$secnum}{index}->%*) {
      out($target, $data->{MISSING_ENTRIES}{$secnum}{index}{$ks}->$*);
    }

    out($target, "\\endrefsection\n");
  }

  out($target, $data->{TAIL});

  $logger->info("Output to $target_string");
  close $target;
  return;
}

1;

__END__

=head1 AUTHORS

Philip Kime C<< <philip at kime.org.uk> >>

=head1 BUGS

Please report any bugs or feature requests on our Github tracker at
L<https://github.com/plk/biber/issues>.

=head1 COPYRIGHT & LICENSE

Copyright 2009-2012 François Charette and Philip Kime, all rights reserved.
Copyright 2012-2020 Philip Kime, all rights reserved.

This module is free software.  You can redistribute it and/or
modify it under the terms of the Artistic License 2.0.

This program is distributed in the hope that it will be useful,
but without any warranty; without even the implied warranty of
merchantability or fitness for a particular purpose.

=cut<|MERGE_RESOLUTION|>--- conflicted
+++ resolved
@@ -498,7 +498,6 @@
   }
 
   foreach my $field ($dmh->{fields}->@*) {
-<<<<<<< HEAD
     foreach my $alts ($be->get_alternates_for_field($field)->@*) {
       my $val = $alts->{val};
       my $form = $alts->{form} // '';
@@ -516,7 +515,6 @@
             $be->field_exists($field, $form, $lang)) ) {
 
         # we skip outputting the crossref or xref when the parent is not cited
-        # (biblatex manual, section 2.2.3)
         # sets are a special case so always output crossref/xref for them since their
         # children will always be in the .bbl otherwise they make no sense.
         unless ($bee eq 'set') {
@@ -526,23 +524,6 @@
                    not $section->has_citekey($be->get_field('xref')));
         }
         $acc .= _printfield($be, $field, $val, $ms);
-=======
-    # Performance - as little as possible here - loop over DM fields for every entry
-    my $val = $be->get_field($field);
-
-    if ( length($val) or # length() catches '0' values, which we want
-         ($dm->field_is_nullok($field) and
-          $be->field_exists($field)) ) {
-
-      # we skip outputting the crossref or xref when the parent is not cited
-      # sets are a special case so always output crossref/xref for them since their
-      # children will always be in the .bbl otherwise they make no sense.
-      unless ($bee eq 'set') {
-        next if ($field eq 'crossref' and
-                 not $section->has_citekey($be->get_field('crossref')));
-        next if ($field eq 'xref' and
-                 not $section->has_citekey($be->get_field('xref')));
->>>>>>> b7715d3f
       }
     }
   }
