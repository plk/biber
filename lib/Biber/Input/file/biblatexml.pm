--- conflicted
+++ resolved
@@ -370,13 +370,8 @@
   my ($bibentry, $entry, $f, $key) = @_;
   # can be multiple nodes with different script forms
   foreach my $node ($entry->findnodes("./$f")) {
-<<<<<<< HEAD
     my $form = $node->getAttribute('form') || Biber::Config->getblxoption('vform', undef, $key);
-    my $lang = $node->getAttribute('xml.lang');
-=======
-    my $form = $node->getAttribute('form') || 'original';
     my $lang = bcp472locale($node->getAttribute('xml:lang'));
->>>>>>> 62b3fb62
     # eprint is special case
     if ($f eq "$NS:eprint") {
       $bibentry->set_datafield('eprinttype', $node->getAttribute('type'), $form, $lang);
@@ -424,13 +419,8 @@
   my ($bibentry, $entry, $f, $key) = @_;
   # can be multiple nodes with different script forms
   foreach my $node ($entry->findnodes("./$f")) {
-<<<<<<< HEAD
     my $form = $node->getAttribute('form') || Biber::Config->getblxoption('vform', undef, $key);
-    my $lang = $node->getAttribute('xml.lang');
-=======
-    my $form = $node->getAttribute('form') || 'original';
     my $lang = bcp472locale($node->getAttribute('xml:lang'));
->>>>>>> 62b3fb62
     $bibentry->set_datafield(_norm($f), _split_list($node), $form, $lang);
   }
   return;
@@ -441,13 +431,8 @@
   my ($bibentry, $entry, $f, $key) = @_;
   # can be multiple nodes with different script forms
   foreach my $node ($entry->findnodes("./$f")) {
-<<<<<<< HEAD
     my $form = $node->getAttribute('form') || Biber::Config->getblxoption('vform', undef, $key);
-    my $lang = $node->getAttribute('xml.lang');
-=======
-    my $form = $node->getAttribute('form') || 'original';
     my $lang = bcp472locale($node->getAttribute('xml:lang'));
->>>>>>> 62b3fb62
 
     # List of ranges/values
     if (my @rangelist = $node->findnodes("./$NS:list/$NS:item")) {
@@ -554,13 +539,8 @@
   my ($bibentry, $entry, $f, $key) = @_;
   # can be multiple nodes with different script forms
   foreach my $node ($entry->findnodes("./$f")) {
-<<<<<<< HEAD
     my $form = $node->getAttribute('form') || Biber::Config->getblxoption('vform', undef, $key);
-    my $lang = $node->getAttribute('xml.lang');
-=======
-    my $form = $node->getAttribute('form') || 'original';
     my $lang = bcp472locale($node->getAttribute('xml:lang'));
->>>>>>> 62b3fb62
 
     my $useprefix = Biber::Config->getblxoption('useprefix', $bibentry->get_field('entrytype'), $key);
     my $names = new Biber::Entry::Names;
