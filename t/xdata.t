--- conflicted
+++ resolved
@@ -252,35 +252,19 @@
       \strng{translatordefaulten-usnamehash}{d41d8cd98f00b204e9800998ecf8427e}
       \strng{translatordefaulten-usfullhash}{d41d8cd98f00b204e9800998ecf8427e}
       \field{sortinit}{S}
-<<<<<<< HEAD
       \strng{sortinithash}{b164b07b29984b41daf1e85279fbc5ab}
       \fieldmssource{labelname}{author}{default}{en-us}
       \fieldmssource{labeltitle}{title}{default}{en-us}
       \field[default][en-us]{addendum}{xdata=missing}
       \field[default][en-us]{note}{xdata=gxd2-note}
       \field[default][en-us]{title}{Some title}
-      \warn{\item Entry 'gxd1' has XDATA reference from field 'publisher/default/en-us' that contains no source field (section 0)}
-      \warn{\item Entry 'gxd1' has XDATA reference from field 'addendum/default/en-us' that contains no source field (section 0)}
-      \warn{\item Field 'note/default/en-us' in entry 'gxd1' references XDATA field 'note/default/en-us' in entry 'gxd2' and this field does not exist, not resolving (section 0)}
-      \warn{\item Field 'translator/default/en-us' in entry 'gxd1' references field 'author/default/en-us' position 3 in entry 'gxd2' and this position does not exist, not resolving (section 0)}
-      \warn{\item Field 'lista/default/en-us' in entry 'gxd1' references field 'location/default/en-us' position 5 in entry 'gxd3' and this position does not exist, not resolving (section 0)}
-      \warn{\item Field 'organization/default/en-us' in entry 'gxd1' which xdata references field 'author/default/en-us' in entry 'gxd2' are not the same types, not resolving (section 0)}
-      \warn{\item Entry 'gxd1' references XDATA entry 'lxd1' which is not an XDATA entry, not resolving (section 0)}
-=======
-      \field{sortinithash}{b164b07b29984b41daf1e85279fbc5ab}
-      \field{labelnamesource}{author}
-      \field{labeltitlesource}{title}
-      \field{addendum}{xdata=missing}
-      \field{note}{xdata=gxd2-note}
-      \field{title}{Some title}
-      \warn{\item book entry 'gxd1' has XDATA reference from field 'publisher' that contains no source field (section 0)}
-      \warn{\\item book entry 'gxd1' has XDATA reference from field 'addendum' that contains no source field (section 0)}
-      \warn{\item Field 'note' in book entry 'gxd1' references XDATA field 'note' in entry 'gxd2' and this field does not exist, not resolving (section 0)}
-      \warn{\item Field 'translator' in book entry 'gxd1' references field 'author' position 3 in entry 'gxd2' and this position does not exist, not resolving (section 0)}
-      \warn{\item Field 'lista' in book entry 'gxd1' references field 'location' position 5 in entry 'gxd3' and this position does not exist, not resolving (section 0)}
-      \warn{\item Field 'organization' in book entry 'gxd1' which xdata references field 'author' in entry 'gxd2' are not the same types, not resolving (section 0)}
+      \warn{\item book entry 'gxd1' has XDATA reference from field 'publisher/default/en-us' that contains no source field (section 0)}
+      \warn{\item book entry 'gxd1' has XDATA reference from field 'addendum/default/en-us' that contains no source field (section 0)}
+      \warn{\item Field 'note/default/en-us' in book entry 'gxd1' references XDATA field 'note/default/en-us' in entry 'gxd2' and this field does not exist, not resolving (section 0)}
+      \warn{\item Field 'translator/default/en-us' in book entry 'gxd1' references field 'author/default/en-us' position 3 in entry 'gxd2' and this position does not exist, not resolving (section 0)}
+      \warn{\item Field 'lista/default/en-us' in book entry 'gxd1' references field 'location/default/en-us' position 5 in entry 'gxd3' and this position does not exist, not resolving (section 0)}
+      \warn{\item Field 'organization/default/en-us' in book entry 'gxd1' which xdata references field 'author/default/en-us' in entry 'gxd2' are not the same types, not resolving (section 0)}
       \warn{\item book entry 'gxd1' references XDATA entry 'lxd1' which is not an XDATA entry, not resolving (section 0)}
->>>>>>> ba233662
     \endentry
 |;
 
@@ -395,35 +379,19 @@
       \strng{translatordefaulten-usnamehash}{d41d8cd98f00b204e9800998ecf8427e}
       \strng{translatordefaulten-usfullhash}{d41d8cd98f00b204e9800998ecf8427e}
       \field{sortinit}{S}
-<<<<<<< HEAD
       \strng{sortinithash}{b164b07b29984b41daf1e85279fbc5ab}
       \fieldmssource{labelname}{author}{default}{en-us}
       \fieldmssource{labeltitle}{title}{default}{en-us}
       \field[default][en-us]{addendum}{xdata=missing}
       \field[default][en-us]{note}{xdata=gxd2-note}
       \field[default][en-us]{title}{Some title}
-      \warn{\item Entry 'gxd1g' has XDATA reference from field 'publisher/default/en-us' that contains no source field (section 0)}
-      \warn{\item Entry 'gxd1g' has XDATA reference from field 'addendum/default/en-us' that contains no source field (section 0)}
-      \warn{\item Field 'note/default/en-us' in entry 'gxd1g' references XDATA field 'note/default/en-us' in entry 'gxd2' and this field does not exist, not resolving (section 0)}
-      \warn{\item Field 'translator/default/en-us' in entry 'gxd1g' references field 'author/default/en-us' position 3 in entry 'gxd2' and this position does not exist, not resolving (section 0)}
-      \warn{\item Field 'lista/default/en-us' in entry 'gxd1g' references field 'location/default/en-us' position 5 in entry 'gxd3' and this position does not exist, not resolving (section 0)}
-      \warn{\item Field 'organization/default/en-us' in entry 'gxd1g' which xdata references field 'author/default/en-us' in entry 'gxd2' are not the same types, not resolving (section 0)}
-      \warn{\item Entry 'gxd1g' references XDATA entry 'lxd1' which is not an XDATA entry, not resolving (section 0)}
-=======
-      \field{sortinithash}{b164b07b29984b41daf1e85279fbc5ab}
-      \field{labelnamesource}{author}
-      \field{labeltitlesource}{title}
-      \field{addendum}{xdata=missing}
-      \field{note}{xdata=gxd2-note}
-      \field{title}{Some title}
-      \warn{\item book entry 'gxd1g' has XDATA reference from field 'publisher' that contains no source field (section 0)}
-      \warn{\item book entry 'gxd1g' has XDATA reference from field 'addendum' that contains no source field (section 0)}
-      \warn{\item Field 'note' in book entry 'gxd1g' references XDATA field 'note' in entry 'gxd2' and this field does not exist, not resolving (section 0)}
-      \warn{\item Field 'translator' in book entry 'gxd1g' references field 'author' position 3 in entry 'gxd2' and this position does not exist, not resolving (section 0)}
-      \warn{\item Field 'lista' in book entry 'gxd1g' references field 'location' position 5 in entry 'gxd3' and this position does not exist, not resolving (section 0)}
-      \warn{\item Field 'organization' in book entry 'gxd1g' which xdata references field 'author' in entry 'gxd2' are not the same types, not resolving (section 0)}
+      \warn{\item book entry 'gxd1g' has XDATA reference from field 'publisher/default/en-us' that contains no source field (section 0)}
+      \warn{\item book entry 'gxd1g' has XDATA reference from field 'addendum/default/en-us' that contains no source field (section 0)}
+      \warn{\item Field 'note/default/en-us' in book entry 'gxd1g' references XDATA field 'note/default/en-us' in entry 'gxd2' and this field does not exist, not resolving (section 0)}
+      \warn{\item Field 'translator/default/en-us' in book entry 'gxd1g' references field 'author/default/en-us' position 3 in entry 'gxd2' and this position does not exist, not resolving (section 0)}
+      \warn{\item Field 'lista/default/en-us' in book entry 'gxd1g' references field 'location/default/en-us' position 5 in entry 'gxd3' and this position does not exist, not resolving (section 0)}
+      \warn{\item Field 'organization/default/en-us' in book entry 'gxd1g' which xdata references field 'author/default/en-us' in entry 'gxd2' are not the same types, not resolving (section 0)}
       \warn{\item book entry 'gxd1g' references XDATA entry 'lxd1' which is not an XDATA entry, not resolving (section 0)}
->>>>>>> ba233662
     \endentry
 |;
 
@@ -513,33 +481,18 @@
       \strng{translatordefaulten-usnamehash}{d41d8cd98f00b204e9800998ecf8427e}
       \strng{translatordefaulten-usfullhash}{d41d8cd98f00b204e9800998ecf8427e}
       \field{sortinit}{B}
-<<<<<<< HEAD
       \strng{sortinithash}{d7095fff47cda75ca2589920aae98399}
       \fieldmssource{labelname}{author}{default}{en-us}
       \fieldmssource{labeltitle}{title}{default}{en-us}
       \field[default][en-us]{addendum}{xdata=missing}
       \field[default][en-us]{note}{xdata=bltxgxd2-note}
       \field[default][en-us]{title}{Some title}
-      \warn{\item Entry 'bltxgxd1' has XDATA reference from field 'publisher/default/en-us' that contains no source field (section 0)}
-      \warn{\item Entry 'bltxgxd1' has XDATA reference from field 'addendum/default/en-us' that contains no source field (section 0)}
-      \warn{\item Field 'translator/default/en-us' in entry 'bltxgxd1' references field 'author/default/en-us' position 3 in entry 'bltxgxd2' and this position does not exist, not resolving (section 0)}
-      \warn{\item Field 'lista/default/en-us' in entry 'bltxgxd1' references field 'location/default/en-us' position 5 in entry 'bltxgxd3' and this position does not exist, not resolving (section 0)}
-      \warn{\item Field 'organization/default/en-us' in entry 'bltxgxd1' which xdata references field 'author/default/en-us' in entry 'bltxgxd2' are not the same types, not resolving (section 0)}
-      \warn{\item Field 'note/default/en-us' in entry 'bltxgxd1' references XDATA field 'note/default/en-us' in entry 'bltxgxd2' and this field does not exist, not resolving (section 0)}
-=======
-      \field{sortinithash}{d7095fff47cda75ca2589920aae98399}
-      \field{labelnamesource}{author}
-      \field{labeltitlesource}{title}
-      \field{addendum}{xdata=missing}
-      \field{note}{xdata=bltxgxd2-note}
-      \field{title}{Some title}
-      \warn{\item book entry 'bltxgxd1' has XDATA reference from field 'publisher' that contains no source field (section 0)}
-      \warn{\item book entry 'bltxgxd1' has XDATA reference from field 'addendum' that contains no source field (section 0)}
-      \warn{\item Field 'translator' in book entry 'bltxgxd1' references field 'author' position 3 in entry 'bltxgxd2' and this position does not exist, not resolving (section 0)}
-      \warn{\item Field 'lista' in book entry 'bltxgxd1' references field 'location' position 5 in entry 'bltxgxd3' and this position does not exist, not resolving (section 0)}
-      \warn{\item Field 'organization' in book entry 'bltxgxd1' which xdata references field 'author' in entry 'bltxgxd2' are not the same types, not resolving (section 0)}
-      \warn{\item Field 'note' in book entry 'bltxgxd1' references XDATA field 'note' in entry 'bltxgxd2' and this field does not exist, not resolving (section 0)}
->>>>>>> ba233662
+      \warn{\item book entry 'bltxgxd1' has XDATA reference from field 'publisher/default/en-us' that contains no source field (section 0)}
+      \warn{\item book entry 'bltxgxd1' has XDATA reference from field 'addendum/default/en-us' that contains no source field (section 0)}
+      \warn{\item Field 'translator/default/en-us' in book entry 'bltxgxd1' references field 'author/default/en-us' position 3 in entry 'bltxgxd2' and this position does not exist, not resolving (section 0)}
+      \warn{\item Field 'lista/default/en-us' in book entry 'bltxgxd1' references field 'location/default/en-us' position 5 in entry 'bltxgxd3' and this position does not exist, not resolving (section 0)}
+      \warn{\item Field 'organization/default/en-us' in book entry 'bltxgxd1' which xdata references field 'author/default/en-us' in entry 'bltxgxd2' are not the same types, not resolving (section 0)}
+      \warn{\item Field 'note/default/en-us' in book entry 'bltxgxd1' references XDATA field 'note/default/en-us' in entry 'bltxgxd2' and this field does not exist, not resolving (section 0)}
     \endentry
 |;
 
@@ -558,40 +511,21 @@
 ok((first {$_ eq "ERROR - Circular XDATA inheritance between 'loop'<->'loop:3'"} split("\n",$stderr)), 'Cyclic xdata error check - 3');
 
 # granular warnings
-<<<<<<< HEAD
-my $w1 = [ "Entry 'gxd1' has XDATA reference from field 'publisher/default/en-us' that contains no source field (section 0)",
-          "Entry 'gxd1' has XDATA reference from field 'addendum/default/en-us' that contains no source field (section 0)",
-          "Field 'note/default/en-us' in entry 'gxd1' references XDATA field 'note/default/en-us' in entry 'gxd2' and this field does not exist, not resolving (section 0)",
-          "Field 'translator/default/en-us' in entry 'gxd1' references field 'author/default/en-us' position 3 in entry 'gxd2' and this position does not exist, not resolving (section 0)",
-          "Field 'lista/default/en-us' in entry 'gxd1' references field 'location/default/en-us' position 5 in entry 'gxd3' and this position does not exist, not resolving (section 0)",
-           "Field 'organization/default/en-us' in entry 'gxd1' which xdata references field 'author/default/en-us' in entry 'gxd2' are not the same types, not resolving (section 0)",
-           "Entry 'gxd1' references XDATA entry 'lxd1' which is not an XDATA entry, not resolving (section 0)"];
+my $w1 = [ "book entry 'gxd1' has XDATA reference from field 'publisher/default/en-us' that contains no source field (section 0)",
+          "book entry 'gxd1' has XDATA reference from field 'addendum/default/en-us' that contains no source field (section 0)",
+          "Field 'note/default/en-us' in book entry 'gxd1' references XDATA field 'note/default/en-us' in entry 'gxd2' and this field does not exist, not resolving (section 0)",
+          "Field 'translator/default/en-us' in book entry 'gxd1' references field 'author/default/en-us' position 3 in entry 'gxd2' and this position does not exist, not resolving (section 0)",
+          "Field 'lista/default/en-us' in book entry 'gxd1' references field 'location/default/en-us' position 5 in entry 'gxd3' and this position does not exist, not resolving (section 0)",
+           "Field 'organization/default/en-us' in book entry 'gxd1' which xdata references field 'author/default/en-us' in entry 'gxd2' are not the same types, not resolving (section 0)",
+           "book entry 'gxd1' references XDATA entry 'lxd1' which is not an XDATA entry, not resolving (section 0)"];
 is_deeply($bibentries->entry('gxd1')->get_warnings, $w1, 'Granular XDATA resolution warnings - bibtex' );
 
-my $w2 = [ "Entry 'bltxgxd1' has XDATA reference from field 'publisher/default/en-us' that contains no source field (section 0)",
-           "Entry 'bltxgxd1' has XDATA reference from field 'addendum/default/en-us' that contains no source field (section 0)",
-           "Field 'translator/default/en-us' in entry 'bltxgxd1' references field 'author/default/en-us' position 3 in entry 'bltxgxd2' and this position does not exist, not resolving (section 0)",
-           "Field 'lista/default/en-us' in entry 'bltxgxd1' references field 'location/default/en-us' position 5 in entry 'bltxgxd3' and this position does not exist, not resolving (section 0)",
-           "Field 'organization/default/en-us' in entry 'bltxgxd1' which xdata references field 'author/default/en-us' in entry 'bltxgxd2' are not the same types, not resolving (section 0)",
-           "Field 'note/default/en-us' in entry 'bltxgxd1' references XDATA field 'note/default/en-us' in entry 'bltxgxd2' and this field does not exist, not resolving (section 0)"];
+my $w2 = [ "book entry 'bltxgxd1' has XDATA reference from field 'publisher/default/en-us' that contains no source field (section 0)",
+           "book entry 'bltxgxd1' has XDATA reference from field 'addendum/default/en-us' that contains no source field (section 0)",
+           "Field 'translator/default/en-us' in book entry 'bltxgxd1' references field 'author/default/en-us' position 3 in entry 'bltxgxd2' and this position does not exist, not resolving (section 0)",
+           "Field 'lista/default/en-us' in book entry 'bltxgxd1' references field 'location/default/en-us' position 5 in entry 'bltxgxd3' and this position does not exist, not resolving (section 0)",
+           "Field 'organization/default/en-us' in book entry 'bltxgxd1' which xdata references field 'author/default/en-us' in entry 'bltxgxd2' are not the same types, not resolving (section 0)",
+           "Field 'note/default/en-us' in book entry 'bltxgxd1' references XDATA field 'note/default/en-us' in entry 'bltxgxd2' and this field does not exist, not resolving (section 0)"];
 is_deeply($bibentries->entry('bltxgxd1')->get_warnings, $w2, 'Granular XDATA resolution warnings - biblatexml' );
-=======
-my $w1 = [ "book entry 'gxd1' has XDATA reference from field 'publisher' that contains no source field (section 0)",
-          "book entry 'gxd1' has XDATA reference from field 'addendum' that contains no source field (section 0)",
-          "Field 'note' in book entry 'gxd1' references XDATA field 'note' in entry 'gxd2' and this field does not exist, not resolving (section 0)",
-          "Field 'translator' in book entry 'gxd1' references field 'author' position 3 in entry 'gxd2' and this position does not exist, not resolving (section 0)",
-          "Field 'lista' in book entry 'gxd1' references field 'location' position 5 in entry 'gxd3' and this position does not exist, not resolving (section 0)",
-           "Field 'organization' in book entry 'gxd1' which xdata references field 'author' in entry 'gxd2' are not the same types, not resolving (section 0)",
-           "book entry 'gxd1' references XDATA entry 'lxd1' which is not an XDATA entry, not resolving (section 0)"];
-is_deeply($bibentries->entry('gxd1')->get_field('warnings'), $w1, 'Granular XDATA resolution warnings - bibtex' );
-
-my $w2 = [ "book entry 'bltxgxd1' has XDATA reference from field 'publisher' that contains no source field (section 0)",
-           "book entry 'bltxgxd1' has XDATA reference from field 'addendum' that contains no source field (section 0)",
-           "Field 'translator' in book entry 'bltxgxd1' references field 'author' position 3 in entry 'bltxgxd2' and this position does not exist, not resolving (section 0)",
-           "Field 'lista' in book entry 'bltxgxd1' references field 'location' position 5 in entry 'bltxgxd3' and this position does not exist, not resolving (section 0)",
-           "Field 'organization' in book entry 'bltxgxd1' which xdata references field 'author' in entry 'bltxgxd2' are not the same types, not resolving (section 0)",
-           "Field 'note' in book entry 'bltxgxd1' references XDATA field 'note' in entry 'bltxgxd2' and this field does not exist, not resolving (section 0)"];
-is_deeply($bibentries->entry('bltxgxd1')->get_field('warnings'), $w2, 'Granular XDATA resolution warnings - biblatexml' );
->>>>>>> ba233662
 # print $stdout;
 # print $stderr;