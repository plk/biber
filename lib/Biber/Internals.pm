package Biber::Internals;
use v5.24;
use strict;
use warnings;

use Carp;
use Biber::Constants;
use Biber::Utils;
use Biber::DataModel;
use Data::Compare;
use Digest::MD5 qw( md5_hex );
use Encode;
use List::AllUtils qw( :all );
use Log::Log4perl qw(:no_extra_logdie_message);
use POSIX qw( locale_h ); # for lc()
use Scalar::Util qw(looks_like_number);
use Text::Roman qw(isroman roman2int);
use Unicode::GCString;
use Unicode::Collate::Locale;
use Unicode::Normalize;
use Unicode::UCD qw(num);

=encoding utf-8

=head1 NAME

Biber::Internals - Internal methods for processing the bibliographic data

=head1 METHODS



=cut

my $logger = Log::Log4perl::get_logger('main');

# Hashes should not care about use* or sorting name key template etc. We want to generate hashes
# unique to a name, not a particular representation of a name. So, always statically concatenate
# nameparts from the data model list of valid nameparts
sub _getnamehash {
  my ($self, $citekey, $names, $dlist, $bib) = @_;
  my $secnum = $self->get_current_section;
  my $section = $self->sections->get_section($secnum);
  my $be = $section->bibentry($citekey);
  my $bee = $be->get_field('entrytype');

  my $hashkey = '';
  my $count = $names->count;
  my $visible = $bib ? $dlist->get_visible_bib($names->get_id) : $dlist->get_visible_cite($names->get_id);
  my $dm = Biber::Config->get_dm;
  my @nps = $dm->get_constant_value('nameparts');

  # namehash obeys list truncations but not uniquename
  foreach my $n ($names->first_n_names($visible)->@*) {
    foreach my $nt (@nps) {# list type so returns list
      if (my $np = $n->get_namepart($nt)) {
        $hashkey .= $np;
      }
    }
  }

  my $nho = Biber::Config->getblxoption($secnum, 'nohashothers', $bee, $citekey);

  # Per-namelist nohashothers
  if (defined($names->get_nohashothers)) {
    $nho = $names->get_nohashothers;
  }

  # name list was truncated
  unless ($nho) {
    if ($visible < $count or $names->get_morenames) {
      $hashkey .= '+';
    }
  }

  # Digest::MD5 can't deal with straight UTF8 so encode it first (via NFC as this is "output")
  return md5_hex(encode_utf8(NFC(normalise_string_hash($hashkey))));
}

sub _getfullhash {
  my ($self, $citekey, $names) = @_;
  my $hashkey = '';
  my $dm = Biber::Config->get_dm;
  my @nps = $dm->get_constant_value('nameparts');

  foreach my $n ($names->names->@*) {
    foreach my $nt (@nps) {# list type so returns list
      if (my $np = $n->get_namepart($nt)) {
        $hashkey .= strip_nonamestring($np, $names->get_type);
      }
    }
  }

  # If we had an "and others"
  if ($names->get_morenames) {
    $hashkey .= '+'
  }

  # Digest::MD5 can't deal with straight UTF8 so encode it first (via NFC as this is "output")
  return md5_hex(encode_utf8(NFC(normalise_string_hash($hashkey))));
}

# Same as _getnamehash but takes account of uniquename setting for firstname
# It's used for extra* tracking only
sub _getnamehash_u {
  my ($self, $citekey, $names, $dlist) = @_;
  my $secnum = $self->get_current_section;
  my $section = $self->sections->get_section($secnum);
  my $be = $section->bibentry($citekey);
  my $bee = $be->get_field('entrytype');

  my $hashkey = '';
  my $count = $names->count;
  my $nlid = $names->get_id;
  my $visible = $dlist->get_visible_cite($nlid);
  my $dm = Biber::Config->get_dm;
  my @nps = $dm->get_constant_value('nameparts');

  # refcontext or per-entry uniquenametemplate
  my $untname = Biber::Config->getblxoption($secnum, 'uniquenametemplatename', undef, $citekey) // $dlist->get_uniquenametemplatename;

  # Per-namelist uniquenametemplate
  if (defined($names->get_uniquenametemplatename)) {
    $untname = $names->get_uniquenametemplatename;
  }

  # namehash obeys list truncations
  foreach my $n ($names->first_n_names($visible)->@*) {
    my $nid = $n->get_id;
    # Per-name uniquenametemplate
    if (defined($n->get_uniquenametemplatename)) {
      $untname = $n->get_uniquenametemplatename;
    }

    # Use nameuniqueness template to construct hash
    foreach my $nps (Biber::Config->getblxoption($secnum, 'uniquenametemplate')->{$untname}->@*) {
      # Same as omitting this
      next if defined($nps->{disambiguation}) and ($nps->{disambiguation} eq 'none');
      my $npn = $nps->{namepart};

      if (my $np = $n->get_namepart($npn)) {
        if ($nps->{base}) {
          $hashkey .= $np;
        }
        else {
          my $un = $dlist->get_uniquename($nlid, $nid);
          if (defined($un) and ($un->[0] ne 'base')) {
            if ($un->[1] eq 'full' or $un->[1] eq 'fullonly') {
              $hashkey .= $np;
            }
            # Use initials for non-base parts if uniquename indicates this will disambiguate
            elsif ($un->[1] eq 'init') {
              $hashkey .= join('', $n->get_namepart_initial($npn)->@*);
            }
          }
        }
      }
    }
  }

  my $nho = Biber::Config->getblxoption($secnum, 'nohashothers', $bee, $citekey);

  # Per-namelist nohashothers
  if (defined($names->get_nohashothers)) {
    $nho = $names->get_nohashothers;
  }

  # name list was truncated
  unless ($nho) {
    if ($visible < $count or $names->get_morenames) {
      $hashkey .= '+';
    }
  }

  # Digest::MD5 can't deal with straight UTF8 so encode it first (via NFC as this is "output")
  return md5_hex(encode_utf8(NFC(normalise_string_hash($hashkey))));
}

# Special hash to track per-name information
sub _genpnhash {
  my ($self, $citekey, $n) = @_;
  my $hashkey = '';
  my $dm = Biber::Config->get_dm;
  my @nps = $dm->get_constant_value('nameparts');

  foreach my $nt (@nps) {# list type so returns list
    if (my $np = $n->get_namepart($nt)) {
      $hashkey .= $np;
    }
  }

  if ($logger->is_trace()) { # performance shortcut
    $logger->trace("Creating MD5 pnhash using '$hashkey'");
  }
  # Digest::MD5 can't deal with straight UTF8 so encode it first (via NFC as this is "output")
  return md5_hex(encode_utf8(NFC(normalise_string_hash($hashkey))));
}


##################
# LABEL GENERATION
##################

# special label routines - either not part of the dm but special fields for biblatex
# or dm fields which need special treatment. Technically users could remove such fields
# from the dm but it would be very strange.
my %internal_dispatch_label = (
                'label'             =>  [\&_label_basic,            ['label', 'nostrip']],
                'shorthand'         =>  [\&_label_basic,            ['shorthand', 'nostrip']],
                'sortkey'           =>  [\&_label_basic,            ['sortkey', 'nostrip']],
                'citekey'           =>  [\&_label_citekey,          []],
                'entrykey'          =>  [\&_label_citekey,          []],
                'labelname'         =>  [\&_label_name,             ['labelname']],
                'labeltitle'        =>  [\&_label_basic,            ['labeltitle']],
                'labelmonth'        =>  [\&_label_basic,            ['labelmonth']],
                'labelday'          =>  [\&_label_basic,            ['labelday']],
                'labelyear'         =>  [\&_label_basic,            ['labelyear']]);

sub _dispatch_table_label {
  my ($field, $dm) = @_;
  # internal fields not part of the data model
  if (my $id = $internal_dispatch_label{$field}) {
    return $id;
  }
  # Label elements which aren't fields
  unless ($dm->is_field($field)) {
    return undef;
  }
  # Fields which are part of the datamodel
  my $dmf = $dm->get_dm_for_field($field);
  if ($dmf->{fieldtype} eq 'list') {
    if ($dmf->{datatype} eq 'name') {
      return [\&_label_name, [$field]];
    }
    else {
      return [\&_label_list, [$field]];
    }
  }
  else {
    return [\&_label_basic, [$field]];
  }
}

# Main label loop
sub _genlabel {
  my ($self, $citekey, $dlist) = @_;
  my $secnum = $self->get_current_section;
  my $section = $self->sections->get_section($secnum);
  my $be = $section->bibentry($citekey);
  my $labelalphatemplate = Biber::Config->getblxoption($secnum, 'labelalphatemplate', $be->get_field('entrytype'));
  my $label;
  my $slabel;
  $LABEL_FINAL = 0; # reset final shortcut

  foreach my $labelpart (sort {$a->{order} <=> $b->{order}} $labelalphatemplate->{labelelement}->@*) {
    my $ret = _labelpart($self, $labelpart->{labelpart}, $citekey, $secnum, $section, $be, $dlist);
    $label .= $ret->[0] || '';
    $slabel .= $ret->[1] || '';
    last if $LABEL_FINAL;
  }

  return [ $label, $slabel ];
}

# Disjunctive set of label parts
sub _labelpart {
  my ($self, $labelpart, $citekey, $secnum, $section, $be, $dlist) = @_;
  my $bee = $be->get_field('entrytype');
  my $dm = Biber::Config->get_dm;
  my $maxan = Biber::Config->getblxoption($secnum, 'maxalphanames', $bee, $citekey);
  my $minan = Biber::Config->getblxoption($secnum, 'minalphanames', $bee, $citekey);
  my $lp;
  my $slp;

  foreach my $part ($labelpart->@*) {
    # Implement defaults not set by biblatex itself
    unless (exists($part->{substring_fixed_threshold})) {
      $part->{substring_fixed_threshold} = 1;
    }

    # Deal with various tests
    # ifnames only uses this label template part if the list it is applied to is a certain
    # length
    if (my $inc = $part->{ifnames}) {
      my $f = $part->{content};
      # resolve labelname
      my ($lni, $lnf, $lnl) = $be->get_labelname_info->@*;
      if ($f eq 'labelname') {
        $f = ($lni || '');
      }
      if ( first {$f eq $_} $dm->get_fields_of_type('list', 'name')->@*) {
<<<<<<< HEAD
        my $names = $be->get_field($f, $lnf, $lnl) || next; # just in case there is no labelname etc.
        my $total_names = $names->count;
=======
        my $name = $be->get_field($f) || next; # just in case there is no labelname etc.
        my $total_names = $name->count;
>>>>>>> d6097df4
        my $visible_names;
        if ($total_names > $maxan) {
          $visible_names = $minan;
        }
        else {
          $visible_names = $total_names;
        }

        # Deal with ifnames
        if ($inc =~ m/^\d+$/) {# just a number
          next unless $visible_names == $inc;
        }
        else {# a range
          my $incr = parse_range_alt($inc);
          if (not defined($incr->[0])) {# range -x
            next unless $visible_names <= $incr->[1];
          }
          elsif (not defined($incr->[1])) {# range x-
            next unless $visible_names >= $incr->[0];
          }
          else {# range x-y
            next unless ($visible_names >= $incr->[0] and
                         $visible_names <= $incr->[1]);
          }
        }
      }
    }
    my $ret = _dispatch_label($self, $part, $citekey, $secnum, $section, $be, $dlist);
    $lp .= $ret->[0];
    $slp .= $ret->[1];

    # We use the first one to return something
    if ($ret->[0]) {
      $LABEL_FINAL = 1 if $part->{final};
      last;
    }
  }

  return [ $lp, $slp ];
}


# Main label dispatch method
sub _dispatch_label {
  my ($self, $part, $citekey, $secnum, $section, $be, $dlist) = @_;
  my $code_ref;
  my $code_args_ref;
  my $lp;
  my $slp;
  my $dm = Biber::Config->get_dm;


  # real label field
  if (my $d = _dispatch_table_label($part->{content}, $dm)) {
    $code_ref = $d->[0];
    $code_args_ref = $d->[1];
  }
  else { # if the field is not found in the dispatch table, assume it's a literal string
    $code_ref = \&_label_literal;
    $code_args_ref = [$part->{content}];
  }
  return &{$code_ref}($self, $citekey, $secnum, $section, $be, $code_args_ref, $part, $dlist);
}


#########################
# Label dispatch routines
#########################

sub _label_citekey {
  my ($self, $citekey, $secnum, $section, $be, $args, $labelattrs, $dlist) = @_;
  my $k = _process_label_attributes($self, $citekey, $dlist, [[$citekey,undef]], $labelattrs, $args->[0]);
  return [$k, unescape_label($k)];
}

sub _label_basic {
  my ($self, $citekey, $secnum, $section, $be, $args, $labelattrs, $dlist) = @_;
  my $e = $args->[0];

  my $f;
  if ($args->[1] and
      $args->[1] eq 'nostrip') {
    $f = $be->get_field($e, $labelattrs->{form}, $labelattrs->{lang});
  }
  else {
    $f = normalise_string_label($be->get_field($e, $labelattrs->{form}, $labelattrs->{lang}));
  }

  if ($f) {
    my $b = _process_label_attributes($self, $citekey, $dlist, [[$f, undef]], $labelattrs, $e);
    return [$b, unescape_label($b)];
  }
  else {
    return ['', ''];
  }
}

sub _label_list {
  my ($self, $citekey, $secnum, $section, $be, $args, $labelattrs, $dlist) = @_;
  my $e = $args->[0];

  my $f = $be->get_field($e, $labelattrs->{form}, $labelattrs->{lang});
  if ($f) {
    my $b;
    foreach my $elem ($f->get_items->@*) {
      $b .= _process_label_attributes($self, $citekey, $dlist, [[$elem, undef]], $labelattrs, $e);
    }

    unless ($args->[1] and  $args->[1] eq 'nostrip') {
      $b = normalise_string_label($b);
    }

    return [$b, unescape_label($b)];
  }
  else {
    return ['', ''];
  }
}

# literal string - don't post-process this, there is no point
sub _label_literal {
  my ($self, $citekey, $secnum, $section, $be, $args, $labelattrs) = @_;
  my $string = $args->[0];
  return [escape_label(unescape_label($string)), unescape_label($string)];
}

# names
sub _label_name {
  my ($self, $citekey, $secnum, $section, $be, $args, $labelattrs, $dlist) = @_;
  my $bee = $be->get_field('entrytype');
  my $useprefix = Biber::Config->getblxoption($secnum, 'useprefix', $bee, $citekey);
  my $alphaothers = Biber::Config->getblxoption(undef, 'alphaothers', $bee);
  my $sortalphaothers = Biber::Config->getblxoption(undef, 'sortalphaothers', $bee);

  # Get the labelalphanametemplate name for this list context
  my $lantname = $dlist->get_labelalphanametemplatename;

  # Override with any entry-specific information
  $lantname = Biber::Config->getblxoption($secnum, 'labelalphanametemplatename', undef, $citekey) // $lantname;

  my $namename = $args->[0];
  my $acc = '';# Must initialise to empty string as we need to return a string
  # This contains sortalphaothers instead of alphaothers, if defined
  # This is needed in cases where alphaothers is something like
  # '\textasteriskcentered' which would mess up sorting.
  my $sortacc;

  # Careful to extract the information we need about the real name behind labelname
  # as we need this to set the use* options below.
  my $realname;
  my $names;
  if ($namename eq 'labelname') {
    my ($lni, $lnf, $lnl) = $be->get_labelname_info->@*;
    $realname =  $lni // ''; # Mostly for tests where entries might not have any names at all
    $names = $be->get_field($lni, $lnf, $lnl);
  }
  else {
    $realname = $namename;
    $names = $be->get_field($namename, $labelattrs->{form}, $labelattrs->{lang});
  }

  # Account for labelname set to short* when testing use* options
  my $lnameopt;
  if ( $realname =~ /\Ashort(\X+)\z/xms ) {
    $lnameopt = $1;
  }
  else {
    $lnameopt = $realname;
  }

  if (Biber::Config->getblxoption($secnum, "use$lnameopt", $bee, $citekey) and
    $names) {

    # namelist scope labelalphanametemplate
    if (defined($names->get_labelalphanametemplatename)) {
      $lantname = $names->get_labelalphanametemplatename;
    }

    # namelist scope useprefix
    if (defined($names->get_useprefix)) {
      $useprefix = $names->get_useprefix;
    }

    my $numnames  = $names->count;
    my $visibility = $dlist->get_visible_alpha($names->get_id);

    # Use name range override, if any
    my $nr_start;
    my $nr_end;
    if (exists($labelattrs->{names})) {
      my $nr = parse_range($labelattrs->{names});
      $nr_start = $nr->[0];
      $nr_end = $nr->[1];

      if (defined($nr_end) and
          $nr_end eq '+') {# minalphanames cap marker
        $nr_end = $visibility;
      }
      elsif (not defined($nr_end) or
          $nr_end > $numnames) { # cap at numnames, of course
        $nr_end = $numnames;
      }
    }
    else {
      $nr_start = 1;
      $nr_end = $visibility; # Else use bib visibility
    }

    if ($logger->is_trace()) {# performance tune
      $logger->trace("$realname/numnames=$numnames/visibility=$visibility/nr_start=$nr_start/nr_end=$nr_end");
    }

    my $parts;
    my $opts;

    foreach my $name ($names->names->@*) {

      # name scope labelalphanametemplate
      if (defined($name->get_labelalphanametemplatename)) {
        $lantname = $name->get_labelalphanametemplatename;
      }

      # name scope useprefix
      if (defined($name->get_useprefix)) {
        $useprefix = $name->get_useprefix;
      }

      # In future, perhaps there will be a need for more namepart use* options and
      # therefore $opts will come from somewhere else
      $opts->{useprefix} = $useprefix;

      # Now extract the template to use from the global hash of templates
      my $lnat = Biber::Config->getblxoption(undef, 'labelalphanametemplate')->{$lantname};

      my $preacc; # arrayref accumulator for "pre" nameparts
      my $mainacc; # arrayref accumulator for main non "pre" nameparts
      my $mpns; # arrayref accumulator for main non "pre" namepart names
      my $preopts; # arrayref accumulator for "pre" namepart options
      my $mainopts; # arrayref accumulator for main non "pre" namepart options
      foreach my $lnp ($lnat->@*) {
        my $npn = $lnp->{namepart};
        my $np;

        if ($np = $name->get_namepart($npn)) {
          if ($lnp->{use}) { # only ever defined as 1
            next unless $opts->{"use$npn"};
          }

          if ($lnp->{pre}) {
            push $preacc->@*,
              [normalise_string_label($np),
               {substring_width => $lnp->{substring_width},
                substring_side => $lnp->{substring_side},
                substring_compound => $lnp->{substring_compound}}];
          }
          else {
            push $mpns->@*, $npn;
            push $mainacc->@*,
              [normalise_string_label($np),
               {substring_width => $lnp->{substring_width},
                substring_side => $lnp->{substring_side},
                substring_compound => $lnp->{substring_compound}}];
          }
        }
      }

      push $parts->{pre}{strings}->@*, $preacc;
      push $parts->{main}{strings}->@*, $mainacc;
      push $parts->{main}{partnames}->@*, $mpns;
    }

    # Loop over names in range
    for (my $i = $nr_start-1; $i < $nr_end; $i++) {
      # Deal with pre options
      foreach my $fieldinfo ($parts->{pre}{strings}[$i]->@*) {
        my $np = $fieldinfo->[0];
        my $npo = $fieldinfo->[1];
        my $w = $npo->{substring_width} // 1;
        if ($npo->{substring_compound}) {
          my $tmpstring;
          # Splitting on tilde too as libbtparse inserts these into compound prefices
          foreach my $part (split(/[\s\p{Dash}~]+/, $np)) {
            $tmpstring .= Unicode::GCString->new($part)->substr(0, $w)->as_string;
          }
          $acc .= $tmpstring;
        }
        else {
          $acc .= Unicode::GCString->new($np)->substr(0, $w)->as_string;
        }
      }

      $acc .= _process_label_attributes($self,
                                        $citekey,
                                        $dlist,
                                        $parts->{main}{strings}[$i],
                                        $labelattrs,
                                        $realname,
                                        $parts->{main}{partnames}[$i],
                                        $i);

      # put in names sep, if any
      if (my $nsep = $labelattrs->{namessep}) {
        $acc .= $nsep unless ($i == $nr_end-1);
      }
    }

    $sortacc = $acc;

    # Add alphaothers if name list is truncated unless noalphaothers is specified
    unless ($labelattrs->{noalphaothers}) {
      if ($numnames > $nr_end or $names->get_morenames) {
        $acc .= $alphaothers // ''; # alphaothers can be undef
        $sortacc .= $sortalphaothers // ''; # sortalphaothers can be undef
      }
    }
    return [$acc, unescape_label($sortacc)];
  }
  else {
    return ['', ''];
  }
}

# Label generation utilities

# Modify label string according to some attributes
# We use different caches for the "v" and "l" schemes because they have a different format
# internally and interfere with each other between resets in prepare() otherwise

# Complicated due to various label disambiguation schemes and also due to dealing with
# name fields
sub _process_label_attributes {
  my ($self, $citekey, $dlist, $fieldstrings, $labelattrs, $field, $nameparts, $index) = @_;

  return join('', map {$_->[0]} $fieldstrings->@*) unless $labelattrs;
  my $rfield_string;
  my $secnum = $self->get_current_section;
  my $section = $self->sections->get_section($secnum);
  my @citekeys = $section->get_citekeys;
  my $nindex = first_index {$_ eq $citekey} @citekeys;

  foreach my $fieldinfo ($fieldstrings->@*) {
    my $field_string = $fieldinfo->[0];
    my $namepartopts = $fieldinfo->[1];

    if (defined($labelattrs->{substring_width})) {
      # dynamically disambiguated width (individual name disambiguation)
      if ($labelattrs->{substring_width} =~ /v/ and $field) {
        # Use the cache if there is one
        if (my $lcache = $section->get_labelcache_v($field)) {
          if ($logger->is_debug()) { # performance tune
            $logger->debug("Using label disambiguation cache (name) for '$field' in section $secnum");
          }
          # Use the global index override if set (substring_width =~ /f/)
          $field_string = ${$lcache->{$field_string}{data}}[$lcache->{globalindices}{$field_string} || $lcache->{$field_string}{index}];
        }
        else {
          # This contains a mapping of strings to substrings of increasing lengths
          my %substr_cache = ();
          my $lcache = {};

          # Get the indices of each field (or namepart) we are dealing with
          my %indices;
          foreach my $key (@citekeys) {
            if (my $f = $section->bibentry($key)->get_field($field, $labelattrs->{form}, $labelattrs->{lang})) {
              if ($nameparts) { # name field
                my $nlid = $f->get_id;
                foreach my $n ($f->first_n_names($dlist->get_visible_alpha($nlid))->@*) {
                  # Do strip/nosort here as that's what we also do to the field contents
                  # we will use to look up in this hash later
                  $indices{normalise_string_label(join('',map {$n->get_namepart($_)} $nameparts->@*), $field)} = $n->get_index;
                }
              }
              else {
                $indices{$f} = 0;
              }
            }
          }

          # This ends up as a flat list due to array interpolation
          my @strings = uniq keys %indices;
          # Look to the index of the longest string or the explicit max width if set
          my $maxlen = $labelattrs->{substring_width_max} || max map {Unicode::GCString->new($_)->length} @strings;
          for (my $i = 1; $i <= $maxlen; $i++) {
            foreach my $map (map { my $s = Unicode::GCString->new($_)->substr(0, $i)->as_string; $substr_cache{$s}++; [$_, $s] } @strings) {
              # We construct a list of all substrings, up to the length of the longest string
              # or substring_width_max. Then we save the index of the list element which is
              # the minimal disambiguation if it's not yet defined
              push $lcache->{$map->[0]}{data}->@*, $map->[1];
              $lcache->{$map->[0]}{nameindex} = $indices{$map->[0]};
              if (not exists($lcache->{$map->[0]}{index}) and
                  ($substr_cache{$map->[1]} == 1 or $i == $maxlen)) {
                # -1 to make it into a clean array index
                $lcache->{$map->[0]}{index} = Unicode::GCString->new($map->[1])->length - 1;
              }
            }
          }
          # We want to use a string width for all strings equal to the longest one needed
          # to disambiguate this list. We do this by saving an override for the minimal
          # disambiguation length per index
          if ($labelattrs->{substring_width} =~ /f/) {
            # Get the uniqueness indices of all of the strings and strip out those
            # which don't occur at least substring_fixed_threshold times

            my $is;
            foreach my $v (values %$lcache) {
              $is->{$v->{nameindex}}{$v->{index}}++;
            }

            # Now set a new global index for the name part index which is the maximum of those
            # occuring above a certain threshold
            foreach my $s (keys %$lcache) {
              foreach my $ind (keys %$is) {
                next unless $indices{$s} == $ind;
                $lcache->{globalindices}{$s} = max grep {$is->{$ind}{$_} >= $labelattrs->{substring_fixed_threshold} } keys $is->{$ind}->%*;
              }
            }
          }

          # Use the global index override if set (substring_width =~ /f/)
          $field_string = ${$lcache->{$field_string}{data}}[$lcache->{globalindices}{$field_string} || $lcache->{$field_string}{index}];
          if ($logger->is_trace()) { # performance tune
            $logger->trace("Label disambiguation cache for '$field' " .
                           ($nameparts ? '(' . join(',', $nameparts->@*) . ') ' : '') .
                           "in section $secnum:\n " . Data::Dump::pp($lcache));
          }
          $section->set_labelcache_v($field, $lcache);
        }
      }
      # dynamically disambiguated width (list disambiguation)
      elsif ($labelattrs->{substring_width} =~ /l/ and $field) {
        # Use the cache if there is one
        if (my $lcache = $section->get_labelcache_l($field)) {
          if ($logger->is_debug()) { # performance tune
            $logger->debug("Using label disambiguation cache (list) for '$field' in section $secnum");
          }
          $field_string = $lcache->{data}[$nindex][$index];

        }
        else {
          # This retains the structure of the entries for the "l" list disambiguation
          # Have to be careful if field "$f" is not set for all entries
          my $strings = [map {my $f = $section->bibentry($_)->get_field($field, $labelattrs->{form}, $labelattrs->{lang});
                              $f ? ($nameparts ? [map {my $n = $_;join('', map {$n->get_namepart($_)} $nameparts->@*)} $f->first_n_names($dlist->get_visible_alpha($f->get_id))->@*] : [$f]) : [''] }
                         @citekeys];
          my $lcache = _label_listdisambiguation($strings);

          $field_string = $lcache->{data}[$nindex][$index];

          if ($logger->is_trace()) { # performance tune
            $logger->trace("Label disambiguation (list) cache for '$field' " .
                           ($nameparts ? '(' . join(',', $nameparts->@*) . ') ' : '') .
                           "in section $secnum:\n " . Data::Dump::pp($lcache));
          }
          $section->set_labelcache_l($field, $lcache);
        }
      }
      # static substring width
      else {
        my $subs_offset = 0;
        my $default_substring_width = 1;
        my $default_substring_side = 'left';
        my $padchar = $labelattrs->{pad_char};
        my $subs_side = ($labelattrs->{substring_side} or $default_substring_side);
        my $subs_width = ($labelattrs->{substring_width} or $default_substring_width);

        # Override subs width with namepart specific setting, if it exists
        if ($nameparts) {
          if (my $w = $namepartopts->{substring_width}) {
            $subs_width = $w;
          }
          if (my $s = $namepartopts->{substring_side}) {
            $subs_side = $s;
          }
        }

        # Set offset depending on subs side
        if ($subs_side eq 'right') {
          $subs_offset = 0 - $subs_width;
        }

        # Get map of regexps to not count against string width and record their place in the
        # string
        my $nolabelwcs = Biber::Config->getoption('nolabelwidthcount');
        my $nolabelwcis;
        if ($nolabelwcs) {
          $nolabelwcis = match_indices([map {$_->{value}} $nolabelwcs->@*], $field_string);
          $logger->trace('Saved indices for nolabelwidthcount: ' . Data::Dump::pp($nolabelwcis));
          # Then remove the nolabelwidthcount chars for now
          foreach my $nolabelwc ($nolabelwcs->@*) {
            my $nlwcopt = $nolabelwc->{value};
            my $re = qr/$nlwcopt/;
            $field_string =~ s/$re//gxms; # remove nolabelwidthcount items
          }
        }

        # If desired, do the substring on all parts of compound names
        # (with internal spaces or hyphens)
        if ($nameparts and $namepartopts->{substring_compound}) {
          my $tmpstring;
          foreach my $part (split(/[\s\p{Dash}]+/, $field_string)) {
            $tmpstring .= Unicode::GCString->new($part)->substr($subs_offset, $subs_width)->as_string;
          }
          $field_string = $tmpstring;
        }
        else {
          $field_string = Unicode::GCString->new($field_string)->substr($subs_offset, $subs_width)->as_string;
        }
        # Padding
        if ($padchar) {
          $padchar = unescape_label($padchar);
          my $pad_side = ($labelattrs->{pad_side} or 'right');
          my $paddiff = $subs_width - Unicode::GCString->new($field_string)->length;
          if ($paddiff > 0) {
            if ($pad_side eq 'right') {
              $field_string .= $padchar x $paddiff;
            }
            elsif ($pad_side eq 'left') {
              $field_string = $padchar x $paddiff . $field_string;
            }
          }
          $field_string = escape_label($field_string);
        }

        # Now reinstate any nolabelwidthcount regexps
        if ($nolabelwcis) {
          my $gc_string = Unicode::GCString->new($field_string);
          foreach my $nolabelwci ($nolabelwcis->@*) {
            # Don't put back anything at positions which are no longer in the string
            if ($nolabelwci->[1] +1 <= $gc_string->length) {
              $gc_string->substr($nolabelwci->[1], 0, $nolabelwci->[0]);
            }
          }
          $field_string = $gc_string->as_string;
        }
      }
    }
    $rfield_string .= $field_string;
  }

  # Case changes
  if ($labelattrs->{uppercase} and
      $labelattrs->{lowercase}) {
    # do nothing if both are set, for sanity
  }
  elsif ($labelattrs->{uppercase}) {
    $rfield_string = uc($rfield_string);
  }
  elsif ($labelattrs->{lowercase}) {
    $rfield_string = lc($rfield_string);
  }

  return $rfield_string;
}

# This turns a list of label strings:
# [
#  ['Agassi', 'Chang',   'Laver', 'bob'],
#  ['Agassi', 'Chang',   'Laver'],
#  ['Agassi', 'Chang',   'Laver'],
#  ['Agassi', 'Connors', 'Lendl'],
#  ['Agassi', 'Courier', 'Laver'],
#  ['Borg',   'Connors', 'Edberg'],
#  ['Borg',   'Connors', 'Emerson'],
#  ['Becker', 'Connors', 'Emerson'],
#  ['Becker']
#  ['Zoo', 'Xaa'],
#  ['Zoo', 'Xaa'],
#  ['Zaa'],
#  ['Abc', 'Abc', 'Abc'],
#  ['Abc', 'Abc', 'Abc'],
#  ['Abc', 'Abc', 'Abc']
# ]
#
#
# into a disambiguated list of substrings:
#
# { data => [
#            ['A',  'C',  'L',  'b'],
#            ['A',  'Ch', 'L'      ],
#            ['A',  'Ch', 'L'      ],
#            ['A',  'Co', 'L'      ],
#            ['A',  'C',  'L'      ],
#            ['B',  'C',  'Ed'     ],
#            ['Bo', 'C',  'E'      ],
#            ['B',  'C',  'E'      ],
#            ['B'                  ]
#            ['Z'   'X'            ]
#            ['Z'   'X'            ]
#            ['Z'                  ]
#            ['A',  'A',  'A'      ]
#            ['A',  'A',  'A'      ]
#            ['A',  'A',  'A'      ]
#           ],
# }
#

sub _label_listdisambiguation {
  my $strings = shift;

  # Cache map says which index are we substr'ing to for each name.
  # Starting default is first char from each
  my $cache->{substr_map} = [map {[map {1} $_->@*]} $strings->@*];
  my $lcache->{data} = [map {undef} $strings->@*];

  # First flag any duplicates so we can shortcut setting these later
  my @dups;
  for (my $i = 0; $i <= $strings->$#*; $i++) {
    $dups[$i] = join('', $strings->[$i]->@*);
  }

  _do_substr($lcache, $cache, $strings);

  # loop until the entire disambiguation cache is filled.
  while (grep { !defined } $lcache->{data}->@*) {
    _check_counts($lcache, $cache);
    foreach my $ambiguous_indices ($cache->{ambiguity}->@*) {
      my $ambiguous_strings = [$strings->@[$ambiguous_indices->@*]]; # slice
      # We work on the first in an ambiguous set
      # We have to find the first name which is not the same as another name in the
      # same position as we can't disambiguate on the basis of an identical name. For example:
      # [
      #   [ 'Smith', 'Jones' ]
      #   [ 'Smith', 'Janes' ]
      # ]
      #
      # Here there is no point trying more characters in "Smith" as it won't help

      # Special case: If all lists in an ambiguity set are identical, like
      #
      # [
      #  [ 'Smith, 'Jones' ],
      #  [ 'Smith, 'Jones' ],
      # ]
      #
      # Then we can shortcut and take a 1-char substring only
      # if all name lists in the ambiguous list are in fact the same
      if (all {Compare($ambiguous_strings->[0], $_)} $ambiguous_strings->@*) {
        $lcache->{data}[$ambiguous_indices->[0]] =  [map {Unicode::GCString->new($_)->substr(0,1)->as_string} $ambiguous_strings->[0]->@*];
      }
      else {
        # Get disambiguating list position information
        _gen_first_disambiguating_name_map($cache, $ambiguous_strings, $ambiguous_indices);

        # Then increment appropriate substr map
        $cache->{substr_map}[$ambiguous_indices->[0]][$cache->{name_map}[$ambiguous_indices->[0]]]++;
      }

      # Rebuild the cache and loop
      _do_substr($lcache, $cache, $strings);
    }
  }

  return $lcache;
}

# Take substrings of name lists according to a map and save the results
sub _do_substr {
  my ($lcache, $cache, $strings) = @_;
  delete($cache->{keys});
  for (my $i = 0; $i <= $strings->$#*; $i++) {
    next if defined($lcache->{data}[$i]); # ignore names already disambiguated
    my $row = $strings->[$i];
    my @s;
    for (my $j = 0; $j <= $row->$#*; $j++) {
      push @s, Unicode::GCString->new($row->[$j])->substr(0 ,$cache->{substr_map}[$i][$j])->as_string;
    }
    my $js = join('', @s);
    $cache->{keys}{$js}{index} = $i; # index of the last seen $js key - useless for count >1
    push $cache->{keys}{$js}{indices}->@*, $i;
    $cache->{keys}{$js}{count}++;
    $cache->{keys}{$js}{strings} = \@s;
  }
}

# Push finished disambiguation into results and save still ambiguous labels for loop
sub _check_counts {
  my ($lcache, $cache) = @_;
  delete($cache->{ambiguity});
  foreach my $key (keys $cache->{keys}->%*) {
    if ($cache->{keys}{$key}{count} > 1) {
      push $cache->{ambiguity}->@*, $cache->{keys}{$key}{indices};
    }
    else {
      $lcache->{data}[$cache->{keys}{$key}{index}] = $cache->{keys}{$key}{strings};
    }
  }
}

# Find the index of the first name in $array->[0] which doesn't
# occur in any other of $array in the same position. This must be the name
# which disambiguates.

# [
#  ['Agassi', 'Chang',   'Laver'],
#  ['Agassi', 'Chang',   'Laver'],
#  ['Agassi', 'Connors', 'Lendl'],
#  ['Agassi', 'Courier', 'Laver'],
#  ['Agassi', 'Courier', 'Lendl'],
# ]

# results in

# $cache->{name_map} = [ 1, 1, 1, 1, 2 ]
sub _gen_first_disambiguating_name_map {
  my ($cache, $array, $indices) = @_;
  for (my $i = 0; $i <= $array->$#*; $i++) {
    my @check_array = $array->@*;
    splice(@check_array, $i, 1);
    # Remove duplicates from the check array otherwise the duplicate makes generating the
    # name disambiguation index fail because there is a same name in every position
    @check_array = grep {not Compare($array->[$i], $_)} @check_array;
    # all ambiguous must be same length (otherwise they wouldn't be ambiguous)
    my $len = $#{$array->[0]};
    for (my $j = 0; $j <= $len; $j++) {
      # if no other name equal to this one in same place, this is the index of the name
      # to use for disambiguation
      unless (grep {$array->[$i][$j] eq $_} map {$_->[$j]} @check_array) {
        $cache->{name_map}[$indices->[$i]] = $j;
        last;
      }
    }
  }
}

#########
# Sorting
#########

# None of these can be used to generate sorting information otherwise there
# would be a circular dependency:

# sortinit
# sortinithash
# extradate
# extratitle
# extratitleyear
# extraalpha

my $sorting_sep = ',';

# special sorting routines - not part of the dm but special fields for biblatex
my %internal_dispatch_sorting = (
                                 'editoratype'     =>  [\&_sort_editort,       ['editoratype']],
                                 'editorbtype'     =>  [\&_sort_editort,       ['editorbtype']],
                                 'editorctype'     =>  [\&_sort_editort,       ['editorctype']],
                                 'citeorder'       =>  [\&_sort_citeorder,     []],
                                 'citecount'       =>  [\&_sort_citecount,     []],
                                 'labelalpha'      =>  [\&_sort_labelalpha,    []],
                                 'labelname'       =>  [\&_sort_labelname,     []],
                                 'labeltitle'      =>  [\&_sort_labeltitle,    []],
                                 'labelyear'       =>  [\&_sort_labeldate,     ['year']],
                                 'labelmonth'      =>  [\&_sort_labeldate,     ['month']],
                                 'labelday'        =>  [\&_sort_labeldate,     ['day']],
                                 'presort'         =>  [\&_sort_presort,       []],
                                 'sortname'        =>  [\&_sort_sortname,      []],
                                 'entrytype'       =>  [\&_sort_entrytype,     []],
                                 'entrykey'        =>  [\&_sort_entrykey,      []]);

# The value is an array pointer, first element is a code pointer, second is
# a pointer to extra arguments to the code. This is to make code re-use possible
# so the sorting can share code for similar things.
sub _dispatch_table_sorting {
  my ($field, $dm) = @_;
  # internal fields not part of the data model
  if (my $id = $internal_dispatch_sorting{$field}) {
    return $id;
  }
  # Sorting elements which aren't fields
  unless ($dm->is_field($field)) {
    return undef;
  }
  # Fields which are part of the datamodel
  my $dmf = $dm->get_dm_for_field($field);
  if ($dmf->{fieldtype} eq 'list' and $dmf->{datatype} eq 'name') {
    return [\&_sort_name, [$field]];
  }
  elsif ($dmf->{datatype} eq 'verbatim' or $dmf->{datatype} eq 'uri') {
    return [\&_sort_verbatim, [$field]];
  }
  elsif ($dmf->{fieldtype} eq 'field' and $dmf->{datatype} eq 'literal' ) {
    return [\&_sort_literal, [$field]];
  }
  elsif ($dmf->{fieldtype} eq 'field' and
         ($dmf->{datatype} eq 'integer' or $dmf->{datatype} eq 'datepart')) {
    return [\&_sort_integer, [$field]];
  }
  elsif ($dmf->{fieldtype} eq 'list' and
         ($dmf->{datatype} eq 'literal' or $dmf->{datatype} eq 'key')) {
    return [\&_sort_list, [$field]];
  }
  elsif ($dmf->{fieldtype} eq 'list' and
         ($dmf->{datatype} eq 'verbatim' or $dmf->{datatype} eq 'uri')) {
    return [\&_sort_list_verbatim, [$field]];
  }
  elsif ($dmf->{fieldtype} eq 'field' and $dmf->{datatype} eq 'key') {
    return [\&_sort_literal, [$field]];
  }
}

# Main sorting dispatch method
sub _dispatch_sorting {
  my ($self, $sortfield, $citekey, $secnum, $section, $be, $dlist, $sortelementattributes) = @_;
  my $code_ref;
  my $code_args_ref;
  my $dm = Biber::Config->get_dm;

  # If this field is excluded from sorting for this entrytype, then skip it and return
  if (my $se = Biber::Config->getblxoption(undef, 'sortexclusion', $be->get_field('entrytype'))) {
    if ($se->{$sortfield}) {
      return '';
    }
  }
  # If this field is excluded from sorting for all entrytypes, then include it if it's
  # explicitly included
  if (my $se = Biber::Config->getblxoption(undef, 'sortexclusion', '*')) {
    if ($se->{$sortfield}) {
      if (my $si = Biber::Config->getblxoption(undef, 'sortinclusion', $be->get_field('entrytype'))) {
        unless ($si->{$sortfield}) {
          return '';
        }
      }
      else {
        return '';
      }
    }
  }

  # if the field is a literal string, use it
  if ($sortelementattributes->{literal}) {
    $code_ref = \&_sort_string;
    $code_args_ref = [$sortfield];
  }
  # real sorting field
  elsif (my $d = _dispatch_table_sorting($sortfield, $dm)) {
    $code_ref = $d->[0];
    $code_args_ref  = $d->[1];
  }
  else { # Unknown field
    biber_warn("Unknown field '$sortfield' found in sorting template");
    return undef;
  }

  return &{$code_ref}($self, $citekey, $secnum, $section, $be, $dlist, $sortelementattributes, $code_args_ref);
}

# Conjunctive set of sorting sets
sub _generatesortinfo {
  my ($self, $citekey, $dlist) = @_;
  my $sortingtemplate = $dlist->get_sortingtemplate;
  my $secnum = $self->get_current_section;
  my $section = $self->sections->get_section($secnum);
  my $be = $section->bibentry($citekey);
  my $sortobj;
  my $szero = 0;

  $BIBER_SORT_NULL = 0;
  $BIBER_SORT_FINAL = '';
  $BIBER_SUPPRESS_FINAL = 1;

  foreach my $sortset ($sortingtemplate->{spec}->@*) {
    my $s = $self->_sortset($sortset, $citekey, $secnum, $section, $be, $dlist);

    # Did we get a real zero? This messes up tests below unless we are careful
    # Don't try and make this more implicit, it is too subtle a problem
    if ($s eq 'BIBERZERO') {
      $szero = 1;
      $s = 0;
    }

    # We have already found a "final" item so if this item returns null,
    # copy in the "final" item string as it's the master key for this entry now
    # (but suppress this when the final item is found so that entries without
    #  the final item don't always sort before entries with the final item)
    # This means that final items are always blank in all sort keys across all entries
    # and so have no impact until later sort items where the final item becomes the
    # sorting key for every subsequent sorting item.
    if (my $f = $BIBER_SORT_FINAL) {
      push $sortobj->@*, ($BIBER_SUPPRESS_FINAL ? '' : $f);
      $BIBER_SUPPRESS_FINAL = 0;
    }
    else {
      push $sortobj->@*, $s;
    }
  }

  # Record the information needed for sorting later
  # sortstring isn't actually used to sort, it's used to generate sortinit and
  # for debugging purposes
  my $ss = join($sorting_sep, $sortobj->@*);
  $dlist->set_sortdata($citekey, [$ss, $sortobj]);
  if ($logger->is_debug()) { # performance shortcut
    $logger->debug("Sorting object for key '$citekey' -> " . Data::Dump::pp($sortobj));
  }

  # Generate sortinit. Skip if there is no sortstring, which is possible in tests
  if ($ss or $szero) {
    # This must ignore the presort characters, naturally
    my $pre = Biber::Config->getblxoption($secnum, 'presort', $be->get_field('entrytype'), $citekey);

    # Strip off the prefix
    $ss =~ s/\A$pre$sorting_sep+//;
    my $init = Unicode::GCString->new(normalise_string($ss))->substr(0, 1)->as_string;
    $dlist->set_sortinitdata_for_key($citekey, $init);
  }
  return;
}

# Process sorting set
sub _sortset {
  my ($self, $sortset, $citekey, $secnum, $section, $be, $dlist) = @_;
  my $dm = Biber::Config->get_dm;
  foreach my $sortelement ($sortset->@[1..$sortset->$#*]) {
    my ($sortelementname, $sortelementattributes) = %$sortelement;
    $BIBER_SORT_NULL = 0; # reset this per sortset
    my $out = $self->_dispatch_sorting($sortelementname, $citekey, $secnum, $section, $be, $dlist, $sortelementattributes);
    if ($out) { # sort returns something for this key
      if ($sortset->[0]{final}) {
        # If we encounter a "final" element, we return an empty sort
        # string and save the string so it can be copied into all further
        # fields as this is now the master sort key. We use an empty string
        # where we found it in order to preserve sort field order and so
        # that we sort correctly against all other entries without a value
        # for this "final" field
        $BIBER_SORT_FINAL = $out;
        last;
      }
      return $out;
    }
  }
  $BIBER_SORT_NULL = 1; # set null flag - need this to deal with some cases
  return '';
}

##############################################
# Sort dispatch routines
##############################################

sub _sort_citeorder {
  my ($self, $citekey, $secnum, $section, $be, $dlist, $sortelementattributes) = @_;
  # Allkeys and sorting=none means use bib order which is in orig_order_citekeys
  # However, someone might do:
  # \cite{b,a}
  # \nocite{*}
  # in the same section which means we need to use the order attribute for those
  # keys which have one (the \cited keys) and then an orig_order_citekey index based index
  # for the nocite ones.
  my $ko = Biber::Config->get_keyorder($secnum, $citekey);# only for \cited keys
  if ($section->is_allkeys) {
    return $ko || (Biber::Config->get_keyorder_max($secnum) +
                   (first_index {$_ eq $citekey} $section->get_orig_order_citekeys) + 1);
  }
  # otherwise, we need to take account of citations with simulataneous order like
  # \cite{key1, key2} so this tied sorting order can be further sorted with other fields
  # Note the fallback of '' - this is for auto-generated entries which are not cited
  # and so never have a keyorder entry
  else {
    return $ko || '';
  }
}

sub _sort_citecount {
  my ($self, $citekey, $secnum, $section, $be, $dlist, $sortelementattributes) = @_;
  return $section->get_citecount($citekey) // '';
}

sub _sort_integer {
  my ($self, $citekey, $secnum, $section, $be, $dlist, $sortelementattributes, $args) = @_;
  my $dmtype = $args->[0]; # get int field type
  my $bee = $be->get_field('entrytype');
  if (my $field = $be->get_field($dmtype)) {

    # Make an attempt to map roman numerals to integers for sorting unless suppressed
    if (isroman(NFKD($field)) and
        not Biber::Config->getblxoption($secnum, 'noroman', $be->get_field('entrytype'), $citekey)) {
      $field = roman2int(NFKD($field));
    }

    # Use Unicode::UCD::num() to map Unicode numbers to integers if possible
    $field = num($field) // $field;

    return _process_sort_attributes($field, $sortelementattributes);
  }
  else {
    return '';
  }
}

sub _sort_editort {
  my ($self, $citekey, $secnum, $section, $be, $dlist, $sortelementattributes, $args) = @_;
  my $edtypeclass = $args->[0]; # get editor type/class field
  if (Biber::Config->getblxoption($secnum, 'useeditor', $be->get_field('entrytype'), $citekey) and
    $be->get_field($edtypeclass, $sortelementattributes->{form}, $sortelementattributes->{lang})) {
    my $string = $be->get_field($edtypeclass, $sortelementattributes->{form}, $sortelementattributes->{lang});
    return _translit($edtypeclass, $be, _process_sort_attributes($string, $sortelementattributes));
  }
  else {
    return '';
  }
}

sub _sort_entrykey {
  my ($self, $citekey, $secnum, $section, $be, $dlist, $sortelementattributes) = @_;
  return _process_sort_attributes($citekey, $sortelementattributes);
}

sub _sort_entrytype {
  my ($self, $citekey, $secnum, $section, $be, $dlist, $sortelementattributes) = @_;
  return _process_sort_attributes($be->get_field('entrytype'), $sortelementattributes);
}

sub _sort_labelalpha {
  my ($self, $citekey, $secnum, $section, $be, $dlist, $sortelementattributes, $args) = @_;
  my $string = $dlist->get_entryfield($citekey, 'sortlabelalpha') // '';
  return _process_sort_attributes($string, $sortelementattributes);
}

sub _sort_labelname {
  my ($self, $citekey, $secnum, $section, $be, $dlist, $sortelementattributes, $args) = @_;
  # re-direct to the right sorting routine for the labelname
  if (my $lni = $be->get_labelname_info->[0]) {
    # Don't process attributes as they will be processed in the real sub
    return $self->_dispatch_sorting($lni, $citekey, $secnum, $section, $be, $dlist, $sortelementattributes);
  }
  else {
    return '';
  }
}

sub _sort_labeltitle {
  my ($self, $citekey, $secnum, $section, $be, $dlist, $sortelementattributes, $args) = @_;
  # re-direct to the right sorting routine for the labeltitle
  if (my $lti = $be->get_labeltitle_info->[0]) {
    # Don't process attributes as they will be processed in the real sub
    return $self->_dispatch_sorting($lti, $citekey, $secnum, $section, $be, $dlist, $sortelementattributes);
  }
  else {
    return '';
  }
}

sub _sort_labeldate {
  no autovivification;
  my ($self, $citekey, $secnum, $section, $be, $dlist, $sortelementattributes, $args) = @_;
  my $ldc = $args->[0]; # labeldate component
  # re-direct to the right sorting routine for the labeldate component
  if (my $ldi = $be->get_labeldate_info) {
    if (my $ldf = $ldi->{field}{$ldc}) {
      # Don't process attributes as they will be processed in the real sub
      return $self->_dispatch_sorting($ldf, $citekey, $secnum, $section, $be, $dlist, $sortelementattributes);
    }
    elsif (exists($ldi->{string})) { # labelyear fallback string
      return '';
    }
  }
  else {
    return '';
  }
}

# This is a meta-sub which uses the optional arguments to the dispatch code
# It's done to avoid having many repetitions of almost identical sorting code
sub _sort_list {
  my ($self, $citekey, $secnum, $section, $be, $dlist, $sortelementattributes, $args) = @_;
  my $list = $args->[0]; # get list field
  if ($be->get_field($list, $sortelementattributes->{form}, $sortelementattributes->{lang})) {
    my $string = $self->_liststring($citekey, $list, $sortelementattributes->{form}, $sortelementattributes->{lang});
    return _translit($list, $be, _process_sort_attributes($string, $sortelementattributes));
  }
  else {
    return '';
  }
}

# This is a meta-sub which uses the optional arguments to the dispatch code
# It's done to avoid having many repetitions of almost identical sorting code
sub _sort_list_verbatim {
  my ($self, $citekey, $secnum, $section, $be, $dlist, $sortelementattributes, $args) = @_;
  my $list = $args->[0]; # get list field
  if ($be->get_field($list, $sortelementattributes->{form}, $sortelementattributes->{lang})) {
    my $string = $self->_liststring($citekey, $list, $sortelementattributes->{form}, $sortelementattributes->{lang}, 1);
    return _process_sort_attributes($string, $sortelementattributes);
  }
  else {
    return '';
  }
}

# This is a meta-sub which uses the optional arguments to the dispatch code
# It's done to avoid having many repetitions of almost identical sorting code
# for literal strings which need normalising
sub _sort_literal {
  my ($self, $citekey, $secnum, $section, $be, $dlist, $sortelementattributes, $args) = @_;
  my $literal = $args->[0]; # get actual field
  if (my $field = $be->get_field($literal, $sortelementattributes->{form}, $sortelementattributes->{lang})) {
    my $string = normalise_string_sort($field, $literal);
    return _translit($literal, $be, _process_sort_attributes($string, $sortelementattributes));
  }
  else {
    return '';
  }
}

# This is a meta-sub which uses the optional arguments to the dispatch code
# It's done to avoid having many repetitions of almost identical sorting code
# for literal strings which need no normalising/translit. Nosort is still honoured.
sub _sort_verbatim {
  my ($self, $citekey, $secnum, $section, $be, $dlist, $sortelementattributes, $args) = @_;
  my $literal = $args->[0]; # get actual field
  if (my $field = $be->get_field($literal, $sortelementattributes->{form}, $sortelementattributes->{lang})) {
    my $string = strip_nosort($field, $literal);
    return _process_sort_attributes($field, $sortelementattributes);
  }
  else {
    return '';
  }
}

# This is a meta-sub which uses the optional arguments to the dispatch code
# It's done to avoid having many repetitions of almost identical sorting code
# for the editor roles
sub _sort_name {
  my ($self, $citekey, $secnum, $section, $be, $dlist, $sortelementattributes, $args) = @_;
  my $name = $args->[0]; # get name field name
  # If there is a biblatex option which controls the use of this name, check it
  if ($CONFIG_OPTSCOPE_BIBLATEX{"use$name"} and
      not Biber::Config->getblxoption($secnum, "use$name", $be->get_field('entrytype'), $citekey)) {
    return '';
    }
  if ($be->get_field($name, $sortelementattributes->{form}, $sortelementattributes->{lang})) {
    my $string = $self->_namestring($citekey, $name, $sortelementattributes->{form}, $sortelementattributes->{lang}, $dlist);
    return _translit($name, $be, _process_sort_attributes($string, $sortelementattributes));
  }
  else {
    return '';
  }
}

sub _sort_presort {
  my ($self, $citekey, $secnum, $section, $be, $dlist, $sortelementattributes) = @_;
  my $string = Biber::Config->getblxoption($secnum, 'presort', $be->get_field('entrytype'), $citekey);
  return _process_sort_attributes($string, $sortelementattributes);
}

sub _sort_sortname {
  my ($self, $citekey, $secnum, $section, $be, $dlist, $sortelementattributes) = @_;
  my $dm = Biber::Config->get_dm;

  # sortname is ignored if no use<name> option is defined - see biblatex manual
  if ($be->get_field('sortname', $sortelementattributes->{form}, $sortelementattributes->{lang}) and
      grep {Biber::Config->getblxoption($secnum, "use$_", $be->get_field('entrytype'), $citekey)} $dm->get_fields_of_type('list', 'name')->@*) {
    my $string = $self->_namestring($citekey, 'sortname', $sortelementattributes->{form}, $sortelementattributes->{lang}, $dlist);
    return _translit('sortname', $be, _process_sort_attributes($string, $sortelementattributes));
  }
  else {
    return '';
  }
}

sub _sort_string {
  my ($self, $citekey, $secnum, $section, $be, $dlist, $sortelementattributes, $args) = @_;
  my $string = $args->[0]; # get literal string
  return _process_sort_attributes($string, $sortelementattributes);
}

#========================================================
# Utility subs used elsewhere but relying on sorting code
#========================================================

sub _process_sort_attributes {
  my ($field_string, $sortelementattributes) = @_;
  return 'BIBERZERO' if $field_string eq '0'; # preserve real zeros
  return $field_string unless $sortelementattributes;
  return $field_string unless $field_string;
  # process substring
  if ($sortelementattributes->{substring_width} or
      $sortelementattributes->{substring_side}) {
    my $subs_offset = 0;
    my $default_substring_width = 4;
    my $default_substring_side = 'left';
    my $subs_width = ($sortelementattributes->{substring_width} or $default_substring_width);
    my $subs_side = ($sortelementattributes->{substring_side} or $default_substring_side);
    if ($subs_side eq 'right') {
      $subs_offset = 0 - $subs_width;
    }
    $field_string = Unicode::GCString->new($field_string)->substr($subs_offset, $subs_width)->as_string;
  }
  # Process padding
  if ($sortelementattributes->{pad_side} or
      $sortelementattributes->{pad_width} or
      $sortelementattributes->{pad_char}) {
    my $default_pad_width = 4;
    my $default_pad_side = 'left';
    my $default_pad_char = '0';
    my $pad_width = ($sortelementattributes->{pad_width} or $default_pad_width);
    my $pad_side = ($sortelementattributes->{pad_side} or $default_pad_side);
    my $pad_char = ($sortelementattributes->{pad_char} or $default_pad_char);
    my $pad_length = $pad_width - Unicode::GCString->new($field_string)->length;
    if ($pad_length > 0) {
      if ($pad_side eq 'left') {
        $field_string = ($pad_char x $pad_length) . $field_string;
      }
      elsif ($pad_side eq 'right') {
        $field_string = $field_string . ($pad_char x $pad_length);
      }
    }
  }
  return $field_string;
}

# This is used to generate sorting string for names
sub _namestring {
  my $self = shift;
  my ($citekey, $field, $form, $lang, $dlist) = @_;
  my $secnum = $self->get_current_section;
  my $section = $self->sections->get_section($secnum);
  my $be = $section->bibentry($citekey);
  my $bee = $be->get_field('entrytype');
  my $names = $be->get_field($field, $form, $lang);
  my $str = '';
  my $count = $names->count;
  # get visibility for sorting
  my $visible = $dlist->get_visible_sort($names->get_id);
  my $useprefix = Biber::Config->getblxoption($secnum, 'useprefix', $bee, $citekey);

  # Get the sorting name key template for this list context
  my $snkname = $dlist->get_sortingnamekeytemplatename;

  # Override with any entry-specific sorting name key template option
  $snkname = Biber::Config->getblxoption($secnum, 'sortingnamekeytemplatename', undef, $citekey) // $snkname;

  # Override with any namelist scope sorting name key template option
  $snkname = $names->get_sortingnamekeytemplatename // $snkname;

  # Name list scope useprefix option
  if (defined($names->get_useprefix)) {
    $useprefix = $names->get_useprefix;
  }

  my $trunc = "\x{10FFFD}";  # sort string for "et al" truncated name

  # We strip nosort first otherwise normalise_string_sort damages diacritics
  # We strip each individual component instead of the whole thing so we can use
  # as name separators things which would otherwise be stripped. This way we
  # guarantee that the separators are never in names

  foreach my $n ($names->first_n_names($visible)->@*) {

    # Name scope useprefix option
    if (defined($n->get_useprefix)) {
      $useprefix = $n->get_useprefix;
    }

    # Override with any name scope sorting name key template option
    $snkname = $n->get_sortingnamekeytemplatename // $snkname;

    # Now get the actual sorting name key template
    my $snk = Biber::Config->getblxoption(undef, 'sortingnamekeytemplate')->{$snkname};

    # Get the sorting name key specification and use it to construct a sorting key for each name
    my $kpa = [];
    foreach my $kp ($snk->@*) {
      my $kps = '';
      for (my $i=0; $i<=$kp->$#*; $i++) {
        my $np = $kp->[$i];
        if ($np->{type} eq 'namepart') {
          my $namepart = $np->{value};
          my $useopt = exists($np->{use}) ? "use$namepart" : undef;
          my $useoptval = Biber::Config->getblxoption($secnum, $useopt, $bee, $citekey);

          # useprefix can be name list or name local
          if ($useopt and $useopt eq 'useprefix') {
            $useoptval = map_boolean('useprefix', $useprefix, 'tonum');
          }

          if (my $npstring = $n->get_namepart($namepart)) {
            # No use attribute conditionals or the attribute is specified and matches the option

            if (not $useopt or
                ($useopt and $useoptval == $np->{use})) {

              my $nps = '';
              # Do we only want initials for sorting?
              if ($np->{inits}) {
                my $npistring = $n->get_namepart_initial($namepart);

                # The namepart is padded to the longest namepart in the ref
                # section as this is the only way to make sorting work
                # properly The padding is spaces as this sorts before all
                # glyphs but it also of variable weight and ignorable in
                # DUCET so we have to set U::C to variable=>'non-ignorable'
                # as sorting default so that spaces are non-ignorable
                $nps = normalise_string_sort(join('', $npistring->@*), $field);

                # Only pad the last namepart
                if ($i == $kp->$#*) {
                  $nps = sprintf("%-*s", $section->get_np_length("${namepart}-i"), $nps);
                }
              }
              else {
                $nps = normalise_string_sort($npstring, $field);

                # Only pad the last namepart
                if ($i == $kp->$#*) {
                  $nps = sprintf("%-*s", $section->get_np_length($namepart), $nps);
                }
              }
              $kps .= $nps;
            }
          }
        }
        elsif ($np->{type} eq 'literal') {
          $kps .= $np->{value};
        }
      }
      # Now append the key part string if the string is not empty
      $str .= $kps if $kps;
      push $kpa->@*, $kps;
    }
  }

  my $nso = Biber::Config->getblxoption($secnum, 'nosortothers', $bee, $citekey);

  # Per-namelist nosortothers
  if (defined($names->get_nosortothers)) {
    $nso = $names->get_nosortothers;
  }

  unless ($nso) {
    $str .= $trunc if $visible < $count; # name list was truncated
  }

  return $str;

}

sub _liststring {
  my ($self, $citekey, $field, $form, $lang, $verbatim) = @_;
  my $secnum = $self->get_current_section;
  my $section = $self->sections->get_section($secnum);
  my $be = $section->bibentry($citekey);
  my $bee = $be->get_field('entrytype');
  # _liststring is used in tests so there has to be more error checking which will
  # never be needed in normal use
  my $f = $be->get_field($field, $form, $lang);
  return '' unless defined($f);
  my @items = $f->get_items->@*;
  my $str = '';
  my $truncated = 0;

  # These should be symbols which can't appear in lists and which sort before all alphanum
  # so that "Alan Smith" sorts after "Al Smith". This means, symbols which normalise_string_sort()
  # strips out. Unfortuately, this means using punctuation and these are by default variable
  # weight and ignorable in DUCET so we have to redefine these these symbols after loading DUCET
  # when sorting so that they are non-ignorable (see Biber.pm)
  my $lsi    = '!';          # list separator, internal
  # Guaranteed to sort after everything else as it's the last legal Unicode code point
  my $trunc = "\x{10FFFD}";  # sort string for truncated list

  # perform truncation according to options minitems, maxitems
  if ( $#items + 1 > Biber::Config->getblxoption($secnum, 'maxitems', $bee, $citekey) ) {
    $truncated = 1;
    @items = splice(@items, 0, Biber::Config->getblxoption($secnum, 'minitems', $bee, $citekey) );
  }

  # separate the items by a string to give some structure
  if ($verbatim) { # no normalisation for verbatim/uri fields
    $str = join($lsi, map { strip_nosort($_, $field)} @items);
  }
  else {
    $str = join($lsi, map { normalise_string_sort($_, $field)} @items);
  }

  $str =~ s/\s+\z//xms;
  $str .= $trunc if $truncated;
  return $str;
}

# transliterate if requested
sub _translit {
  my ($target, $entry, $string) = @_;
  my $entrytype = $entry->get_field('entrytype');
  if (my $translits = Biber::Config->getblxoption(undef, 'translit', $entrytype)) {
    foreach my $tr ($translits->@*) {
      # Translit is specific to particular langids
      if (defined($tr->{langids})) {
        next unless my $langid = $entry->get_field('langid');
        unless (first {fc($langid) eq fc($_)} split(/\s*,\s*/, $tr->{langids})) {
          next;
        }
      }
      if (lc($tr->{target}) eq '*' or
          $tr->{target} eq $target or
          first {$target eq $_} $DATAFIELD_SETS{$tr->{target}}->@*) {
        return call_transliterator($target, $tr->{from}, $tr->{to}, $string);
      }
    }
  }
  return $string;
}

1;

__END__

=head1 AUTHOR

Philip Kime C<< <philip at kime.org.uk> >>

=head1 BUGS

Please report any bugs or feature requests on our Github tracker at
L<https://github.com/plk/biber/issues>.

=head1 COPYRIGHT & LICENSE

Copyright 2009-2012 François Charette and Philip Kime, all rights reserved.
Copyright 2012-2021 Philip Kime, all rights reserved.

This module is free software.  You can redistribute it and/or
modify it under the terms of the Artistic License 2.0.

This program is distributed in the hope that it will be useful,
but without any warranty; without even the implied warranty of
merchantability or fitness for a particular purpose.

=cut<|MERGE_RESOLUTION|>--- conflicted
+++ resolved
@@ -289,13 +289,8 @@
         $f = ($lni || '');
       }
       if ( first {$f eq $_} $dm->get_fields_of_type('list', 'name')->@*) {
-<<<<<<< HEAD
         my $names = $be->get_field($f, $lnf, $lnl) || next; # just in case there is no labelname etc.
         my $total_names = $names->count;
-=======
-        my $name = $be->get_field($f) || next; # just in case there is no labelname etc.
-        my $total_names = $name->count;
->>>>>>> d6097df4
         my $visible_names;
         if ($total_names > $maxan) {
           $visible_names = $minan;
