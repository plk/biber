--- conflicted
+++ resolved
@@ -616,7 +616,6 @@
       xsd:normalizedString { pattern = "\S+" }
     }
   }
-<<<<<<< HEAD
 msform =
   element bcf:option {
     attribute type { "singlevalued" },
@@ -641,18 +640,6 @@
       xsd:normalizedString { pattern = "\S+" }
     }
   }
-# This is xsd:language but also allows underscore separators
-sortlocale = 
-  element bcf:option {
-    attribute type { "singlevalued" },
-    element bcf:key { "sortlocale" },
-    element bcf:value {
-      xsd:normalizedString { pattern = "([a-zA-Z]{2}|[iI][\-_][a-zA-Z]+|[xX][\-_][a-zA-Z]{1,10})([\-_][a-zA-Z]{1,10})*"
-      }
-    }
-  }
-=======
->>>>>>> 80777931
 sortupper = 
   element bcf:option {
     attribute type { "singlevalued" },
