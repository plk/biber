package Biber::Config;
#use feature 'unicode_strings';
use Biber::Constants;
use IPC::Cmd qw( can_run run );
use Cwd qw( abs_path );
use Config::General qw( ParseConfig );
use Data::Dump;
use Carp;
use List::AllUtils qw(first);
use Log::Log4perl qw( :no_extra_logdie_message );
my $logger = Log::Log4perl::get_logger('main');

=encoding utf-8


=head1 NAME

Biber::Config - Configuration items which need to be saved across the
                lifetime of a Biber object

  This class contains a static object and static methods to access
  configuration and state data. There are several classes of data in here
  which have separate accessors:

  * Biber options
  * Biblatex options
  * State information used by Biber as it processes entries
  * displaymode date

=cut


# Static (class) data
our $CONFIG;
$CONFIG->{state}{crossrefkeys} = {};
$CONFIG->{state}{seennamehash} = {};
<<<<<<< HEAD
$CONFIG->{state}{seenname} = {};
$CONFIG->{state}{keycase} = {};

# Boolean to say whether uniquename/uniquelist information has changed
# Default is true so that uniquename/uniquelist processing starts
$CONFIG->{state}{unulchanged} = 1;

# namehashcount holds a hash of namehashes and 
=======
$CONFIG->{state}{seenfullhash} = {};
$CONFIG->{state}{keycase} = {};

# namehashcount/fullhashcount hold a hash of namehashes and
>>>>>>> 06bc64d6
# occurences of unique names that generate the hash. For example:
# {AA => { Adams_A => 1, Allport_A => 2 }}
$CONFIG->{state}{namehashcount} = {};
$CONFIG->{state}{fullhashcount} = {};

# uniquenamecount holds a hash of lastnames and lastname/initials which point to a list
# of name(hashes) which contain them
$CONFIG->{state}{uniquenamecount} = {};
# Counter for tracking name/year combinations for extrayear
$CONFIG->{state}{seen_nameyear_extrayear} = {};
# Counter for the actual extrayear value
$CONFIG->{state}{seen_extrayear} = {};
# Counter for tracking name/year combinations for extraalpha
$CONFIG->{state}{seen_nameyear_extraalpha} = {};
# Counter for the actual extraalpha value
$CONFIG->{state}{seen_extraalpha} = {};
$CONFIG->{state}{seenkeys} = {};

# Location of the control file
$CONFIG->{state}{control_file_location} = '';

# Data files per section being used by biber
$CONFIG->{state}{datafiles} = [];

=head2 _init

    Reset internal hashes to defaults. This is needed for tests when
    prepare() is used more than once

=cut

sub _init {
  $CONFIG->{state}{unulchanged} = 1;
  $CONFIG->{options}{biblatex}{PER_ENTRY} = {};
  $CONFIG->{state}{control_file_location} = '';
  $CONFIG->{state}{seennamehash} = {};
<<<<<<< HEAD
  $CONFIG->{state}{seenname} = {};
=======
  $CONFIG->{state}{seenfullhash} = {};
>>>>>>> 06bc64d6
  $CONFIG->{state}{crossrefkeys} = {};
  $CONFIG->{state}{namehashcount} = {};
  $CONFIG->{state}{fullhashcount} = {};
  $CONFIG->{state}{uniquenamecount} = {};
  $CONFIG->{state}{seen_nameyear_extrayear} = {};
  $CONFIG->{state}{seen_extrayear} = {};
  $CONFIG->{state}{seen_nameyear_extraalpha} = {};
  $CONFIG->{state}{seen_extraalpha} = {};
  $CONFIG->{state}{seenkeys} = {};
  $CONFIG->{state}{keycase} = {};
  $CONFIG->{state}{datafiles} = [];

  return;
}

=head2 _initopts

    Initialise default options, optionally with config file as argument

=cut

sub _initopts {
  shift; # class method so don't care about class name
  my $conffile = shift;
  my $noconf = shift;
  my %LOCALCONF = ();

  # For testing, need to be able to force ignore of conf file in case user
  # already has one which interferes with test settings.
  unless ($noconf) {
    # if a config file was given as cmd-line arg, it overrides all other
    # config file locations
    unless ( defined $conffile and -f $conffile ) {
      $conffile = config_file();
    }

    if (defined $conffile) {
      %LOCALCONF = ParseConfig(-LowerCaseNames => 1,
                               -MergeDuplicateBlocks => 1,
                               -AllowMultiOptions => 1,
                               -ConfigFile => $conffile,
                               -UTF8 => 1) or
        $logger->logcarp("Failure to read config file " . $conffile . "\n $@");
    }
  }

  # Config file overrides defaults for biber
  my %BIBER_CONFIG = (%CONFIG_DEFAULT_BIBER, %LOCALCONF);

  # Set options internally from config for biber options
  foreach (keys %BIBER_CONFIG) {
    Biber::Config->setoption($_, $BIBER_CONFIG{$_});
  }

  # Set options internally from config for biblatex options
  foreach (keys %CONFIG_DEFAULT_BIBLATEX) {
    Biber::Config->setblxoption($_, $CONFIG_DEFAULT_BIBLATEX{$_});
  }

  return;
}

=head2 config_file

Returns the full path of the B<Biber> configuration file.
If returns the first file found among:

=over 4

=item * C<biber.conf> in the current directory

=item * C<$HOME/.biber.conf>

=item * C<$ENV{XDG_CONFIG_HOME}/biber/biber.conf>

=item * C<$HOME/Library/biber/biber.conf> (Mac OSX only)

=item * C<$ENV{APPDATA}/biber.conf> (Windows only)

=item * the output of C<kpsewhich biber.conf> (if available on the system).

=back

If no file is found, it returns C<undef>.

=cut

sub config_file {
  my $biberconf;
  if ( -f $BIBER_CONF_NAME ) {
    $biberconf = abs_path($BIBER_CONF_NAME);
  } elsif ( -f File::Spec->catfile($ENV{HOME}, ".$BIBER_CONF_NAME" ) ) {
    $biberconf = File::Spec->catfile($ENV{HOME}, ".$BIBER_CONF_NAME" );
  } elsif ( defined $ENV{XDG_CONFIG_HOME} and
    -f File::Spec->catfile($ENV{XDG_CONFIG_HOME}, "biber", $BIBER_CONF_NAME) ) {
    $biberconf = File::Spec->catfile($ENV{XDG_CONFIG_HOME}, "biber", $BIBER_CONF_NAME);
  } elsif ( $^O =~ /(?:Mac|darwin)/ and
    -f File::Spec->catfile($ENV{HOME}, "Library", "biber", $BIBER_CONF_NAME) ) {
    $biberconf = File::Spec->catfile($ENV{HOME}, "Library", "biber", $BIBER_CONF_NAME);
  } elsif ( $^O =~ /Win/ and
    defined $ENV{APPDATA} and
    -f File::Spec->catfile($ENV{APPDATA}, "biber", $BIBER_CONF_NAME) ) {
    $biberconf = File::Spec->catfile($ENV{APPDATA}, "biber", $BIBER_CONF_NAME);
  } elsif ( can_run('kpsewhich') ) {
    scalar run( command => [ 'kpsewhich', $BIBER_CONF_NAME ],
      verbose => 0,
      buffer => \$biberconf );
  } else {
    $biberconf = undef;
  }
  return $biberconf;
}

##############################
# Biber options static methods
##############################

=head2 get_unul_done

    Return a boolean saying whether uniquenename+uniquelist processing is finished

=cut

sub get_unul_done {
  shift; # class method so don't care about class name
  return $CONFIG->{state}{unulchanged} ? 0 : 1;
}

=head2 set_unul_changed

    Set a boolean saying whether uniquename+uniquelist has changed

=cut

sub set_unul_changed {
  shift; # class method so don't care about class name
  my $val = shift;
  $CONFIG->{state}{unulchanged} = $val;
  return;
}


=head2 postprocess_biber_opts

    Place to postprocess biber options when they have been
    gathered from all the possible places that set them

=cut

sub postprocess_biber_opts {
  shift; # class method so don't care about class name

  # Turn sortcase and sortupper into booleans if they are not already
  # They are not booleans on the command-line/config file so that they
  # mirror biblatex option syntax for users
  if (exists($CONFIG->{options}{biber}{sortcase})) {
    if ($CONFIG->{options}{biber}{sortcase} eq 'true') {
      $CONFIG->{options}{biber}{sortcase} = 1;
    } elsif ($CONFIG->{options}{biber}{sortcase} eq 'false') {
      $CONFIG->{options}{biber}{sortcase} = 0;
    }
    unless ($CONFIG->{options}{biber}{sortcase} eq '1' or
            $CONFIG->{options}{biber}{sortcase} eq '0') {
      $logger->logdie("Invalid value for option 'sortcase'");
    }
  }

  if (exists($CONFIG->{options}{biber}{sortupper})) {
    if ($CONFIG->{options}{biber}{sortupper} eq 'true') {
      $CONFIG->{options}{biber}{sortupper} = 1;
    } elsif ($CONFIG->{options}{biber}{sortupper} eq 'false') {
      $CONFIG->{options}{biber}{sortupper} = 0;
    }
    unless ($CONFIG->{options}{biber}{sortupper} eq '1' or
            $CONFIG->{options}{biber}{sortupper} eq '0') {
      $logger->logdie("Invalid value for option 'sortupper'");
    }
  }
}

=head2 set_structure

    Sets the structure information object

=cut

sub set_structure {
  shift;
  my $obj = shift;
  $CONFIG->{structure} = $obj;
  return;
}

=head2 get_structure

    Gets the structure information object

=cut

sub get_structure {
  shift;
  return $CONFIG->{structure};
}

=head2 set_ctrlfile_path

    Stores the path to the control file

=cut

sub set_ctrlfile_path {
  shift;
  $CONFIG->{control_file_location} = shift;
  return;
}

=head2 get_ctrlfile_path

    Retrieved the path to the control file

=cut

sub get_ctrlfile_path {
  shift;
  return $CONFIG->{control_file_location};
}

=head2 setoption

    Store a Biber config option

=cut

sub setoption {
  shift; # class method so don't care about class name
  my ($opt, $val) = @_;
  $CONFIG->{options}{biber}{$opt} = $val;
  return;
}

=head2 getoption

    Get a Biber option

=cut

sub getoption {
  shift; # class method so don't care about class name
  my $opt = shift;
  return $CONFIG->{options}{biber}{$opt};
}

=head2 setcmdlineoption

    Store a Biber command-line option

=cut

sub setcmdlineoption {
  shift; # class method so don't care about class name
  my ($opt, $val) = @_;
  # Command line options are also options ...
  $CONFIG->{options}{biber}{$opt} = $CONFIG->{cmdlineoptions}{$opt} = $val;
  return;
}

=head2 getcmdlineoption

    Get a Biber command lineoption

=cut

sub getcmdlineoption {
  shift; # class method so don't care about class name
  my $opt = shift;
  return $CONFIG->{cmdlineoptions}{$opt};
}

#################################
# BibLaTeX options static methods
#################################


=head2 setblxoption

    Set a biblatex option on the global or per entry-type scope

=cut

sub setblxoption {
  shift; # class method so don't care about class name
  my ($opt, $val, $scope, $scopeval) = @_;
  if (not defined($scope)) { # global is the default
    if ($CONFIG_SCOPE_BIBLATEX{$opt}->{GLOBAL}) {
      $CONFIG->{options}{biblatex}{GLOBAL}{$opt} = $val;
    }
  }
  else { # Per-type/entry options need to specify type/entry too
    $scopeval = lc($scopeval) if $scope eq 'PER_ENTRY';
    if ($CONFIG_SCOPE_BIBLATEX{$opt}->{$scope}) {
      $CONFIG->{options}{biblatex}{$scope}{$scopeval}{$opt} = $val;
    }
  }
  return;
}

=head2 getblxoption

    Get a biblatex option from the global or per entry-type scope

    getblxoption('option', ['entrytype'], ['citekey'])

    Returns the value of option. In order of decreasing preference, returns:
    1. Biblatex option defined for entry
    2. Biblatex option defined for entry type
    3. Biblatex option defined globally

=cut

sub getblxoption {
  shift; # class method so don't care about class name
  my ($opt, $entrytype, $citekey) = @_;
  if ( defined($citekey) and
       $CONFIG_SCOPE_BIBLATEX{$opt}->{PER_ENTRY} and
       defined $CONFIG->{options}{biblatex}{PER_ENTRY}{lc($citekey)} and
       defined $CONFIG->{options}{biblatex}{PER_ENTRY}{lc($citekey)}{$opt}) {
    return $CONFIG->{options}{biblatex}{PER_ENTRY}{lc($citekey)}{$opt};
  }
  elsif (defined($entrytype) and
         $CONFIG_SCOPE_BIBLATEX{$opt}->{PER_TYPE} and
         defined $CONFIG->{options}{biblatex}{PER_TYPE}{$entrytype} and
         defined $CONFIG->{options}{biblatex}{PER_TYPE}{$entrytype}{$opt}) {
    return $CONFIG->{options}{biblatex}{PER_TYPE}{$entrytype}{$opt};
  }
  elsif ($CONFIG_SCOPE_BIBLATEX{$opt}->{GLOBAL}) {
    return $CONFIG->{options}{biblatex}{GLOBAL}{$opt};
  }
}


##############################
# Biber state static methods
##############################

#============================
#        seenkey
#============================

=head2 get_seenkey

    Get the count of a key

    Biber::Config->get_seenkey($hash);

=cut

sub get_seenkey {
  shift; # class method so don't care about class name
  my $key = shift;
  my $section = shift; # If passed, return count for just this section
  if (defined($section)) {
    return $CONFIG->{state}{seenkeys}{$section}{lc($key)};
  }
  else {
    my $count;
    foreach my $section (keys %{$CONFIG->{state}{seenkeys}}) {
      $count += $CONFIG->{state}{seenkeys}{$section}{lc($key)};
    }
    return $count;
  }
}

=head2 get_keycase

    Return a key in the original case it was cited with so we
    can return mismatched cite key errors

    Biber::Config->get_keycase($key);

=cut

sub get_keycase {
  shift; # class method so don't care about class name
  my $key = shift;
  return $CONFIG->{state}{keycase}{lc($key)};
}

=head2 incr_seenkey

    Increment the seen count of a key

    Biber::Config->incr_seenkey($ay);

=cut

sub incr_seenkey {
  shift; # class method so don't care about class name
  my $key = shift;
  my $section = shift;
  $CONFIG->{state}{keycase}{lc($key)} = $key;
  $CONFIG->{state}{seenkeys}{$section}{lc($key)}++;
  return;
}

=head2 get_seenname

    Get the count of occurences of a labelname which
    takes into account all of maxnames, uniquelist,
    uniquename, useprefix

    Biber::Config->get_seenname($name);

=cut

sub get_seenname {
  shift; # class method so don't care about class name
  my $name = shift;
  return $CONFIG->{state}{seenname}{$name};
}

=head2 incr_seenname

    Increment the count of occurences of a labelname which
    takes into account all of maxnames, uniquelist,
    uniquename, useprefix

    Biber::Config->incr_seename($name);

=cut

sub incr_seenname {
  shift; # class method so don't care about class name
  my $name = shift;
  $CONFIG->{state}{seenname}{$name}++;
  return;
}



=head2 reset_seen_extra

    Reset the counters for extrayear and extraalpha

    Biber::Config->reset_extra;

=cut

sub reset_seen_extra {
  shift; # class method so don't care about class name
  my $ay = shift;
  $CONFIG->{state}{seen_extrayear} = {};
  $CONFIG->{state}{seen_extraalpha} = {};
  return;
}

#============================
#        seen_extrayear
#============================

=head2 incr_seen_extrayear

    Increment and return the counter for extrayear

    Biber::Config->incr_seen_extrayear($ay);

=cut

sub incr_seen_extrayear {
  shift; # class method so don't care about class name
  my $ay = shift;
  return ++$CONFIG->{state}{seen_extrayear}{$ay};
}


#============================
#       seen_nameyear_extrayear
#============================

=head2 get_seen_nameyear_extrayear

    Get the count of an labelname/labelyear combination for tracking
    extrayear. It uses labelyear plus name as we need to disambiguate
    entries with different labelyear (like differentiating 1984--1986 from
    just 1984)

    Biber::Config->get_seen_nameyear_extrayear($ny);

=cut

sub get_seen_nameyear_extrayear {
  shift; # class method so don't care about class name
  my $ny = shift;
  return $CONFIG->{state}{seen_nameyear_extrayear}{$ny};
}

=head2 incr_seen_nameyear_extrayear

    Increment the count of an labelname/labelyear combination for extrayear

    Biber::Config->incr_seen_nameyear_extrayear($ns, $ys);

    We pass in the name and year strings seperately as we have to
    be careful and only increment this counter beyond 1 if there is
    both a name and year component. Otherwise, extrayear gets defined for all
    entries with no name but the same year etc.

=cut

sub incr_seen_nameyear_extrayear {
  shift; # class method so don't care about class name
  my ($ns, $ys) = @_;
  $tmp = "$ns,$ys";
  # We can always increment this to 1
  unless ($CONFIG->{state}{seen_nameyear_extrayear}{$tmp}) {
    $CONFIG->{state}{seen_nameyear_extrayear}{$tmp}++;
  }
  # But beyond that only if we have a labelname and labelyear in the entry since
  # this counter is used to create extrayear which doesn't mean anything for
  # entries with only one of these.
  else {
    if ($ns and $ys) {
      $CONFIG->{state}{seen_nameyear_extrayear}{$tmp}++;
    }
  }
  return;
}

#============================
#        seen_extraalpha
#============================

=head2 incr_seen_extraalpha

    Increment and return the counter for extraalpha

    Biber::Config->incr_seen_extraalpha($ay);

=cut

sub incr_seen_extraalpha {
  shift; # class method so don't care about class name
  my $ay = shift;
  return ++$CONFIG->{state}{seen_extraalpha}{$ay};
}


#============================
#       seen_nameyear_extraalpha
#============================

=head2 get_seen_nameyear_extraalpha

    Get the count of an labelname/labelyear combination for tracking
    extraalpha. It uses labelyear plus name as we need to disambiguate
    entries with different labelyear (like differentiating 1984--1986 from
    just 1984)

    Biber::Config->get_seen_nameyear_extraalpha($ny);

=cut

sub get_seen_nameyear_extraalpha {
  shift; # class method so don't care about class name
  my $ny = shift;
  return $CONFIG->{state}{seen_nameyear_extraalpha}{$ny};
}

=head2 incr_seen_nameyear_extraalpha

    Increment the count of an labelname/labelyear combination for extraalpha

    Biber::Config->incr_seen_nameyear_extraalpha($ns, $ys);

    We pass in the name and year strings seperately as we have to
    be careful and only increment this counter beyond 1 if there is
    both a name and year component. Otherwise, extraalpha gets defined for all
    entries with no name but the same year etc.

=cut

sub incr_seen_nameyear_extraalpha {
  shift; # class method so don't care about class name
  my ($ns, $ys) = @_;
  $tmp = "$ns,$ys";
  # We can always increment this to 1
  unless ($CONFIG->{state}{seen_nameyear_extraalpha}{$tmp}) {
    $CONFIG->{state}{seen_nameyear_extraalpha}{$tmp}++;
  }
  # But beyond that only if we have a labelname and labelyear in the entry since
  # this counter is used to create extraalpha which doesn't mean anything for
  # entries with only one of these.
  else {
    if ($ns and $ys) {
      $CONFIG->{state}{seen_nameyear_extraalpha}{$tmp}++;
    }
  }
  return;
}


#============================
#       uniquelistcount
#============================

=head2 get_uniquelistcount

    Get the number of uniquelist entries for a (possibly partial) list

    Biber::Config->get_uniquelistcount($namelist);

=cut

sub get_uniquelistcount {
  shift; # class method so don't care about class name
  my $liststring = shift;
  return $CONFIG->{state}{uniquelistcount}{$liststring};
}

=head2 add_uniquelistcount

    Incremenent the count for a list part to the data for a namehash

    Biber::Config->add_uniquelistcount($liststring);

=cut

sub add_uniquelistcount {
  shift; # class method so don't care about class name
  my $liststring = shift;
  $CONFIG->{state}{uniquelistcount}{$liststring}++;
  return;
}

=head2 reset_uniquelistcount

    Reset the count for a list part to the data for a namehash

    Biber::Config->reset_uniquelistcount;

=cut

sub reset_uniquelistcount {
  shift; # class method so don't care about class name
  $CONFIG->{state}{uniquelistcount} = {};
  return;
}


#============================
#       uniquenamecount
#============================

=head2 get_numofuniquenames

    Get the number of uniquenames entries for a name

    Biber::Config->get_numofuniquenames($name);

=cut

sub get_numofuniquenames {
  shift; # class method so don't care about class name
  my $name = shift;
  return $#{$CONFIG->{state}{uniquenamecount}{$name}} + 1;
}

=head2 add_uniquenamecount

    Add a hash to the list of name(hashes) which have the name part in it

    Biber::Config->add_uniquenamecount($name, $hash);

=cut

sub add_uniquenamecount {
  shift; # class method so don't care about class name
  my $namestring = shift;
  my $hash = shift;
  # name(hash) already recorded as containing namestring
  if (first {$hash eq $_} @{$CONFIG->{state}{uniquenamecount}{$namestring}}) {
    return;
  }
  # Record name(hash) as containing namestring
  else {
    push @{$CONFIG->{state}{uniquenamecount}{$namestring}}, $hash;
  }
  return;
}

=head2 reset_uniquenamecount

    Reset the list of name(hashes) which have the name part in it

    Biber::Config->reset_uniquenamecount;

=cut

sub reset_uniquenamecount {
  shift; # class method so don't care about class name
  $CONFIG->{state}{uniquenamecount} = {};
  return;
}


=head2 _get_uniquename

    Get the uniquename hash of a lastname/hash combination
    Mainly for use in tests

    Biber::Config->get_uniquename($name);

=cut

sub _get_uniquename {
  shift; # class method so don't care about class name
  my $name = shift;
  my @list = sort @{$CONFIG->{state}{uniquenamecount}{$name}};
  return \@list;
}


#============================
#       namehashcount
#============================


=head2 get_numofnamehashes

    Get the number of name hashes

    Biber::Config->get_numofnamehashes($hash);

=cut

sub get_numofnamehashes {
  shift; # class method so don't care about class name
  my $hash = shift;
  return scalar keys %{$CONFIG->{state}{namehashcount}{$hash}};
}

=head2 namehashexists

    Check if there is an entry for a namehash

    Biber::Config->namehashexists($hash);

=cut

sub namehashexists {
  shift; # class method so don't care about class name
  my $hash = shift;
  return exists($CONFIG->{state}{namehashcount}{$hash}) ? 1 : 0;
}


=head2 get_namehashcount

    Get the count of a name hash and name id

    Biber::Config->get_namehashcount($hash, $id);

=cut

sub get_namehashcount {
  shift; # class method so don't care about class name
  my ($hash, $id) = @_;
  return $CONFIG->{state}{namehashcount}{$hash}{$id};
}

=head2 set_namehashcount

    Set the count of a name hash and name id

    Biber::Config->set_namehashcount($hash, $id, $num);

=cut

sub set_namehashcount {
  shift; # class method so don't care about class name
  my ($hash, $id, $num) = @_;
  $CONFIG->{state}{namehashcount}{$hash}{$id} = $num;
  return;
}


=head2 del_namehash

    Delete the count information for a name hash

    Biber::Config->del_namehashcount($hash);

=cut

sub del_namehash {
  shift; # class method so don't care about class name
  my $hash = shift;
  if (exists($CONFIG->{state}{namehashcount}{$hash})) {
    delete $CONFIG->{state}{namehashcount}{$hash};
  }
  return;
}

#============================
#       seennamehash
#============================


=head2 get_seennamehash

    Get the count of a seen name hash

    Biber::Config->get_seennamehash($hash);

=cut

sub get_seennamehash {
  shift; # class method so don't care about class name
  my $hash = shift;
  return $CONFIG->{state}{seennamehash}{$hash};
}


=head2 incr_seennamehash

    Increment the count of a seen name hash

    Biber::Config->incr_seennamehash($hash);

=cut

sub incr_seennamehash {
  shift; # class method so don't care about class name
  my $hash = shift;
  $CONFIG->{state}{seennamehash}{$hash}++;
  return;
}


#============================
#       fullhashcount
#============================


=head2 get_numoffullhashes

    Get the number of full hashes

    Biber::Config->get_numoffullhashes($hash);

=cut

sub get_numoffullhashes {
  shift; # class method so don't care about class name
  my $hash = shift;
  return scalar keys %{$CONFIG->{state}{fullhashcount}{$hash}};
}

=head2 fullhashexists

    Check if there is an entry for a fullhash

    Biber::Config->fullhashexists($hash);

=cut

sub fullhashexists {
  shift; # class method so don't care about class name
  my $hash = shift;
  return exists($CONFIG->{state}{fullhashcount}{$hash}) ? 1 : 0;
}


=head2 get_fullhashcount

    Get the count of a full hash and name id

    Biber::Config->get_fullhashcount($hash, $id);

=cut

sub get_fullhashcount {
  shift; # class method so don't care about class name
  my ($hash, $id) = @_;
  return $CONFIG->{state}{fullhashcount}{$hash}{$id};
}

=head2 set_fullhashcount

    Set the count of a fullhash and name id

    Biber::Config->set_fullhashcount($hash, $id, $num);

=cut

sub set_fullhashcount {
  shift; # class method so don't care about class name
  my ($hash, $id, $num) = @_;
  $CONFIG->{state}{fullhashcount}{$hash}{$id} = $num;
  return;
}


=head2 del_fullhash

    Delete the count information for a full hash

    Biber::Config->del_fullhashcount($hash);

=cut

sub del_fullhash {
  shift; # class method so don't care about class name
  my $hash = shift;
  if (exists($CONFIG->{state}{fullhashcount}{$hash})) {
    delete $CONFIG->{state}{fullhashcount}{$hash};
  }
  return;
}

#============================
#       seenfullhash
#============================


=head2 get_seenfullhash

    Get the count of a seen full hash

    Biber::Config->get_seenfullhash($hash);

=cut

sub get_seenfullhash {
  shift; # class method so don't care about class name
  my $hash = shift;
  return $CONFIG->{state}{seenfullhash}{$hash};
}


=head2 incr_seenfullhash

    Increment the count of a seen ful hash

    Biber::Config->incr_seenfullhash($hash);

=cut

sub incr_seenfullhash {
  shift; # class method so don't care about class name
  my $hash = shift;
  $CONFIG->{state}{seenfullhash}{$hash}++;
  return;
}


#============================
#       crossrefkeys
#============================


=head2 get_crossrefkeys

    Return ref to array of keys which are crossref targets

    Biber::Config->get_crossrefkeys();

=cut

sub get_crossrefkeys {
  shift; # class method so don't care about class name
  return [ keys %{$CONFIG->{state}{crossrefkeys}} ];
}

=head2 get_crossrefkey

    Return an integer representing the number of times a
    crossref target key has been ref'ed

    Biber::Config->get_crossrefkey($key);

=cut

sub get_crossrefkey {
  shift; # class method so don't care about class name
  my $k = shift;
  return $CONFIG->{state}{crossrefkeys}{lc($k)};
}

=head2 del_crossrefkey

    Remove a crossref target key from the crossrefkeys state

    Biber::Config->del_crossrefkey($key);

=cut

sub del_crossrefkey {
  shift; # class method so don't care about class name
  my $k = shift;
  if (exists($CONFIG->{state}{crossrefkeys}{lc($k)})) {
    delete $CONFIG->{state}{crossrefkeys}{lc($k)};
  }
  return;
}

=head2 incr_crossrefkey

    Increment the crossreferences count for a target crossref key

    Biber::Config->incr_crossrefkey($key);

=cut

sub incr_crossrefkey {
  shift; # class method so don't care about class name
  my $k = shift;
  $CONFIG->{state}{crossrefkeys}{lc($k)}++;
  return;
}


############################
# Displaymode static methods
############################

=head2 set_displaymode

    Set the display mode for a field.
    setdisplaymode(['entrytype'], ['field'], ['citekey'], $value)

    This sets the desired displaymode to use for some data in the bib.
    Of course, this is entirey seperate semantically from the
    displaymodes *defined* in the bib which just tell you what to return
    for a particular displaymode request for some data.

=cut

sub set_displaymode {
  shift; # class method so don't care about class name
  my ($val, $entrytype, $fieldtype, $citekey) = @_;
  if ($citekey) {
    my $key = lc($citekey);
    if ($fieldtype) {
      $CONFIG->{displaymodes}{PER_FIELD}{$key}{$fieldtype} = $val;
    }
    else {
      $CONFIG->{displaymodes}{PER_ENTRY}{$key} = $val;
    }
  }
  elsif ($fieldtype) {
    $CONFIG->{displaymodes}{PER_FIELDTYPE}{$fieldtype} = $val;
  }
  elsif ($entrytype) {
    $CONFIG->{displaymodes}{PER_ENTRYTYPE}{$entrytype} = $val;
  }
  else {
    $CONFIG->{displaymodes}{GLOBAL} = $val ;
  }
}

=head2 get_displaymode

    Get the display mode for a field.
    getdisplaymode(['entrytype'], ['field'], ['citekey'])

    Returns the displaymode. In order of decreasing preference, returns:
    1. Mode defined for a specific field in a specific citekey
    2. Mode defined for a citekey
    3. Mode defined for a fieldtype (any citekey)
    4. Mode defined for an entrytype (any citekey)
    5. Mode defined globally (any citekey)

=cut

sub get_displaymode {
  shift; # class method so don't care about class name
  my ($entrytype, $fieldtype, $citekey) = @_;
  my $dm;
  if ($citekey) {
    my $key = lc($citekey);
    if ($fieldtype and
      defined($CONFIG->{displaymodes}{PER_FIELD}) and
      defined($CONFIG->{displaymodes}{PER_FIELD}{$key}) and
      defined($CONFIG->{displaymodes}{PER_FIELD}{$key}{$fieldtype})) {
      $dm = $CONFIG->{displaymodes}{PER_FIELD}{$key}{$fieldtype};
    }
    elsif (defined($CONFIG->{displaymodes}{PER_ENTRY}) and
      defined($CONFIG->{displaymodes}{PER_ENTRY}{$key})) {
      $dm = $CONFIG->{displaymodes}{PER_ENTRY}{$key};
    }
  }
  elsif ($fieldtype and
    defined($CONFIG->{displaymodes}{PER_FIELDTYPE}) and
    defined($CONFIG->{displaymodes}{PER_FIELDTYPE}{$fieldtype})) {
    $dm = $CONFIG->{displaymodes}{PER_FIELDTYPE}{$fieldtype};
  }
  elsif ($entrytype and
    defined($CONFIG->{displaymodes}{PER_ENTRYTYPE}) and
    defined($CONFIG->{displaymodes}{PER_ENTRYTYPE}{$entrytype})) {
    $dm = $CONFIG->{displaymodes}{PER_ENTRYTYPE}{$entrytype};
  }
  $dm = $CONFIG->{displaymodes}{GLOBAL} unless $dm; # Global if nothing else;
  $dm = $DISPLAYMODE_DEFAULT unless $dm; # fall back to this constant
  if ( ref $dm eq 'ARRAY') {
    return $dm;
  }
  else {
    return $DISPLAYMODES{$dm};
  }
}

=head2 dump

    Dump config information (for debugging)

=cut

sub dump {
  shift; # class method so don't care about class name
  dd($CONFIG);
}

=head1 AUTHORS

François Charette, C<< <firmicus at gmx.net> >>
Philip Kime C<< <philip at kime.org.uk> >>

=head1 BUGS

Please report any bugs or feature requests on our sourceforge tracker at
L<https://sourceforge.net/tracker2/?func=browse&group_id=228270>.

=head1 COPYRIGHT & LICENSE

Copyright 2009-2011 François Charette and Philip Kime, all rights reserved.

This module is free software.  You can redistribute it and/or
modify it under the terms of the Artistic License 2.0.

This program is distributed in the hope that it will be useful,
but without any warranty; without even the implied warranty of
merchantability or fitness for a particular purpose.

=cut

1;

# vim: set tabstop=2 shiftwidth=2 expandtab:<|MERGE_RESOLUTION|>--- conflicted
+++ resolved
@@ -34,7 +34,7 @@
 our $CONFIG;
 $CONFIG->{state}{crossrefkeys} = {};
 $CONFIG->{state}{seennamehash} = {};
-<<<<<<< HEAD
+$CONFIG->{state}{seenfullhash} = {};
 $CONFIG->{state}{seenname} = {};
 $CONFIG->{state}{keycase} = {};
 
@@ -43,12 +43,7 @@
 $CONFIG->{state}{unulchanged} = 1;
 
 # namehashcount holds a hash of namehashes and 
-=======
-$CONFIG->{state}{seenfullhash} = {};
-$CONFIG->{state}{keycase} = {};
-
 # namehashcount/fullhashcount hold a hash of namehashes and
->>>>>>> 06bc64d6
 # occurences of unique names that generate the hash. For example:
 # {AA => { Adams_A => 1, Allport_A => 2 }}
 $CONFIG->{state}{namehashcount} = {};
@@ -85,11 +80,8 @@
   $CONFIG->{options}{biblatex}{PER_ENTRY} = {};
   $CONFIG->{state}{control_file_location} = '';
   $CONFIG->{state}{seennamehash} = {};
-<<<<<<< HEAD
+  $CONFIG->{state}{seenfullhash} = {};
   $CONFIG->{state}{seenname} = {};
-=======
-  $CONFIG->{state}{seenfullhash} = {};
->>>>>>> 06bc64d6
   $CONFIG->{state}{crossrefkeys} = {};
   $CONFIG->{state}{namehashcount} = {};
   $CONFIG->{state}{fullhashcount} = {};
