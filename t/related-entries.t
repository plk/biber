--- conflicted
+++ resolved
@@ -289,12 +289,8 @@
       \fieldmssource{labelname}{author}{default}{en-us}
       \fieldmssource{labeltitle}{title}{default}{en-us}
       \field{clonesourcekey}{key4}
-<<<<<<< HEAD
       \field[default][en-us]{booktitle}{Booktitle}
       \field{season}{summer}
-=======
-      \field{booktitle}{Booktitle}
->>>>>>> d6097df4
       \field{shorthand}{RK4}
       \field[default][en-us]{title}{Orig Language Title}
       \field{year}{2011}
