--- conflicted
+++ resolved
@@ -50,11 +50,7 @@
       \field{labelalpha}{Doe10}
       \field{extraalpha}{1}
       \field{sortinit}{D}
-<<<<<<< HEAD
-      \strng{sortinithash}{c438b3d5d027251ba63f5ed538d98af5}
-=======
-      \field{sortinithash}{6f385f66841fb5e82009dc833c761848}
->>>>>>> d5cdbe1f
+      \strng{sortinithash}{6f385f66841fb5e82009dc833c761848}
     \endentry
 |;
 
@@ -80,11 +76,7 @@
       \strng{authordefaulten-usnamehash}{bd051a2f7a5f377e3a62581b0e0f8577}
       \strng{authordefaulten-usfullhash}{bd051a2f7a5f377e3a62581b0e0f8577}
       \field{sortinit}{D}
-<<<<<<< HEAD
-      \strng{sortinithash}{c438b3d5d027251ba63f5ed538d98af5}
-=======
-      \field{sortinithash}{6f385f66841fb5e82009dc833c761848}
->>>>>>> d5cdbe1f
+      \strng{sortinithash}{6f385f66841fb5e82009dc833c761848}
       \field{labeldatesource}{}
       \fieldmssource{labelname}{author}{default}{en-us}
       \fieldmssource{labeltitle}{title}{default}{en-us}
@@ -117,11 +109,7 @@
       \strng{authordefaulten-usnamehash}{bd051a2f7a5f377e3a62581b0e0f8577}
       \strng{authordefaulten-usfullhash}{bd051a2f7a5f377e3a62581b0e0f8577}
       \field{sortinit}{D}
-<<<<<<< HEAD
-      \strng{sortinithash}{c438b3d5d027251ba63f5ed538d98af5}
-=======
-      \field{sortinithash}{6f385f66841fb5e82009dc833c761848}
->>>>>>> d5cdbe1f
+      \strng{sortinithash}{6f385f66841fb5e82009dc833c761848}
       \field{labeldatesource}{}
       \fieldmssource{labelname}{author}{default}{en-us}
       \fieldmssource{labeltitle}{title}{default}{en-us}
@@ -153,11 +141,7 @@
       \strng{authordefaulten-usnamehash}{bd051a2f7a5f377e3a62581b0e0f8577}
       \strng{authordefaulten-usfullhash}{bd051a2f7a5f377e3a62581b0e0f8577}
       \field{sortinit}{D}
-<<<<<<< HEAD
-      \strng{sortinithash}{c438b3d5d027251ba63f5ed538d98af5}
-=======
-      \field{sortinithash}{6f385f66841fb5e82009dc833c761848}
->>>>>>> d5cdbe1f
+      \strng{sortinithash}{6f385f66841fb5e82009dc833c761848}
       \field{labeldatesource}{}
       \fieldmssource{labelname}{author}{default}{en-us}
       \fieldmssource{labeltitle}{title}{default}{en-us}
@@ -190,11 +174,7 @@
       \field{extraname}{3}
       \field{labelalpha}{Doe10}
       \field{sortinit}{D}
-<<<<<<< HEAD
-      \strng{sortinithash}{c438b3d5d027251ba63f5ed538d98af5}
-=======
-      \field{sortinithash}{6f385f66841fb5e82009dc833c761848}
->>>>>>> d5cdbe1f
+      \strng{sortinithash}{6f385f66841fb5e82009dc833c761848}
       \field{extradate}{2}
       \field{extradatescope}{labelyear}
       \field{labeldatesource}{}
@@ -230,11 +210,7 @@
       \field{extraname}{4}
       \field{labelalpha}{Doe10}
       \field{sortinit}{D}
-<<<<<<< HEAD
-      \strng{sortinithash}{c438b3d5d027251ba63f5ed538d98af5}
-=======
-      \field{sortinithash}{6f385f66841fb5e82009dc833c761848}
->>>>>>> d5cdbe1f
+      \strng{sortinithash}{6f385f66841fb5e82009dc833c761848}
       \field{extradate}{3}
       \field{extradatescope}{labelyear}
       \field{labeldatesource}{}
@@ -270,11 +246,7 @@
       \field{extraname}{5}
       \field{labelalpha}{Doe10}
       \field{sortinit}{D}
-<<<<<<< HEAD
-      \strng{sortinithash}{c438b3d5d027251ba63f5ed538d98af5}
-=======
-      \field{sortinithash}{6f385f66841fb5e82009dc833c761848}
->>>>>>> d5cdbe1f
+      \strng{sortinithash}{6f385f66841fb5e82009dc833c761848}
       \field{extradate}{4}
       \field{extradatescope}{labelyear}
       \field{labeldatesource}{}
@@ -320,11 +292,7 @@
       \strng{authordefaulten-usnamehash}{bd051a2f7a5f377e3a62581b0e0f8577}
       \strng{authordefaulten-usfullhash}{bd051a2f7a5f377e3a62581b0e0f8577}
       \field{sortinit}{D}
-<<<<<<< HEAD
-      \strng{sortinithash}{c438b3d5d027251ba63f5ed538d98af5}
-=======
-      \field{sortinithash}{6f385f66841fb5e82009dc833c761848}
->>>>>>> d5cdbe1f
+      \strng{sortinithash}{6f385f66841fb5e82009dc833c761848}
       \field{labeldatesource}{year}
       \fieldmssource{labelname}{author}{default}{en-us}
       \fieldmssource{labeltitle}{title}{default}{en-us}
