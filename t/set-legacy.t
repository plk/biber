# -*- cperl -*-
use strict;
use warnings;
use utf8;
no warnings 'utf8';

use Test::More tests => 3;

use Biber;
use Biber::Output::bbl;
use Log::Log4perl;
chdir("t/tdata");

# Set up Biber object
my $biber = Biber->new(noconf => 1);
my $LEVEL = 'ERROR';
my $l4pconf = qq|
    log4perl.category.main                             = $LEVEL, Screen
    log4perl.category.screen                           = $LEVEL, Screen
    log4perl.appender.Screen                           = Log::Log4perl::Appender::Screen
    log4perl.appender.Screen.utf8                      = 1
    log4perl.appender.Screen.Threshold                 = $LEVEL
    log4perl.appender.Screen.stderr                    = 0
    log4perl.appender.Screen.layout                    = Log::Log4perl::Layout::SimpleLayout
|;
Log::Log4perl->init(\$l4pconf);

$biber->parse_ctrlfile('set-legacy.bcf');
$biber->set_output_obj(Biber::Output::bbl->new());

# Options - we could set these in the control file but it's nice to see what we're
# relying on here for tests

# Biber options
Biber::Config->setoption('sortlocale', 'C');
Biber::Config->setoption('fastsort', 1);

# Now generate the information
$biber->prepare;
my $section = $biber->sections->get_section(0);
my $main = $biber->sortlists->get_list(0, 'entry', 'nty');
my $out = $biber->get_output_obj;

my $string1 = q|    \entry{Elias1955}{set}{}
      \set{Elias1955a,Elias1955b}
      \name{form=original,lang=default}{labelname}{1}{}{%
        {{hash=bdd4981ffb5a62685c993d6f9dec4c23}{Elias}{E\bibinitperiod}{P.}{P\bibinitperiod}{}{}{}{}}%
      }
      \name{form=original,lang=default}{author}{1}{}{%
        {{hash=bdd4981ffb5a62685c993d6f9dec4c23}{Elias}{E\bibinitperiod}{P.}{P\bibinitperiod}{}{}{}{}}%
      }
      \strng{namehash}{bdd4981ffb5a62685c993d6f9dec4c23}
      \strng{fullhash}{bdd4981ffb5a62685c993d6f9dec4c23}
<<<<<<< HEAD
      \field{form=original,lang=default}{sortinit}{0}
      \field{form=original,lang=default}{labelyear}{1955}
      \field{form=original,lang=default}{labeltitle}{Predictive coding--I}
      \field{form=original,lang=default}{issn}{0096-1000}
      \field{form=original,lang=default}{journaltitle}{IRE Transactions on Information Theory}
      \field{form=original,lang=default}{month}{03}
      \field{form=original,lang=default}{number}{1}
      \field{form=original,lang=default}{title}{Predictive coding--I}
      \field{form=original,lang=default}{volume}{1}
      \field{form=original,lang=default}{year}{1955}
      \field{form=original,lang=default}{pages}{16\bibrangedash 24}
=======
      \field{sortinit}{0}
      \field{labelyear}{1955}
      \field{labelmonth}{03}
      \field{labeltitle}{Predictive coding--I}
      \field{issn}{0096-1000}
      \field{journaltitle}{IRE Transactions on Information Theory}
      \field{month}{03}
      \field{number}{1}
      \field{title}{Predictive coding--I}
      \field{volume}{1}
      \field{year}{1955}
      \field{pages}{16\bibrangedash 24}
>>>>>>> 3614a136
      \verb{doi}
      \verb 10.1109/TIT.1955.1055126
      \endverb
      \warn{\item Field 'crossref' is no longer needed in set entries in Biber - ignoring in entry 'Elias1955'}
    \endentry
|;

my $string2 = q|    \entry{Elias1955a}{article}{}
      \inset{Elias1955}
      \name{form=original,lang=default}{labelname}{1}{}{%
        {{hash=bdd4981ffb5a62685c993d6f9dec4c23}{Elias}{E\bibinitperiod}{P.}{P\bibinitperiod}{}{}{}{}}%
      }
      \name{form=original,lang=default}{author}{1}{}{%
        {{hash=bdd4981ffb5a62685c993d6f9dec4c23}{Elias}{E\bibinitperiod}{P.}{P\bibinitperiod}{}{}{}{}}%
      }
      \strng{namehash}{bdd4981ffb5a62685c993d6f9dec4c23}
      \strng{fullhash}{bdd4981ffb5a62685c993d6f9dec4c23}
      \field{form=original,lang=default}{sortinit}{0}
      \field{form=original,lang=default}{labeltitle}{Predictive coding--I}
      \field{form=original,lang=default}{issn}{0096-1000}
      \field{form=original,lang=default}{journaltitle}{IRE Transactions on Information Theory}
      \field{form=original,lang=default}{month}{03}
      \field{form=original,lang=default}{number}{1}
      \field{form=original,lang=default}{title}{Predictive coding--I}
      \field{form=original,lang=default}{volume}{1}
      \field{form=original,lang=default}{year}{1955}
      \field{form=original,lang=default}{pages}{16\bibrangedash 24}
      \verb{doi}
      \verb 10.1109/TIT.1955.1055126
      \endverb
      \warn{\item Field 'entryset' is no longer needed in set member entries in Biber - ignoring in entry 'Elias1955a'}
    \endentry
|;

my $string3 = q|    \entry{Elias1955b}{article}{}
      \inset{Elias1955}
      \name{form=original,lang=default}{labelname}{1}{}{%
        {{hash=bdd4981ffb5a62685c993d6f9dec4c23}{Elias}{E\bibinitperiod}{P.}{P\bibinitperiod}{}{}{}{}}%
      }
      \name{form=original,lang=default}{author}{1}{}{%
        {{hash=bdd4981ffb5a62685c993d6f9dec4c23}{Elias}{E\bibinitperiod}{P.}{P\bibinitperiod}{}{}{}{}}%
      }
      \strng{namehash}{bdd4981ffb5a62685c993d6f9dec4c23}
      \strng{fullhash}{bdd4981ffb5a62685c993d6f9dec4c23}
      \field{form=original,lang=default}{sortinit}{0}
      \field{form=original,lang=default}{labeltitle}{Predictive coding--II}
      \field{form=original,lang=default}{issn}{0096-1000}
      \field{form=original,lang=default}{journaltitle}{IRE Transactions on Information Theory}
      \field{form=original,lang=default}{month}{03}
      \field{form=original,lang=default}{number}{1}
      \field{form=original,lang=default}{title}{Predictive coding--II}
      \field{form=original,lang=default}{volume}{1}
      \field{form=original,lang=default}{year}{1955}
      \field{form=original,lang=default}{pages}{24\bibrangedash 33}
      \verb{doi}
      \verb 10.1109/TIT.1955.1055116
      \endverb
      \warn{\item Field 'entryset' is no longer needed in set member entries in Biber - ignoring in entry 'Elias1955b'}
    \endentry
|;

is($out->get_output_entry('Elias1955', $main), $string1, 'Legacy set test 1');
is($out->get_output_entry('Elias1955a', $main), $string2, 'Legacy set test 2');
is($out->get_output_entry('Elias1955b', $main), $string3, 'Legacy set test 3');
<|MERGE_RESOLUTION|>--- conflicted
+++ resolved
@@ -51,9 +51,9 @@
       }
       \strng{namehash}{bdd4981ffb5a62685c993d6f9dec4c23}
       \strng{fullhash}{bdd4981ffb5a62685c993d6f9dec4c23}
-<<<<<<< HEAD
       \field{form=original,lang=default}{sortinit}{0}
       \field{form=original,lang=default}{labelyear}{1955}
+      \field{form=original,lang=default}{labelmonth}{03}
       \field{form=original,lang=default}{labeltitle}{Predictive coding--I}
       \field{form=original,lang=default}{issn}{0096-1000}
       \field{form=original,lang=default}{journaltitle}{IRE Transactions on Information Theory}
@@ -63,20 +63,6 @@
       \field{form=original,lang=default}{volume}{1}
       \field{form=original,lang=default}{year}{1955}
       \field{form=original,lang=default}{pages}{16\bibrangedash 24}
-=======
-      \field{sortinit}{0}
-      \field{labelyear}{1955}
-      \field{labelmonth}{03}
-      \field{labeltitle}{Predictive coding--I}
-      \field{issn}{0096-1000}
-      \field{journaltitle}{IRE Transactions on Information Theory}
-      \field{month}{03}
-      \field{number}{1}
-      \field{title}{Predictive coding--I}
-      \field{volume}{1}
-      \field{year}{1955}
-      \field{pages}{16\bibrangedash 24}
->>>>>>> 3614a136
       \verb{doi}
       \verb 10.1109/TIT.1955.1055126
       \endverb
