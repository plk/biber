<?xml version="1.0" encoding="UTF-8"?>
<grammar xmlns:bcf="https://sourceforge.net/projects/biblatex" xmlns="http://relaxng.org/ns/structure/1.0" datatypeLibrary="http://www.w3.org/2001/XMLSchema-datatypes">
  <start>
    <element name="bcf:controlfile">
      <!--
        This is usually the same as the biblatex version string but not necessarily.
        Sometimes the BCF format version doesn't change between biblatex releases
      -->
      <attribute name="version">
        <data type="string">
          <param name="minLength">1</param>
        </data>
      </attribute>
      <!--
        "Global" Biber options. It's not clear what a non-global biber option
        would be but just in case, we have the option ...
      -->
      <element name="bcf:options">
        <attribute name="component">
          <value>biber</value>
        </attribute>
        <attribute name="type">
          <value>global</value>
        </attribute>
        <ref name="output_encoding"/>
        <ref name="input_encoding"/>
        <ref name="debug"/>
        <ref name="mincrossrefs"/>
        <ref name="sortcase"/>
        <ref name="sortfirstinits"/>
        <ref name="sortupper"/>
      </element>
      <!--
        Global BibLaTeX options. That is, options that apply to all
        entrytypes (unless a more specifically scoped option is specified)
      -->
      <element name="bcf:options">
        <attribute name="component">
          <value>biblatex</value>
        </attribute>
        <attribute name="type">
          <value>global</value>
        </attribute>
        <ref name="alphaothers"/>
        <ref name="labelalpha"/>
        <ref name="labelnamespec"/>
        <ref name="labeltitle"/>
        <ref name="labeltitlespec"/>
        <ref name="labeltitleyear"/>
        <ref name="labeldate"/>
        <ref name="labeldatespec"/>
        <ref name="maxalphanames"/>
        <ref name="maxbibnames"/>
        <ref name="maxcitenames"/>
        <ref name="maxitems"/>
        <ref name="minalphanames"/>
        <ref name="minbibnames"/>
        <ref name="mincitenames"/>
        <ref name="minitems"/>
        <ref name="vform"/>
        <ref name="vlang"/>
        <ref name="vtranslang"/>
        <ref name="singletitle"/>
        <optional>
          <ref name="sortalphaothers"/>
        </optional>
        <ref name="sortlocale"/>
        <ref name="sortscheme"/>
        <ref name="uniquelist"/>
        <ref name="uniquename"/>
        <ref name="useauthor"/>
        <ref name="useeditor"/>
        <ref name="useprefix"/>
        <ref name="usetranslator"/>
      </element>
      <zeroOrMore>
        <!-- Per-entrytype BibLaTeX options -->
        <element name="bcf:options">
          <attribute name="component">
            <value>biblatex</value>
          </attribute>
          <attribute name="type"/>
          <optional>
            <ref name="alphaothers"/>
          </optional>
          <optional>
            <ref name="labelalpha"/>
          </optional>
          <optional>
            <ref name="labelnamespec"/>
          </optional>
          <optional>
            <ref name="labeltitle"/>
          </optional>
          <optional>
            <ref name="labeltitlespec"/>
          </optional>
          <optional>
            <ref name="labeltitleyear"/>
          </optional>
          <optional>
            <ref name="labeldate"/>
          </optional>
          <optional>
            <ref name="labeldatespec"/>
          </optional>
          <optional>
            <ref name="maxalphanames"/>
          </optional>
          <optional>
            <ref name="maxbibnames"/>
          </optional>
          <optional>
            <ref name="maxcitenames"/>
          </optional>
          <optional>
            <ref name="maxitems"/>
          </optional>
          <optional>
            <ref name="minalphanames"/>
          </optional>
          <optional>
            <ref name="minbibnames"/>
          </optional>
          <optional>
            <ref name="mincitenames"/>
          </optional>
          <optional>
            <ref name="minitems"/>
          </optional>
          <optional>
            <ref name="singletitle"/>
          </optional>
          <optional>
            <ref name="skipbib"/>
          </optional>
          <optional>
            <ref name="skiplab"/>
          </optional>
          <optional>
            <ref name="skiplos"/>
          </optional>
          <optional>
            <ref name="sortalphaothers"/>
          </optional>
          <optional>
            <ref name="uniquelist"/>
          </optional>
          <optional>
            <ref name="uniquename"/>
          </optional>
          <optional>
            <ref name="useauthor"/>
          </optional>
          <optional>
            <ref name="useeditor"/>
          </optional>
          <optional>
            <ref name="useprefix"/>
          </optional>
          <optional>
            <ref name="usetranslator"/>
          </optional>
        </element>
      </zeroOrMore>
      <optional>
        <!-- user field/entrytype mapping -->
        <element name="bcf:sourcemap">
          <oneOrMore>
            <element name="bcf:maps">
              <attribute name="datatype">
                <choice>
                  <value>bibtex</value>
                  <value>biblatexml</value>
                  <value>ris</value>
                  <value>zoterordfxml</value>
                  <value>endnotexml</value>
                </choice>
              </attribute>
              <optional>
                <attribute name="map_overwrite">
                  <choice>
                    <value>0</value>
                    <value>1</value>
                  </choice>
                </attribute>
              </optional>
              <optional>
                <attribute name="level">
                  <choice>
                    <value>user</value>
                    <value>style</value>
                    <value>driver</value>
                  </choice>
                </attribute>
              </optional>
              <oneOrMore>
                <ref name="map"/>
              </oneOrMore>
            </element>
          </oneOrMore>
        </element>
      </optional>
      <oneOrMore>
        <!-- labelalpha template specification -->
        <element name="bcf:labelalphatemplate">
          <optional>
            <attribute name="type">
              <data type="string"/>
            </attribute>
          </optional>
          <oneOrMore>
            <!-- per-type? -->
            <element name="bcf:labelelement">
              <attribute name="order">
                <data type="integer"/>
              </attribute>
              <oneOrMore>
                <element name="bcf:labelpart">
                  <optional>
                    <attribute name="final">
                      <choice>
                        <value>0</value>
                        <value>1</value>
                      </choice>
                    </attribute>
                  </optional>
                  <optional>
                    <attribute name="pad_char">
                      <data type="string">
                        <param name="minLength">1</param>
                      </data>
                    </attribute>
                  </optional>
                  <optional>
                    <attribute name="pad_side">
                      <choice>
                        <value>left</value>
                        <value>right</value>
                      </choice>
                    </attribute>
                  </optional>
                  <optional>
                    <attribute name="substring_width">
                      <choice>
                        <data type="integer"/>
                        <value>v</value>
                        <value>vf</value>
                        <value>l</value>
                      </choice>
                    </attribute>
                  </optional>
                  <optional>
                    <attribute name="substring_fixed_threshold">
                      <data type="integer"/>
                    </attribute>
                  </optional>
                  <optional>
                    <attribute name="substring_width_max">
                      <data type="integer"/>
                    </attribute>
                  </optional>
                  <optional>
                    <attribute name="substring_side">
                      <choice>
                        <value>left</value>
                        <value>right</value>
                      </choice>
                    </attribute>
                  </optional>
                  <optional>
                    <attribute name="substring_compound">
                      <choice>
                        <value>0</value>
                        <value>1</value>
                      </choice>
                    </attribute>
                  </optional>
                  <optional>
                    <attribute name="ifnamecount">
                      <data type="integer"/>
                    </attribute>
                  </optional>
                  <optional>
                    <attribute name="namecount">
                      <data type="integer"/>
                    </attribute>
                  </optional>
                  <optional>
                    <attribute name="form">
                      <choice>
                        <value>original</value>
                        <value>translated</value>
                        <value>romanised</value>
                        <value>uniform</value>
                      </choice>
                    </attribute>
                  </optional>
                  <data type="string"/>
                </element>
              </oneOrMore>
            </element>
          </oneOrMore>
        </element>
      </oneOrMore>
      <!-- Cross-reference inheritance specifications -->
      <element name="bcf:inheritance">
        <!-- Defaults -->
        <element name="bcf:defaults">
          <!-- Whether to inherit all fields -->
          <attribute name="inherit_all">
            <choice>
              <value>true</value>
              <value>false</value>
            </choice>
          </attribute>
          <!-- Should we overwrite the target field if it exists? -->
          <attribute name="override_target">
            <choice>
              <value>true</value>
              <value>false</value>
            </choice>
          </attribute>
          <zeroOrMore>
            <!-- Default inherit_all and override_target settings for entrytype source/target pairs -->
            <element name="bcf:type_pair">
              <attribute name="source">
                <choice>
                  <value>*</value>
                  <data type="string">
                    <param name="minLength">1</param>
                  </data>
                </choice>
              </attribute>
              <attribute name="target">
                <choice>
                  <value>*</value>
                  <data type="string">
                    <param name="minLength">1</param>
                  </data>
                </choice>
              </attribute>
              <optional>
                <attribute name="inherit_all">
                  <choice>
                    <value>true</value>
                    <value>false</value>
                  </choice>
                </attribute>
              </optional>
              <optional>
                <attribute name="override_target">
                  <choice>
                    <value>true</value>
                    <value>false</value>
                  </choice>
                </attribute>
              </optional>
              <empty/>
            </element>
          </zeroOrMore>
        </element>
        <zeroOrMore>
          <!-- An inheritance specification -->
          <element name="bcf:inherit">
            <oneOrMore>
              <!-- applies to these pairs of source/target entrytypes -->
              <element name="bcf:type_pair">
                <attribute name="source">
                  <choice>
                    <value>*</value>
                    <data type="string">
                      <param name="minLength">1</param>
                    </data>
                  </choice>
                </attribute>
                <attribute name="target">
                  <choice>
                    <value>*</value>
                    <data type="string">
                      <param name="minLength">1</param>
                    </data>
                  </choice>
                </attribute>
                <empty/>
              </element>
            </oneOrMore>
            <oneOrMore>
              <!-- and here are the field specifications -->
              <element name="bcf:field">
                <choice>
                  <!--
                    either a "skip this field" specification
                    so we can say inherit all except certain fields OR ...
                  -->
                  <group>
                    <attribute name="source">
                      <data type="string"/>
                    </attribute>
                    <optional>
                      <attribute name="form">
                        <data type="string">
                          <param name="minLength">1</param>
                        </data>
                      </attribute>
                    </optional>
                    <optional>
                      <attribute name="lang">
                        <data type="string">
                          <param name="minLength">1</param>
                        </data>
                      </attribute>
                    </optional>
                    <attribute name="skip">
                      <choice>
                        <value>true</value>
                        <value>false</value>
                      </choice>
                    </attribute>
                  </group>
                  <!-- ... a source and target field with an optional override attribute -->
                  <group>
                    <attribute name="source">
                      <data type="string">
                        <param name="minLength">1</param>
                      </data>
                    </attribute>
                    <optional>
                      <attribute name="source_form">
                        <data type="string">
                          <param name="minLength">1</param>
                        </data>
                      </attribute>
                    </optional>
                    <optional>
                      <attribute name="source_lang">
                        <data type="string">
                          <param name="minLength">1</param>
                        </data>
                      </attribute>
                    </optional>
                    <attribute name="target">
                      <data type="string">
                        <param name="minLength">1</param>
                      </data>
                    </attribute>
                    <optional>
                      <attribute name="target_form">
                        <data type="string">
                          <param name="minLength">1</param>
                        </data>
                      </attribute>
                    </optional>
                    <optional>
                      <attribute name="target_lang">
                        <data type="string">
                          <param name="minLength">1</param>
                        </data>
                      </attribute>
                    </optional>
                    <optional>
                      <attribute name="override_target">
                        <choice>
                          <value>true</value>
                          <value>false</value>
                        </choice>
                      </attribute>
                    </optional>
                  </group>
                </choice>
                <empty/>
              </element>
            </oneOrMore>
          </element>
        </zeroOrMore>
      </element>
      <optional>
        <!-- noinit specification -->
        <element name="bcf:noinits">
          <oneOrMore>
            <element name="bcf:noinit">
              <attribute name="value">
                <data type="string"/>
              </attribute>
              <empty/>
            </element>
          </oneOrMore>
        </element>
      </optional>
      <optional>
        <!-- nosort specification -->
        <element name="bcf:nosorts">
          <oneOrMore>
            <element name="bcf:nosort">
              <attribute name="field">
                <data type="string"/>
              </attribute>
              <attribute name="value">
                <data type="string"/>
              </attribute>
              <empty/>
            </element>
          </oneOrMore>
        </element>
      </optional>
      <!-- Global sorting specification -->
      <ref name="sorting"/>
      <optional>
        <!-- Data model specification -->
        <element name="bcf:datamodel">
          <!-- Valid entrytypes -->
          <element name="bcf:entrytypes">
            <oneOrMore>
              <element name="bcf:entrytype">
                <optional>
                  <!-- Some entrytypes should be completely skipped on output (XDATA etc.) -->
                  <attribute name="skip_output">
                    <value>true</value>
                  </attribute>
                </optional>
                <text/>
              </element>
            </oneOrMore>
          </element>
          <!--
            BibLaTeX field types. Biber uses this to determine how to output various types
            to the .bbl
          -->
          <element name="bcf:fields">
            <oneOrMore>
              <element name="bcf:field">
                <!-- fieldtype is "field" or "list" -->
                <attribute name="fieldtype">
                  <choice>
                    <value>field</value>
                    <value>list</value>
                  </choice>
                </attribute>
                <optional>
                  <!--
                    format is a specification of the format of the field. If not specified, field contents
                    are just as is. 
                  -->
                  <attribute name="format">
                    <value>xsv</value>
                  </attribute>
                </optional>
                <!-- datatype of field content -->
                <attribute name="datatype">
                  <choice>
                    <value>literal</value>
                    <value>name</value>
                    <value>key</value>
                    <value>entrykey</value>
                    <value>date</value>
                    <value>verbatim</value>
                    <value>integer</value>
                    <value>range</value>
                    <value>code</value>
                    <value>uri</value>
                    <value>datepart</value>
                    <value>keyword</value>
                    <value>option</value>
                  </choice>
                </attribute>
                <optional>
                  <!-- Are we allowed to output a null field value to the .bbl for this field? -->
                  <attribute name="nullok">
                    <value>true</value>
                  </attribute>
                </optional>
                <optional>
                  <!-- Should this field be skipped and not output to the .bbl? -->
                  <attribute name="skip_output">
                    <value>true</value>
                  </attribute>
                </optional>
                <optional>
<<<<<<< HEAD
                  <!-- Can this field have variants? -->
                  <attribute name="variants">
=======
                  <!-- Field can be used as a label? This auto-generates some defaults in biblatex -->
                  <attribute name="label">
>>>>>>> 8c2e65fa
                    <value>true</value>
                  </attribute>
                </optional>
                <text/>
              </element>
            </oneOrMore>
          </element>
          <oneOrMore>
            <!--
              Allowable fields for entrytypes
              Only one specification per entrytype: even though it might be nice to have several 
              so that one could share information, this would be hard to manage and confusing as it
              not be visible in one place which fields were valid for an entrytype.
            -->
            <element name="bcf:entryfields">
              <zeroOrMore>
                <element name="bcf:entrytype">
                  <text/>
                </element>
              </zeroOrMore>
              <oneOrMore>
                <element name="bcf:field">
                  <text/>
                </element>
              </oneOrMore>
            </element>
          </oneOrMore>
          <oneOrMore>
            <!-- Constraints on field (co-)existence and format -->
            <element name="bcf:constraints">
              <zeroOrMore>
                <!--
                  Set of entrytypes that this constraint applies to
                  An entrytype can be specified in multiple constraints
                  
                -->
                <element name="bcf:entrytype">
                  <text/>
                </element>
              </zeroOrMore>
              <zeroOrMore>
                <!-- A constraint specification -->
                <element name="bcf:constraint">
                  <choice>
                    <!--
                      Conditional constraints have an antecedent and consequent
                      both of which have a quantifier. This allows you to enforce
                      constraints like:
                      
                      if field a,b,c are all present then one of x,y,z must be
                      if one of field a,b,c are present then none of x,y,z must be
                      etc.
                    -->
                    <group>
                      <attribute name="type">
                        <value>conditional</value>
                      </attribute>
                      <element name="bcf:antecedent">
                        <attribute name="quant">
                          <choice>
                            <value>all</value>
                            <value>one</value>
                            <value>none</value>
                          </choice>
                        </attribute>
                        <oneOrMore>
                          <element name="bcf:field">
                            <text/>
                          </element>
                        </oneOrMore>
                      </element>
                      <element name="bcf:consequent">
                        <attribute name="quant">
                          <choice>
                            <value>all</value>
                            <value>one</value>
                            <value>none</value>
                          </choice>
                        </attribute>
                        <oneOrMore>
                          <element name="bcf:field">
                            <text/>
                          </element>
                        </oneOrMore>
                      </element>
                    </group>
                    <!-- Datatype and format constraints -->
                    <group>
                      <attribute name="type">
                        <value>data</value>
                      </attribute>
                      <optional>
                        <!-- range* attributes are for limiting integer type range -->
                        <attribute name="datatype">
                          <choice>
                            <value>integer</value>
                            <value>isbn</value>
                            <value>issn</value>
                            <value>ismn</value>
                            <value>date</value>
                            <value>pattern</value>
                          </choice>
                        </attribute>
                      </optional>
                      <optional>
                        <attribute name="rangemin">
                          <data type="int"/>
                        </attribute>
                      </optional>
                      <optional>
                        <attribute name="rangemax">
                          <data type="int"/>
                        </attribute>
                      </optional>
                      <optional>
                        <attribute name="pattern"/>
                      </optional>
                      <oneOrMore>
                        <element name="bcf:field">
                          <text/>
                        </element>
                      </oneOrMore>
                    </group>
                    <!-- Mandatoriness constraints which say which fields must appear -->
                    <group>
                      <attribute name="type">
                        <value>mandatory</value>
                      </attribute>
                      <oneOrMore>
                        <choice>
                          <element name="bcf:field">
                            <text/>
                          </element>
                          <!--
                            An XOR set of fields so you can enforce:
                            
                            One (but not more) of fields a,b,c must exist
                          -->
                          <element name="bcf:fieldxor">
                            <oneOrMore>
                              <element name="bcf:field">
                                <text/>
                              </element>
                            </oneOrMore>
                          </element>
                          <!--
                            An OR set of fields so you can enforce:
                            
                            One (possibly more) of fields a,b,c must exist
                          -->
                          <element name="bcf:fieldor">
                            <oneOrMore>
                              <element name="bcf:field">
                                <text/>
                              </element>
                            </oneOrMore>
                          </element>
                        </choice>
                      </oneOrMore>
                    </group>
                  </choice>
                </element>
              </zeroOrMore>
            </element>
          </oneOrMore>
        </element>
      </optional>
      <oneOrMore>
        <!-- Section specifications -->
        <ref name="secspec"/>
      </oneOrMore>
      <oneOrMore>
        <ref name="listspec"/>
      </oneOrMore>
    </element>
  </start>
  <define name="listspec">
    <zeroOrMore>
      <element name="bcf:sortlist">
        <attribute name="section">
          <data type="integer"/>
        </attribute>
        <attribute name="type">
          <choice>
            <value>entry</value>
            <value>list</value>
          </choice>
        </attribute>
        <attribute name="sortscheme">
          <data type="string">
            <param name="minLength">1</param>
          </data>
        </attribute>
        <!-- name is only needed for list types -->
        <attribute name="name">
          <data type="string">
            <param name="minLength">1</param>
          </data>
        </attribute>
        <zeroOrMore>
          <choice>
            <ref name="filter"/>
            <ref name="orfilter"/>
          </choice>
        </zeroOrMore>
        <optional>
          <element name="bcf:sorting">
            <optional>
              <!-- locale for entire sorting specification -->
              <attribute name="locale">
                <data type="string">
                  <param name="minLength">1</param>
                </data>
              </attribute>
            </optional>
            <oneOrMore>
              <ref name="sort"/>
            </oneOrMore>
          </element>
        </optional>
      </element>
    </zeroOrMore>
  </define>
  <define name="sorting">
    <element name="bcf:sorting">
      <optional>
        <!-- locale for entire sorting specification -->
        <attribute name="locale">
          <data type="string">
            <param name="minLength">1</param>
          </data>
        </attribute>
      </optional>
      <oneOrMore>
        <!-- presort default strings for different entry types -->
        <element name="bcf:presort">
          <optional>
            <attribute name="type"/>
          </optional>
          <text/>
        </element>
      </oneOrMore>
      <zeroOrMore>
        <!-- excludes of certain fields for sorting for specified types -->
        <element name="bcf:sortexclusion">
          <attribute name="type"/>
          <oneOrMore>
            <element name="bcf:exclusion">
              <text/>
            </element>
          </oneOrMore>
        </element>
      </zeroOrMore>
      <oneOrMore>
        <ref name="sort"/>
      </oneOrMore>
    </element>
  </define>
  <define name="sort">
    <oneOrMore>
      <!-- sort specification -->
      <element name="bcf:sort">
        <!-- order of this specification in the set of all sort specifications -->
        <attribute name="order">
          <data type="integer"/>
        </attribute>
        <optional>
          <!-- Should we stop generating sorting information after this item? -->
          <attribute name="final">
            <value>1</value>
          </attribute>
        </optional>
        <optional>
          <!-- Sort ascending or descending -->
          <attribute name="sort_direction">
            <choice>
              <value>ascending</value>
              <value>descending</value>
            </choice>
          </attribute>
        </optional>
        <optional>
          <!-- Sort case sensitive or not? -->
          <attribute name="sortcase">
            <choice>
              <value>0</value>
              <value>1</value>
            </choice>
          </attribute>
        </optional>
        <optional>
          <!-- Sort upper before lower? -->
          <attribute name="sortupper">
            <choice>
              <value>0</value>
              <value>1</value>
            </choice>
          </attribute>
        </optional>
        <optional>
          <!-- sortset specific override for locale -->
          <attribute name="locale">
            <data type="string">
              <param name="minLength">1</param>
            </data>
          </attribute>
        </optional>
        <oneOrMore>
          <!-- A sort item specification - a field or pseudo-field to get sort information from -->
          <element name="bcf:sortitem">
            <!-- order of this item in the set of all other item specifications -->
            <attribute name="order">
              <data type="integer"/>
            </attribute>
            <optional>
              <!-- Just use a part of the item information for sorting? -->
              <attribute name="substring_side">
                <choice>
                  <value>left</value>
                  <value>right</value>
                </choice>
              </attribute>
            </optional>
            <optional>
              <attribute name="substring_width">
                <data type="integer"/>
              </attribute>
            </optional>
            <optional>
              <!-- Pad the item information when sorting with it? -->
              <attribute name="pad_side">
                <choice>
                  <value>left</value>
                  <value>right</value>
                </choice>
              </attribute>
            </optional>
            <optional>
              <attribute name="pad_width">
                <data type="integer"/>
              </attribute>
            </optional>
            <optional>
              <attribute name="pad_char">
                <data type="string">
                  <param name="minLength">1</param>
                  <param name="maxLength">1</param>
                </data>
              </attribute>
            </optional>
            <optional>
              <attribute name="form">
                <choice>
                  <value>original</value>
                  <value>translated</value>
                  <value>romanised</value>
                  <value>uniform</value>
                </choice>
              </attribute>
            </optional>
            <optional>
              <attribute name="lang"/>
            </optional>
            <text/>
          </element>
        </oneOrMore>
      </element>
    </oneOrMore>
  </define>
  <!-- Section specification -->
  <define name="secspec">
    <optional>
      <!-- data sources -->
      <element name="bcf:bibdata">
        <!-- which sections the datafiles are for -->
        <attribute name="section">
          <data type="integer"/>
        </attribute>
        <zeroOrMore>
          <element name="bcf:datasource">
            <attribute name="type">
              <value>file</value>
            </attribute>
            <optional>
              <attribute name="datatype">
                <choice>
                  <value>bibtex</value>
                  <value>biblatexml</value>
                  <value>ris</value>
                  <value>zoterordfxml</value>
                  <value>endnotexml</value>
                </choice>
              </attribute>
            </optional>
            <data type="anyURI"/>
          </element>
        </zeroOrMore>
      </element>
    </optional>
    <!-- citekeys or citekey sets in each section -->
    <element name="bcf:section">
      <attribute name="number">
        <data type="integer"/>
      </attribute>
      <zeroOrMore>
        <element name="bcf:citekey">
          <choice>
            <group>
              <attribute name="type">
                <value>set</value>
              </attribute>
              <attribute name="members">
                <data type="string">
                  <param name="minLength">1</param>
                </data>
              </attribute>
              <data type="string">
                <param name="minLength">1</param>
              </data>
            </group>
            <group>
              <attribute name="order">
                <data type="integer"/>
              </attribute>
              <data type="string">
                <param name="minLength">1</param>
              </data>
            </group>
          </choice>
        </element>
      </zeroOrMore>
    </element>
  </define>
  <define name="orfilter">
    <element name="bcf:orfilter">
      <oneOrMore>
        <ref name="filter"/>
      </oneOrMore>
    </element>
  </define>
  <define name="filter">
    <element name="bcf:filter">
      <attribute name="type">
        <choice>
          <value>type</value>
          <value>nottype</value>
          <value>subtype</value>
          <value>notsubtype</value>
          <value>keyword</value>
          <value>notkeyword</value>
          <value>field</value>
          <value>notfield</value>
        </choice>
      </attribute>
      <data type="string">
        <param name="minLength">1</param>
      </data>
    </element>
  </define>
  <!-- option definitions -->
  <define name="useprefix">
    <element name="bcf:option">
      <attribute name="type">
        <value>singlevalued</value>
      </attribute>
      <element name="bcf:key">
        <value>useprefix</value>
      </element>
      <element name="bcf:value">
        <choice>
          <value>0</value>
          <value>1</value>
        </choice>
      </element>
    </element>
  </define>
  <define name="useauthor">
    <element name="bcf:option">
      <attribute name="type">
        <value>singlevalued</value>
      </attribute>
      <element name="bcf:key">
        <value>useauthor</value>
      </element>
      <element name="bcf:value">
        <choice>
          <value>0</value>
          <value>1</value>
        </choice>
      </element>
    </element>
  </define>
  <define name="useeditor">
    <element name="bcf:option">
      <attribute name="type">
        <value>singlevalued</value>
      </attribute>
      <element name="bcf:key">
        <value>useeditor</value>
      </element>
      <element name="bcf:value">
        <choice>
          <value>0</value>
          <value>1</value>
        </choice>
      </element>
    </element>
  </define>
  <define name="usetranslator">
    <element name="bcf:option">
      <attribute name="type">
        <value>singlevalued</value>
      </attribute>
      <element name="bcf:key">
        <value>usetranslator</value>
      </element>
      <element name="bcf:value">
        <choice>
          <value>0</value>
          <value>1</value>
        </choice>
      </element>
    </element>
  </define>
  <define name="labelalpha">
    <element name="bcf:option">
      <attribute name="type">
        <value>singlevalued</value>
      </attribute>
      <element name="bcf:key">
        <value>labelalpha</value>
      </element>
      <element name="bcf:value">
        <choice>
          <value>0</value>
          <value>1</value>
        </choice>
      </element>
    </element>
  </define>
  <define name="labeltitle">
    <element name="bcf:option">
      <attribute name="type">
        <value>singlevalued</value>
      </attribute>
      <element name="bcf:key">
        <value>labeltitle</value>
      </element>
      <element name="bcf:value">
        <choice>
          <value>0</value>
          <value>1</value>
        </choice>
      </element>
    </element>
  </define>
  <define name="labeltitlespec">
    <element name="bcf:option">
      <attribute name="type">
        <value>multivalued</value>
      </attribute>
      <element name="bcf:key">
        <value>labeltitlespec</value>
      </element>
      <oneOrMore>
        <element name="bcf:value">
          <attribute name="order">
            <data type="integer"/>
          </attribute>
          <optional>
            <attribute name="form">
              <choice>
                <value>original</value>
                <value>translated</value>
                <value>romanised</value>
                <value>uniform</value>
              </choice>
            </attribute>
          </optional>
          <optional>
            <attribute name="lang"/>
          </optional>
          <text/>
        </element>
      </oneOrMore>
    </element>
  </define>
  <define name="labeltitleyear">
    <element name="bcf:option">
      <attribute name="type">
        <value>singlevalued</value>
      </attribute>
      <element name="bcf:key">
        <value>labeltitleyear</value>
      </element>
      <element name="bcf:value">
        <choice>
          <value>0</value>
          <value>1</value>
        </choice>
      </element>
    </element>
  </define>
  <define name="labeldate">
    <element name="bcf:option">
      <attribute name="type">
        <value>singlevalued</value>
      </attribute>
      <element name="bcf:key">
        <value>labeldate</value>
      </element>
      <element name="bcf:value">
        <choice>
          <value>0</value>
          <value>1</value>
        </choice>
      </element>
    </element>
  </define>
  <define name="labeldatespec">
    <element name="bcf:option">
      <attribute name="type">
        <value>multivalued</value>
      </attribute>
      <element name="bcf:key">
        <value>labeldatespec</value>
      </element>
      <oneOrMore>
        <element name="bcf:value">
          <attribute name="order">
            <data type="integer"/>
          </attribute>
          <attribute name="type">
            <choice>
              <value>field</value>
              <value>string</value>
            </choice>
          </attribute>
          <text/>
        </element>
      </oneOrMore>
    </element>
  </define>
  <define name="singletitle">
    <element name="bcf:option">
      <attribute name="type">
        <value>singlevalued</value>
      </attribute>
      <element name="bcf:key">
        <value>singletitle</value>
      </element>
      <element name="bcf:value">
        <choice>
          <value>0</value>
          <value>1</value>
        </choice>
      </element>
    </element>
  </define>
  <define name="skipbib">
    <element name="bcf:option">
      <attribute name="type">
        <value>singlevalued</value>
      </attribute>
      <element name="bcf:key">
        <value>skipbib</value>
      </element>
      <element name="bcf:value">
        <choice>
          <value>0</value>
          <value>1</value>
        </choice>
      </element>
    </element>
  </define>
  <define name="skiplab">
    <element name="bcf:option">
      <attribute name="type">
        <value>singlevalued</value>
      </attribute>
      <element name="bcf:key">
        <value>skiplab</value>
      </element>
      <element name="bcf:value">
        <choice>
          <value>0</value>
          <value>1</value>
        </choice>
      </element>
    </element>
  </define>
  <define name="skiplos">
    <element name="bcf:option">
      <attribute name="type">
        <value>singlevalued</value>
      </attribute>
      <element name="bcf:key">
        <value>skiplos</value>
      </element>
      <element name="bcf:value">
        <choice>
          <value>0</value>
          <value>1</value>
        </choice>
      </element>
    </element>
  </define>
  <!--
    0 = do not provide uniquelist information
    1 = disambiguate lists regardless of year
    2 = disambiguate lists only when year is the same
  -->
  <define name="uniquelist">
    <element name="bcf:option">
      <attribute name="type">
        <value>singlevalued</value>
      </attribute>
      <element name="bcf:key">
        <value>uniquelist</value>
      </element>
      <element name="bcf:value">
        <choice>
          <value>0</value>
          <value>1</value>
          <value>2</value>
        </choice>
      </element>
    </element>
  </define>
  <!--
    0 = do not provide uniquename information
    1 = disambiguate with initials, only up to maxcitenames/uniquelist
    2 = disambiguate with full name or initials, only up to maxcitenames/uniquelist
    3 = disambiguate with initials, ignore maxcitenames/uniquelist
    4 = disambiguate with full name or initials, ignore maxcitenames/uniquelist
    5 = disambiguate with initials, only between identical lists in different entries
    6 = disambiguate with full name or initials, only between identical lists in different entries
  -->
  <define name="uniquename">
    <element name="bcf:option">
      <attribute name="type">
        <value>singlevalued</value>
      </attribute>
      <element name="bcf:key">
        <value>uniquename</value>
      </element>
      <element name="bcf:value">
        <choice>
          <value>0</value>
          <value>1</value>
          <value>2</value>
          <value>3</value>
          <value>4</value>
          <value>5</value>
          <value>6</value>
        </choice>
      </element>
    </element>
  </define>
  <define name="maxitems">
    <element name="bcf:option">
      <attribute name="type">
        <value>singlevalued</value>
      </attribute>
      <element name="bcf:key">
        <value>maxitems</value>
      </element>
      <element name="bcf:value">
        <data type="integer"/>
      </element>
    </element>
  </define>
  <define name="maxbibnames">
    <element name="bcf:option">
      <attribute name="type">
        <value>singlevalued</value>
      </attribute>
      <element name="bcf:key">
        <value>maxbibnames</value>
      </element>
      <element name="bcf:value">
        <data type="integer"/>
      </element>
    </element>
  </define>
  <define name="maxalphanames">
    <element name="bcf:option">
      <attribute name="type">
        <value>singlevalued</value>
      </attribute>
      <element name="bcf:key">
        <value>maxalphanames</value>
      </element>
      <element name="bcf:value">
        <data type="integer"/>
      </element>
    </element>
  </define>
  <define name="maxcitenames">
    <element name="bcf:option">
      <attribute name="type">
        <value>singlevalued</value>
      </attribute>
      <element name="bcf:key">
        <value>maxcitenames</value>
      </element>
      <element name="bcf:value">
        <data type="integer"/>
      </element>
    </element>
  </define>
  <define name="minitems">
    <element name="bcf:option">
      <attribute name="type">
        <value>singlevalued</value>
      </attribute>
      <element name="bcf:key">
        <value>minitems</value>
      </element>
      <element name="bcf:value">
        <data type="integer"/>
      </element>
    </element>
  </define>
  <define name="minbibnames">
    <element name="bcf:option">
      <attribute name="type">
        <value>singlevalued</value>
      </attribute>
      <element name="bcf:key">
        <value>minbibnames</value>
      </element>
      <element name="bcf:value">
        <data type="integer"/>
      </element>
    </element>
  </define>
  <define name="minalphanames">
    <element name="bcf:option">
      <attribute name="type">
        <value>singlevalued</value>
      </attribute>
      <element name="bcf:key">
        <value>minalphanames</value>
      </element>
      <element name="bcf:value">
        <data type="integer"/>
      </element>
    </element>
  </define>
  <define name="mincitenames">
    <element name="bcf:option">
      <attribute name="type">
        <value>singlevalued</value>
      </attribute>
      <element name="bcf:key">
        <value>mincitenames</value>
      </element>
      <element name="bcf:value">
        <data type="integer"/>
      </element>
    </element>
  </define>
  <define name="sortlocale">
    <element name="bcf:option">
      <attribute name="type">
        <value>singlevalued</value>
      </attribute>
      <element name="bcf:key">
        <value>sortlocale</value>
      </element>
      <element name="bcf:value">
        <text/>
      </element>
    </element>
  </define>
  <define name="sortscheme">
    <element name="bcf:option">
      <attribute name="type">
        <value>singlevalued</value>
      </attribute>
      <element name="bcf:key">
        <value>sortscheme</value>
      </element>
      <element name="bcf:value">
        <text/>
      </element>
    </element>
  </define>
  <define name="labelnamespec">
    <element name="bcf:option">
      <attribute name="type">
        <value>multivalued</value>
      </attribute>
      <element name="bcf:key">
        <value>labelnamespec</value>
      </element>
      <oneOrMore>
        <element name="bcf:value">
          <attribute name="order">
            <data type="integer"/>
          </attribute>
          <optional>
            <attribute name="form">
              <choice>
                <value>original</value>
                <value>translated</value>
                <value>romanised</value>
                <value>uniform</value>
              </choice>
            </attribute>
          </optional>
          <optional>
            <attribute name="lang"/>
          </optional>
          <text/>
        </element>
      </oneOrMore>
    </element>
  </define>
  <define name="mincrossrefs">
    <element name="bcf:option">
      <attribute name="type">
        <value>singlevalued</value>
      </attribute>
      <element name="bcf:key">
        <value>mincrossrefs</value>
      </element>
      <element name="bcf:value">
        <data type="integer"/>
      </element>
    </element>
  </define>
  <define name="debug">
    <element name="bcf:option">
      <attribute name="type">
        <value>singlevalued</value>
      </attribute>
      <element name="bcf:key">
        <value>debug</value>
      </element>
      <element name="bcf:value">
        <choice>
          <value>0</value>
          <value>1</value>
        </choice>
      </element>
    </element>
  </define>
  <define name="wrapline">
    <element name="bcf:option">
      <attribute name="type">
        <value>singlevalued</value>
      </attribute>
      <element name="bcf:key">
        <value>wrapline</value>
      </element>
      <element name="bcf:value">
        <data type="integer"/>
      </element>
    </element>
  </define>
  <define name="output_encoding">
    <element name="bcf:option">
      <attribute name="type">
        <value>singlevalued</value>
      </attribute>
      <element name="bcf:key">
        <value>output_encoding</value>
      </element>
      <element name="bcf:value">
        <text/>
      </element>
    </element>
  </define>
  <define name="input_encoding">
    <element name="bcf:option">
      <attribute name="type">
        <value>singlevalued</value>
      </attribute>
      <element name="bcf:key">
        <value>input_encoding</value>
      </element>
      <element name="bcf:value">
        <text/>
      </element>
    </element>
  </define>
  <define name="sortcase">
    <element name="bcf:option">
      <attribute name="type">
        <value>singlevalued</value>
      </attribute>
      <element name="bcf:key">
        <value>sortcase</value>
      </element>
      <element name="bcf:value">
        <choice>
          <value>0</value>
          <value>1</value>
        </choice>
      </element>
    </element>
  </define>
  <define name="sortfirstinits">
    <element name="bcf:option">
      <attribute name="type">
        <value>singlevalued</value>
      </attribute>
      <element name="bcf:key">
        <value>sortfirstinits</value>
      </element>
      <element name="bcf:value">
        <choice>
          <value>0</value>
          <value>1</value>
        </choice>
      </element>
    </element>
  </define>
  <define name="alphaothers">
    <element name="bcf:option">
      <attribute name="type">
        <value>singlevalued</value>
      </attribute>
      <element name="bcf:key">
        <value>alphaothers</value>
      </element>
      <element name="bcf:value">
        <data type="normalizedString">
          <param name="pattern">\S+</param>
        </data>
      </element>
    </element>
  </define>
  <define name="vform">
    <element name="bcf:option">
      <attribute name="type">
        <value>singlevalued</value>
      </attribute>
      <element name="bcf:key">
        <value>vform</value>
      </element>
      <element name="bcf:value">
        <data type="normalizedString">
          <param name="pattern">\S+</param>
        </data>
      </element>
    </element>
  </define>
  <define name="vlang">
    <element name="bcf:option">
      <attribute name="type">
        <value>singlevalued</value>
      </attribute>
      <element name="bcf:key">
        <value>vlang</value>
      </element>
      <element name="bcf:value">
        <data type="normalizedString">
          <param name="pattern">\S+</param>
        </data>
      </element>
    </element>
  </define>
  <define name="vtranslang">
    <element name="bcf:option">
      <attribute name="type">
        <value>singlevalued</value>
      </attribute>
      <element name="bcf:key">
        <value>vtranslang</value>
      </element>
      <element name="bcf:value">
        <data type="normalizedString">
          <param name="pattern">\S+</param>
        </data>
      </element>
    </element>
  </define>
  <define name="sortupper">
    <element name="bcf:option">
      <attribute name="type">
        <value>singlevalued</value>
      </attribute>
      <element name="bcf:key">
        <value>sortupper</value>
      </element>
      <element name="bcf:value">
        <choice>
          <value>0</value>
          <value>1</value>
        </choice>
      </element>
    </element>
  </define>
  <define name="sortalphaothers">
    <element name="bcf:option">
      <attribute name="type">
        <value>singlevalued</value>
      </attribute>
      <element name="bcf:key">
        <value>sortalphaothers</value>
      </element>
      <element name="bcf:value">
        <data type="normalizedString">
          <param name="pattern">\S+</param>
        </data>
      </element>
    </element>
  </define>
  <define name="map">
    <element name="bcf:map">
      <optional>
        <attribute name="map_overwrite">
          <choice>
            <value>0</value>
            <value>1</value>
          </choice>
        </attribute>
      </optional>
      <zeroOrMore>
        <element name="bcf:per_datasource">
          <data type="string">
            <param name="minLength">1</param>
          </data>
        </element>
      </zeroOrMore>
      <zeroOrMore>
        <element name="bcf:per_type">
          <data type="string">
            <param name="minLength">1</param>
          </data>
        </element>
      </zeroOrMore>
      <oneOrMore>
        <element name="bcf:map_step">
          <choice>
            <attribute name="map_entry_null">
              <value>1</value>
            </attribute>
            <group>
              <attribute name="map_type_source">
                <data type="string">
                  <param name="minLength">1</param>
                </data>
              </attribute>
              <optional>
                <attribute name="map_type_target">
                  <data type="string">
                    <param name="minLength">1</param>
                  </data>
                </attribute>
              </optional>
              <optional>
                <attribute name="map_final">
                  <value>1</value>
                </attribute>
              </optional>
            </group>
            <group>
              <attribute name="map_field_source">
                <data type="string">
                  <param name="minLength">1</param>
                </data>
              </attribute>
              <optional>
                <attribute name="map_field_source_form">
                  <data type="string">
                    <param name="minLength">1</param>
                  </data>
                </attribute>
              </optional>
              <optional>
                <attribute name="map_field_source_lang">
                  <data type="string">
                    <param name="minLength">1</param>
                  </data>
                </attribute>
              </optional>
              <optional>
                <attribute name="map_field_target">
                  <data type="string">
                    <param name="minLength">1</param>
                  </data>
                </attribute>
              </optional>
              <optional>
                <attribute name="map_final">
                  <value>1</value>
                </attribute>
              </optional>
              <optional>
                <attribute name="map_match">
                  <data type="string">
                    <param name="minLength">1</param>
                  </data>
                </attribute>
              </optional>
              <optional>
                <attribute name="map_notmatch">
                  <data type="string">
                    <param name="minLength">1</param>
                  </data>
                </attribute>
              </optional>
              <optional>
                <attribute name="map_replace">
                  <data type="string">
                    <param name="minLength">1</param>
                  </data>
                </attribute>
              </optional>
            </group>
            <group>
              <attribute name="map_field_set">
                <data type="string">
                  <param name="minLength">1</param>
                </data>
              </attribute>
              <optional>
                <attribute name="map_append">
                  <value>1</value>
                </attribute>
              </optional>
              <optional>
                <attribute name="map_final">
                  <value>1</value>
                </attribute>
              </optional>
              <choice>
                <attribute name="map_null">
                  <value>1</value>
                </attribute>
                <attribute name="map_origfield">
                  <value>1</value>
                </attribute>
                <attribute name="map_origfieldval">
                  <value>1</value>
                </attribute>
                <attribute name="map_origentrytype">
                  <value>1</value>
                </attribute>
                <attribute name="map_field_value">
                  <data type="string">
                    <param name="minLength">1</param>
                  </data>
                </attribute>
              </choice>
            </group>
          </choice>
          <empty/>
        </element>
      </oneOrMore>
    </element>
  </define>
</grammar><|MERGE_RESOLUTION|>--- conflicted
+++ resolved
@@ -576,13 +576,14 @@
                   </attribute>
                 </optional>
                 <optional>
-<<<<<<< HEAD
+                  <!-- Field can be used as a label? This auto-generates some defaults in biblatex -->
+                  <attribute name="label">
+                    <value>true</value>
+                  </attribute>
+                </optional>
+                <optional>
                   <!-- Can this field have variants? -->
                   <attribute name="variants">
-=======
-                  <!-- Field can be used as a label? This auto-generates some defaults in biblatex -->
-                  <attribute name="label">
->>>>>>> 8c2e65fa
                     <value>true</value>
                   </attribute>
                 </optional>
