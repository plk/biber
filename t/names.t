# -*- cperl -*-
use strict;
use warnings;
use utf8;
no warnings 'utf8';

use Test::More tests => 54;

use Biber;
use Biber::Output::bbl;
use Log::Log4perl;
use Unicode::Normalize;
chdir("t/tdata");

# Set up Biber object
my $biber = Biber->new(noconf => 1);
my $LEVEL = 'ERROR';
my $l4pconf = qq|
    log4perl.category.main                             = $LEVEL, Screen
    log4perl.category.screen                           = $LEVEL, Screen
    log4perl.appender.Screen                           = Log::Log4perl::Appender::Screen
    log4perl.appender.Screen.utf8                      = 1
    log4perl.appender.Screen.Threshold                 = $LEVEL
    log4perl.appender.Screen.stderr                    = 0
    log4perl.appender.Screen.layout                    = Log::Log4perl::Layout::SimpleLayout
|;
Log::Log4perl->init(\$l4pconf);

$biber->parse_ctrlfile('names.bcf');
$biber->set_output_obj(Biber::Output::bbl->new());

# Options - we could set these in the control file but it's nice to see what we're
# relying on here for tests

# Biber options
Biber::Config->setoption('namesep', 'und'); # Testing custom name splitting string
Biber::Config->setoption('others_string', 'andere'); # Testing custom implied "et al"
Biber::Config->setoption('fastsort', 1);
Biber::Config->setoption('sortlocale', 'C');
Biber::Config->setblxoption('mincitenames', 3);

# Now generate the information
$biber->prepare;
my $out = $biber->get_output_obj;
my $section = $biber->sections->get_section(0);
my $main = $biber->sortlists->get_list(0, 'nty', 'entry', 'nty');
my $bibentries = $section->bibentries;

my $name1 =
    { firstname      => 'John',
      firstname_i    => ['J'],
      lastname       => 'Doe',
      lastname_i     => ['D'],
      nameinitstring => 'Doe_J',
      namestring     => 'Doe, John',
      prefix         => undef,
      prefix_i       => undef,
      strip          => { firstname => 0, lastname => 0, prefix => undef, suffix => undef },
      suffix         => undef,
      suffix_i       => undef};
my $name2 =
    { firstname      => 'John',
      firstname_i    => ['J'],
      lastname       => 'Doe',
      lastname_i     => ['D'],
      nameinitstring => 'Doe_J_J',
      namestring     => 'Doe, Jr, John',
      prefix         => undef,
      prefix_i       => undef,
      strip          => { firstname => 0, lastname => 0, prefix => undef, suffix => 0 },
      suffix         => 'Jr',
      suffix_i       => ['J'] } ;



my $name3 =
    { firstname      => 'Johann~Gottfried',
      firstname_i    => ['J', 'G'],
      lastname       => 'Berlichingen zu~Hornberg',
      lastname_i     => ['B', 'z', 'H'],
      nameinitstring => 'v_Berlichingen_zu_Hornberg_JG',
      namestring     => 'von Berlichingen zu Hornberg, Johann Gottfried',
      prefix         => 'von',
      prefix_i       => ['v'],
      strip          => { firstname => 0, lastname => 0, prefix => 0, suffix => undef },
      suffix         => undef,
      suffix_i       => undef};

my $name4 =
    { firstname      => 'Johann~Gottfried',
      firstname_i    => ['J', 'G'],
      lastname       => 'Berlichingen zu~Hornberg',
      lastname_i     => ['B', 'z', 'H'],
      nameinitstring => 'Berlichingen_zu_Hornberg_JG',
      namestring     => 'von Berlichingen zu Hornberg, Johann Gottfried',
      prefix         => 'von',
      prefix_i       => ['v'],
      strip          => { firstname => 0, lastname => 0, prefix => 0, suffix => undef },
      suffix         => undef,
      suffix_i       => undef};


my $name5 =
   {  firstname      => undef,
      firstname_i    => undef,
      lastname       => 'Robert and Sons, Inc.',
      lastname_i     => ['R'],
      nameinitstring => '{Robert_and_Sons,_Inc.}',
      namestring     => 'Robert and Sons, Inc.',
      prefix         => undef,
      prefix_i       => undef,
      strip          => { firstname => undef, lastname => 1, prefix => undef, suffix => undef },
      suffix         => undef,
      suffix_i       => undef};


my $name6 =
   {  firstname      => 'ʿAbdallāh',
      firstname_i    => ['A'],
      lastname       => 'al-Ṣāliḥ',
      lastname_i     => ['Ṣ'],
      prefix         => undef,
      prefix_i       => undef,
      suffix         => undef,
      suffix_i       => undef,
      strip          => { firstname => 0, lastname => 0, prefix => undef, suffix => undef },
      namestring     => 'al-Ṣāliḥ, ʿAbdallāh',
      nameinitstring => 'al-Ṣāliḥ_A' } ;

my $name7 =
   {  firstname      => 'Jean Charles~Gabriel',
      firstname_i    => ['J', 'C', 'G'],
      lastname       => 'Vallée~Poussin',
      lastname_i     => ['V', 'P'],
      prefix         => 'de~la',
      prefix_i       => ['d', 'l'],
      suffix         => undef,
      suffix_i       => undef,
      strip          => { firstname => 0, lastname => 0, prefix => 0, suffix => undef },
      namestring     => 'de la Vallée Poussin, Jean Charles Gabriel',
      nameinitstring => 'dl_Vallée_Poussin_JCG' } ;

my $name8 =
   {  firstname      => 'Jean Charles Gabriel',
      firstname_i    => ['J'],
      lastname       => 'Vallée~Poussin',
      lastname_i     => ['V', 'P'],
      prefix         => 'de~la',
      prefix_i       => ['d', 'l'],
      suffix         => undef,
      suffix_i       => undef,
      strip          => { firstname => 1, lastname => 0, prefix => 0, suffix => undef },
      namestring     => 'de la Vallée Poussin, Jean Charles Gabriel',
      nameinitstring => 'Vallée_Poussin_J' } ;

my $name9 =
   {  firstname      => 'Jean Charles Gabriel {de la}~Vallée',
      firstname_i    => ['J', 'C', 'G', 'd', 'V'],
      lastname       => 'Poussin',
      lastname_i     => ['P'],
      prefix         => undef,
      prefix_i       => undef,
      suffix         => undef,
      suffix_i       => undef,
      strip          => { firstname => 0, lastname => 0, prefix => undef, suffix => undef },
      namestring     => 'Poussin, Jean Charles Gabriel {de la} Vallée',
      nameinitstring => 'Poussin_JCGdV' } ;

my $name10 =
   {  firstname      => 'Jean Charles~Gabriel',
      firstname_i    => ['J', 'C', 'G'],
      lastname       => 'Vallée Poussin',
      lastname_i     => ['V'],
      prefix         => 'de~la',
      prefix_i       => ['d', 'l'],
      suffix         => undef,
      suffix_i       => undef,
      strip          => { firstname => 0, lastname => 1, prefix => 0, suffix => undef },
      namestring     => 'de la Vallée Poussin, Jean Charles Gabriel',
      nameinitstring => '{Vallée_Poussin}_JCG' } ;

my $name11 =
   {  firstname      => 'Jean Charles Gabriel',
      firstname_i    => ['J'],
      lastname       => 'Vallée Poussin',
      lastname_i     => ['V'],
      prefix         => 'de~la',
      prefix_i       => ['d', 'l'],
      suffix         => undef,
      suffix_i       => undef,
      strip          => { firstname => 1, lastname => 1, prefix => 0, suffix => undef },
      namestring     => 'de la Vallée Poussin, Jean Charles Gabriel',
      nameinitstring => '{Vallée_Poussin}_J' } ;

my $name12 =
   {  firstname      => 'Jean Charles~Gabriel',
      firstname_i    => ['J', 'C', 'G'],
      lastname       => 'Poussin',
      lastname_i     => ['P'],
      prefix         => undef,
      prefix_i       => undef,
      suffix         => undef,
      suffix_i       => undef,
      strip          => { firstname => 0, lastname => 0, prefix => undef, suffix => undef },
      namestring     => 'Poussin, Jean Charles Gabriel',
      nameinitstring => 'Poussin_JCG' } ;

my $name13 =
   {  firstname      => 'Jean~Charles',
      firstname_i    => ['J', 'C'],
      lastname       => 'Poussin Lecoq',
      lastname_i     => ['P'],
      prefix         => undef,
      prefix_i       => undef,
      suffix         => undef,
      suffix_i       => undef,
      strip          => { firstname => 0, lastname => 1, prefix => undef, suffix => undef },
      namestring     => 'Poussin Lecoq, Jean Charles',
      nameinitstring => '{Poussin_Lecoq}_JC' } ;

my $name14 =
   {  firstname      => 'J.~C.~G.',
      firstname_i    => ['J', 'C', 'G'],
      lastname       => 'Vallée~Poussin',
      lastname_i     => ['V', 'P'],
      prefix         => 'de~la',
      prefix_i       => ['d', 'l'],
      suffix         => undef,
      suffix_i       => undef,
      strip          => { firstname => 0, lastname => 0, prefix => 0, suffix => undef },
      namestring     => 'de la Vallée Poussin, J. C. G.',
      nameinitstring => 'dl_Vallée_Poussin_JCG' } ;

# Note that the lastname initials are wrong because the prefix "El-" was not stripped
# This is because the default noinit regexp only strips lower-case prefices to protect
# hyphenated names
my $name15 =
   {  firstname      => 'E.~S.',
      firstname_i    => ['E', 'S'],
      lastname       => 'El-{M}allah',
      lastname_i     => ['E-M'],
      prefix         => undef,
      prefix_i       => undef,
      suffix         => undef,
      suffix_i       => undef,
      strip          => { firstname => 0, lastname => 0, prefix => undef, suffix => undef },
      namestring     => 'El-{M}allah, E. S.',
      nameinitstring => 'El-{M}allah_ES' } ;

my $name16 =
   {  firstname      => 'E.~S.',
      firstname_i    => ['E', 'S'],
      lastname       => '{K}ent-{B}oswell',
      lastname_i     => ['K-B'],
      prefix         => undef,
      prefix_i       => undef,
      suffix         => undef,
      suffix_i       => undef,
      strip          => { firstname => 0, lastname => 0, prefix => undef, suffix => undef },
      namestring     => '{K}ent-{B}oswell, E. S.',
      nameinitstring => '{K}ent-{B}oswell_ES' } ;

my $name17 =
   {  firstname      => 'A.~N.',
      firstname_i    => ['A', 'N'],
      lastname       => 'Other',
      lastname_i     => ['O'],
      prefix         => undef,
      prefix_i       => undef,
      suffix         => undef,
      suffix_i       => undef,
      strip          => { firstname => 0, lastname => 0, prefix => undef, suffix => undef },
      namestring     => 'Other, A. N.',
      nameinitstring => 'Other_AN' } ;

my $l1 = q|    \entry{L1}{book}{}
      \name{labelname}{1}{}{%
        {{hash=72287a68c1714cb1b9f4ab9e03a88b96}{Adler}{A\bibinitperiod}{Alfred}{A\bibinitperiod}{}{}{}{}}%
      }
      \name[form=original,lang=english]{author}{1}{}{%
        {{hash=72287a68c1714cb1b9f4ab9e03a88b96}{Adler}{A\bibinitperiod}{Alfred}{A\bibinitperiod}{}{}{}{}}%
      }
      \strng{namehash}{72287a68c1714cb1b9f4ab9e03a88b96}
      \strng{fullhash}{72287a68c1714cb1b9f4ab9e03a88b96}
      \field{sortinit}{A}
      \field{sortinithash}{c8a29dea43e9d2645817723335a4dbe8}
    \endentry
|;

my $l2 = q|    \entry{L2}{book}{}
      \name{labelname}{1}{}{%
        {{hash=1c867a2b5ceb243bab70afb18702dc04}{Bull}{B\bibinitperiod}{Bertie\bibnamedelima B.}{B\bibinitperiod\bibinitdelim B\bibinitperiod}{}{}{}{}}%
      }
      \name[form=original,lang=english]{author}{1}{}{%
        {{hash=1c867a2b5ceb243bab70afb18702dc04}{Bull}{B\bibinitperiod}{Bertie\bibnamedelima B.}{B\bibinitperiod\bibinitdelim B\bibinitperiod}{}{}{}{}}%
      }
      \strng{namehash}{1c867a2b5ceb243bab70afb18702dc04}
      \strng{fullhash}{1c867a2b5ceb243bab70afb18702dc04}
      \field{sortinit}{B}
      \field{sortinithash}{1a3a21dbed09540af12d49a0b14f4751}
    \endentry
|;

my $l3 = q|    \entry{L3}{book}{}
      \name{labelname}{1}{}{%
        {{hash=cecd18116c43ee86e5a136b6e0362948}{Crop}{C\bibinitperiod}{C.\bibnamedelimi Z.}{C\bibinitperiod\bibinitdelim Z\bibinitperiod}{}{}{}{}}%
      }
      \name[form=original,lang=english]{author}{1}{}{%
        {{hash=cecd18116c43ee86e5a136b6e0362948}{Crop}{C\bibinitperiod}{C.\bibnamedelimi Z.}{C\bibinitperiod\bibinitdelim Z\bibinitperiod}{}{}{}{}}%
      }
      \strng{namehash}{cecd18116c43ee86e5a136b6e0362948}
      \strng{fullhash}{cecd18116c43ee86e5a136b6e0362948}
      \field{sortinit}{C}
      \field{sortinithash}{dd0e4ddd17488a6ebf12cd6de2f2c237}
    \endentry
|;

my $l4 = q|    \entry{L4}{book}{}
      \name{labelname}{1}{}{%
        {{hash=675883f3aca7c6069c0b154d47af4c86}{Decket}{D\bibinitperiod}{Derek\bibnamedelima D}{D\bibinitperiod\bibinitdelim D\bibinitperiod}{}{}{}{}}%
      }
      \name[form=original,lang=english]{author}{1}{}{%
        {{hash=675883f3aca7c6069c0b154d47af4c86}{Decket}{D\bibinitperiod}{Derek\bibnamedelima D}{D\bibinitperiod\bibinitdelim D\bibinitperiod}{}{}{}{}}%
      }
      \strng{namehash}{675883f3aca7c6069c0b154d47af4c86}
      \strng{fullhash}{675883f3aca7c6069c0b154d47af4c86}
      \field{sortinit}{D}
      \field{sortinithash}{a01c54d1737685bc6dbf0ea0673fa44c}
    \endentry
|;

my $l5 = q|    \entry{L5}{book}{}
      \name{labelname}{1}{}{%
        {{hash=c2d41bb75b01ec2339c1050981f9c2cc}{Eel}{E\bibinitperiod}{Egbert}{E\bibinitperiod}{von}{v\bibinitperiod}{}{}}%
      }
      \name[form=original,lang=english]{author}{1}{}{%
        {{hash=c2d41bb75b01ec2339c1050981f9c2cc}{Eel}{E\bibinitperiod}{Egbert}{E\bibinitperiod}{von}{v\bibinitperiod}{}{}}%
      }
      \strng{namehash}{c2d41bb75b01ec2339c1050981f9c2cc}
      \strng{fullhash}{c2d41bb75b01ec2339c1050981f9c2cc}
      \field{sortinit}{v}
      \field{sortinithash}{63562d1af2cd68fb37e2e14e0c6d5c96}
    \endentry
|;

my $l6 = q|    \entry{L6}{book}{}
      \name{labelname}{1}{}{%
        {{hash=68e9105aa98379a85ef6cd2e7ac29c00}{Frome}{F\bibinitperiod}{Francis}{F\bibinitperiod}{van\bibnamedelimb der\bibnamedelima valt}{v\bibinitperiod\bibinitdelim d\bibinitperiod\bibinitdelim v\bibinitperiod}{}{}}%
      }
      \name[form=original,lang=english]{author}{1}{}{%
        {{hash=68e9105aa98379a85ef6cd2e7ac29c00}{Frome}{F\bibinitperiod}{Francis}{F\bibinitperiod}{van\bibnamedelimb der\bibnamedelima valt}{v\bibinitperiod\bibinitdelim d\bibinitperiod\bibinitdelim v\bibinitperiod}{}{}}%
      }
      \strng{namehash}{68e9105aa98379a85ef6cd2e7ac29c00}
      \strng{fullhash}{68e9105aa98379a85ef6cd2e7ac29c00}
      \field{sortinit}{v}
      \field{sortinithash}{63562d1af2cd68fb37e2e14e0c6d5c96}
    \endentry
|;

my $l7 = q|    \entry{L7}{book}{}
      \name{labelname}{1}{}{%
        {{hash=4dbef3c5464f951b537a49ba93676a9a}{Gloom}{G\bibinitperiod}{Gregory\bibnamedelima R.}{G\bibinitperiod\bibinitdelim R\bibinitperiod}{van}{v\bibinitperiod}{}{}}%
      }
      \name[form=original,lang=english]{author}{1}{}{%
        {{hash=4dbef3c5464f951b537a49ba93676a9a}{Gloom}{G\bibinitperiod}{Gregory\bibnamedelima R.}{G\bibinitperiod\bibinitdelim R\bibinitperiod}{van}{v\bibinitperiod}{}{}}%
      }
      \strng{namehash}{4dbef3c5464f951b537a49ba93676a9a}
      \strng{fullhash}{4dbef3c5464f951b537a49ba93676a9a}
      \field{sortinit}{v}
      \field{sortinithash}{63562d1af2cd68fb37e2e14e0c6d5c96}
    \endentry
|;

my $l8 = q|    \entry{L8}{book}{}
      \name{labelname}{1}{}{%
        {{hash=9fb4d242b62f047e4255282864eedb97}{Henkel}{H\bibinitperiod}{Henry\bibnamedelima F.}{H\bibinitperiod\bibinitdelim F\bibinitperiod}{van}{v\bibinitperiod}{}{}}%
      }
      \name[form=original,lang=english]{author}{1}{}{%
        {{hash=9fb4d242b62f047e4255282864eedb97}{Henkel}{H\bibinitperiod}{Henry\bibnamedelima F.}{H\bibinitperiod\bibinitdelim F\bibinitperiod}{van}{v\bibinitperiod}{}{}}%
      }
      \strng{namehash}{9fb4d242b62f047e4255282864eedb97}
      \strng{fullhash}{9fb4d242b62f047e4255282864eedb97}
      \field{sortinit}{v}
      \field{sortinithash}{63562d1af2cd68fb37e2e14e0c6d5c96}
    \endentry
|;

my $l9 = q|    \entry{L9}{book}{}
      \name{labelname}{1}{}{%
        {{hash=1734924c4c55de5bb18d020c34a5249e}{{Iliad\bibnamedelimb Ipswich}}{I\bibinitperiod}{Ian}{I\bibinitperiod}{}{}{}{}}%
      }
      \name[form=original,lang=english]{author}{1}{}{%
        {{hash=1734924c4c55de5bb18d020c34a5249e}{{Iliad\bibnamedelimb Ipswich}}{I\bibinitperiod}{Ian}{I\bibinitperiod}{}{}{}{}}%
      }
      \strng{namehash}{1734924c4c55de5bb18d020c34a5249e}
      \strng{fullhash}{1734924c4c55de5bb18d020c34a5249e}
      \field{sortinit}{I}
      \field{sortinithash}{b2e302e575c74beffcc96ef7059003aa}
    \endentry
|;


my $l10 = q|    \entry{L10}{book}{}
      \name{labelname}{1}{}{%
        {{hash=758a11cc45860d7635b1f6091b2d95a9}{Jolly}{J\bibinitperiod}{James}{J\bibinitperiod}{}{}{III}{I\bibinitperiod}}%
      }
      \name[form=original,lang=english]{author}{1}{}{%
        {{hash=758a11cc45860d7635b1f6091b2d95a9}{Jolly}{J\bibinitperiod}{James}{J\bibinitperiod}{}{}{III}{I\bibinitperiod}}%
      }
      \strng{namehash}{758a11cc45860d7635b1f6091b2d95a9}
      \strng{fullhash}{758a11cc45860d7635b1f6091b2d95a9}
      \field{sortinit}{J}
      \field{sortinithash}{f75b22df8c340a961dce37019e29107f}
    \endentry
|;


my $l10a = q|    \entry{L10a}{book}{}
      \name{labelname}{1}{}{%
        {{hash=5e60d697e6432558eab7dccf9890eb79}{Pimentel}{P\bibinitperiod}{Joseph\bibnamedelima J.}{J\bibinitperiod\bibinitdelim J\bibinitperiod}{}{}{Jr.}{J\bibinitperiod}}%
      }
      \name[form=original,lang=english]{author}{1}{}{%
        {{hash=5e60d697e6432558eab7dccf9890eb79}{Pimentel}{P\bibinitperiod}{Joseph\bibnamedelima J.}{J\bibinitperiod\bibinitdelim J\bibinitperiod}{}{}{Jr.}{J\bibinitperiod}}%
      }
      \strng{namehash}{5e60d697e6432558eab7dccf9890eb79}
      \strng{fullhash}{5e60d697e6432558eab7dccf9890eb79}
      \field{sortinit}{P}
      \field{sortinithash}{b8af9282ac256b81613dc9012a0ac921}
    \endentry
|;


my $l11 = q|    \entry{L11}{book}{}
      \name{labelname}{1}{}{%
        {{hash=ef4ab7eba5cd140b54ba4329e1dda90b}{Kluster}{K\bibinitperiod}{Kevin}{K\bibinitperiod}{van}{v\bibinitperiod}{Jr.}{J\bibinitperiod}}%
      }
      \name[form=original,lang=english]{author}{1}{}{%
        {{hash=ef4ab7eba5cd140b54ba4329e1dda90b}{Kluster}{K\bibinitperiod}{Kevin}{K\bibinitperiod}{van}{v\bibinitperiod}{Jr.}{J\bibinitperiod}}%
      }
      \strng{namehash}{ef4ab7eba5cd140b54ba4329e1dda90b}
      \strng{fullhash}{ef4ab7eba5cd140b54ba4329e1dda90b}
      \field{sortinit}{v}
      \field{sortinithash}{63562d1af2cd68fb37e2e14e0c6d5c96}
    \endentry
|;

my $l12 = q|    \entry{L12}{book}{}
      \name{labelname}{1}{}{%
        {{hash=92d941ea6054dedec40ff02466e9769b}{Vall{é}e\bibnamedelima Poussin}{V\bibinitperiod\bibinitdelim P\bibinitperiod}{Charles\bibnamedelimb Louis\bibnamedelimb Xavier\bibnamedelima Joseph}{C\bibinitperiod\bibinitdelim L\bibinitperiod\bibinitdelim X\bibinitperiod\bibinitdelim J\bibinitperiod}{de\bibnamedelima la}{d\bibinitperiod\bibinitdelim l\bibinitperiod}{}{}}%
      }
<<<<<<< HEAD
      \name[form=original,lang=english]{author}{1}{}{%
        {{hash=5bb094a9232384acc478f1aa54e8cf3c}{Vallée\bibnamedelima Poussin}{V\bibinitperiod\bibinitdelim P\bibinitperiod}{Charles\bibnamedelimb Louis\bibnamedelimb Xavier\bibnamedelima Joseph}{C\bibinitperiod\bibinitdelim L\bibinitperiod\bibinitdelim X\bibinitperiod\bibinitdelim J\bibinitperiod}{de\bibnamedelima la}{d\bibinitperiod\bibinitdelim l\bibinitperiod}{}{}}%
=======
      \name{author}{1}{}{%
        {{hash=92d941ea6054dedec40ff02466e9769b}{Vall{é}e\bibnamedelima Poussin}{V\bibinitperiod\bibinitdelim P\bibinitperiod}{Charles\bibnamedelimb Louis\bibnamedelimb Xavier\bibnamedelima Joseph}{C\bibinitperiod\bibinitdelim L\bibinitperiod\bibinitdelim X\bibinitperiod\bibinitdelim J\bibinitperiod}{de\bibnamedelima la}{d\bibinitperiod\bibinitdelim l\bibinitperiod}{}{}}%
>>>>>>> 69f2058f
      }
      \strng{namehash}{92d941ea6054dedec40ff02466e9769b}
      \strng{fullhash}{92d941ea6054dedec40ff02466e9769b}
      \field{sortinit}{d}
      \field{sortinithash}{a01c54d1737685bc6dbf0ea0673fa44c}
    \endentry
|;

my $l13 = q|    \entry{L13}{book}{}
      \name{labelname}{1}{}{%
        {{hash=5e79da6869afaf0d38e01285b494d555}{Van\bibnamedelimb de\bibnamedelima Graaff}{V\bibinitperiod\bibinitdelim d\bibinitperiod\bibinitdelim G\bibinitperiod}{R.\bibnamedelimi J.}{R\bibinitperiod\bibinitdelim J\bibinitperiod}{}{}{}{}}%
      }
      \name[form=original,lang=english]{author}{1}{}{%
        {{hash=5e79da6869afaf0d38e01285b494d555}{Van\bibnamedelimb de\bibnamedelima Graaff}{V\bibinitperiod\bibinitdelim d\bibinitperiod\bibinitdelim G\bibinitperiod}{R.\bibnamedelimi J.}{R\bibinitperiod\bibinitdelim J\bibinitperiod}{}{}{}{}}%
      }
      \strng{namehash}{5e79da6869afaf0d38e01285b494d555}
      \strng{fullhash}{5e79da6869afaf0d38e01285b494d555}
      \field{sortinit}{V}
      \field{sortinithash}{63562d1af2cd68fb37e2e14e0c6d5c96}
    \endentry
|;

my $l14 = q|    \entry{L14}{book}{}
      \name{labelname}{1}{}{%
        {{hash=2319907d9a5d5dd46da77879bdb7e609}{St\bibnamedelima John-Mollusc}{S\bibinitperiod\bibinitdelim J\bibinithyphendelim M\bibinitperiod}{Oliver}{O\bibinitperiod}{}{}{}{}}%
      }
      \name[form=original,lang=english]{author}{1}{}{%
        {{hash=2319907d9a5d5dd46da77879bdb7e609}{St\bibnamedelima John-Mollusc}{S\bibinitperiod\bibinitdelim J\bibinithyphendelim M\bibinitperiod}{Oliver}{O\bibinitperiod}{}{}{}{}}%
      }
      \strng{namehash}{2319907d9a5d5dd46da77879bdb7e609}
      \strng{fullhash}{2319907d9a5d5dd46da77879bdb7e609}
      \field{sortinit}{S}
      \field{sortinithash}{4125bb4c3a0eb3eaee3ea6da32eb70c8}
    \endentry
|;

my $l15 = q|    \entry{L15}{book}{}
      \name{labelname}{1}{}{%
        {{hash=379b415d869a4751678a5eee23b07e48}{Gompel}{G\bibinitperiod}{Roger\bibnamedelima P.{\,}G.}{R\bibinitperiod\bibinitdelim P\bibinitperiod}{van}{v\bibinitperiod}{}{}}%
      }
      \name[form=original,lang=english]{author}{1}{}{%
        {{hash=379b415d869a4751678a5eee23b07e48}{Gompel}{G\bibinitperiod}{Roger\bibnamedelima P.{\,}G.}{R\bibinitperiod\bibinitdelim P\bibinitperiod}{van}{v\bibinitperiod}{}{}}%
      }
      \strng{namehash}{379b415d869a4751678a5eee23b07e48}
      \strng{fullhash}{379b415d869a4751678a5eee23b07e48}
      \field{sortinit}{v}
      \field{sortinithash}{63562d1af2cd68fb37e2e14e0c6d5c96}
    \endentry
|;

my $l16 = q|    \entry{L16}{book}{}
      \name{labelname}{1}{}{%
        {{hash=0a9532fa161f6305ec403c1c85951bdf}{Gompel}{G\bibinitperiod}{Roger\bibnamedelima {P.\,G.}}{R\bibinitperiod\bibinitdelim P\bibinitperiod}{van}{v\bibinitperiod}{}{}}%
      }
      \name[form=original,lang=english]{author}{1}{}{%
        {{hash=0a9532fa161f6305ec403c1c85951bdf}{Gompel}{G\bibinitperiod}{Roger\bibnamedelima {P.\,G.}}{R\bibinitperiod\bibinitdelim P\bibinitperiod}{van}{v\bibinitperiod}{}{}}%
      }
      \strng{namehash}{0a9532fa161f6305ec403c1c85951bdf}
      \strng{fullhash}{0a9532fa161f6305ec403c1c85951bdf}
      \field{sortinit}{v}
      \field{sortinithash}{63562d1af2cd68fb37e2e14e0c6d5c96}
    \endentry
|;

my $l17 = q|    \entry{L17}{book}{}
      \name{labelname}{1}{}{%
        {{hash=766d5329cf995fcc7c1cef19de2a2ae8}{Lovecraft}{L\bibinitperiod}{Bill\bibnamedelima H.{\,}P.}{B\bibinitperiod\bibinitdelim H\bibinitperiod}{}{}{}{}}%
      }
      \name[form=original,lang=english]{author}{1}{}{%
        {{hash=766d5329cf995fcc7c1cef19de2a2ae8}{Lovecraft}{L\bibinitperiod}{Bill\bibnamedelima H.{\,}P.}{B\bibinitperiod\bibinitdelim H\bibinitperiod}{}{}{}{}}%
      }
      \strng{namehash}{766d5329cf995fcc7c1cef19de2a2ae8}
      \strng{fullhash}{766d5329cf995fcc7c1cef19de2a2ae8}
      \field{sortinit}{L}
      \field{sortinithash}{c41a2b5886eeae464e75d1a9df4cd13e}
    \endentry
|;

my $l18 = q|    \entry{L18}{book}{}
      \name{labelname}{1}{}{%
        {{hash=58620d2c7d6839bac23306c732c563fb}{Lovecraft}{L\bibinitperiod}{Bill\bibnamedelima {H.\,P.}}{B\bibinitperiod\bibinitdelim H\bibinitperiod}{}{}{}{}}%
      }
      \name[form=original,lang=english]{author}{1}{}{%
        {{hash=58620d2c7d6839bac23306c732c563fb}{Lovecraft}{L\bibinitperiod}{Bill\bibnamedelima {H.\,P.}}{B\bibinitperiod\bibinitdelim H\bibinitperiod}{}{}{}{}}%
      }
      \strng{namehash}{58620d2c7d6839bac23306c732c563fb}
      \strng{fullhash}{58620d2c7d6839bac23306c732c563fb}
      \field{sortinit}{L}
      \field{sortinithash}{c41a2b5886eeae464e75d1a9df4cd13e}
    \endentry
|;

my $l19 = q|    \entry{L19}{book}{}
      \name{labelname}{1}{}{%
        {{hash=83caa52f21f97e572dd3267bdf62978a}{Mustermann}{M\bibinitperiod}{Klaus-Peter}{K\bibinithyphendelim P\bibinitperiod}{}{}{}{}}%
      }
      \name[form=original,lang=english]{author}{1}{}{%
        {{hash=83caa52f21f97e572dd3267bdf62978a}{Mustermann}{M\bibinitperiod}{Klaus-Peter}{K\bibinithyphendelim P\bibinitperiod}{}{}{}{}}%
      }
      \strng{namehash}{83caa52f21f97e572dd3267bdf62978a}
      \strng{fullhash}{83caa52f21f97e572dd3267bdf62978a}
      \field{sortinit}{M}
      \field{sortinithash}{4203d16473bc940d4ac780773cb7c5dd}
    \endentry
|;

my $l19a = q|    \entry{L19a}{book}{}
      \name{labelname}{1}{}{%
        {{hash=0963f6904ccfeaac2770c5882a587001}{Lam}{L\bibinitperiod}{Ho-Pun}{H\bibinithyphendelim P\bibinitperiod}{}{}{}{}}%
      }
      \name[form=original,lang=english]{author}{1}{}{%
        {{hash=0963f6904ccfeaac2770c5882a587001}{Lam}{L\bibinitperiod}{Ho-Pun}{H\bibinithyphendelim P\bibinitperiod}{}{}{}{}}%
      }
      \strng{namehash}{0963f6904ccfeaac2770c5882a587001}
      \strng{fullhash}{0963f6904ccfeaac2770c5882a587001}
      \field{sortinit}{L}
      \field{sortinithash}{c41a2b5886eeae464e75d1a9df4cd13e}
    \endentry
|;


my $l20 = q|    \entry{L20}{book}{}
      \name{labelname}{1}{}{%
        {{hash=fdaa0936724be89ef8bd16cf02e08c74}{Ford}{F\bibinitperiod}{{John\bibnamedelimb Henry}}{J\bibinitperiod}{}{}{}{}}%
      }
      \name[form=original,lang=english]{author}{1}{}{%
        {{hash=fdaa0936724be89ef8bd16cf02e08c74}{Ford}{F\bibinitperiod}{{John\bibnamedelimb Henry}}{J\bibinitperiod}{}{}{}{}}%
      }
      \strng{namehash}{fdaa0936724be89ef8bd16cf02e08c74}
      \strng{fullhash}{fdaa0936724be89ef8bd16cf02e08c74}
      \field{sortinit}{F}
      \field{sortinithash}{9661cce5f16ac30b6b0c804d4583ed99}
    \endentry
|;

my $l21 = q|    \entry{L21}{book}{}
      \name{labelname}{1}{}{%
        {{hash=b3df6330af0651b93bce079a36dea339}{Smith}{S\bibinitperiod}{{\v{S}}omeone}{\v{S}\bibinitperiod}{}{}{}{}}%
      }
<<<<<<< HEAD
      \name[form=original,lang=english]{author}{1}{}{%
        {{hash=4389a3c0dc7da74487b50808ba9436ad}{Smith}{S\bibinitperiod}{\v{S}omeone}{\v{S}\bibinitperiod}{}{}{}{}}%
=======
      \name{author}{1}{}{%
        {{hash=b3df6330af0651b93bce079a36dea339}{Smith}{S\bibinitperiod}{{\v{S}}omeone}{\v{S}\bibinitperiod}{}{}{}{}}%
>>>>>>> 69f2058f
      }
      \strng{namehash}{b3df6330af0651b93bce079a36dea339}
      \strng{fullhash}{b3df6330af0651b93bce079a36dea339}
      \field{sortinit}{S}
      \field{sortinithash}{4125bb4c3a0eb3eaee3ea6da32eb70c8}
    \endentry
|;

my $l22u = q|    \entry{L22}{book}{}
      \name{labelname}{1}{}{%
        {{hash=2273e0084ca97649d7edced9ce8d0ea3}{{Š}mith}{Š\bibinitperiod}{Someone}{S\bibinitperiod}{}{}{}{}}%
      }
<<<<<<< HEAD
      \name[form=original,lang=english]{author}{1}{}{%
        {{hash=e58b861545799d0eaf883402a882126e}{Šmith}{Š\bibinitperiod}{Someone}{S\bibinitperiod}{}{}{}{}}%
=======
      \name{author}{1}{}{%
        {{hash=2273e0084ca97649d7edced9ce8d0ea3}{{Š}mith}{Š\bibinitperiod}{Someone}{S\bibinitperiod}{}{}{}{}}%
>>>>>>> 69f2058f
      }
      \strng{namehash}{2273e0084ca97649d7edced9ce8d0ea3}
      \strng{fullhash}{2273e0084ca97649d7edced9ce8d0ea3}
      \field{sortinit}{Š}
      \field{sortinithash}{4125bb4c3a0eb3eaee3ea6da32eb70c8}
    \endentry
|;


my $l22 = q|    \entry{L22}{book}{}
      \name{labelname}{1}{}{%
        {{hash=2273e0084ca97649d7edced9ce8d0ea3}{{\v{S}}mith}{\v{S}\bibinitperiod}{Someone}{S\bibinitperiod}{}{}{}{}}%
      }
<<<<<<< HEAD
      \name[form=original,lang=english]{author}{1}{}{%
        {{hash=e58b861545799d0eaf883402a882126e}{\v{S}mith}{\v{S}\bibinitperiod}{Someone}{S\bibinitperiod}{}{}{}{}}%
=======
      \name{author}{1}{}{%
        {{hash=2273e0084ca97649d7edced9ce8d0ea3}{{\v{S}}mith}{\v{S}\bibinitperiod}{Someone}{S\bibinitperiod}{}{}{}{}}%
>>>>>>> 69f2058f
      }
      \strng{namehash}{2273e0084ca97649d7edced9ce8d0ea3}
      \strng{fullhash}{2273e0084ca97649d7edced9ce8d0ea3}
      \field{sortinit}{\v{S}}
      \field{sortinithash}{4125bb4c3a0eb3eaee3ea6da32eb70c8}
    \endentry
|;


my $l23 = q|    \entry{L23}{book}{}
      \name{labelname}{1}{}{%
        {{hash=4389a3c0dc7da74487b50808ba9436ad}{Smith}{S\bibinitperiod}{Šomeone}{Š\bibinitperiod}{}{}{}{}}%
      }
      \name[form=original,lang=english]{author}{1}{}{%
        {{hash=4389a3c0dc7da74487b50808ba9436ad}{Smith}{S\bibinitperiod}{Šomeone}{Š\bibinitperiod}{}{}{}{}}%
      }
      \strng{namehash}{4389a3c0dc7da74487b50808ba9436ad}
      \strng{fullhash}{4389a3c0dc7da74487b50808ba9436ad}
      \field{sortinit}{S}
      \field{sortinithash}{4125bb4c3a0eb3eaee3ea6da32eb70c8}
    \endentry
|;

my $l24 = q|    \entry{L24}{book}{}
      \name{labelname}{1}{}{%
        {{hash=e58b861545799d0eaf883402a882126e}{Šmith}{Š\bibinitperiod}{Someone}{S\bibinitperiod}{}{}{}{}}%
      }
      \name[form=original,lang=english]{author}{1}{}{%
        {{hash=e58b861545799d0eaf883402a882126e}{Šmith}{Š\bibinitperiod}{Someone}{S\bibinitperiod}{}{}{}{}}%
      }
      \strng{namehash}{e58b861545799d0eaf883402a882126e}
      \strng{fullhash}{e58b861545799d0eaf883402a882126e}
      \field{sortinit}{Š}
      \field{sortinithash}{4125bb4c3a0eb3eaee3ea6da32eb70c8}
    \endentry
|;

my $l25 = q|    \entry{L25}{book}{}
      \name{labelname}{1}{}{%
        {{hash=7069367d4a4f37ffb0377e3830e98ed0}{{American\bibnamedelimb Psychological\bibnamedelimb Association,\bibnamedelimb Task\bibnamedelimb Force\bibnamedelimb on\bibnamedelimb the\bibnamedelimb Sexualization\bibnamedelimb of\bibnamedelimb Girls}}{A\bibinitperiod}{}{}{}{}{}{}}%
      }
      \name[form=original,lang=english]{author}{1}{}{%
        {{hash=7069367d4a4f37ffb0377e3830e98ed0}{{American\bibnamedelimb Psychological\bibnamedelimb Association,\bibnamedelimb Task\bibnamedelimb Force\bibnamedelimb on\bibnamedelimb the\bibnamedelimb Sexualization\bibnamedelimb of\bibnamedelimb Girls}}{A\bibinitperiod}{}{}{}{}{}{}}%
      }
      \strng{namehash}{7069367d4a4f37ffb0377e3830e98ed0}
      \strng{fullhash}{7069367d4a4f37ffb0377e3830e98ed0}
      \field{sortinit}{A}
      \field{sortinithash}{c8a29dea43e9d2645817723335a4dbe8}
    \endentry
|;

my $l26 = q|    \entry{L26}{book}{}
      \name{labelname}{1}{}{%
        {{hash=d176a8af5ce1c45cb06875c4433f2fe2}{{Sci-Art\bibnamedelimb Publishers}}{S\bibinitperiod}{}{}{}{}{}{}}%
      }
      \name[form=original,lang=english]{author}{1}{}{%
        {{hash=d176a8af5ce1c45cb06875c4433f2fe2}{{Sci-Art\bibnamedelimb Publishers}}{S\bibinitperiod}{}{}{}{}{}{}}%
      }
      \strng{namehash}{d176a8af5ce1c45cb06875c4433f2fe2}
      \strng{fullhash}{d176a8af5ce1c45cb06875c4433f2fe2}
      \field{sortinit}{S}
      \field{sortinithash}{4125bb4c3a0eb3eaee3ea6da32eb70c8}
    \endentry
|;

# Malformed anyway but a decent test
my $l28 = q|    \entry{L28}{book}{}
      \field{sortinit}{0}
      \field{sortinithash}{a08a9549c5c2429f8cec5d1a581b26ca}
      \warn{\item Name "Deux et al.,, O." is malformed (consecutive commas): skipping name}
    \endentry
|;


my $l29 = q|    \entry{L29}{book}{}
      \name{labelname}{1}{}{%
        {{hash=59a5e43a502767d00e589eb29f863728}{{U.S.\bibnamedelimi Department\bibnamedelimb of\bibnamedelimb Health\bibnamedelimb and\bibnamedelimb Human\bibnamedelimb Services,\bibnamedelimb National\bibnamedelimb Institute\bibnamedelimb of\bibnamedelimb Mental\bibnamedelimb Health,\bibnamedelimb National\bibnamedelimb Heart,\bibnamedelimb Lung\bibnamedelimb and\bibnamedelimb Blood\bibnamedelimb Institute}}{U\bibinitperiod}{}{}{}{}{}{}}%
      }
      \name[form=original,lang=english]{author}{1}{}{%
        {{hash=59a5e43a502767d00e589eb29f863728}{{U.S.\bibnamedelimi Department\bibnamedelimb of\bibnamedelimb Health\bibnamedelimb and\bibnamedelimb Human\bibnamedelimb Services,\bibnamedelimb National\bibnamedelimb Institute\bibnamedelimb of\bibnamedelimb Mental\bibnamedelimb Health,\bibnamedelimb National\bibnamedelimb Heart,\bibnamedelimb Lung\bibnamedelimb and\bibnamedelimb Blood\bibnamedelimb Institute}}{U\bibinitperiod}{}{}{}{}{}{}}%
      }
      \strng{namehash}{59a5e43a502767d00e589eb29f863728}
      \strng{fullhash}{59a5e43a502767d00e589eb29f863728}
      \field{sortinit}{U}
      \field{sortinithash}{311bb924dfb84a64dcdd01c5b07d40b0}
    \endentry
|;

my $l31 = q|    \entry{L31}{book}{}
      \name{labelname}{1}{}{%
        {{hash=b43419361d83c9ab010e98aed1a83e35}{{\~{Z}}elly}{\~{Z}\bibinitperiod}{Arthur}{A\bibinitperiod}{}{}{}{}}%
      }
<<<<<<< HEAD
      \name[form=original,lang=english]{author}{1}{}{%
        {{hash=29c3ff92fff79d09a8b44d2f775de0b1}{\~{Z}elly}{\~{Z}\bibinitperiod}{Arthur}{A\bibinitperiod}{}{}{}{}}%
      }
      \name[form=original,lang=english]{editor}{1}{}{%
        {{hash=29c3ff92fff79d09a8b44d2f775de0b1}{\~{Z}elly}{\~{Z}\bibinitperiod}{Arthur}{A\bibinitperiod}{}{}{}{}}%
      }
      \name[form=original,lang=english]{translator}{1}{}{%
        {{hash=29c3ff92fff79d09a8b44d2f775de0b1}{\~{Z}elly}{\~{Z}\bibinitperiod}{Arthur}{A\bibinitperiod}{}{}{}{}}%
=======
      \name{author}{1}{}{%
        {{hash=b43419361d83c9ab010e98aed1a83e35}{{\~{Z}}elly}{\~{Z}\bibinitperiod}{Arthur}{A\bibinitperiod}{}{}{}{}}%
      }
      \name{editor}{1}{}{%
        {{hash=b43419361d83c9ab010e98aed1a83e35}{{\~{Z}}elly}{\~{Z}\bibinitperiod}{Arthur}{A\bibinitperiod}{}{}{}{}}%
      }
      \name{translator}{1}{}{%
        {{hash=b43419361d83c9ab010e98aed1a83e35}{{\~{Z}}elly}{\~{Z}\bibinitperiod}{Arthur}{A\bibinitperiod}{}{}{}{}}%
>>>>>>> 69f2058f
      }
      \strng{namehash}{b43419361d83c9ab010e98aed1a83e35}
      \strng{fullhash}{b43419361d83c9ab010e98aed1a83e35}
      \field{sortinit}{\~{Z}}
      \field{sortinithash}{9cca09897f0dfd9ed260e065f6d82cd6}
    \endentry
|;

is_deeply(Biber::Input::file::bibtex::parsename('John Doe', 'author'), $name1, 'parsename 1');
is_deeply(Biber::Input::file::bibtex::parsename('Doe, Jr, John', 'author'), $name2, 'parsename 2');
is_deeply(Biber::Input::file::bibtex::parsename('von Berlichingen zu Hornberg, Johann Gottfried', 'author', {useprefix => 1}), $name3, 'parsename 3') ;
is_deeply(Biber::Input::file::bibtex::parsename('von Berlichingen zu Hornberg, Johann Gottfried', 'author', {useprefix => 0}), $name4, 'parsename 4') ;
is_deeply(Biber::Input::file::bibtex::parsename('{Robert and Sons, Inc.}', 'author'), $name5, 'parsename 5') ;
is_deeply(Biber::Input::file::bibtex::parsename('al-Ṣāliḥ, ʿAbdallāh', 'author', undef, 1), $name6, 'parsename 6') ;
is_deeply(Biber::Input::file::bibtex::parsename('Jean Charles Gabriel de la Vallée Poussin', 'author', {useprefix => 1}, 1), $name7, 'parsename 7');
is_deeply(Biber::Input::file::bibtex::parsename('{Jean Charles Gabriel} de la Vallée Poussin', 'author', undef, 1), $name8, 'parsename 8');
is_deeply(Biber::Input::file::bibtex::parsename('Jean Charles Gabriel {de la} Vallée Poussin', 'author', undef, 1), $name9, 'parsename 9');
is_deeply(Biber::Input::file::bibtex::parsename('Jean Charles Gabriel de la {Vallée Poussin}', 'author', undef, 1), $name10, 'parsename 10');
is_deeply(Biber::Input::file::bibtex::parsename('{Jean Charles Gabriel} de la {Vallée Poussin}', 'author', undef, 1), $name11, 'parsename 11');
is_deeply(Biber::Input::file::bibtex::parsename('Jean Charles Gabriel Poussin', 'author'), $name12, 'parsename 12');
is_deeply(Biber::Input::file::bibtex::parsename('Jean Charles {Poussin Lecoq}', 'author'), $name13, 'parsename 13');
is_deeply(Biber::Input::file::bibtex::parsename('J. C. G. de la Vallée Poussin', 'author', {useprefix => 1}, 1), $name14, 'parsename 14');
is_deeply(Biber::Input::file::bibtex::parsename('E. S. El-{M}allah', 'author'), $name15, 'parsename 15');
is_deeply(Biber::Input::file::bibtex::parsename('E. S. {K}ent-{B}oswell', 'author'), $name16, 'parsename 16');
is_deeply(Biber::Input::file::bibtex::parsename('Other, A.~N.', 'author'), $name17, 'parsename 17');

is( $out->get_output_entry('L1', $main), $l1, 'First Last') ;
is( $out->get_output_entry('L2', $main), $l2, 'First Initial. Last') ;
is( $out->get_output_entry('L3', $main), $l3, 'Initial. Initial. Last') ;
is( $out->get_output_entry('L4', $main), $l4, 'First Initial Last') ;
is( $out->get_output_entry('L5', $main), $l5, 'First prefix Last') ;
is( $out->get_output_entry('L6', $main), $l6, 'First prefix prefix Last') ;
is( $out->get_output_entry('L7', $main), $l7, 'First Initial. prefix Last') ;
is( $out->get_output_entry('L8', $main), $l8, 'First Initial prefix Last') ;
is( $out->get_output_entry('L9', $main), $l9, 'First {Last Last}') ;
is( $out->get_output_entry('L10', $main), $l10, 'Last, Suffix, First') ;
is( $out->get_output_entry('L10a', $main), $l10a, 'Last, Suffix, First Initial.') ;
is( $out->get_output_entry('L11', $main), $l11, 'prefix Last, Suffix, First') ;
is( $out->get_output_entry('L13', $main), $l13, 'Last Last Last, Initial. Initial.');
is( $out->get_output_entry('L14', $main), $l14, 'Last Last-Last, First');
is( $out->get_output_entry('L15', $main), $l15, 'First F.{\bibinitdelim }F. Last');
is( $out->get_output_entry('L16', $main), $l16, 'First {F.\bibinitdelim F.} Last');
is( $out->get_output_entry('L17', $main), $l17, 'Last, First {F.\bibinitdelim F.}');
is( $out->get_output_entry('L18', $main), $l18, 'Last, First F.{\bibinitdelim }F.');
is( $out->get_output_entry('L19', $main), $l19, 'Firstname with hyphen');
is( $out->get_output_entry('L19a', $main), $l19a, 'Short firstname with hyphen');
is( $out->get_output_entry('L20', $main), $l20, 'Protected dual first name');
is( NFC($out->get_output_entry('L22', $main)), $l22u, 'LaTeX encoded unicode lastname - 1');
is( NFC($out->get_output_entry('L23', $main)), $l23, 'Unicode firstname');
is( NFC($out->get_output_entry('L24', $main)), $l24, 'Unicode lastname');
is( $out->get_output_entry('L25', $main), $l25, 'Single string name');
is( $out->get_output_entry('L26', $main), $l26, 'Hyphen at brace level <> 0');
is($section->bibentry('L27')->get_field('author')->count_names, 1, 'Bad name with 3 commas');
is( $out->get_output_entry('L28', $main), $l28, 'Bad name with consecutive commas');
is( $out->get_output_entry('L29', $main), $l29, 'Escaped name with 3 commas');

# Checking visibility
# Count does not include the "and others" as this "name" is delete in the output driver
is($bibentries->entry('V1')->get_field($bibentries->entry('V1')->get_labelname_info->{field})->count_names, '2', 'Name count for "and others" - 1');
is($bibentries->entry('V1')->get_field($bibentries->entry('V1')->get_labelname_info->{field})->get_visible_cite, '2', 'Visibility for "and others" - 1');
is($bibentries->entry('V2')->get_field($bibentries->entry('V2')->get_labelname_info->{field})->get_visible_cite, '1', 'Visibility for "and others" - 2');

# A few tests depend set to non UTF-8 output
# Have to use a new biber object when trying to change encoding as this isn't
# dealt with in ->prepare
$biber->parse_ctrlfile('names.bcf');
$biber->set_output_obj(Biber::Output::bbl->new());

# Biber options
Biber::Config->setoption('output_encoding', 'latin1');
# If you change the encoding options, you have to re-read the T::B data from the datasource
# This won't happen unless you invalidate the T::B cache.
Biber::Input::file::bibtex->init_cache;

# Now generate the information
$biber->prepare;
$out = $biber->get_output_obj;
$section = $biber->sections->get_section(0);
$main = $biber->sortlists->get_list(0, 'nty', 'entry', 'nty');
$bibentries = $section->bibentries;

is(NFC($bibentries->entry('L21')->get_field($bibentries->entry('L21')->get_labelname_info->{field})->nth_name(1)->get_firstname_i->[0]), 'Š', 'Terseinitials 1'); # Should be in NFD UTF-8
is( $out->get_output_entry('L12', $main), $l12, 'First First First First prefix prefix Last Last') ;
is( $out->get_output_entry('L21', $main), $l21, 'LaTeX encoded unicode firstname');
is( $out->get_output_entry('L22', $main), $l22, 'LaTeX encoded unicode lastname - 2');
is( $out->get_output_entry('L31', $main), $l31, 'LaTeX encoded unicode lastname with tie char');
<|MERGE_RESOLUTION|>--- conflicted
+++ resolved
@@ -448,13 +448,8 @@
       \name{labelname}{1}{}{%
         {{hash=92d941ea6054dedec40ff02466e9769b}{Vall{é}e\bibnamedelima Poussin}{V\bibinitperiod\bibinitdelim P\bibinitperiod}{Charles\bibnamedelimb Louis\bibnamedelimb Xavier\bibnamedelima Joseph}{C\bibinitperiod\bibinitdelim L\bibinitperiod\bibinitdelim X\bibinitperiod\bibinitdelim J\bibinitperiod}{de\bibnamedelima la}{d\bibinitperiod\bibinitdelim l\bibinitperiod}{}{}}%
       }
-<<<<<<< HEAD
-      \name[form=original,lang=english]{author}{1}{}{%
-        {{hash=5bb094a9232384acc478f1aa54e8cf3c}{Vallée\bibnamedelima Poussin}{V\bibinitperiod\bibinitdelim P\bibinitperiod}{Charles\bibnamedelimb Louis\bibnamedelimb Xavier\bibnamedelima Joseph}{C\bibinitperiod\bibinitdelim L\bibinitperiod\bibinitdelim X\bibinitperiod\bibinitdelim J\bibinitperiod}{de\bibnamedelima la}{d\bibinitperiod\bibinitdelim l\bibinitperiod}{}{}}%
-=======
-      \name{author}{1}{}{%
+      \name[form=original,lang=english]{author}{1}{}{%
         {{hash=92d941ea6054dedec40ff02466e9769b}{Vall{é}e\bibnamedelima Poussin}{V\bibinitperiod\bibinitdelim P\bibinitperiod}{Charles\bibnamedelimb Louis\bibnamedelimb Xavier\bibnamedelima Joseph}{C\bibinitperiod\bibinitdelim L\bibinitperiod\bibinitdelim X\bibinitperiod\bibinitdelim J\bibinitperiod}{de\bibnamedelima la}{d\bibinitperiod\bibinitdelim l\bibinitperiod}{}{}}%
->>>>>>> 69f2058f
       }
       \strng{namehash}{92d941ea6054dedec40ff02466e9769b}
       \strng{fullhash}{92d941ea6054dedec40ff02466e9769b}
@@ -594,13 +589,8 @@
       \name{labelname}{1}{}{%
         {{hash=b3df6330af0651b93bce079a36dea339}{Smith}{S\bibinitperiod}{{\v{S}}omeone}{\v{S}\bibinitperiod}{}{}{}{}}%
       }
-<<<<<<< HEAD
-      \name[form=original,lang=english]{author}{1}{}{%
-        {{hash=4389a3c0dc7da74487b50808ba9436ad}{Smith}{S\bibinitperiod}{\v{S}omeone}{\v{S}\bibinitperiod}{}{}{}{}}%
-=======
-      \name{author}{1}{}{%
+      \name[form=original,lang=english]{author}{1}{}{%
         {{hash=b3df6330af0651b93bce079a36dea339}{Smith}{S\bibinitperiod}{{\v{S}}omeone}{\v{S}\bibinitperiod}{}{}{}{}}%
->>>>>>> 69f2058f
       }
       \strng{namehash}{b3df6330af0651b93bce079a36dea339}
       \strng{fullhash}{b3df6330af0651b93bce079a36dea339}
@@ -613,13 +603,8 @@
       \name{labelname}{1}{}{%
         {{hash=2273e0084ca97649d7edced9ce8d0ea3}{{Š}mith}{Š\bibinitperiod}{Someone}{S\bibinitperiod}{}{}{}{}}%
       }
-<<<<<<< HEAD
-      \name[form=original,lang=english]{author}{1}{}{%
-        {{hash=e58b861545799d0eaf883402a882126e}{Šmith}{Š\bibinitperiod}{Someone}{S\bibinitperiod}{}{}{}{}}%
-=======
-      \name{author}{1}{}{%
+      \name[form=original,lang=english]{author}{1}{}{%
         {{hash=2273e0084ca97649d7edced9ce8d0ea3}{{Š}mith}{Š\bibinitperiod}{Someone}{S\bibinitperiod}{}{}{}{}}%
->>>>>>> 69f2058f
       }
       \strng{namehash}{2273e0084ca97649d7edced9ce8d0ea3}
       \strng{fullhash}{2273e0084ca97649d7edced9ce8d0ea3}
@@ -633,13 +618,8 @@
       \name{labelname}{1}{}{%
         {{hash=2273e0084ca97649d7edced9ce8d0ea3}{{\v{S}}mith}{\v{S}\bibinitperiod}{Someone}{S\bibinitperiod}{}{}{}{}}%
       }
-<<<<<<< HEAD
-      \name[form=original,lang=english]{author}{1}{}{%
-        {{hash=e58b861545799d0eaf883402a882126e}{\v{S}mith}{\v{S}\bibinitperiod}{Someone}{S\bibinitperiod}{}{}{}{}}%
-=======
-      \name{author}{1}{}{%
+      \name[form=original,lang=english]{author}{1}{}{%
         {{hash=2273e0084ca97649d7edced9ce8d0ea3}{{\v{S}}mith}{\v{S}\bibinitperiod}{Someone}{S\bibinitperiod}{}{}{}{}}%
->>>>>>> 69f2058f
       }
       \strng{namehash}{2273e0084ca97649d7edced9ce8d0ea3}
       \strng{fullhash}{2273e0084ca97649d7edced9ce8d0ea3}
@@ -732,25 +712,14 @@
       \name{labelname}{1}{}{%
         {{hash=b43419361d83c9ab010e98aed1a83e35}{{\~{Z}}elly}{\~{Z}\bibinitperiod}{Arthur}{A\bibinitperiod}{}{}{}{}}%
       }
-<<<<<<< HEAD
-      \name[form=original,lang=english]{author}{1}{}{%
-        {{hash=29c3ff92fff79d09a8b44d2f775de0b1}{\~{Z}elly}{\~{Z}\bibinitperiod}{Arthur}{A\bibinitperiod}{}{}{}{}}%
+      \name[form=original,lang=english]{author}{1}{}{%
+        {{hash=b43419361d83c9ab010e98aed1a83e35}{{\~{Z}}elly}{\~{Z}\bibinitperiod}{Arthur}{A\bibinitperiod}{}{}{}{}}%
       }
       \name[form=original,lang=english]{editor}{1}{}{%
-        {{hash=29c3ff92fff79d09a8b44d2f775de0b1}{\~{Z}elly}{\~{Z}\bibinitperiod}{Arthur}{A\bibinitperiod}{}{}{}{}}%
+        {{hash=b43419361d83c9ab010e98aed1a83e35}{{\~{Z}}elly}{\~{Z}\bibinitperiod}{Arthur}{A\bibinitperiod}{}{}{}{}}%
       }
       \name[form=original,lang=english]{translator}{1}{}{%
-        {{hash=29c3ff92fff79d09a8b44d2f775de0b1}{\~{Z}elly}{\~{Z}\bibinitperiod}{Arthur}{A\bibinitperiod}{}{}{}{}}%
-=======
-      \name{author}{1}{}{%
         {{hash=b43419361d83c9ab010e98aed1a83e35}{{\~{Z}}elly}{\~{Z}\bibinitperiod}{Arthur}{A\bibinitperiod}{}{}{}{}}%
-      }
-      \name{editor}{1}{}{%
-        {{hash=b43419361d83c9ab010e98aed1a83e35}{{\~{Z}}elly}{\~{Z}\bibinitperiod}{Arthur}{A\bibinitperiod}{}{}{}{}}%
-      }
-      \name{translator}{1}{}{%
-        {{hash=b43419361d83c9ab010e98aed1a83e35}{{\~{Z}}elly}{\~{Z}\bibinitperiod}{Arthur}{A\bibinitperiod}{}{}{}{}}%
->>>>>>> 69f2058f
       }
       \strng{namehash}{b43419361d83c9ab010e98aed1a83e35}
       \strng{fullhash}{b43419361d83c9ab010e98aed1a83e35}
