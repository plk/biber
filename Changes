--- conflicted
+++ resolved
@@ -1,9 +1,4 @@
 Revision history for Biber
-
-<<<<<<< HEAD
-0.6.4  (dev beta)
-       * Misc bug fixes
-=======
 0.7    
        * Completely re-written sorting routine using Schwartzian transform
          for real multi-field support and per-field sorting settings.
@@ -22,7 +17,6 @@
        * Bug fixes
 0.6.4  (dev beta)
        * Bug fixes
->>>>>>> 621c38f8
 0.6.3  (dev beta)
        * Outputs labelname name list to the .bbl
        * Support for dynamic sets and simpler static set interface
