#!/bin/bash

# This version of the build script should be run on the server hosting the VMs
# It does not build the OSX ARM release as there is no VM for that currently

# build.sh <dir> <release> <branch> <binaryname> <justbuild> <deletescancache> <codesign>

# Example: build.sh ~/Desktop/b development dev biber 1

# <dir> is where the binaries are
# <release> is a SF subdir of /home/frs/project/biblatex-biber/
# <branch> is a git branch to checkout on the build farm servers
# <binaryname> is the name of the biber binary to use for the release.
# <justbuild> is a boolean which says to just build and stop without uploading
# <deletescancache> is a boolean which says to delete the scancache
# <codesign> is a boolean which says to not codesign OSX binary

me=$(whoami)
if [ "$me" = "root" ]; then
  echo "You should be logged on as the vbox user to do this!"
  exit 1
fi

function vmon {
  VM=$(pgrep -f -- "-startvm bbf-$1")
  if [ ! -z "$VM" ]; then
    echo "Biber build farm VM already running with PID: $VM"
  else
    nohup VBoxHeadless --startvm bbf-$1 &
  fi
}

function vmoff {
  VBoxManage controlvm bbf-$1 savestate
}

BASE="/usr/local/data/code/biblatex-biber"
DOCDIR=$BASE/doc
BINDIR=$BASE/dist
XSLDIR=$BASE/data
DIR=${1:-"/tmp/b"}
RELEASE=${2:-"development"}
BRANCH=${3:-"dev"}
BINARYNAME=${4:-"biber"}
JUSTBUILD=${5:-"0"}
DSCANCACHE=${6:-"0"}
CODESIGN=${7:-"1"}

echo "** Checking out branch '$BRANCH' on farm servers **"
echo "** If this is not correct, Ctrl-C now **"
sleep 5

# Make binary dir if it doesn't exist
if [ ! -e $DIR ]; then
  mkdir $DIR
fi

# Set scancache deletion if requested
if [ "$DSCANCACHE" = "1" ]; then
  echo "Deleting scan caches before builds";
  SCANCACHE="rm -f scancache;"
fi

# Create the binaries from the build farm if they don't exist

# Build farm OSX 64-bit intel LEGACY (10.5<version<10.13)
# ntpdate is because Vbox doesn't timesync OSX and ntp never works because the
# time difference is too great between boots
if [ ! -e $DIR/biber-darwinlegacy_x86_64.tar.gz ]; then
  vmon osx10.6
  sleep 5
  ssh philkime@bbf-osx106 "sudo ntpdate ch.pool.ntp.org;cd biblatex-biber;git checkout $BRANCH;git pull;perl ./Build.PL;sudo ./Build installdeps;sudo ./Build install;cd dist/darwinlegacy_x86_64;$SCANCACHE./build.sh;~/pp_osx_codesign_fix biber-darwinlegacy_x86_64;cd ~/biblatex-biber;sudo ./Build realclean"
  scp philkime@bbf-osx106:biblatex-biber/dist/darwinlegacy_x86_64/biber-darwinlegacy_x86_64 $DIR/
  ssh philkime@bbf-osx106 "\\rm -f biblatex-biber/dist/darwinlegacy_x86_64/biber-darwinlegacy_x86_64"
  vmoff osx10.6
  cd $DIR
  mv biber-darwinlegacy_x86_64 $BINARYNAME
  chmod +x $BINARYNAME
  tar cf biber-darwinlegacy_x86_64.tar $BINARYNAME
  gzip biber-darwinlegacy_x86_64.tar
  \rm $BINARYNAME
  cd $BASE
fi

# Build farm OSX 64-bit intel
if [ ! -e $DIR/biber-darwin_x86_64.tar.gz ]; then
  vmon osx10.12 # VM name contains a '.' hostname does not
  sleep 5
  ssh philkime@bbf-osx1012 "cd biblatex-biber;git checkout $BRANCH;git pull;perl ./Build.PL;sudo ./Build installdeps;sudo ./Build install;cd dist/darwin_x86_64;$SCANCACHE./build.sh;~/pp_osx_codesign_fix biber-darwin_x86_64;cd ~/biblatex-biber;sudo ./Build realclean"
  scp philkime@bbf-osx1012:biblatex-biber/dist/darwin_x86_64/biber-darwin_x86_64 $DIR/
  ssh philkime@bbf-osx1012 "\\rm -f biblatex-biber/dist/darwin_x86_64/biber-darwin_x86_64"
  vmoff osx10.12
  cd $DIR
  if [ "$CODESIGN" = "1" ]; then
    # Special - copy biber back to local OSX to codesign and then back again
    # codesign in Xcode for osx1012 does not have the runtime hardening options
    # --------------------------------------------------------------------------
    scp $DIR/biber-darwin_x86_64 philkime@tree:/tmp/
    ssh philkime@tree "cd /tmp;security unlock-keychain -p \$(</Users/philkime/.pw) login.keychain;codesign --verbose  --sign 45MA3H23TG --force --timestamp --options runtime biber-darwin_x86_64"
    \rm $DIR/biber-darwin_x86_64
    scp philkime@tree:/tmp/biber-darwin_x86_64 $DIR/
    ssh philkime@tree "\\rm -f /tmp/biber-darwin_x86_64"
    # --------------------------------------------------------------------------
  fi
  mv biber-darwin_x86_64 $BINARYNAME
  chmod +x $BINARYNAME
  tar cf biber-darwin_x86_64.tar $BINARYNAME
  gzip biber-darwin_x86_64.tar
  \rm $BINARYNAME
  cd $BASE
fi

# Build farm WMSWIN32
# DON'T FORGET THAT installdeps WON'T WORK FOR STRAWBERRY INSIDE CYGWIN
# SO YOU HAVE TO INSTALL MODULE UPDATES MANUALLY
if [ ! -e $DIR/biber-MSWIN32.zip ]; then
  vmon wxp32
  sleep 10
  ssh philkime@bbf-wxp32 "cd biblatex-biber;git checkout $BRANCH;git pull;perl ./Build.PL;perl Build install;cd dist/MSWIN32;$SCANCACHE./build.bat;cd ~/biblatex-biber;perl Build realclean"
  scp philkime@bbf-wxp32:biblatex-biber/dist/MSWIN32/biber-MSWIN32.exe $DIR/
  ssh philkime@bbf-wxp32 "\\rm -f biblatex-biber/dist/MSWIN32/biber-MSWIN32.exe"
  vmoff wxp32
  cd $DIR
  mv biber-MSWIN32.exe $BINARYNAME.exe
  chmod +x $BINARYNAME.exe
  /usr/bin/zip biber-MSWIN32.zip $BINARYNAME.exe
  \rm -f $BINARYNAME.exe
  cd $BASE
fi

# Build farm WMSWIN64
# DON'T FORGET THAT installdeps WON'T WORK FOR STRAWBERRY INSIDE CYGWIN
# SO YOU HAVE TO INSTALL MODULE UPDATES MANUALLY
if [ ! -e $DIR/biber-MSWIN64.zip ]; then
  vmon w1064
  sleep 10
  ssh phili@bbf-w1064 "cd biblatex-biber;git checkout $BRANCH;git pull;perl ./Build.PL;perl Build install;cd dist/MSWIN64;$SCANCACHE./build.bat;cd ~/biblatex-biber;perl Build realclean"
  scp phili@bbf-w1064:biblatex-biber/dist/MSWIN64/biber-MSWIN64.exe $DIR/
  ssh phili@bbf-w1064 "\\rm -f biblatex-biber/dist/MSWIN64/biber-MSWIN64.exe"
  vmoff w1064
  cd $DIR
  mv biber-MSWIN64.exe $BINARYNAME.exe
  chmod +x $BINARYNAME.exe
  /usr/bin/zip biber-MSWIN64.zip $BINARYNAME.exe
  \rm -f $BINARYNAME.exe
  cd $BASE
fi


# Build farm Linux 32-bit (built on Ubuntu 14.04.6)
if [ ! -e $DIR/biber-linux_x86_32.tar.gz ]; then
  vmon l32
  sleep 10
  ssh philkime@bbf-l32 "sudo ntpdate ch.pool.ntp.org;cd biblatex-biber;git checkout $BRANCH;git pull;/usr/local/perl/bin/perl ./Build.PL;sudo ./Build installdeps;sudo ./Build install;cd dist/linux_x86_32;$SCANCACHE./build.sh;cd ~/biblatex-biber;sudo ./Build realclean"
  scp philkime@bbf-l32:biblatex-biber/dist/linux_x86_32/biber-linux_x86_32 $DIR/
  ssh philkime@bbf-l32 "\\rm -f biblatex-biber/dist/linux_x86_32/biber-linux_x86_32"
  vmoff l32
  cd $DIR
  mv biber-linux_x86_32 $BINARYNAME
  chmod +x $BINARYNAME
  tar cf biber-linux_x86_32.tar $BINARYNAME
  gzip biber-linux_x86_32.tar
  \rm $BINARYNAME
  cd $BASE
fi

# Build farm Linux 64-bit (built on Ubuntu 16.04)
if [ ! -e $DIR/biber-linux_x86_64.tar.gz ]; then
  vmon l64
  sleep 10
  ssh philkime@bbf-l64 "sudo ntpdate ch.pool.ntp.org;cd biblatex-biber;git checkout $BRANCH;git pull;/usr/local/perl/bin/perl ./Build.PL;sudo ./Build installdeps;sudo ./Build install;cd dist/linux_x86_64;$SCANCACHE./build.sh;cd ~/biblatex-biber;sudo ./Build realclean"
  scp philkime@bbf-l64:biblatex-biber/dist/linux_x86_64/biber-linux_x86_64 $DIR/
  ssh philkime@bbf-l64 "\\rm -f biblatex-biber/dist/linux_x86_64/biber-linux_x86_64"
  vmoff l64
  cd $DIR
  mv biber-linux_x86_64 $BINARYNAME
  chmod +x $BINARYNAME
  tar cf biber-linux_x86_64.tar $BINARYNAME
  gzip biber-linux_x86_64.tar
  \rm $BINARYNAME
  cd $BASE
fi

<<<<<<< HEAD
# Build farm Linux MUSL 64-bit (built on Ubuntu 16.04)
if [ ! -e $DIR/biber-linux-musl_x86_64.tar.gz ]; then
  vmon l64
  sleep 10
  ssh philkime@bbf-musll64 "sudo ntpdate ch.pool.ntp.org;cd biblatex-biber;git checkout $BRANCH;git pull;/usr/local/perl/bin/perl ./Build.PL;sudo ./Build installdeps;sudo ./Build install;cd dist/linux-musl_x86_64;$SCANCACHE./build.sh;cd ~/biblatex-biber;sudo ./Build realclean"
  scp philkime@bbf-musll64:biblatex-biber/dist/linux-musl_x86_64/linux-musl_x86_64 $DIR/
=======
# Build farm Linux MUSL 64-bit (Alpine)
if [ ! -e $DIR/biber-linux-musl_x86_64.tar.gz ]; then
  vmon musll64
  sleep 10
  ssh philkime@bbf-musll64 "sudo ntpdate ch.pool.ntp.org;cd biblatex-biber;git checkout $BRANCH;git pull;/usr/local/perl/bin/perl ./Build.PL;sudo ./Build installdeps;sudo ./Build install;cd dist/linux-musl_x86_64;$SCANCACHE./build.sh;cd ~/biblatex-biber;sudo ./Build realclean"
  scp philkime@bbf-musll64:biblatex-biber/dist/linux-musl_x86_64/biber-linux-musl_x86_64 $DIR/
>>>>>>> e265c883
  ssh philkime@bbf-musll64 "\\rm -f biblatex-biber/dist/linux-musl_x86_64/biber-linux-musl_x86_64"
  vmoff musll64
  cd $DIR
  mv biber-linux-musl_x86_64 $BINARYNAME
  chmod +x $BINARYNAME
  tar cf biber-linux-musl_x86_64.tar $BINARYNAME
  gzip biber-linux-musl_x86_64.tar
  \rm $BINARYNAME
  cd $BASE
fi

# Stop here if JUSTBUILD is set
if [ "$JUSTBUILD" = "1" ]; then
  echo "JUSTBUILD is set, will not upload anything";
  exit 0;
fi

cd $DIR
# OSX 64-bit legacy
if [ -e $DIR/biber-darwinlegacy_x86_64.tar.gz ]; then
  scp biber-darwinlegacy_x86_64.tar.gz philkime,biblatex-biber@frs.sourceforge.net:/home/frs/project/biblatex-biber/biblatex-biber/$RELEASE/binaries/MacOS/biber-darwinlegacy_x86_64.tar.gz
fi

# OSX 64-bit
if [ -e $DIR/biber-darwin_x86_64.tar.gz ]; then
  scp biber-darwin_x86_64.tar.gz philkime,biblatex-biber@frs.sourceforge.net:/home/frs/project/biblatex-biber/biblatex-biber/$RELEASE/binaries/MacOS/biber-darwin_x86_64.tar.gz
fi

# Windows 32-bit
if [ -e $DIR/biber-MSWIN32.zip ]; then
  scp biber-MSWIN32.zip philkime,biblatex-biber@frs.sourceforge.net:/home/frs/project/biblatex-biber/biblatex-biber/$RELEASE/binaries/Windows/biber-MSWIN32.zip
fi

# Windows 64-bit
if [ -e $DIR/biber-MSWIN64.zip ]; then
  scp biber-MSWIN64.zip philkime,biblatex-biber@frs.sourceforge.net:/home/frs/project/biblatex-biber/biblatex-biber/$RELEASE/binaries/Windows/biber-MSWIN64.zip
fi

# Linux 32-bit
if [ -e $DIR/biber-linux_x86_32.tar.gz ]; then
  scp biber-linux_x86_32.tar.gz philkime,biblatex-biber@frs.sourceforge.net:/home/frs/project/biblatex-biber/biblatex-biber/$RELEASE/binaries/Linux/biber-linux_x86_32.tar.gz
fi

# Linux 64-bit
if [ -e $DIR/biber-linux_x86_64.tar.gz ]; then
  scp biber-linux_x86_64.tar.gz philkime,biblatex-biber@frs.sourceforge.net:/home/frs/project/biblatex-biber/biblatex-biber/$RELEASE/binaries/Linux/biber-linux_x86_64.tar.gz
fi

# Linux MUSL 64-bit
if [ -e $DIR/biber-linux-musl_x86_64.tar.gz ]; then
  scp biber-linux-musl_x86_64.tar.gz philkime,biblatex-biber@frs.sourceforge.net:/home/frs/project/biblatex-biber/biblatex-biber/$RELEASE/binaries/Linux/biber-linux-musl_x86_64.tar.gz
fi

# Doc
cd $DOCDIR
lualatex -interaction=batchmode biber.tex
lualatex -interaction=batchmode biber.tex
lualatex -interaction=batchmode biber.tex
\rm *.{aux,bbl,bcf,blg,log,run.xml,toc,out,lot,synctex} 2>/dev/null
cd $BASE
scp $DOCDIR/biber.pdf philkime,biblatex-biber@frs.sourceforge.net:/home/frs/project/biblatex-biber/biblatex-biber/$RELEASE/documentation/biber.pdf

# Changes file
scp $BASE/Changes philkime,biblatex-biber@frs.sourceforge.net:/home/frs/project/biblatex-biber/biblatex-biber/$RELEASE/Changes

# Unicode <-> LaTeX macro mapping doc
perl $BINDIR/xsl-transform.pl $BASE/lib/Biber/LaTeX/recode_data.xml $XSLDIR/texmap.xsl
scp $BASE/lib/Biber/LaTeX/recode_data.xml.html philkime,biblatex-biber@frs.sourceforge.net:/home/frs/project/biblatex-biber/biblatex-biber/$RELEASE/documentation/utf8-macro-map.html
\rm -f $BASE/lib/Biber/LaTeX/recode_data.xml.html

# source
cd $BASE
./Build dist
scp $BASE/biblatex-biber-*.tar.gz philkime,biblatex-biber@frs.sourceforge.net:/home/frs/project/biblatex-biber/biblatex-biber/$RELEASE/biblatex-biber.tar.gz
\rm -f $BASE/biblatex-biber-*.tar.gz

cd $BASE<|MERGE_RESOLUTION|>--- conflicted
+++ resolved
@@ -181,21 +181,12 @@
   cd $BASE
 fi
 
-<<<<<<< HEAD
-# Build farm Linux MUSL 64-bit (built on Ubuntu 16.04)
-if [ ! -e $DIR/biber-linux-musl_x86_64.tar.gz ]; then
-  vmon l64
-  sleep 10
-  ssh philkime@bbf-musll64 "sudo ntpdate ch.pool.ntp.org;cd biblatex-biber;git checkout $BRANCH;git pull;/usr/local/perl/bin/perl ./Build.PL;sudo ./Build installdeps;sudo ./Build install;cd dist/linux-musl_x86_64;$SCANCACHE./build.sh;cd ~/biblatex-biber;sudo ./Build realclean"
-  scp philkime@bbf-musll64:biblatex-biber/dist/linux-musl_x86_64/linux-musl_x86_64 $DIR/
-=======
 # Build farm Linux MUSL 64-bit (Alpine)
 if [ ! -e $DIR/biber-linux-musl_x86_64.tar.gz ]; then
   vmon musll64
   sleep 10
   ssh philkime@bbf-musll64 "sudo ntpdate ch.pool.ntp.org;cd biblatex-biber;git checkout $BRANCH;git pull;/usr/local/perl/bin/perl ./Build.PL;sudo ./Build installdeps;sudo ./Build install;cd dist/linux-musl_x86_64;$SCANCACHE./build.sh;cd ~/biblatex-biber;sudo ./Build realclean"
   scp philkime@bbf-musll64:biblatex-biber/dist/linux-musl_x86_64/biber-linux-musl_x86_64 $DIR/
->>>>>>> e265c883
   ssh philkime@bbf-musll64 "\\rm -f biblatex-biber/dist/linux-musl_x86_64/biber-linux-musl_x86_64"
   vmoff musll64
   cd $DIR
