--- conflicted
+++ resolved
@@ -43,40 +43,22 @@
 
 =cut
 
-<<<<<<< HEAD
-our @EXPORT = qw{ glob_data_file locate_data_file makenamesid makenameid
-  stringify_hash normalise_string normalise_string_hash
-  normalise_string_underscore normalise_string_sort normalise_string_label
-  reduce_array remove_outer has_outer add_outer ucinit strip_nosort
-  strip_noinit is_def is_undef is_def_and_notnull is_def_and_null
-  is_undef_or_null is_notnull is_null normalise_utf8 inits join_name
-  latex_recode_output filter_entry_options biber_error biber_warn ireplace
-  imatch validate_biber_xml process_entry_options escape_label
-  unescape_label biber_decode_utf8 out parse_date_start parse_date_end
-  parse_date_range locale2bcp47 rangelen match_indices
-  process_comment map_boolean parse_range parse_range_alt maploopreplace
-  get_transliterator call_transliterator normalise_string_bblxml
-  gen_initials join_name_parts split_xsv date_monthday tzformat
-  expand_option_input strip_annotation appendstrict_check
-  merge_entry_options process_backendin xdatarefout xdatarefcheck mssplit msfield };
-=======
 our @EXPORT = qw{ check_empty check_exists slurp_switchr slurp_switchw
-  glob_data_file locate_data_file makenamesid makenameid stringify_hash
-  normalise_string normalise_string_hash normalise_string_underscore
-  normalise_string_sort normalise_string_label reduce_array remove_outer
-  has_outer add_outer ucinit strip_nosort strip_noinit is_def is_undef
-  is_def_and_notnull is_def_and_null is_undef_or_null is_notnull is_null
-  normalise_utf8 inits join_name latex_recode_output filter_entry_options
-  biber_error biber_warn ireplace imatch validate_biber_xml
-  process_entry_options escape_label unescape_label biber_decode_utf8 out
-  parse_date_start parse_date_end parse_date_range locale2bcp47
-  bcp472locale rangelen match_indices process_comment map_boolean
-  parse_range parse_range_alt maploopreplace get_transliterator
-  call_transliterator normalise_string_bblxml gen_initials join_name_parts
-  split_xsv date_monthday tzformat expand_option_input strip_annotation
-  appendstrict_check merge_entry_options process_backendin xdatarefout
-  xdatarefcheck};
->>>>>>> b3e4f96f
+glob_data_file locate_data_file makenamesid makenameid stringify_hash
+normalise_string normalise_string_hash normalise_string_underscore
+normalise_string_sort normalise_string_label reduce_array remove_outer
+has_outer add_outer ucinit strip_nosort strip_noinit is_def is_undef
+is_def_and_notnull is_def_and_null is_undef_or_null is_notnull is_null
+normalise_utf8 inits join_name latex_recode_output filter_entry_options
+biber_error biber_warn ireplace imatch validate_biber_xml
+process_entry_options escape_label unescape_label biber_decode_utf8 out
+parse_date_start parse_date_end parse_date_range locale2bcp47 rangelen
+match_indices process_comment map_boolean parse_range parse_range_alt
+maploopreplace get_transliterator call_transliterator
+normalise_string_bblxml gen_initials join_name_parts split_xsv
+date_monthday tzformat expand_option_input strip_annotation
+appendstrict_check merge_entry_options process_backendin xdatarefout
+xdatarefcheck mssplit msfield };
 
 =head1 FUNCTIONS
 
@@ -1871,7 +1853,13 @@
   return undef;
 }
 
-<<<<<<< HEAD
+sub _bool_norm {
+  my $b = shift;
+  return 0 unless $b;
+  return 1 if $b =~ m/(?:true|1)/i;
+  return 0;
+}
+
 # Return only the field name of a ms field identifier
 sub msfield {
   my $field = shift;
@@ -1896,13 +1884,6 @@
   else {
     return (fc($field), 'default', Biber::Config->get_mslang($key));
   }
-=======
-sub _bool_norm {
-  my $b = shift;
-  return 0 unless $b;
-  return 1 if $b =~ m/(?:true|1)/i;
-  return 0;
->>>>>>> b3e4f96f
 }
 
 1;
