package Biber;
use v5.16;
use strict;
use warnings;
use base 'Biber::Internals';

use constant {
  EXIT_OK => 0,
  EXIT_ERROR => 2
};

use Carp;
use Encode;
use File::Copy;
use File::Spec;
use File::Temp;
use IO::File;
use POSIX qw( locale_h ); # for sorting with built-in "sort"
use Biber::Config;
use Biber::Constants;
use List::AllUtils qw( first uniq max any );
use Biber::DataModel;
use Biber::Internals;
use Biber::Entries;
use Biber::Entry;
use Biber::Entry::Name;
use Biber::Sections;
use Biber::Section;
use Biber::LaTeX::Recode;
use Biber::SortLists;
use Biber::SortList;
use Biber::Utils;
use Log::Log4perl qw( :no_extra_logdie_message );
use Data::Dump;
use Data::Compare;
use Text::BibTeX qw(:macrosubs);

=encoding utf-8

=head1 NAME

Biber - main module for biber, a bibtex replacement for users of biblatex

=cut

my $logger = Log::Log4perl::get_logger('main');


=head1 SYNOPSIS

    use Biber;

    my $biber = Biber->new();
    $biber->parse_ctrlfile("example.bcf");
    $biber->prepare;

=cut

our $MASTER; # reference to biber object. Needed all over the place

=head1 METHODS

=head2 new

    Initialize the Biber object, optionally passing named options as arguments.

=cut

sub new {
  my ($class, %opts) = @_;
  my $self = bless {}, $class;

  Biber::Config->_initopts(\%opts);

  # Add a reference to a global temp dir we might use for various things
  $self->{TEMPDIR} = File::Temp->newdir();

  # Initialise recoding schemes
  Biber::LaTeX::Recode->init_schemes(Biber::Config->getoption('decodecharsset'),
                                     Biber::Config->getoption('output_safecharsset'));

  $MASTER = $self;

  # Validate if asked to
  # This has to be here, after config file is read and options
  # are parsed. It seems strange to validate the config file after it's been
  # read but there is no choice and it's useful anyway as this will catch some semantic
  # errors. Uses biber_error() and so $MASTER has to be defined before we call this
  if (Biber::Config->getoption('validate_config') and $opts{configfile}) {
    validate_biber_xml($opts{configfile}, 'config', '');
  }

  return $self;
}


=head2 display_problems

   Output summary of warnings/errors before exit

=cut

sub display_problems {
  my $self = shift;
  if ($self->{warnings}) {
    $logger->info('WARNINGS: ' . $self->{warnings});
  }
  if ($self->{errors}) {
    $logger->info('ERRORS: ' . $self->{errors});
    exit EXIT_ERROR;
  }
}

=head2 biber_tempdir

    my $sections= $biber->biber_tempdir

    Returns a File::Temp directory object for use in various things

=cut

sub biber_tempdir {
  my $self = shift;
  return $self->{TEMPDIR};
}


=head2 sections

    my $sections= $biber->sections

    Returns a Biber::Sections object describing the bibliography sections

=cut

sub sections {
  my $self = shift;
  return $self->{sections};
}

=head2 add_sections

    Adds a Biber::Sections object. Used externally from, e.g. biber

=cut

sub add_sections {
  my ($self, $sections) = @_;
  $self->{sections} = $sections;
  return;
}

=head2 sortlists

    my $sortlists= $biber->sortlists

    Returns a Biber::SortLists object describing the bibliography sorting lists

=cut

sub sortlists {
  my $self = shift;
  return $self->{sortlists};
}



=head2 set_output_obj

    Sets the object used to output final results
    Must be a subclass of Biber::Output::base

=cut

sub set_output_obj {
  my $self = shift;
  my $obj = shift;
  croak('Output object must be subclass of Biber::Output::base!') unless $obj->isa('Biber::Output::base');
  $self->{output_obj} = $obj;
  return;
}


=head2 get_preamble

    Returns the current preamble as an array ref

=cut

sub get_preamble {
  my $self = shift;
  return $self->{preamble};
}


=head2 get_output_obj

    Returns the object used to output final results

=cut

sub get_output_obj {
  my $self = shift;
  return $self->{output_obj};
}

=head2 set_current_section

    Sets the current section number that we are working on to a section number

=cut

sub set_current_section {
  my $self = shift;
  my $secnum = shift;
  $self->{current_section} = $secnum;
  return;
}

=head2 get_current_section

    Gets the current section number that we are working on

=cut

sub get_current_section {
  my $self = shift;
  return $self->{current_section};
}

=head2 tool_mode_setup

  Fakes parts of the control file for tool mode

=cut

sub tool_mode_setup {
  my $self = shift;
  my $bib_sections = new Biber::Sections;
  # There are no sections in tool mode so create a pseudo-section
  my $bib_section = new Biber::Section('number' => 0);
  $bib_section->set_datasources([{type => 'file',
                                  name => $ARGV[0],
                                  datatype => Biber::Config->getoption('input_format')}]);
  $bib_section->set_allkeys(1);
  $bib_sections->add_section($bib_section);

  # Add the Biber::Sections object to the Biber object
  $self->add_sections($bib_sections);

  # Add some things needed for ms
  Biber::Config->setblxoption('msform', 'original');
  Biber::Config->setblxoption('mslang', 'english');
  my $sortlists = new Biber::SortLists;
  my $seclist = Biber::SortList->new(section => 0, label => 'tool');
  $seclist->set_type('entry');
  $seclist->set_sortscheme(Biber::Config->getblxoption('sorting'));
  $logger->debug("Adding 'entry' list 'tool' for pseudo-section 0");
  $sortlists->add_list($seclist);
  $self->{sortlists} = $sortlists;

  # User maps are set in config file and need some massaging which normally
  # happend in parse_ctrlfile
  if (my $usms = Biber::Config->getoption('sourcemap')) {
    # Force "user" level for the maps
    @$usms = map {$_->{level} = 'user';$_} @$usms;
  }
  return;
}

=head2 parse_ctrlfile

    This method reads the control file
    generated by biblatex to work out the various biblatex options.
    See Constants.pm for defaults and example of the data structure being built here.

=cut

sub parse_ctrlfile {
  my ($self, $ctrl_file) = @_;

  my $ctrl_file_path = locate_biber_file($ctrl_file);
  Biber::Config->set_ctrlfile_path($ctrl_file_path);

  biber_error("Cannot find control file '$ctrl_file'! - did you pass the \"backend=biber\" option to BibLaTeX?") unless ($ctrl_file_path and -e $ctrl_file_path);

  # Validate if asked to
  if (Biber::Config->getoption('validate_control')) {
    validate_biber_xml($ctrl_file_path, 'bcf', 'https://sourceforge.net/projects/biblatex');
  }

  # Convert .bcf to .html using XSLT transform if asked to
  if (Biber::Config->getoption('convert_control')) {

    require XML::LibXSLT;
    require XML::LibXML;

    my $xslt = XML::LibXSLT->new();
    my $CFstyle;

    # we assume that the schema files are in the same dir as Biber.pm:
    (my $vol, my $biber_path, undef) = File::Spec->splitpath( $INC{"Biber.pm"} );

    # Deal with the strange world of Par::Packer paths
    # We might be running inside a PAR executable and @INC is a bit odd in this case
    # Specifically, "Biber.pm" in @INC might resolve to an internal jumbled name
    # nowhere near to these files. You know what I mean if you've dealt with pp
    my $bcf_xsl;
    if ($biber_path =~ m|/par\-| and $biber_path !~ m|/inc|) { # a mangled PAR @INC path
      $bcf_xsl = File::Spec->catpath($vol, "$biber_path/inc/lib/Biber", 'bcf.xsl');
    }
    else {
      $bcf_xsl = File::Spec->catpath($vol, "$biber_path/Biber", 'bcf.xsl');
    }

    if (-e $bcf_xsl) {
      $CFstyle = XML::LibXML->load_xml( location => $bcf_xsl, no_cdata=>1 )
    }
    else {
      biber_warn("Cannot find XML::LibXSLT stylesheet. Skipping conversion : $!");
      goto LOADCF;
    }

    my $CF = XML::LibXML->load_xml(location => $ctrl_file_path);
    my $stylesheet = $xslt->parse_stylesheet($CFstyle);
    my $CFhtml = $stylesheet->transform($CF);
    $stylesheet->output_file($CFhtml, $ctrl_file_path . '.html');
    $logger->info("Converted BibLaTeX control file '$ctrl_file_path' to '$ctrl_file_path.html'");
  }

  # Open control file
 LOADCF:
  my $ctrl = new IO::File "<$ctrl_file_path"
    or biber_error("Cannot open $ctrl_file_path: $!");

  $logger->info("Reading '$ctrl_file_path'");

  # Read control file
  require XML::LibXML::Simple;

  my $bcfxml = XML::LibXML::Simple::XMLin($ctrl,
                                          'ForceContent' => 1,
                                          'ForceArray' => [
                                                           qr/\Acitekey\z/,
                                                           qr/\Aoption\z/,
                                                           qr/\Aoptions\z/,
                                                           qr/\Avalue\z/,
                                                           qr/\Asortitem\z/,
                                                           qr/\Abibdata\z/,
                                                           qr/\Adatasource\z/,
                                                           qr/\Asection\z/,
                                                           qr/\Asortexclusion\z/,
                                                           qr/\Aexclusion\z/,
                                                           qr/\Asort\z/,
                                                           qr/\Amode\z/,
                                                           qr/\Amaps\z/,
                                                           qr/\Amap\z/,
                                                           qr/\Amap_step\z/,
                                                           qr/\Aper_type\z/,
                                                           qr/\Aper_datasource\z/,
                                                           qr/\Anosort\z/,
                                                           qr/\Anoinit\z/,
                                                           qr/\Apresort\z/,
                                                           qr/\Atype_pair\z/,
                                                           qr/\Ainherit\z/,
                                                           qr/\Afieldor\z/,
                                                           qr/\Afieldxor\z/,
                                                           qr/\Afield\z/,
                                                           qr/\Aalias\z/,
                                                           qr/\Aalsoset\z/,
                                                           qr/\Aconstraints\z/,
                                                           qr/\Aconstraint\z/,
                                                           qr/\Aentrytype\z/,
                                                           qr/\Adatetype\z/,
                                                           qr/\Asortlist\z/,
                                                           qr/\Alabel(?:part|element|alphatemplate)\z/,
                                                           qr/\Acondition\z/,
                                                           qr/\A(?:or)?filter\z/,
                                                          ],
                                          'NsStrip' => 1,
                                          'KeyAttr' => []);
#  use Data::Dump;dd($bcfxml);exit 0;
  my $controlversion = $bcfxml->{version};
  Biber::Config->setblxoption('controlversion', $controlversion);
  unless ($controlversion eq $BCF_VERSION) {
    biber_warn("Warning: Found biblatex control file version $controlversion, expected version $BCF_VERSION");
  }

  # Look at control file and populate our main data structure with its information

  # OPTIONS
  foreach my $bcfopts (@{$bcfxml->{options}}) {

    # Biber options
    if ($bcfopts->{component} eq 'biber') {

      # Global options
      if ($bcfopts->{type} eq 'global') {
        foreach my $bcfopt (@{$bcfopts->{option}}) {
          # unless already explicitly set from cmdline/config file
          unless (Biber::Config->isexplicitoption($bcfopt->{key}{content})) {
            if ($bcfopt->{type} eq 'singlevalued') {
              Biber::Config->setoption($bcfopt->{key}{content}, $bcfopt->{value}[0]{content});
            }
            elsif ($bcfopt->{type} eq 'multivalued') {
              Biber::Config->setoption($bcfopt->{key}{content},
                [ map {$_->{content}} sort {$a->{order} <=> $b->{order}} @{$bcfopt->{value}} ]);
            }
          }
        }
      }
    }

    # BibLaTeX options
    if ($bcfopts->{component} eq 'biblatex') {

      # Global options
      if ($bcfopts->{type} eq 'global') {
        foreach my $bcfopt (@{$bcfopts->{option}}) {
          if ($bcfopt->{type} eq 'singlevalued') {
            Biber::Config->setblxoption($bcfopt->{key}{content}, $bcfopt->{value}[0]{content});
          }
          elsif ($bcfopt->{type} eq 'multivalued') {
            # sort on order attribute and then remove it
            Biber::Config->setblxoption($bcfopt->{key}{content},
              [ map {delete($_->{order}); $_} sort {$a->{order} <=> $b->{order}} @{$bcfopt->{value}} ]);
          }
        }
      }

      # Entrytype options
      else {
        my $entrytype = $bcfopts->{type};
        foreach my $bcfopt (@{$bcfopts->{option}}) {
          if ($bcfopt->{type} eq 'singlevalued') {
            Biber::Config->setblxoption($bcfopt->{key}{content}, $bcfopt->{value}[0]{content}, 'PER_TYPE', $entrytype);
          }
          elsif ($bcfopt->{type} eq 'multivalued') {
            # sort on order attribute and then remove it
            Biber::Config->setblxoption($bcfopt->{key}{content},
              [ map {delete($_->{order}); $_} sort {$a->{order} <=> $b->{order}} @{$bcfopt->{value}} ],
              'PER_TYPE',
              $entrytype);
          }
        }
      }
    }
  }

  # DATASOURCE MAPPING
  # This is special as it's both a biblatex option and a biber option
  # We merge into the biber option
  # In biblatex you can set driver mappings but not in biber
  # Order of application of maps is decided by the level and within 'user' level,
  # which can come from two places (biber.conf and \DeclareSourcemap), order is
  # \DeclareSourcemap, then biber.conf
  if (exists($bcfxml->{sourcemap})) {
    # User maps are set in config file
    if (my $usms = Biber::Config->getoption('sourcemap')) {
      # Force "user" level for the maps
      @$usms = map {$_->{level} = 'user';$_} @$usms;

      # Merge any user maps from the document set by \DeclareSourcemap into user
      # maps set in the biber config file. These document user maps take precedence so go
      # at the front of any other user maps
      unshift(@$usms, grep {$_->{level} eq 'user'} @{$bcfxml->{sourcemap}{maps}});

      # Merge the driver/style maps with the user maps from the config file
      if (my @m = grep {$_->{level} eq 'driver' or
                        $_->{level} eq 'style'} @{$bcfxml->{sourcemap}{maps}} ) {
        Biber::Config->setoption('sourcemap', [@$usms, @m]);
      }
      else { # no driver defaults, just override the config file user map settings
        Biber::Config->setoption('sourcemap', $bcfxml->{sourcemap}{maps});
      }
    }
    else { # just write the option as there are no config file settings at all
      Biber::Config->setoption('sourcemap', $bcfxml->{sourcemap}{maps});
    }
  }

  # LABELALPHA TEMPLATE
  foreach my $t (@{$bcfxml->{labelalphatemplate}}) {
    my $latype = $t->{type};
    if ($latype eq 'global') {
      Biber::Config->setblxoption('labelalphatemplate', $t);
    }
    else {
      Biber::Config->setblxoption('labelalphatemplate',
                                  $t,
                                  'PER_TYPE',
                                  $latype);
    }
  }

  # INHERITANCE schemes for crossreferences (always global)
  Biber::Config->setblxoption('inheritance', $bcfxml->{inheritance});

  # NOINIT
  # Make the data structure look like the biber config file structure
  # "value" is forced to arrays for other elements so we extract
  # the first element here as they will always be only length=1
  my $noinit;
  foreach my $ni (@{$bcfxml->{noinits}{noinit}}) {
    push @$noinit, { value => $ni->{value}[0]};
  }
  # There is a default so don't set this option if nothing is in the .bcf
  Biber::Config->setoption('noinit', $noinit) if $noinit;

  # NOSORT
  # Make the data structure look like the biber config file structure
  # "field" and "value" are forced to arrays for other elements so we extract
  # the first element here as they will always be only length=1
  my $nosort;
  foreach my $ns (@{$bcfxml->{nosorts}{nosort}}) {
    push @$nosort, { name => $ns->{field}[0], value => $ns->{value}[0]};
  }
  # There is a default so don't set this option if nothing is in the .bcf
  Biber::Config->setoption('nosort', $nosort) if $nosort;

  # SORTING

  # sorting excludes
  foreach my $sex (@{$bcfxml->{sorting}{sortexclusion}}) {
    my $excludes;
    foreach my $ex (@{$sex->{exclusion}}) {
      $excludes->{$ex->{content}} = 1;
    }
    Biber::Config->setblxoption('sortexclusion',
                                $excludes,
                                'PER_TYPE',
                                $sex->{type});
  }

  # presort defaults
  foreach my $presort (@{$bcfxml->{sorting}{presort}}) {
    # Global presort default
    unless (exists($presort->{type})) {
      Biber::Config->setblxoption('presort', $presort->{content});
    }
    # Per-type default
    else {
      Biber::Config->setblxoption('presort',
                                  $presort->{content},
                                  'PER_TYPE',
                                  $presort->{type});
    }
  }

  my $sorting = _parse_sort($bcfxml->{sorting});

  Biber::Config->setblxoption('sorting', $sorting);

  # DATAMODEL schema (always global)
  Biber::Config->setblxoption('datamodel', $bcfxml->{datamodel});

  # SECTIONS
  # This is also where we set data files as these are associated with a bib section

  # Data sources
  my %bibdatasources = ();
  foreach my $data (@{$bcfxml->{bibdata}}) {
    foreach my $datasource (@{$data->{datasource}}) {
      unless (first {$_->{type} eq $datasource->{type} and
             $_->{datatype} eq $datasource->{datatype} and
               $_->{name} eq $datasource->{content}} @{$bibdatasources{$data->{section}[0]}}) {
        push @{$bibdatasources{$data->{section}[0]}}, { type     => $datasource->{type},
                                                        name     => $datasource->{content},
                                                        datatype => $datasource->{datatype} };
      }
    }
  }

  # Be friendly to latexmk etc.
  unless (%bibdatasources) {
    biber_warn("No data sources defined!");
    exit EXIT_OK;
  }

  my $key_flag = 0;
  my $bib_sections = new Biber::Sections;

SECTION: foreach my $section (@{$bcfxml->{section}}) {
    my $bib_section;
    my $secnum = $section->{number};
    # Can be multiple section 0 entries and so re-use that section object if it exists
    if (my $existing_section = $bib_sections->get_section($secnum)) {
      $bib_section = $existing_section;
    }
    else {
      $bib_section = new Biber::Section('number' => $secnum);
    }

    # Set the data files for the section unless we've already done so
    # (for example, for multiple section 0 entries)
    $bib_section->set_datasources($bibdatasources{$secnum}) unless
      $bib_section->get_datasources;

    my @keys = ();
    foreach my $keyc (@{$section->{citekey}}) {
      my $key = biber_decode_utf8($keyc->{content});# Unicode NFD boundary
      # Stop reading citekeys if we encounter "*" as a citation as this means
      # "all keys"
      if ($key eq '*') {
        $bib_section->set_allkeys(1);
        # Normalise - when allkeys is true don't need citekeys - just in case someone
        # lists "*" and also some other citekeys
        $bib_section->del_citekeys;
        $key_flag = 1; # There is at least one key, used for error reporting below
        $logger->info("Using all citekeys in bib section " . $secnum);
        $bib_sections->add_section($bib_section);
        next SECTION;
      }
      elsif (not Biber::Config->get_seenkey($key, $secnum)) {
        # Dynamic set definition
        # Save dynamic key -> member keys mapping for set entry auto creation later
        if (exists($keyc->{type}) and $keyc->{type} eq 'set') {
          $bib_section->set_dynamic_set($key, split /\s*,\s*/, $keyc->{members});
          push @keys, $key;
          $key_flag = 1; # There is at least one key, used for error reporting below
        }
        else {
          # Set order information - there is no order on dynamic key defs above
          # as they are a definition, not a cite
          Biber::Config->set_keyorder($secnum, $key, $keyc->{order});
          push @keys, $key;
          $key_flag = 1; # There is at least one key, used for error reporting below
          Biber::Config->incr_seenkey($key, $secnum);
        }
      }
    }

    unless ($bib_section->is_allkeys) {
      $logger->info('Found ', $#keys+1 , " citekeys in bib section $secnum")
    }

    if (Biber::Config->getoption('debug')) {
      my @debug_keys = sort @keys;
      unless ($bib_section->is_allkeys) {
        $logger->debug("The citekeys for section $secnum are: ", join(', ', @debug_keys), "\n");
      }
    }

    $bib_section->add_citekeys(@keys);
    $bib_sections->add_section($bib_section);
  }

  # Add the Biber::Sections object to the Biber object
  $self->{sections} = $bib_sections;

  # Read sortlists
  my $sortlists = new Biber::SortLists;
  foreach my $list (@{$bcfxml->{sortlist}}) {
    my $ltype  = $list->{type};
    my $llabel = $list->{label};
    my $lsection = $list->{section}[0]; # because "section" needs to be a list elsewhere in XML
    if (my $l = $sortlists->get_list($lsection, $ltype, $llabel)) {
      $logger->debug("Section '$ltype' list '$llabel' is repeated for section $lsection - ignoring");
      next;
    }

    my $seclist = Biber::SortList->new(section => $lsection, label => $llabel);
    $seclist->set_type($ltype || 'entry'); # lists are entry lists by default
    foreach my $filter (@{$list->{filter}}) {
      $seclist->add_filter($filter->{type}, $filter->{content});
    }
    # disjunctive filters
    foreach my $orfilter (@{$list->{orfilter}}) {
      $seclist->add_filter('orfilter', { map {$_->{type} => [$_->{content}]} @{$orfilter->{filter}} });
    }

    if (my $sorting = $list->{sorting}) { # can be undef for fallback to global sorting
      $seclist->set_sortscheme(_parse_sort($sorting));
    }
    else {
      $seclist->set_sortscheme(Biber::Config->getblxoption('sorting'));
    }
    $logger->debug("Adding '$ltype' list '$llabel' for section $lsection");
    $sortlists->add_list($seclist);
  }

  # Check to make sure that each section has an entry sortlist for global sorting
  # We have to make sure in case sortcites is used which uses the global order.
  foreach my $section (@{$bcfxml->{section}}) {
    my $globalss = Biber::Config->getblxoption('sortscheme');
    my $secnum = $section->{number};
    unless ($sortlists->get_list($secnum, 'entry', $globalss)) {
      my $seclist = Biber::SortList->new(section => $secnum, type => 'entry', label => $globalss);
      $seclist->set_sortscheme(Biber::Config->getblxoption('sorting'));
      $sortlists->add_list($seclist);
    }
  }

  # Add the Biber::SortLists object to the Biber object
  $self->{sortlists} = $sortlists;

  # Warn if there are no citations in any section
  unless ($key_flag) {
    biber_warn("The file '$ctrl_file_path' does not contain any citations!");
  }

  # Normalise any UTF-8 encoding string immediately to exactly what we want
  # We want the strict perl utf8 "UTF-8"
  normalise_utf8();

  return;
}


=head2 process_setup

   Place to put misc pre-processing things needed later

=cut

sub process_setup {
  my $self = shift;

  # Make sure there is a default entry list with global sorting for each refsection
  # Needed in case someone cites entries which are included in no
  # bibliography as this results in no entry list in the .bcf
  foreach my $section (@{$self->sections->get_sections}) {
    my $secnum = $section->number;
    unless ($self->sortlists->has_lists_of_type_for_section($secnum, 'entry')) {
      my $dlist = Biber::SortList->new(label => Biber::Config->getblxoption('sortscheme'));
      $dlist->set_sortscheme(Biber::Config->getblxoption('sorting'));
      $dlist->set_type('entry');
      $dlist->set_section($secnum);
      $self->sortlists->add_list($dlist);
    }
  }

  # Break data model information up into more processing-friendly formats
  # for use in verification checks later
  # This has to be here as opposed to in parse_control() so that it can pick
  # up use config dm settings (for tool mode) in case there is nothing in the .bcf
  Biber::Config->set_dm(Biber::DataModel->new(Biber::Config->getblxoption('datamodel')));

  # Force output_safechars flag if output to ASCII and input_encoding is not ASCII
  if (Biber::Config->getoption('output_encoding') =~ /(?:x-)?ascii/xmsi and
      Biber::Config->getoption('input_encoding') !~ /(?:x-)?ascii/xmsi) {
    Biber::Config->setoption('output_safechars', 1);
  }
}

=head2 process_setup_tool

   Place to put misc pre-processing things needed later for tool mode

=cut

sub process_setup_tool {
  my $self = shift;

  Biber::Config->set_dm(Biber::DataModel->new(Biber::Config->getblxoption('datamodel')));

  # Force output_safechars flag if output to ASCII and input_encoding is not ASCII
  if (Biber::Config->getoption('output_encoding') =~ /(?:x-)?ascii/xmsi and
      Biber::Config->getoption('input_encoding') !~ /(?:x-)?ascii/xmsi) {
    Biber::Config->setoption('output_safechars', 1);
  }
}


=head2 resolve_alias_refs

  Resolve aliases in xref/crossref/xdata which take keys as values to their real keys

  We use set_datafield as we are overriding the alias in the datasource

=cut

sub resolve_alias_refs {
  my $self = shift;
  my $secnum = $self->get_current_section;
  my $section = $self->sections->get_section($secnum);
  foreach my $citekey ($section->get_citekeys) {
    my $be = $section->bibentry($citekey);

    # XREF
    if (my $refkey = $be->get_field('xref')) {
      if (my $realkey = $section->get_citekey_alias($refkey)) {
        $be->set_datafield('xref', $realkey);
      }
    }
    # CROSSREF
    if (my $refkey = $be->get_field('crossref')) {
      if (my $realkey = $section->get_citekey_alias($refkey)) {
        $be->set_datafield('crossref', $realkey);
      }
    }
    # XDATA
    if (my $xdata = $be->get_field('xdata')) {
      my $resolved_keys;
      foreach my $refkey (@$xdata) {
        $refkey = $section->get_citekey_alias($refkey) // $refkey;
        push @$resolved_keys, $refkey;
      }
      $be->set_datafield('xdata', $resolved_keys);
    }
  }
}

=head2 process_citekey_aliases

 Remove citekey aliases from citekeys as they don't point to real
 entries.

=cut

sub process_citekey_aliases {
  my $self = shift;
  my $secnum = $self->get_current_section;
  my $section = $self->sections->get_section($secnum);
  foreach my $citekey ($section->get_citekeys) {

    if ($section->get_citekey_alias($citekey)) {
      $logger->debug("Pruning citekey alias '$citekey' from citekeys");
      $section->del_citekey($citekey);
    }
  }
}

=head2 nullable_check

  Check entries for nullable fields

=cut

sub nullable_check {
  my $self = shift;
  my $secnum = $self->get_current_section;
  my $section = $self->sections->get_section($secnum);
  my $dm = Biber::Config->get_dm;
  foreach my $citekey ($section->get_citekeys) {
    my $be = $section->bibentry($citekey);
    my $bee = $be->get_field('entrytype');
    foreach my $f ($be->datafields) {
      if ($dm->field_is_multiscript($f)) {
        if (any {is_null($_)} $be->get_field_variants($f)) {
          unless ($dm->field_is_nullok($f)) {
            biber_warn("The field '$f' in entry '$citekey' cannot be null, deleting it");
            $be->del_field($f);
          }
        }
      }
      else {
        if (is_null($be->get_datafield($f))) {
          unless ($dm->field_is_nullok($f)) {
            biber_warn("The field '$f' in entry '$citekey' cannot be null, deleting it");
            $be->del_field($f);
          }
        }
      }
    }
  }
}

=head2 ms_checks

  Check for some multiscript field problems

=cut

sub ms_checks {
  my $self = shift;
  my $secnum = $self->get_current_section;
  my $section = $self->sections->get_section($secnum);
  my $dm = Biber::Config->get_dm;
  foreach my $citekey ($section->get_citekeys) {
    my $be = $section->bibentry($citekey);
    my $bee = $be->get_field('entrytype');
    foreach my $f ($be->datafields) {
      next unless $dm->field_is_multiscript($f);
      # Check that ms list fields all have same number of items
      if ($dm->field_is_fieldtype('list', $f) and not
          $dm->field_is_datatype('name', $f)) { # name is a special list
        my $lengths;
        foreach my $form ($be->get_field_form_names($f)) {
          foreach my $lang ($be->get_field_form_lang_names($f, $form)) {
            if (my $lf = $be->get_field($f, $form, $lang)) {
              push @$lengths, $#$lf;
            }
          }
        }
        unless (uniq(@$lengths) == 1) {
          biber_warn("The multiscript list field '$f' in entry '$citekey' has form/language variants with different numbers of items. This will almost certainly cause problems.", $be);
        }
      }
      # Check that ms name fields all have same number of items
      if ($dm->field_is_datatype('name', $f)) {
        my $lengths;
        foreach my $form ($be->get_field_form_names($f)) {
          foreach my $lang ($be->get_field_form_lang_names($f, $form)) {
            if (my $nf = $be->get_field($f, $form, $lang)) {
              push @$lengths, $nf->count_names;
            }
          }
        }
        unless (uniq(@$lengths) == 1) {
          biber_warn("The multiscript name field '$f' in entry '$citekey' has form/language variants with different numbers of items. This will almost certainly cause problems.", $be);
        }
      }
    }
  }
}

=head2 instantiate_dynamic

    This instantiates any dynamic entries so that they are available
    for processing later on. This has to be done before almost all other
    processing so that when we call $section->bibentry($key), as we
    do many times in the code, we don't die because there is a key but
    no Entry object.

=cut

sub instantiate_dynamic {
  my $self = shift;
  my $secnum = $self->get_current_section;
  my $section = $self->sections->get_section($secnum);

  $logger->debug("Creating dynamic entries (sets/related) for section $secnum");

  # Instantiate any dynamic set entries before we do anything else
  foreach my $dset (@{$section->dynamic_set_keys}) {
    my @members = $section->get_dynamic_set($dset);

    # Resolve any aliases in the members
    my @realmems;
    foreach my $mem (@members) {
      push @realmems, $section->get_citekey_alias($mem) // $mem;
    }
    @members = @realmems;
    $section->set_dynamic_set($dset, @realmems);

    my $be = new Biber::Entry;
    $be->set_field('citekey', $dset);# always create citekey first (see set_field)
    $be->set_field('entrytype', 'set');
<<<<<<< HEAD
    $be->set_field('entryset', join(',', @members));
=======
    $be->set_field('entryset', [ @members ]);
    $be->set_field('citekey', $dset);
>>>>>>> 827b6f93
    $be->set_field('datatype', 'dynamic');
    $section->bibentries->add_entry($dset, $be);
    $logger->debug("Created dynamic set entry '$dset' in section $secnum");

    # Save graph information if requested
    if (Biber::Config->getoption('output_format') eq 'dot') {
      foreach my $m (@members) {
        Biber::Config->set_graph('set', $dset, $m);
      }
    }
    # Setting dataonly for members is handled by process_sets()
  }

  # Instantiate any related entry clones we need
  foreach my $citekey ($section->get_citekeys) {
    my $be = $section->bibentry($citekey);
    $be->relclone;
  }
  return;
}

=head2 resolve_xdata

    Resolve xdata entries

=cut

sub resolve_xdata {
  my $self = shift;
  my $secnum = $self->get_current_section;
  my $section = $self->sections->get_section($secnum);
  $logger->debug("Resolving XDATA entries for section $secnum");

  # We are not looping over citekeys here as XDATA entries are not cited.
  # They may have been added to the section as entries, however.
  foreach my $be ($section->bibentries->entries) {
    # Don't directly resolve XDATA entrytypes - this is done recursively in the Entry method
    # Otherwise, we will die on loops etc. for XDATA entries which are never referenced from
    # any cited entry
    next if $be->get_field('entrytype') eq 'xdata';
    next unless my $xdata = $be->get_field('xdata');
    $be->resolve_xdata($xdata);
  }
}


=head2 cite_setmembers

    Promotes set member to cited status

=cut

sub cite_setmembers {
  my $self = shift;
  my $secnum = $self->get_current_section;
  my $section = $self->sections->get_section($secnum);

  $logger->debug("Adding set members to citekeys for section $secnum");

  foreach my $citekey ($section->get_citekeys) {
    my $be = $section->bibentry($citekey);

    # promote indirectly cited inset set members to fully cited entries
    if ($be->get_field('entrytype') eq 'set' and
        $be->get_field('entryset')) {
      my $inset_keys = $be->get_field('entryset');

      my $realmems;
      foreach my $mem (@$inset_keys) {
        push @$realmems, $section->get_citekey_alias($mem) // $mem;
      }
      $inset_keys = $realmems;
      $be->set_datafield('entryset', $inset_keys);

      foreach my $inset_key (@$inset_keys) {
        $logger->debug("Adding set member '$inset_key' to the citekeys (section $secnum)");
        $section->add_citekeys($inset_key);

        # Save graph information if requested
        if (Biber::Config->getoption('output_format') eq 'dot') {
          Biber::Config->set_graph('set', $citekey, $inset_key);
        }
      }
      # automatically crossref for the first set member using plain set inheritance
      $be->set_inherit_from($section->bibentry($inset_keys->[0]), $section);
      # warning for the old pre-Biber way of doing things
      if ($be->get_field('crossref')) {
        biber_warn("Field 'crossref' is no longer needed in set entries in Biber - ignoring in entry '$citekey'", $be);
        $be->del_field('crossref');
      }
    }
  }
}

=head2 process_interentry

    $biber->process_interentry

    This does several things:
    1. Records the set information for use later
    2. Ensures proper inheritance of data from cross-references.
    3. Ensures that crossrefs/xrefs that are directly cited or cross-referenced
       at least mincrossrefs times are included in the bibliography.

=cut

sub process_interentry {
  my $self = shift;
  my $secnum = $self->get_current_section;
  my $section = $self->sections->get_section($secnum);

  $logger->debug("Processing explicit and implicit crossrefs for section $secnum");

  foreach my $citekey ($section->get_citekeys) {
    my $be = $section->bibentry($citekey);
    my $refkey;

    # Record set information
    # It's best to do this in the loop here as every entry needs the information
    # from all other entries in process_sets()
    if ($be->get_field('entrytype') eq 'set') {
      my $entrysetkeys = $be->get_field('entryset');
      foreach my $member (@$entrysetkeys) {
        Biber::Config->set_set_pc($citekey, $member);
        Biber::Config->set_set_cp($member, $citekey);
      }
    }

    # Loop over cited keys and count the cross/xrefs
    # Can't do this when parsing entries as this would count them
    # for potentially uncited children
    if ($refkey = $be->get_field('xref') or $refkey = $be->get_field('crossref')) {
      $logger->debug("Incrementing cross/xrefkey count for entry '$refkey' via entry '$citekey'");
      Biber::Config->incr_crossrefkey($refkey);
    }

    # Record xref inheritance for graphing if required
    if (Biber::Config->getoption('output_format') eq 'dot' and my $xref = $be->get_field('xref')) {
      Biber::Config->set_graph('xref', $citekey, $xref);
    }

    # Do crossref inheritance
    if (my $cr = $be->get_field('crossref')) {
      # Skip inheritance if we've already done it
      next if Biber::Config->get_inheritance('crossref', $cr, $be->get_field('citekey'));

      my $parent = $section->bibentry($cr);
      $logger->debug("Entry $citekey inheriting fields from parent $cr");
      unless ($parent) {
        biber_warn("Cannot inherit from crossref key '$cr' - does it exist?", $be);
      }
      else {
        $be->inherit_from($parent);
      }
    }
  }

  # We make sure that crossrefs that are directly cited or cross-referenced
  # at least $mincrossrefs times are included in the bibliography.
  foreach my $k ( @{Biber::Config->get_crossrefkeys} ) {
    # If parent has been crossref'ed more than mincrossref times, upgrade it
    # to cited crossref status and add it to the citekeys list
    if (Biber::Config->get_crossrefkey($k) >= Biber::Config->getoption('mincrossrefs')) {
      $logger->debug("cross/xref key '$k' is cross/xref'ed >= mincrossrefs, adding to citekeys");
      $section->add_citekeys($k);
    }
  }
}

=head2 validate_datamodel

  Validate bib data according to a datamodel
  Note that we are validating the internal Biber::Entries
  after they have been created from the datasources so this is
  datasource neutral, as it should be. It is here to enforce
  adherence to what biblatex expects.

=cut

sub validate_datamodel {
  my $self = shift;
  my $secnum = $self->get_current_section;
  my $section = $self->sections->get_section($secnum);
  my $dm = Biber::Config->get_dm;

  if (Biber::Config->getoption('validate_datamodel')) {
    foreach my $citekey ($section->get_citekeys) {
      my $be = $section->bibentry($citekey);
      my $citekey = $be->get_field('citekey');
      my $et = $be->get_field('entrytype');
      my $ds = $section->get_keytods($citekey);

      # default entrytype to MISC type if not a known type
      unless ($dm->is_entrytype($et)) {
        biber_warn("Datamodel: Entry '$citekey' ($ds): Invalid entry type '" . $be->get_field('entrytype') . "' - defaulting to 'misc'", $be);
        $be->set_field('entrytype', 'misc');
        $et = 'misc';           # reset this too
      }

      # Are all fields valid fields?
      # Each field must be:
      # * Valid because it's allowed for "ALL" entrytypes OR
      # * Valid field for the specific entrytype OR
      # * Valid because entrytype allows "ALL" fields
      foreach my $ef ($be->datafields) {
        unless ($dm->is_field_for_entrytype($et, $ef)) {
          biber_warn("Datamodel: Entry '$citekey' ($ds): Invalid field '$ef' for entrytype '$et'", $be);
        }
      }

      # Mandatory constraints
      foreach my $warning ($dm->check_mandatory_constraints($be)) {
        biber_warn($warning, $be);
      }

      # Conditional constraints
      foreach my $warning ($dm->check_conditional_constraints($be)) {
        biber_warn($warning, $be);
      }

      # Data constraints
      foreach my $warning ($dm->check_data_constraints($be)) {
        biber_warn($warning, $be);
      }
    }
  }
}

=head2 process_entries_pre

    Main processing operations, to generate metadata and entry information
    This method is automatically called by C<prepare>.
    Here we generate the "namehash" and the strings for
    "labelname", "labelyear", "labelalpha", "sortstrings", etc.
    Runs prior to uniqueness processing

=cut

sub process_entries_pre {
  my $self = shift;
  my $secnum = $self->get_current_section;
  my $section = $self->sections->get_section($secnum);
  foreach my $citekey ( $section->get_citekeys ) {
    $logger->debug("Postprocessing entry '$citekey' from section $secnum (before uniqueness)");

    # process set entries
    $self->process_sets($citekey);

    # generate labelname name
    $self->process_labelname($citekey);

    # generate labeldate name
    $self->process_labeldate($citekey);

    # generate labeltitle name
    $self->process_labeltitle($citekey);

    # generate fullhash
    $self->process_fullhash($citekey);

    # push entry-specific presort fields into the presort state
    $self->process_presort($citekey);

  }

  $logger->debug("Finished processing entries in section $secnum (before uniqueness)");

  return;
}

=head2 process_entries_post

    More processing operations, to generate things which require uniqueness
    information like namehash
    Runs after uniqueness processing

=cut

sub process_entries_post {
  my $self = shift;
  my $secnum = $self->get_current_section;
  my $section = $self->sections->get_section($secnum);
  foreach my $citekey ( $section->get_citekeys ) {
    $logger->debug("Postprocessing entry '$citekey' from section $secnum (after uniqueness)");

    # generate labelalpha information
    $self->process_labelalpha($citekey);

    # generate information for tracking extraalpha
    $self->process_extraalpha($citekey);

    # generate information for tracking extrayear
    $self->process_extrayear($citekey);

    # generate information for tracking extratitle
    $self->process_extratitle($citekey);

    # generate information for tracking extratitleyear
    $self->process_extratitleyear($citekey);

    # generate information for tracking singletitle
    $self->process_singletitle($citekey);

    # generate namehash
    $self->process_namehash($citekey);

    # generate per-name hashes
    $self->process_pername_hashes($citekey);

  }

  $logger->debug("Finished processing entries in section $secnum (after uniqueness)");

  return;
}


=head2 process_singletitle

    Track seen work combination for generation of singletitle

=cut

sub process_singletitle {
  my $self = shift;
  my $citekey = shift;
  my $secnum = $self->get_current_section;
  my $section = $self->sections->get_section($secnum);
  my $be = $section->bibentry($citekey);
  my $bee = $be->get_field('entrytype');
  $logger->trace("Creating singletitle information for '$citekey'");

  # Use labelname to generate this, if there is one ...
  my $identifier;
  if (my $lni = $be->get_labelname_info) {
    $identifier = $self->_getnamehash_u($citekey, $be->get_field($lni->{field},
                                                                 $lni->{form},
                                                                 $lni->{lang}));
  }
  # ... otherwise use labeltitle
  elsif (my $lti = $be->get_labeltitle_info) {
    $identifier = $be->get_field($lti->{field},
                                 $lti->{form},
                                 $lti->{lang});
  }

  # Don't generate this information for entries with no labelname or labeltitle
  # as it would make no sense
  if ($identifier and Biber::Config->getblxoption('singletitle', $bee)) {
    Biber::Config->incr_seenwork($identifier);
    $logger->trace("Setting seenwork for '$citekey' to '$identifier'");
    $be->set_field('seenwork', $identifier);
  }
  return;
}



=head2 process_extrayear

    Track labelname/year combination for generation of extrayear

=cut

sub process_extrayear {
  my $self = shift;
  my $citekey = shift;
  my $secnum = $self->get_current_section;
  my $section = $self->sections->get_section($secnum);
  my $be = $section->bibentry($citekey);
  my $bee = $be->get_field('entrytype');

  # Generate labelname/year combination for tracking extrayear
  # * If there is no labelname to use, use empty string
  # * If there is no labelyear to use:
  #   * If there is no pubstate to use, use empty string otherwise use pubstate key
  # * Don't increment the seen_nameyear count if either name or year string is empty
  #   (see code in incr_seen_nameyear method).
  # * Don't increment if skiplab is set

  if (Biber::Config->getblxoption('labeldate', $bee)) {
    if (Biber::Config->getblxoption('skiplab', $bee, $citekey)) {
      return;
    }

    $logger->trace("Creating extrayear information for '$citekey'");

    my $name_string = '';
    if (my $lni = $be->get_labelname_info) {
      $name_string = $self->_getnamehash_u($citekey, $be->get_field($lni->{field},
                                                                    $lni->{form},
                                                                    $lni->{lang}));
    }

    # extrayear takes into account the labelyear which can be a range
    my $year_string = $be->get_field('labelyear') || $be->get_field('year') || '';

    my $nameyear_string = "$name_string,$year_string";
    $logger->trace("Setting nameyear to '$nameyear_string' for entry '$citekey'");
    $be->set_field('nameyear', $nameyear_string);
    $logger->trace("Incrementing nameyear for '$name_string'");
    Biber::Config->incr_seen_nameyear($name_string, $year_string);
  }

  return;
}

=head2 process_extratitle

    Track labelname/labeltitle combination for generation of extratitle

=cut

sub process_extratitle {
  my $self = shift;
  my $citekey = shift;
  my $secnum = $self->get_current_section;
  my $section = $self->sections->get_section($secnum);
  my $be = $section->bibentry($citekey);
  my $bee = $be->get_field('entrytype');

  # Generate labelname/labeltitle combination for tracking extratitle
  # * If there is no labelname to use, use empty string
  # * If there is no labeltitle to use, use empty string
  # * Don't increment if skiplab is set

  # This is different from extrayear in that we do track the information
  # if the labelname is empty as titles are much more unique than years

  if (Biber::Config->getblxoption('labeltitle', $bee)) {
    if (Biber::Config->getblxoption('skiplab', $bee, $citekey)) {
      return;
    }

    $logger->trace("Creating extratitle information for '$citekey'");

    my $name_string = '';
    if (my $lni = $be->get_labelname_info) {
      $name_string = $self->_getnamehash_u($citekey, $be->get_field($lni->{field},
                                                                    $lni->{form},
                                                                    $lni->{lang}));
    }

    my $lti = $be->get_labeltitle_info;
    my $title_string = $be->get_field($lti->{field},
                                      $lti->{form},
                                      $lti->{lang}) // '';

    my $nametitle_string = "$name_string,$title_string";
    $logger->trace("Setting nametitle to '$nametitle_string' for entry '$citekey'");
    $be->set_field('nametitle', $nametitle_string);
    $logger->trace("Incrementing nametitle for '$name_string'");
    Biber::Config->incr_seen_nametitle($name_string, $title_string);
  }

  return;
}

=head2 process_extratitleyear

    Track labeltitle/labelyear combination for generation of extratitleyear

=cut

sub process_extratitleyear {
  my $self = shift;
  my $citekey = shift;
  my $secnum = $self->get_current_section;
  my $section = $self->sections->get_section($secnum);
  my $be = $section->bibentry($citekey);
  my $bee = $be->get_field('entrytype');

  # Generate labeltitle/labelyear combination for tracking extratitleyear
  # * If there is no labeltitle to use, use empty string
  # * If there is no labelyear to use, use empty string
  # * Don't increment the seen_titleyear count if the labeltitle field is empty
  #   (see code in incr_seen_titleyear method).
  # * Don't increment if skiplab is set

  if (Biber::Config->getblxoption('labeltitleyear', $bee)) {
    if (Biber::Config->getblxoption('skiplab', $bee, $citekey)) {
      return;
    }

    $logger->trace("Creating extratitleyear information for '$citekey'");

    my $lti = $be->get_labeltitle_info;
    my $title_string = $be->get_field($lti->{field},
                                      $lti->{form},
                                      $lti->{lang}) // '';

    # Takes into account the labelyear which can be a range
    my $year_string = $be->get_field('labelyear') || $be->get_field('year') || '';

    my $titleyear_string = "$title_string,$year_string";
    $logger->trace("Setting titleyear to '$titleyear_string' for entry '$citekey'");
    $be->set_field('titleyear', $titleyear_string);
    $logger->trace("Incrementing titleyear for '$title_string'");
    Biber::Config->incr_seen_titleyear($title_string, $year_string);
  }

  return;
}


=head2 process_sets

    Postprocess set entries

    Checks for common set errors and enforces 'dataonly' for set members

=cut

sub process_sets {
  my $self = shift;
  my $citekey = shift;
  my $secnum = $self->get_current_section;
  my $section = $self->sections->get_section($secnum);
  my $be = $section->bibentry($citekey);

  if (my @entrysetkeys = Biber::Config->get_set_children($citekey)) {
    # Enforce Biber parts of virtual "dataonly" for set members
    # Also automatically create an "entryset" field for the members
    foreach my $member (@entrysetkeys) {
      process_entry_options($member, [ 'skiplab', 'skiplos', 'uniquename=0', 'uniquelist=0' ]);

      my $me = $section->bibentry($member);
      if ($me->get_field('entryset')) {
        biber_warn("Field 'entryset' is no longer needed in set member entries in Biber - ignoring in entry '$member'", $me);
        $me->del_field('entryset');
      }
      # This ends up setting \inset{} in the bbl
      $me->set_field('entryset', [ $citekey ]);
    }

    unless (@entrysetkeys) {
      biber_warn("No entryset found for entry $citekey of type 'set'", $be);
    }
  }
  # Also set this here for any non-set keys which are in a set and which haven't
  # had skips set by being seen as a member of that set yet
  else {
    if (Biber::Config->get_set_parents($citekey)) {
      process_entry_options($citekey, [ 'skiplab', 'skiplos', 'uniquename=0', 'uniquelist=0' ]);
    }
  }
}

=head2 process_labelname

    Generate labelname information.

=cut

sub process_labelname {
  my $self = shift;
  my $citekey = shift;
  my $secnum = $self->get_current_section;
  my $section = $self->sections->get_section($secnum);
  my $be = $section->bibentry($citekey);
  my $bee = $be->get_field('entrytype');
  my $lnamespec = Biber::Config->getblxoption('labelnamespec', $bee);
  my $dm = Biber::Config->get_dm;

  # prepend any per-entry labelname specification to the labelnamespec
  my $tmp_lns;
  if (my $lnfield = Biber::Config->getblxoption('labelnamefield', undef, $citekey)) {
    $tmp_lns->{content} = $lnfield;
  }
  if (my $lnform = Biber::Config->getblxoption('labelnameform', undef, $citekey)) {
    $tmp_lns->{form} = $lnform;
  }
  if (my $lnlang = Biber::Config->getblxoption('labelnamelang', undef, $citekey)) {
    $tmp_lns->{lang} = $lnlang;
  }
  if ($tmp_lns) {
    unshift @$lnamespec, $tmp_lns;
  }

  # First we set the normal labelname name
  foreach my $h_ln ( @$lnamespec ) {
    my $lnameopt;
    my $ln = $h_ln->{content};
    if ( $ln =~ /\Ashort(\X+)\z/xms ) {
      $lnameopt = $1;
    }
    else {
      $lnameopt = $ln;
    }

    unless (first {$ln eq $_} @{$dm->get_fields_of_type('list', 'name')}) {
      biber_warn("Labelname candidate '$ln' is not a name field - skipping");
      next;
    }

    # If there is a biblatex option which controls the use of this labelname info, check it
    if ($CONFIG_SCOPE_BIBLATEX{"use$lnameopt"} and
       not Biber::Config->getblxoption("use$lnameopt", $bee, $citekey)) {
      next;
    }

    unless ($dm->field_is_multiscript($ln)) {
      biber_warn("Labelname candidate '$ln' is not a multiscript field - this is probably incorrect!");
    }

    if ($be->get_field($ln, $h_ln->{form}, $h_ln->{lang})) {
      $be->set_labelname_info({'field' => $ln,
                               'form'  => $h_ln->{form},
                               'lang'  => $h_ln->{lang}});
      last;
    }
  }

  # Then we loop again to set the labelname name for the fullhash generation code
  # This is because fullhash generation ignores SHORT* fields
  foreach my $h_ln ( @$lnamespec ) {
    my $ln = $h_ln->{content};
    if ( $ln =~ /\Ashort(.+)\z/xms ) {
      next;
    }

    # We have already warned about this above
    unless (first {$ln eq $_} @{$dm->get_fields_of_type('list', 'name')}) {
      next;
    }

    # If there is a biblatex option which controls the use of this labelname info, check it
    if ($CONFIG_SCOPE_BIBLATEX{"use$ln"} and
       not Biber::Config->getblxoption("use$ln", $bee, $citekey)) {
      next;
    }

    if ($be->get_field($ln, $h_ln->{form}, $h_ln->{lang})) {
      $be->set_labelnamefh_info({'field' => $ln,
                                 'form'  => $h_ln->{form},
                                 'lang'  => $h_ln->{lang}});
      last;
    }
  }

  # Set the actual labelname
  # Note this is not set with form and lang, as it is now resolved and the information
  # on what form and lang were used to resolve it are in labelname_info
  if (my $lni = $be->get_labelname_info) {
    $be->set_field('labelname',
                   $be->get_field($lni->{field},
                                  $lni->{form},
                                  $lni->{lang}));
  }
  else {
    $logger->debug("Could not determine the labelname of entry $citekey");
  }
}

=head2 process_labeldate

    Generate labeldate information

=cut

sub process_labeldate {
  my $self = shift;
  my $citekey = shift;
  my $secnum = $self->get_current_section;
  my $section = $self->sections->get_section($secnum);
  my $be = $section->bibentry($citekey);
  my $bee = $be->get_field('entrytype');
  my $dm = Biber::Config->get_dm;

  if (Biber::Config->getblxoption('labeldate', $bee)) {
    if (Biber::Config->getblxoption('skiplab', $bee, $citekey)) {
      return;
    }

    my $ldatespec = Biber::Config->getblxoption('labeldatespec', $bee);
    foreach my $h_ly (@$ldatespec) {
      my $ly = $h_ly->{content};
      if ($h_ly->{'type'} eq 'field') { # labeldate field
        my $ldy;
        my $ldm;
        my $ldd;
        if ($dm->field_is_datatype('date', $ly)) { # resolve dates
          my $datetype = $ly =~ s/date\z//xmsr;
          $ldy = $datetype . 'year';
          $ldm = $datetype . 'month';
          $ldd = $datetype . 'day';
        }
        else {
          $ldy = $ly; # labelyear can be a non-date field so make a pseudo-year
        }
        if ($be->get_field($ldy)) { # did we find a labeldate?
          $be->set_labeldate_info({'field' => { 'year'  => $ldy,
                                                'month' => $ldm,
                                                'day'   => $ldd }});
          last;
        }
      }
      elsif ($h_ly->{'type'} eq 'string') { # labelyear fallback string
        $be->set_labeldate_info({'string' => $ly});
        last;
      }
    }

    # Construct labelyear, labelmonth, labelday
    # Might not have been set due to skiplab/dataonly
    if (my $ldi = $be->get_labeldate_info) {
      if (my $df = $ldi->{field}) { # set labelyear to a field value
        $be->set_field('labelyear', $be->get_field($df->{year}));
        $be->set_field('labelmonth', $be->get_field($df->{month})) if $be->get_field($df->{month});
        $be->set_field('labelday', $be->get_field($df->{day})) if $be->get_field($df->{day});

        # ignore endyear if it's the same as year
        my ($ytype) = $df->{year} =~ /\A(\X*)year\z/xms;
        $ytype = $ytype // ''; # Avoid undef warnings since no match above can make it undef
        # endyear can be null
        if (is_def_and_notnull($be->get_field($ytype . 'endyear'))
            and ($be->get_field($df->{year}) ne $be->get_field($ytype . 'endyear'))) {
          $be->set_field('labelyear',
                         $be->get_field('labelyear') . '\bibdatedash ' . $be->get_field($ytype . 'endyear'));
        }
        if ($be->get_field($ytype . 'endmonth')
            and ($be->get_field($df->{month}) ne $be->get_field($ytype . 'endmonth'))) {
          $be->set_field('labelmonth',
                         $be->get_field('labelmonth') . '\bibdatedash ' . $be->get_field($ytype . 'endmonth'));
        }
        if ($be->get_field($ytype . 'endday')
            and ($be->get_field($df->{day}) ne $be->get_field($ytype . 'endday'))) {
          $be->set_field('labelday',
                         $be->get_field('labelday') . '\bibdatedash ' . $be->get_field($ytype . 'endday'));
        }
      }
      elsif (my $ys = $ldi->{string}) { # set labelyear to a fallback string
        $be->set_field('labelyear', $ys);
      }
    }
    else {
      $logger->debug("labeldate information of entry $citekey is unset");
    }
  }
}

=head2 process_labeltitle

  Generate labeltitle

  Note that this is not conditionalised on the biblatex "labeltitle"
  as labeltitle should always be output since all standard styles need it.
  Only extratitle is conditionalised on the biblatex "labeltitle" option.

=cut


sub process_labeltitle {
  my $self = shift;
  my $citekey = shift;
  my $secnum = $self->get_current_section;
  my $section = $self->sections->get_section($secnum);
  my $be = $section->bibentry($citekey);
  my $bee = $be->get_field('entrytype');

  my $ltitlespec = Biber::Config->getblxoption('labeltitlespec', $bee);

  # prepend any per-entry labeltitle specification to the labeltitlespec
  my $tmp_lts;
  if (my $ltfield = Biber::Config->getblxoption('labeltitlefield', undef, $citekey)) {
    $tmp_lts->{content} = $ltfield;
  }
  if (my $ltform = Biber::Config->getblxoption('labeltitleform', undef, $citekey)) {
    $tmp_lts->{form} = $ltform;
  }
  if (my $ltlang = Biber::Config->getblxoption('labeltitlelang', undef, $citekey)) {
    $tmp_lts->{lang} = $ltlang;
  }
  if ($tmp_lts) {
    unshift @$ltitlespec, $tmp_lts;
  }

  foreach my $h_ltn (@$ltitlespec) {
    my $ltn = $h_ltn->{content};
    if (my $lt = $be->get_field($ltn, $h_ltn->{form}, $h_ltn->{lang})) {
      $be->set_labeltitle_info({'field' => $ltn,
                                'form'  => $h_ltn->{form},
                                'lang'  => $h_ltn->{lang}});
      $be->set_field('labeltitle', $lt);
      last;
    }
    $logger->debug("labeltitle information of entry $citekey is unset");
  }
}

=head2 process_fullhash

    Generate fullhash

=cut

sub process_fullhash {
  my $self = shift;
  my $citekey = shift;
  my $secnum = $self->get_current_section;
  my $section = $self->sections->get_section($secnum);
  my $be = $section->bibentry($citekey);

  # fullhash is generated from the labelname but ignores SHORT* fields and
  # max/mincitenames settings
  if (my $lnfhi = $be->get_labelnamefh_info) {
    if (my $lnfh = $be->get_field($lnfhi->{field},
                                  $lnfhi->{form},
                                  $lnfhi->{lang})) {
      $be->set_field('fullhash', $self->_getfullhash($citekey, $lnfh));
    }
  }

  return;
}

=head2 process_namehash

    Generate namehash

=cut


sub process_namehash {
  my $self = shift;
  my $citekey = shift;
  my $secnum = $self->get_current_section;
  my $section = $self->sections->get_section($secnum);
  my $be = $section->bibentry($citekey);

  # namehash is generated from the labelname
  if (my $lni = $be->get_labelname_info) {
    if (my $ln = $be->get_field($lni->{field},
                                $lni->{form},
                                $lni->{lang})) {
      $be->set_field('namehash', $self->_getnamehash($citekey, $ln));
    }
  }

  return;
}


=head2 process_pername_hashes

    Generate per_name_hashes

=cut

sub process_pername_hashes {
  my $self = shift;
  my $citekey = shift;
  my $secnum = $self->get_current_section;
  my $section = $self->sections->get_section($secnum);
  my $be = $section->bibentry($citekey);
  my $bee = $be->get_field('entrytype');
  my $dm = Biber::Config->get_dm;

  # Generate hashes for all forms and langs
N:  foreach my $pn (@{$dm->get_fields_of_type('list', 'name')}) {
    foreach my $form ($be->get_field_form_names($pn)) {
      foreach my $lang ($be->get_field_form_lang_names($pn, $form)) {
        my $names = $be->get_field($pn, $form, $lang) or next N;
        foreach my $n (@{$names->names}) {
          $n->set_hash($self->_genpnhash($citekey, $n));
        }
      }
    }
  }
  return;
}


=head2 process_visible_names

    Generate the visible name information.
    This is used in various places and it is useful to have it generated in one place.

=cut

sub process_visible_names {
  my $self = shift;
  my $secnum = $self->get_current_section;
  my $section = $self->sections->get_section($secnum);
  my $dm = Biber::Config->get_dm;

  foreach my $citekey ( $section->get_citekeys ) {
    $logger->debug("Postprocessing visible names for key '$citekey'");
    my $be = $section->bibentry($citekey);
    my $bee = $be->get_field('entrytype');

    my $maxcn = Biber::Config->getblxoption('maxcitenames', $bee, $citekey);
    my $mincn = Biber::Config->getblxoption('mincitenames', $bee, $citekey);
    my $maxbn = Biber::Config->getblxoption('maxbibnames', $bee, $citekey);
    my $minbn = Biber::Config->getblxoption('minbibnames', $bee, $citekey);
    my $maxan = Biber::Config->getblxoption('maxalphanames', $bee, $citekey);
    my $minan = Biber::Config->getblxoption('minalphanames', $bee, $citekey);

    foreach my $n (@{$dm->get_fields_of_type('list', 'name')}) {
      next unless my $names = $be->get_field($n);

      my $count = $names->count_names;
      my $visible_names_cite;
      my $visible_names_bib;
      my $visible_names_alpha;

      # Cap min*names for this entry at $count. Why? Because imagine we have this:
      #
      # John Smith and Bill Jones
      #
      # and mincitenames=3. Then visibility will be set to 3 but there aren't 3 names to
      # get information from so looping over the visibility count would cause name methods
      # to operate on undef at index 3 and die
      my $l_mincn = $count < $mincn ? $count : $mincn;
      my $l_minbn = $count < $minbn ? $count : $minbn;
      my $l_minan = $count < $minan ? $count : $minan;

      # If name list was truncated in bib with "and others", this overrides maxcitenames
      my $morenames = $names->get_morenames ? 1 : 0;

      # max/minalphanames doesn't care about uniquelist - labels are just labels
      if ( $morenames or $count > $maxan ) {
        $visible_names_alpha = $l_minan;
      }
      else {
        $visible_names_alpha = $count;
      }

      # max/mincitenames
      if ( $morenames or $count > $maxcn ) {
        # Visibiliy to the uniquelist point if uniquelist is requested
        # We know at this stage that if uniquelist is set, there are more than maxcitenames
        # names. We also know that uniquelist > mincitenames because it is a further disambiguation
        # on top of mincitenames so can't be less as you can't disambiguate by losing information
        $visible_names_cite = $names->get_uniquelist // $l_mincn;
      }
      else { # visibility is simply the full list
        $visible_names_cite = $count;
      }

      # max/minbibnames
      if ( $morenames or $count > $maxbn ) {
        # Visibiliy to the uniquelist point if uniquelist is requested
        # We know at this stage that if uniquelist is set, there are more than maxbibnames
        # names. We also know that uniquelist > mincitenames because it is a further disambiguation
        # on top of mincitenames so can't be less as you can't disambiguate by losing information
        $visible_names_bib = $names->get_uniquelist // $l_minbn;
      }
      else { # visibility is simply the full list
        $visible_names_bib = $count;
      }

      $logger->trace("Setting visible names (cite) for key '$citekey' to '$visible_names_cite'");
      $logger->trace("Setting visible names (bib) for key '$citekey' to '$visible_names_bib'");
      $logger->trace("Setting visible names (alpha) for key '$citekey' to '$visible_names_alpha'");
      # Need to set these on all name variants
      if ($dm->field_is_multiscript($n)) {
        foreach my $ns ($be->get_field_variants($n)) {
          $ns->set_visible_cite($visible_names_cite);
          $ns->set_visible_bib($visible_names_bib);
          $ns->set_visible_alpha($visible_names_alpha);
        }
      }
      else {
        my $ns = $be->get_field($n);
        $ns->set_visible_cite($visible_names_cite);
        $ns->set_visible_bib($visible_names_bib);
        $ns->set_visible_alpha($visible_names_alpha);
      }
    }
  }
}


=head2 process_labelalpha

    Generate the labelalpha and also the variant for sorting

=cut

sub process_labelalpha {
  my $self = shift;
  my $citekey = shift;
  my $secnum = $self->get_current_section;
  my $section = $self->sections->get_section($secnum);
  my $be = $section->bibentry($citekey);
  my $bee = $be->get_field('entrytype');

  # Don't add a label if skiplab is set for entry
  if (Biber::Config->getblxoption('skiplab', $bee, $citekey)) {
    return;
  }
  if ( my $la = Biber::Config->getblxoption('labelalpha', $be->get_field('entrytype')) ) {
    my $label;
    my $sortlabel;
    ( $label, $sortlabel ) = @{ $self->_genlabel($citekey) };
    $be->set_field('labelalpha', $label);
    $be->set_field('sortlabelalpha', $sortlabel);
  }
}

=head2 process_extraalpha

    Generate the extraalpha information

=cut

sub process_extraalpha {
  my $self = shift;
  my $citekey = shift;
  my $secnum = $self->get_current_section;
  my $section = $self->sections->get_section($secnum);
  my $be = $section->bibentry($citekey);
  my $bee = $be->get_field('entrytype');
  if (Biber::Config->getblxoption('labelalpha', $be->get_field('entrytype'))) {
    if (my $la = $be->get_field('labelalpha')) {
      Biber::Config->incr_la_disambiguation($la);
    }
  }
}



=head2 process_presort

    Put presort fields for an entry into the main Biber bltx state
    so that it is all available in the same place since this can be
    set per-type and globally too.

=cut

sub process_presort {
  my $self = shift;
  my $citekey = shift;
  my $secnum = $self->get_current_section;
  my $section = $self->sections->get_section($secnum);
  my $be = $section->bibentry($citekey);

  # We are treating presort as an option as it can be set per-type and globally too
  if (my $ps = $be->get_field('presort')) {
    Biber::Config->setblxoption('presort', $ps, 'PER_ENTRY', $citekey);
  }
}

=head2 process_lists

    Sort and filter lists for a section

=cut

sub process_lists {
  my $self = shift;
  my $secnum = $self->get_current_section;
  my $section = $self->sections->get_section($secnum);
  foreach my $list (@{$self->sortlists->get_lists_for_section($secnum)}) {
    my $llabel = $list->get_label;
    my $ltype = $list->get_type;
    # Last-ditch fallback in case we still don't have a sorting spec
    $list->set_sortscheme(Biber::Config->getblxoption('sorting')) unless $list->get_sortscheme;

    $list->set_keys([ $section->get_citekeys ]);
    $logger->debug("Populated '$ltype' list '$llabel' in section $secnum with keys: " . join(', ', $list->get_keys));

    # Now we check the sorting cache to see if we already have results
    # for this scheme since sorting is computationally expensive.
    # We know the keys are the same as we just set them
    # to a copy of the section citekeys above. If the scheme is the same
    # as a previous sort then the results have to also be the same so inherit
    # the results which are normally set by sorting:
    #
    # * sorted keys
    # * sortinit data
    # * extra* data

    my $cache_flag = 0;
    $logger->debug("Checking sorting cache for list '$llabel'");
    foreach my $cacheitem (@{$section->get_sort_cache}) {
      if (Compare($list->get_sortscheme, $cacheitem->[0])) {
        $logger->debug("Found sorting cache entry for '$llabel'");
        $logger->trace("Sorting list cache for list '$llabel':\n-------------------\n" . Data::Dump::pp($list->get_sortscheme) . "\n-------------------\n");
        $list->set_keys($cacheitem->[1]);
        $list->set_sortinitdata($cacheitem->[2]);
        $list->set_extrayeardata($cacheitem->[3]);
        $list->set_extraalphadata($cacheitem->[4]);
        $cache_flag = 1;
        last;
      }
    }

    unless ($cache_flag) {
      $logger->debug("No sorting cache entry for '$llabel'");
      # Sorting
      $self->generate_sortinfo($list);       # generate the sort information
      $self->sort_list($list);               # sort the list
      $self->generate_extra($list) unless Biber::Config->getoption('tool'); # generate the extra* fields

      # Cache the results
      $logger->debug("Adding sorting cache entry for '$llabel'");
      $section->add_sort_cache($list->get_listdata);
    }

    # Filtering
    # This is not really used - filtering is more efficient to do on the biblatex
    # side since we are filtering afer sorting anyway. It is used to provide
    # a field=shorthand filter for type=shorthand lists though.
    if (my $filters = $list->get_filters) {
      my $flist = [];
KEYLOOP: foreach my $k ($list->get_keys) {
        # Filter out skiplos entries as a special case in 'shorthand' type lists
        if ($list->get_type eq 'shorthand') {
          next if Biber::Config->getblxoption('skiplos', $section->bibentry($k)->get_field('entrytype'), $k);
        }

        $logger->debug("Checking key '$k' in list '$llabel' against list filters");
        my $be = $section->bibentry($k);
        foreach my $t (keys %$filters) {
          my $fs = $filters->{$t};
          # Filter disjunction is ok if any of the checks are ok, hence the grep()
          if ($t eq 'orfilter') {
            next KEYLOOP unless grep {check_list_filter($k, $_, $fs->{$_}, $be)} keys %$fs;
          }
          else {
            next KEYLOOP unless check_list_filter($k, $t, $fs, $be);
          }
        }
        push @$flist, $k;
      }
      $logger->debug("Keys after filtering list '$llabel' in section $secnum: " . join(', ', @$flist));
      $list->set_keys($flist); # Now save the sorted list in the list object
    }
  }
  return;
}


=head2 check_list_filter

    Run an entry through a list filter. Returns a boolean.

=cut

sub check_list_filter {
  my ($k, $t, $fs, $be) = @_;
  $logger->debug("Checking key '$k' against filter '$t=" . join(',', @$fs) . "'");
  if ($t eq 'type') {
    return 0 unless grep {$be->get_field('entrytype') eq $_} @$fs;
  }
  elsif ($t eq 'nottype') {
    return 0 if grep {$be->get_field('entrytype') eq $_} @$fs;
  }
  elsif ($t eq 'subtype') {
    return 0 unless grep {$be->field_exists('entrysubtype') and
                                $be->get_field('entrysubtype') eq $_} @$fs;
  }
  elsif ($t eq 'notsubtype') {
    return 0 if grep {$be->field_exists('entrysubtype') and
                            $be->get_field('entrysubtype') eq $_} @$fs;
  }
  elsif ($t eq 'keyword') {
    return 0 unless grep {$be->has_keyword($_)} @$fs;
  }
  elsif ($t eq 'notkeyword') {
    return 0 if grep {$be->has_keyword($_)} @$fs;
  }
  elsif ($t eq 'field') {
    return 0 unless grep {$be->field_exists($_)} @$fs;
  }
  elsif ($t eq 'notfield') {
    return 0 if grep {$be->field_exists($_)} @$fs;
  }
  return 1;
}

=head2 generate_sortinfo

    Generate information for sorting

=cut

sub generate_sortinfo {
  my $self = shift;
  my $list = shift;

  my $sortscheme = $list->get_sortscheme;
  my $secnum = $self->get_current_section;
  my $section = $self->sections->get_section($secnum);
  foreach my $key ($list->get_keys) {
    $self->_generatesortinfo($key, $list, $sortscheme);
  }
  return;
}

=head2 uniqueness

    Generate the uniqueness information needed when creating .bbl

=cut

sub uniqueness {
  my $self = shift;
  my $secnum = $self->get_current_section;
  my $section = $self->sections->get_section($secnum);
  # Generate uniqueness information according to this algorithm:
  # 1. Generate uniquename if uniquename option is set
  # 2. if (uniquelist has never run before OR step 1 changed any uniquename values) {
  #      goto step 3
  #    } else { return }
  # 3. Completely regenerate uniquelist if uniquelist option is set
  # 4. if (step 3 changed any uniquelist values) {
  #      goto step 1
  #    } else { return }

  # uniquelist can never shorten to a list shorter than maxcitenames because:
  # * Shortening a list can't make it unique
  # * You can't lengthen it if the list is shorter than maxcitenames because there
  #   is no more information to add that you don't already have.
  # uniquelist cannot be less than mincitenames as the list is either unambiguous
  # at mincitenames or it isn't and uniquelist needs more information by adding items

  # Set a flag for first uniquelist pass. This is a special case as we always want to run
  # at least one uniquelist pass if requested, regardless of unul_done global flag.
  my $first_ul_pass = 1;

  # Generate uniquename information, if requested
  while ('true') {
    unless (Biber::Config->get_unul_done) {
      Biber::Config->set_unul_changed(0); # reset state for global unul changed flag
      $self->create_uniquename_info;
      $self->generate_uniquename;
    }
    else {
      last; # uniquename/uniquelist disambiguation is finished as nothing changed
    }
    # Generate uniquelist information, if requested
    # Always run uniquelist at least once, if requested
    if ($first_ul_pass or not Biber::Config->get_unul_done) {
      Biber::Config->set_unul_changed(0); # reset state for global unul changed flag
      $first_ul_pass = 0; # Ignore special case when uniquelist has run once
      $self->create_uniquelist_info;
      $self->generate_uniquelist;
    }
    else {
      last; # uniquename/uniquelist disambiguation is finished as nothing changed
    }
  }
  return;
}


=head2 create_uniquename_info

    Gather the uniquename information as we look through the names

    What is happening in here is the following:
    We are registering the number of occurences of each name, name+init and fullname
    within a specific context. For example, the context is "global" with uniquename < 5
    and "name list" for uniquename=5 or 6. The keys we store to count this are the most specific
    information for the context, so, for uniquename < 5, this is the full name and for
    uniquename=5 or 6, this is the complete list of full names. These keys have values in a hash
    which are ignored. They serve only to accumulate repeated occurences with the context
    and we don't care about this and so the values are a useful sinkhole for such repetition.

    For example, if we find in the global context a lastname "Smith" in two different entries
    under the same form "Alan Smith", the data structure will look like:

    {Smith}->{global}->{Alan Smith} = 2

    We don't care about the value as this means that there are 2 "Alan Smith"s in the global
    context which need disambiguating identically anyway. So, we just count the keys for the
    lastname "Smith" in the global context to see how ambiguous the lastname itself is. This
    would be "1" and so "Alan Smith" would get uniquename=0 because it's unambiguous as just
    "Smith".

    The same goes for "minimal" list context disambiguation for uniquename=5 or 6.
    For example, if we had the lastname "Smith" to disambiguate in two entries with labelname
    "John Smith and Alan Jones", the data structure would look like:

    {Smith}->{Smith+Jones}->{John Smith+Alan Jones} = 2

    Again, counting the keys of the context for the lastname gives us "1" which means we
    have uniquename=0 for "John Smith" in both entries because it's the same list. This also works
    for repeated names in the same list "John Smith and Bert Smith". Disambiguating "Smith" in this:

    {Smith}->{Smith+Smith}->{John Smith+Bert Smith} = 2

    So both "John Smith" and "Bert Smith" in this entry get uniquename=0 (of course, as long as
    there are no other "X Smith and Y Smith" entries where X != "John" or Y != "Bert").

=cut

sub create_uniquename_info {
  my $self = shift;
  my $secnum = $self->get_current_section;
  my $section = $self->sections->get_section($secnum);
  my $bibentries = $section->bibentries;

  # Reset uniquename information as we have to generate it
  # again because uniquelist information might have changed
  Biber::Config->reset_uniquenamecount;

  foreach my $citekey ( $section->get_citekeys ) {
    my $be = $bibentries->entry($citekey);
    my $bee = $be->get_field('entrytype');

    next unless my $un = Biber::Config->getblxoption('uniquename', $bee, $citekey);

    $logger->trace("Generating uniquename information for '$citekey'");

    if (my $lni = $be->get_labelname_info) {

      # Set the index limit beyond which we don't look for disambiguating information
      my $ul = undef;           # Not set
      if (defined($be->get_field($lni->{field},
                                 $lni->{form},
                                 $lni->{lang})->get_uniquelist)) {
        # If defined, $ul will always be >1, see comment in set_uniquelist() in Names.pm
        $ul = $be->get_field($lni->{field},
                             $lni->{form},
                             $lni->{lang})->get_uniquelist;
      }
      my $maxcn = Biber::Config->getblxoption('maxcitenames', $bee, $citekey);
      my $mincn = Biber::Config->getblxoption('mincitenames', $bee, $citekey);

      # Note that we don't determine if a name is unique here -
      # we can't, were still processing entries at this point.
      # Here we are just recording seen combinations of:
      #
      # lastname and how many name context keys contain this (uniquename = 0)
      # lastnames+initials and how many name context keys contain this (uniquename = 1)
      # Full name and how many name context keys contain this (uniquename = 2)
      #
      # A name context can be either a complete single name or a list of names
      # depending on whether uniquename=min* or not
      #
      # Anything which has more than one combination for both of these would
      # be uniquename = 2 unless even the full name doesn't disambiguate
      # and then it is left at uniquename = 0

      my $nl = $be->get_field($lni->{field},
                              $lni->{form},
                              $lni->{lang});
      my $num_names = $nl->count_names;
      my $names = $nl->names;
      # If name list was truncated in bib with "and others", this overrides maxcitenames
      my $morenames = $nl->get_morenames ? 1 : 0;

      my @truncnames;
      my @lastnames;
      my @fullnames;
      my @initnames;

      foreach my $name (@$names) {
        # We need to track two types of uniquename disambiguation here:
        #
        # 1. Information to disambiguate visible names from visible names
        #    where "visibility" is governed by uniquelist/max/mincitenames.
        #    This is the actual "uniquename" feature information.
        # 2. Information to disambiguate all names, regardless of visibility
        #    This is needed for uniquelist because it needs to construct
        #    hypothetical ambiguity information for every list position.

        # We want to record disambiguation information for visible names when:
        # uniquename = 3 (allinit) or 4 (allfull)
        # Uniquelist is set and a name appears before the uniquelist truncation
        # Uniquelist is not set and the entry has an explicit "and others" at the end
        #   since this means that every name is less than maxcitenames by definition
        # Uniquelist is not set and a name list is shorter than the maxcitenames truncation
        # Uniquelist is not set, a name list is longer than the maxcitenames truncation
        #   and the name appears before the mincitenames truncation
        if ($un == 3 or $un == 4 or
            ($ul and $name->get_index <= $ul) or
            $morenames or
            $num_names <= $maxcn or
            $name->get_index <= $mincn) { # implicitly, $num_names > $maxcn here

          push @truncnames, $name;
          if ($un == 5 or $un == 6) {
            push @lastnames, $name->get_lastname;
            push @fullnames, $name->get_namestring;
            push @initnames, $name->get_nameinitstring;
          }
        }
      }
      # Information for mininit ($un=5) or minfull ($un=6)
      my $lastnames_string;
      my $fullnames_string;
      my $initnames_string;
      if ($un == 5) {
        $lastnames_string = join("\x{10FFFD}", @lastnames);
        $initnames_string = join("\x{10FFFD}", @initnames);
        if ($#lastnames + 1 < $num_names or
            $morenames) {
          $lastnames_string .= "\x{10FFFD}et al"; # if truncated, record this
          $initnames_string .= "\x{10FFFD}et al"; # if truncated, record this
        }
      }
      elsif ($un == 6) {
        $lastnames_string = join("\x{10FFFD}", @lastnames);
        $fullnames_string = join("\x{10FFFD}", @fullnames);
        if ($#lastnames + 1 < $num_names or
            $morenames) {
          $lastnames_string .= "\x{10FFFD}et al"; # if truncated, record this
          $fullnames_string .= "\x{10FFFD}et al"; # if truncated, record this
        }
      }

      foreach my $name (@$names) {
        my $lastname       = $name->get_lastname;
        my $nameinitstring = $name->get_nameinitstring;
        my $namestring     = $name->get_namestring;
        my $namecontext;
        my $key;

        # Context and key depend on the uniquename setting
        if ($un == 1 or $un == 3) {
          $namecontext = 'global';
          $key = $nameinitstring;
        }
        elsif ($un == 2 or $un == 4) {
          $namecontext = 'global';
          $key = $namestring;
        }
        elsif ($un == 5) {
          $namecontext = $lastnames_string;
          $key = $initnames_string;
          $name->set_minimal_info($lastnames_string);
        }
        elsif ($un == 6) {
          $namecontext = $lastnames_string;
          $key = $fullnames_string;
          $name->set_minimal_info($lastnames_string);
        }
        if (first {Compare($_, $name)} @truncnames) {
          # Record a uniqueness information entry for the lastname showing that
          # this lastname has been seen in this name context
          Biber::Config->add_uniquenamecount($lastname, $namecontext, $key);

          # Record a uniqueness information entry for the lastname+initials showing that
          # this lastname_initials has been seen in this name context
          Biber::Config->add_uniquenamecount($nameinitstring, $namecontext, $key);

          # Record a uniqueness information entry for the fullname
          # showing that this fullname has been seen in this name context
          Biber::Config->add_uniquenamecount($namestring, $namecontext, $key);
        }

        # As above but here we are collecting (separate) information for all
        # names, regardless of visibility (needed to track uniquelist)
        if (Biber::Config->getblxoption('uniquelist', $bee, $citekey)) {
          Biber::Config->add_uniquenamecount_all($lastname, $namecontext, $key);
          Biber::Config->add_uniquenamecount_all($nameinitstring, $namecontext, $key);
          Biber::Config->add_uniquenamecount_all($namestring, $namecontext, $key);
        }
      }
    }
  }

  return;
}

=head2 generate_uniquename

   Generate the per-name uniquename values using the information
   harvested by create_uniquename_info()

=cut

sub generate_uniquename {
  my $self = shift;
  my $secnum = $self->get_current_section;
  my $section = $self->sections->get_section($secnum);
  my $bibentries = $section->bibentries;

  # Now use the information to set the actual uniquename information
  foreach my $citekey ( $section->get_citekeys ) {
    my $be = $bibentries->entry($citekey);
    my $bee = $be->get_field('entrytype');

    next unless my $un = Biber::Config->getblxoption('uniquename', $bee, $citekey);

    $logger->trace("Setting uniquename for '$citekey'");

    if (my $lni = $be->get_labelname_info) {
      # Set the index limit beyond which we don't look for disambiguating information

      # If defined, $ul will always be >1, see comment in set_uniquelist() in Names.pm
      my $ul = $be->get_field($lni->{field},
                              $lni->{form},
                              $lni->{lang})->get_uniquelist;

      my $maxcn = Biber::Config->getblxoption('maxcitenames', $bee, $citekey);
      my $mincn = Biber::Config->getblxoption('mincitenames', $bee, $citekey);

      my $nl = $be->get_field($lni->{field},
                              $lni->{form},
                              $lni->{lang});
      my $num_names = $nl->count_names;
      my $names = $nl->names;
      # If name list was truncated in bib with "and others", this overrides maxcitenames
      my $morenames = ($nl->get_morenames) ? 1 : 0;

      my @truncnames;

      foreach my $name (@$names) {
        if ($un == 3 or $un == 4 or
            ($ul and $name->get_index <= $ul) or
            $morenames or
            $num_names <= $maxcn or
            $name->get_index <= $mincn) { # implicitly, $num_names > $maxcn here
          push @truncnames, $name;
        }
        else {
          # Set anything now not visible due to uniquelist back to 0
          $name->reset_uniquename;
        }
      }

      foreach my $name (@$names) {
        my $lastname   = $name->get_lastname;
        my $nameinitstring = $name->get_nameinitstring;
        my $namestring = $name->get_namestring;
        my $namecontext = 'global'; # default
        if ($un == 5 or $un == 6) {
          $namecontext = $name->get_minimal_info; # $un=5 and 6
        }

        if (first {Compare($_, $name)} @truncnames) {

          # If there is one key for the lastname, then it's unique using just lastname
          # because either:
          # * There are no other identical lastnames
          # * All identical lastnames have a lastname+init ($un=5) or fullname ($un=6)
          #   which is identical and therefore can't be disambiguated any further anyway
          if (Biber::Config->get_numofuniquenames($lastname, $namecontext) == 1) {
            $name->set_uniquename(0);
          }
          # Otherwise, if there is one key for the lastname+inits, then it's unique
          # using initials because either:
          # * There are no other identical lastname+inits
          # * All identical lastname+inits have a fullname ($un=6) which is identical
          #   and therefore can't be disambiguated any further anyway
          elsif (Biber::Config->get_numofuniquenames($nameinitstring, $namecontext) == 1) {
            $name->set_uniquename(1);
          }
          # Otherwise if there is one key for the fullname, then it's unique using
          # the fullname because:
          # * There are no other identical full names
          #
          # But restrict to uniquename biblatex option maximum
          elsif (Biber::Config->get_numofuniquenames($namestring, $namecontext) == 1) {
            my $run;
            if ($un == 1)    {$run = 1}   # init
            elsif ($un == 2) {$run = 2}   # full
            elsif ($un == 3) {$run = 1}   # allinit
            elsif ($un == 4) {$run = 2}   # allfull
            elsif ($un == 5) {$run = 1}   # mininit
            elsif ($un == 6) {$run = 2}   # minfull
            $name->set_uniquename($run)
          }
          # Otherwise, there must be more than one key for the full name,
          # so set to 0 since nothing will uniqueify this name and it's just
          # misleading to expand it
          else {
            $name->set_uniquename(0);
          }
        }

        # As above but not just for visible names (needed for uniquelist)
        if (Biber::Config->getblxoption('uniquelist', $bee, $citekey)) {
          if (Biber::Config->get_numofuniquenames_all($lastname, $namecontext) == 1) {
            $name->set_uniquename_all(0);
          }
          elsif (Biber::Config->get_numofuniquenames_all($nameinitstring, $namecontext) == 1) {
            $name->set_uniquename_all(1);
          }
          elsif (Biber::Config->get_numofuniquenames_all($namestring, $namecontext) == 1) {
            my $run;
            if ($un == 1) {$run = 1}   # init
            elsif ($un == 2) {$run = 2}   # full
            elsif ($un == 3) {$run = 1}   # allinit
            elsif ($un == 4) {$run = 2}   # allfull
            elsif ($un == 5) {$run = 1}   # mininit
            elsif ($un == 6) {$run = 2}   # minfull
            $name->set_uniquename_all($run)
          }
          else {
            $name->set_uniquename_all(0);
          }
        }
      }
    }
  }
  return;
}

=head2 create_uniquelist_info

    Gather the uniquename information as we look through the names

=cut

sub create_uniquelist_info {
  my $self = shift;
  my $secnum = $self->get_current_section;
  my $section = $self->sections->get_section($secnum);
  my $bibentries = $section->bibentries;

  # Reset uniquelist information as we have to generate it again because uniquename
  # information might have changed
  Biber::Config->reset_uniquelistcount;

  foreach my $citekey ( $section->get_citekeys ) {
    my $be = $bibentries->entry($citekey);
    my $bee = $be->get_field('entrytype');
    my $maxcn = Biber::Config->getblxoption('maxcitenames', $bee, $citekey);
    my $mincn = Biber::Config->getblxoption('mincitenames', $bee, $citekey);

    next unless my $ul = Biber::Config->getblxoption('uniquelist', $bee, $citekey);

    $logger->trace("Generating uniquelist information for '$citekey'");

    if (my $lni = $be->get_labelname_info) {
      my $nl = $be->get_field($lni->{field},
                              $lni->{form},
                              $lni->{lang});
      my $num_names = $nl->count_names;
      my $namelist = [];
      my $ulminyear_namelist = [];

      foreach my $name (@{$nl->names}) {

        my $lastname   = $name->get_lastname;
        my $nameinitstring = $name->get_nameinitstring;
        my $namestring = $name->get_namestring;
        my $ulminyearflag = 0;

        # uniquelist = minyear
        if ($ul == 2) {
          # minyear uniquename, we set based on the max/mincitenames list
          if ($num_names > $maxcn and
              $name->get_index <= $mincn) {
            $ulminyearflag = 1;
          }
        }

        # uniquename is not set so generate uniquelist based on just lastname
        if (not defined($name->get_uniquename_all)) {
          push @$namelist, $lastname;
          push @$ulminyear_namelist, $lastname if $ulminyearflag;
        }
        # uniquename indicates unique with just lastname
        elsif ($name->get_uniquename_all == 0) {
          push @$namelist, $lastname;
          push @$ulminyear_namelist, $lastname if $ulminyearflag;
        }
        # uniquename indicates unique with lastname with initials
        elsif ($name->get_uniquename_all == 1) {
          push @$namelist, $nameinitstring;
          push @$ulminyear_namelist, $nameinitstring if $ulminyearflag;
        }
        # uniquename indicates unique with full name
        elsif ($name->get_uniquename_all == 2) {
          push @$namelist, $namestring;
          push @$ulminyear_namelist, $namestring if $ulminyearflag;
        }

        Biber::Config->add_uniquelistcount($namelist);
      }
      # We need to know the list uniqueness counts for the whole list seperately otherwise
      # we will falsely "disambiguate" identical name lists from each other by setting
      # uniquelist to the full list because every part of each list will have more than
      # one count. We therefore need to distinguish counts which are of the final, complete
      # list of names. If there is more than one count for these, (meaning that there are
      # two or more identical name lists), we don't expand them at all as there is no point.
      Biber::Config->add_uniquelistcount_final($namelist);

      # Add count for uniquelist=minyear
      unless (Compare($ulminyear_namelist, [])) {
        Biber::Config->add_uniquelistcount_minyear($ulminyear_namelist, $be->get_field('labelyear'), $namelist);
      }
    }
  }
  return;
}


=head2 generate_uniquelist

   Generate the per-namelist uniquelist values using the information
   harvested by create_uniquelist_info()

=cut

sub generate_uniquelist {
  my $self = shift;
  my $secnum = $self->get_current_section;
  my $section = $self->sections->get_section($secnum);
  my $bibentries = $section->bibentries;

LOOP: foreach my $citekey ( $section->get_citekeys ) {
    my $be = $bibentries->entry($citekey);
    my $bee = $be->get_field('entrytype');
    my $maxcn = Biber::Config->getblxoption('maxcitenames', $bee, $citekey);
    my $mincn = Biber::Config->getblxoption('mincitenames', $bee, $citekey);

    next unless my $ul = Biber::Config->getblxoption('uniquelist', $bee, $citekey);

    $logger->trace("Creating uniquelist for '$citekey'");

    if (my $lni = $be->get_labelname_info) {
      my $nl = $be->get_field($lni->{field},
                              $lni->{form},
                              $lni->{lang});
      my $namelist = [];
      my $num_names = $nl->count_names;

      foreach my $name (@{$nl->names}) {

        my $lastname   = $name->get_lastname;
        my $nameinitstring = $name->get_nameinitstring;
        my $namestring = $name->get_namestring;

        # uniquename is not set so generate uniquelist based on just lastname
        if (not defined($name->get_uniquename_all)) {
          push @$namelist, $lastname;
        }
        # uniquename indicates unique with just lastname
        elsif ($name->get_uniquename_all == 0) {
          push @$namelist, $lastname;
        }
        # uniquename indicates unique with lastname with initials
        elsif ($name->get_uniquename_all == 1) {
          push @$namelist, $nameinitstring;
        }
        # uniquename indicates unique with full name
        elsif ($name->get_uniquename_all == 2) {
          push @$namelist, $namestring;
        }

        # With uniquelist=minyear, uniquelist should not be set at all if there are
        # no other entries with the same max/mincitenames visible list and different years
        # to disambiguate from
        if ($ul == 2 and
            $num_names > $maxcn and
            $name->get_index <= $mincn and
            Biber::Config->get_uniquelistcount_minyear($namelist, $be->get_field('labelyear')) == 1) {
          $logger->trace("Not setting uniquelist=minyear for '$citekey'");
          next LOOP;
        }

        # list is unique after this many names so we set uniquelist to this point
        # Even if uniquelist=minyear, we record normal uniquelist information if
        # we didn't skip this key in the test above
        if (Biber::Config->get_uniquelistcount($namelist) == 1) {
          last;
        }
      }

      $logger->trace("Setting uniquelist for '$citekey' using " . join(',', @$namelist));
      $logger->trace("Uniquelist count for '$citekey' is '" . Biber::Config->get_uniquelistcount_final($namelist) . "'");
      $nl->set_uniquelist($namelist, $maxcn, $mincn);
    }
  }
  return;
}


=head2 generate_extra

    Generate information for:

      * extraalpha
      * extrayear
      * extratitle
      * extratitleyear

=cut

sub generate_extra {
  my $self = shift;
  my $list = shift;
  my $sortscheme = $list->get_sortscheme;
  my $secnum = $self->get_current_section;
  my $section = $self->sections->get_section($secnum);

  Biber::Config->reset_seen_extra(); # Since this sub is per-list, have to reset the
                                     # extra* counters per list
  # This loop critically depends on the order of the citekeys which
  # is why we have to do sorting before this
  foreach my $key ($list->get_keys) {
    my $be = $section->bibentry($key);
    my $bee = $be->get_field('entrytype');
    # Only generate extra* information if skiplab is not set.
    # Don't forget that skiplab is implied for set members
    unless (Biber::Config->getblxoption('skiplab', $bee, $key)) {
      # extrayear
      if (Biber::Config->getblxoption('labeldate', $bee)) {
        my $nameyear = $be->get_field('nameyear');
        if (Biber::Config->get_seen_nameyear($nameyear) > 1) {
          $logger->trace("nameyear for '$nameyear': " . Biber::Config->get_seen_nameyear($nameyear));
          my $v = Biber::Config->incr_seen_extrayear($nameyear);
          $list->set_extrayeardata_for_key($key, $v);
        }
      }
      # extratitle
      if (Biber::Config->getblxoption('labeltitle', $bee)) {
        my $nametitle = $be->get_field('nametitle');
        if (Biber::Config->get_seen_nametitle($nametitle) > 1) {
          $logger->trace("nametitle for '$nametitle': " . Biber::Config->get_seen_nametitle($nametitle));
          my $v = Biber::Config->incr_seen_extratitle($nametitle);
          $list->set_extratitledata_for_key($key, $v);
        }
      }
      # extratitleyear
      if (Biber::Config->getblxoption('labeltitleyear', $bee)) {
        my $titleyear = $be->get_field('titleyear');
        if (Biber::Config->get_seen_titleyear($titleyear) > 1) {
          $logger->trace("titleyear for '$titleyear': " . Biber::Config->get_seen_titleyear($titleyear));
          my $v = Biber::Config->incr_seen_extratitleyear($titleyear);
          $list->set_extratitleyeardata_for_key($key, $v);
        }
      }
      # extraalpha
      if (Biber::Config->getblxoption('labelalpha', $bee)) {
        my $la = $be->get_field('labelalpha');
        if (Biber::Config->get_la_disambiguation($la) > 1) {
          $logger->trace("labelalpha disambiguation for '$la': " . Biber::Config->get_la_disambiguation($la));
          my $v = Biber::Config->incr_seen_extraalpha($la);
          $list->set_extraalphadata_for_key($key, $v);
        }
      }
    }
  }
  return;
}

=head2 generate_singletitle

    Generate the singletitle field, if requested. The information for generating
    this is gathered in process_singletitle()

=cut

sub generate_singletitle {
  my $self = shift;
  my $secnum = $self->get_current_section;
  my $section = $self->sections->get_section($secnum);
  my $bibentries = $section->bibentries;

  foreach my $citekey ( $section->get_citekeys ) {
    my $be = $bibentries->entry($citekey);
    if (Biber::Config->getblxoption('singletitle', $be->get_field('entrytype'))) {
      if ($be->get_field('seenwork') and
          Biber::Config->get_seenwork($be->get_field('seenwork')) < 2 ) {
        $logger->trace("Setting singletitle for '$citekey'");
        $be->set_field('singletitle', 1);
      }
      else {
        $logger->trace("Not setting singletitle for '$citekey'");
      }
    }
  }
  return;
}

=head2 sort_list

    Sort a list using information in entries according to a certain sorting scheme.
    Use a flag to skip info messages on first pass

=cut

sub sort_list {
  my $self = shift;
  my $list = shift;
  my $sortscheme = $list->get_sortscheme;
  my @keys = $list->get_keys;
  my $llabel = $list->get_label;
  my $ltype = $list->get_type;
  my $secnum = $self->get_current_section;
  my $section = $self->sections->get_section($secnum);

  if (Biber::Config->getoption('sortcase')) {
    $logger->debug("Sorting is by default case-SENSITIVE");
  }
  else {
    $logger->debug("Sorting is by default case-INSENSITIVE");
  }
  $logger->debug("Keys before sort:\n");
  foreach my $k (@keys) {
    $logger->debug("$k => " . $list->get_sortdata($k)->[0]);
  }

  $logger->trace("Sorting '$ltype' list '$llabel' with scheme\n-------------------\n" . Data::Dump::pp($sortscheme) . "\n-------------------\n");

  # Set up locale. Order of priority is:
  # 1. locale value passed to Unicode::Collate::Locale->new() (Unicode::Collate sorts only)
  # 2. Biber sortlocale option
  # 3. LC_COLLATE env variable
  # 4. LANG env variable
  # 5. LC_ALL env variable
  # 6. Built-in defaults

  my $thislocale = Biber::Config->getoption('sortlocale');
  $logger->debug("Locale for sorting is '$thislocale'");

  if ( Biber::Config->getoption('fastsort') ) {
    use locale;
    $logger->info("Sorting '$ltype' list '$llabel' keys");
    $logger->debug("Sorting with fastsort (locale $thislocale)");
    unless (setlocale(LC_ALL, $thislocale)) {
      biber_warn("Unavailable locale $thislocale");
    }

    # Construct a multi-field Schwartzian Transform with the right number of
    # extractions into a string representing an array ref as we musn't eval this yet
    my $num_sorts = 0;
    my $data_extractor = '[';
    my $sorter;
    my $sort_extractor;
    # Global lowercase setting
    my $glc = Biber::Config->getoption('sortcase') ? '' : 'lc ';

    foreach my $sortset (@{$sortscheme}) {
      $data_extractor .= '$list->get_sortdata($_)->[1][' . $num_sorts . '],';
      $sorter .= ' || ' if $num_sorts; # don't add separator before first field
      my $lc = $glc; # Casing defaults to global default ...
      my $sc = $sortset->[0]{sortcase};
      # but is overriden by field setting if it exists
      if (defined($sc) and $sc != Biber::Config->getoption('sortcase')) {
        unless ($sc) {
          $lc = 'lc ';
        }
        else {
          $lc = '';
        }
      }

      my $sd = $sortset->[0]{sort_direction};
      if (defined($sd) and $sd eq 'descending') {
        # descending field
        $sorter .= $lc
          . '$b->['
            . $num_sorts
              . '] cmp '
                . $lc
                  . '$a->['
                    . $num_sorts
                      . ']';
      }
      else {
        # ascending field
        $sorter .= $lc
          . '$a->['
            . $num_sorts
              . '] cmp '
                . $lc
                  . '$b->['
                    . $num_sorts
                      . ']';
      }
      $num_sorts++;
    }
    $data_extractor .= '$_]';
    # Handily, $num_sorts is now one larger than the number of fields which is the
    # correct index for the actual data in the sort array
    $sort_extractor = '$_->[' . $num_sorts . ']';
    $logger->trace("Sorting structure is: $sorter");

    # Schwartzian transform multi-field sort
    @keys = map  { eval $sort_extractor }
            sort { eval $sorter }
            map  { eval $data_extractor } @keys;
  }
  else {
    require Unicode::Collate::Locale;
    my $collopts = Biber::Config->getoption('collate_options');

    # UCA level 2 if case insensitive sorting is requested
    unless (Biber::Config->getoption('sortcase')) {
      $collopts->{level} = 2;
    }

    # Add upper_before_lower option
    $collopts->{upper_before_lower} = Biber::Config->getoption('sortupper');

    # Add tailoring locale for Unicode::Collate
    if ($thislocale and not $collopts->{locale}) {
      $collopts->{locale} = $thislocale;
      if ($collopts->{table}) {
        my $t = delete $collopts->{table};
        $logger->info("Ignoring collation table '$t' as locale is set ($thislocale)");
      }
    }

    # Remove locale from options as we need this to make the object
    my $coll_locale = delete $collopts->{locale};
    # Now create the collator object
    my $Collator = Unicode::Collate::Locale->new( locale => $coll_locale)
      or $logger->logcarp("Problem creating Unicode::Collate::Locale object: $@");

    # Fix the old "alternate" alias otherwise we have problems as U::C->change() always
    # returns the new "variable" option and we get confused.
    if (my $alt = delete $collopts->{alternate}) {
      $collopts->{variable} = $alt;
    }

    #Show the collation options when debugging
    $logger->debug('Collation options: ' . Data::Dump::pp($collopts));

    # Tailor the collation object and report differences from defaults for locale
    # Have to do this in ->change method as ->new can croak with conflicting tailoring
    # for locales which enforce certain tailorings
    my %coll_changed = $Collator->change( %{$collopts} );
    while (my ($k, $v) = each %coll_changed) {
      # If we changing something that has no override tailoring in the locale, it
      # is undef in this hash and we don't care about such things
      next unless defined($coll_changed{$k});
      if ($coll_changed{$k} ne $collopts->{$k}) {
        $logger->info("Overriding locale '$coll_locale' default tailoring '$k = $v' with '$k = " . $collopts->{$k} . "'");
      }
    }

    my $UCAversion = $Collator->version();
    $logger->info("Sorting '$ltype' list '$llabel' keys");
    $logger->debug("Sorting with Unicode::Collate (" . stringify_hash($collopts) . ", UCA version: $UCAversion, Locale: " . $Collator->getlocale . ")");

    # Log if U::C::L currently has no tailoring for used locale
    if ($Collator->getlocale eq 'default') {
      $logger->info("No sort tailoring available for locale '$thislocale'");
    }

    # Construct a multi-field Schwartzian Transform with the right number of
    # extractions into a string representing an array ref as we musn't eval this yet
    my $num_sorts = 0;
    my $data_extractor = '[';
    my $sorter;
    my $sort_extractor;
    foreach my $sortset (@{$sortscheme}) {
      my $fc = '';
      my @fc;
      # If the case or upper option on a field is not the global default
      # set it locally on the $Collator by constructing a change() method call
      my $sc = $sortset->[0]{sortcase};
      if (defined($sc) and $sc != Biber::Config->getoption('sortcase')) {
        push @fc, $sc ? 'level => 4' : 'level => 2';
      }
      my $su = $sortset->[0]{sortupper};
      if (defined($su) and $su != Biber::Config->getoption('sortupper')) {
        push @fc, $su ? 'upper_before_lower => 1' : 'upper_before_lower => 0';
      }
      if (@fc) {
        # This field has custom collation options
        $fc = '->change(' . join(',', @fc) . ')';
      }
      else {
        # Reset collation options to global defaults if there are no field options
        # We have to do this as ->change modifies the Collation object
        $fc = '->change(level => '
          . $collopts->{level}
            . ' ,upper_before_lower => '
              . $collopts->{upper_before_lower}
                . ')';
      }

      $data_extractor .= '$list->get_sortdata($_)->[1][' . $num_sorts . '],';
      $sorter .= ' || ' if $num_sorts; # don't add separator before first field

      my $sd = $sortset->[0]{sort_direction};
      if (defined($sd) and $sd eq 'descending') {
        # descending field
        $sorter .= '$Collator'
          . $fc
            . '->cmp($b->['
              . $num_sorts
                . '],$a->['
                  . $num_sorts
                    . '])';
      }
      else {
        # ascending field
        $sorter .= '$Collator'
          . $fc
            . '->cmp($a->['
              . $num_sorts
                . '],$b->['
                  . $num_sorts
                    . '])';
      }
      $num_sorts++;
    }
    $data_extractor .= '$_]';
    # Handily, $num_sorts is now one larger than the number of fields which is the
    # correct index for the actual data in the sort array
    $sort_extractor = '$_->[' . $num_sorts . ']';
    $logger->trace("Sorting structure is: $sorter");

    # Schwartzian transform multi-field sort
    @keys = map  { eval $sort_extractor }
            sort { eval $sorter }
            map  { eval $data_extractor } @keys;
  }

  $logger->debug("Keys after sort:\n");
  foreach my $k (@keys) {
    $logger->debug("$k => " . $list->get_sortdata($k)->[0]);
  }
  $list->set_keys([ @keys ]);

  return;
}

=head2 prepare

    Do the main work.
    Process and sort all entries before writing the output.

=cut

sub prepare {
  my $self = shift;
  my $testing = shift; # for testing, there are certain things we don't want to do

  my $out = $self->get_output_obj;          # Biber::Output object

  # Place to put global pre-processing things
  $self->process_setup;

  foreach my $section (@{$self->sections->get_sections}) {
    # shortcut - skip sections that don't have any keys
    next unless $section->get_citekeys or $section->is_allkeys;
    my $secnum = $section->number;

    $logger->info("Processing section $secnum");

    $section->reset_caches;              # Reset the the section caches (sorting, label etc.)
    Biber::Config->_init($testing);      # (re)initialise Config object
    $self->set_current_section($secnum); # Set the section number we are working on
    $self->fetch_data;                   # Fetch cited key and dependent data from sources
    $self->process_citekey_aliases;      # Remove citekey aliases from citekeys
    $self->instantiate_dynamic;          # Instantiate any dynamic entries (sets, related)
    $self->resolve_alias_refs;           # Resolve xref/crossref/xdata aliases to real keys
    $self->resolve_xdata;                # Resolve xdata entries
    $self->cite_setmembers;              # Cite set members
    $self->process_interentry;           # Process crossrefs/sets etc.
    $self->nullable_check;               # Check entries for nullable fields
    $self->ms_checks;                    # Some sanity checking for multiscript field conflicts
    $self->validate_datamodel;           # Check against data model
    $self->process_entries_pre;          # Main entry processing loop, part 1
    $self->uniqueness;                   # Here we generate uniqueness information
    $self->process_visible_names;        # Generate visible names information for all entries
    $self->process_entries_post;         # Main entry processing loop, part 2
    $self->process_lists;                # process the output lists (sort and filtering)
    $self->generate_singletitle;         # Generate singletitle field if requested
    $out->create_output_section;         # Generate and push the section output into the
                                         # output object ready for writing
  }
  $out->create_output_misc;              # Generate and push the final misc bits of output
                                         # into the output object ready for writing
  return;
}

=head2 prepare_tool

    Do the main work for tool mode

=cut

sub prepare_tool {
  my $self = shift;
  my $out = $self->get_output_obj;          # Biber::Output object

  # Place to put global pre-processing things
  $self->process_setup_tool;

  # tool mode only has a section 0
  my $secnum = 0;
  my $section = $self->sections->get_section($secnum);

  $section->reset_caches; # Reset the the section caches (sorting, label etc.)
  Biber::Config->_init;   # (re)initialise Config object
  $self->set_current_section($secnum); # Set the section number we are working on
  $self->fetch_data;      # Fetch cited key and dependent data from sources

  if (Biber::Config->getoption('tool_resolve')) {
    $self->resolve_alias_refs; # Resolve xref/crossref/xdata aliases to real keys
    $self->resolve_xdata;      # Resolve xdata entries
    $self->process_interentry; # Process crossrefs/sets etc.
  }

  $self->process_lists;                # process the output lists (sort and filtering)
  $out->create_output_section; # Generate and push the section output into the
                               # into the output object ready for writing
  return;
}


=head2 fetch_data

    Fetch citekey and dependents data from section datasources
    Expects to find datasource packages named:

    Biber::Input::<type>::<datatype>

    and one defined subroutine called:

    Biber::Input::<type>::<datatype>::extract_entries

    which takes args:

    1: Biber object
    2: Datasource name
    3: Reference to an array of cite keys to look for

    and returns an array of the cite keys it did not find in the datasource

=cut

sub fetch_data {
  my $self = shift;
  my $secnum = $self->get_current_section;
  my $section = $self->sections->get_section($secnum);
  # Only looking for static keys, dynamic key entries are not in any datasource ...
  my @citekeys = $section->get_static_citekeys;
  no strict 'refs'; # symbolic references below ...

  # Clear all T::B macro definitions between sections if asked as T::B never clears these
  if (Biber::Config->getoption('clrmacros')) {
    $logger->debug('Clearing Text::BibTeX macros definitions');
    Text::BibTeX::delete_all_macros();
  }

  # (Re-)define the old BibTeX month macros to what biblatex wants unless user stops this
  unless (Biber::Config->getoption('nostdmacros')) {
    my %months = ('jan' => '01',
                  'feb' => '02',
                  'mar' => '03',
                  'apr' => '04',
                  'may' => '05',
                  'jun' => '06',
                  'jul' => '07',
                  'aug' => '08',
                  'sep' => '09',
                  'oct' => '10',
                  'nov' => '11',
                  'dec' => '12');

    foreach my $mon (keys %months) {
      Text::BibTeX::delete_macro($mon);
      Text::BibTeX::add_macro_text($mon, $months{$mon});
    }
  }

  # First we look for the directly cited keys in each datasource
  my @remaining_keys = @citekeys;
  $logger->debug('Looking for directly cited keys: ' . join(', ', @remaining_keys));
  foreach my $datasource (@{$section->get_datasources}) {
    # shortcut if we have found all the keys now
    last unless (@remaining_keys or $section->is_allkeys);
    my $type = $datasource->{type};
    my $name = $datasource->{name};
    my $datatype = $datasource->{datatype};
    my $package = 'Biber::Input::' . $type . '::' . $datatype;
    eval "require $package" or
      biber_error("Error loading data source package '$package': $@");

    # Slightly different message for tool mode
    if (Biber::Config->getoption('tool')) {
      $logger->info("Looking for $datatype format $type '$name'");
    }
    else {
      $logger->info("Looking for $datatype format $type '$name' for section $secnum");
    }

    @remaining_keys = &{"${package}::extract_entries"}($name, \@remaining_keys);
  }

  # error reporting
  $logger->debug("Directly cited keys not found for section '$secnum': " . join(',', @remaining_keys));
  foreach my $citekey (@remaining_keys) {
    biber_warn("I didn't find a database entry for '$citekey' (section $secnum)");
    $section->del_citekey($citekey);
    $section->add_undef_citekey($citekey);
  }

  # Skip dependents detection if in tool mode
  if (Biber::Config->getoption('tool')) {
    return;
  }

  $logger->debug('Building dependents for keys: ' . join(',', $section->get_citekeys));

  # dependent key list generation - has to be a sub as it's recursive to catch
  # nested crossrefs, xdata etc.
  get_dependents($self, [$section->get_citekeys]);
  $logger->debug("Citekeys for section '$secnum' after fetching data: " . join(', ', $section->get_citekeys));
  return;
}

=head2 get_dependents

  Get dependents of the entries for a given list of citekeys. Is called recursively
  until there are no more dependents to look for.

=cut

sub get_dependents {
  my ($self, $keys) = @_;
  my $secnum = $self->get_current_section;
  my $section = $self->sections->get_section($secnum);
  my $dep_map; # Flag to say an entry has some deps so we can shortcut deletions
  my $new_deps;
  no strict 'refs'; # symbolic references below ...

  foreach my $citekey (@$keys) {
    # aliases need resolving here and are treated as dependents
    if (my $real = $section->get_citekey_alias($citekey)) {
      $logger->debug("Alias '$citekey' requires real key '$real'");
      push @$new_deps, $real;
      $dep_map->{$real} = 1;
    }
    # Dynamic sets don't exist yet but their members do
    elsif (my @dmems = $section->get_dynamic_set($citekey)) {
      # skip looking for dependent if it's already there
      foreach my $dm (@dmems) {
        unless ($section->bibentry($dm)) {
          push @$new_deps, $dm;
          $dep_map->{$citekey} = 1;
        }
      }
      $logger->debug("Dynamic set entry '$citekey' has members: " . join(', ', @dmems));
    }
    else {
      # This must exist for all but dynamic sets
      my $be = $section->bibentry($citekey);

      # xdata
      if (my $xdata = $be->get_field('xdata')) {
        foreach my $xdatum (@$xdata) {
          # skip looking for dependent if it's already there (loop suppression)
          push @$new_deps, $xdatum unless $section->bibentry($xdatum);
          $logger->debug("Entry '$citekey' has xdata '$xdatum'");
          $dep_map->{$citekey} = 1;
        }
      }

      # crossrefs/xrefs
      my $refkey;
      if ($refkey = $be->get_field('xref') or
          $refkey = $be->get_field('crossref')) {
        # skip looking for dependent if it's already there (loop suppression)
        push @$new_deps, $refkey unless $section->bibentry($refkey);
        $logger->debug("Entry '$citekey' has cross/xref '$refkey'");
        $dep_map->{$citekey} = 1;
      }

      # static sets
      if ($be->get_field('entrytype') eq 'set') {
        my $smems = $be->get_field('entryset');
        # skip looking for dependent if it's already there (loop suppression)
        foreach my $sm (@$smems) {
          unless ($section->has_citekey($sm)) {
            push @$new_deps, $sm;
            $dep_map->{$citekey} = 1;
          }
        }
        $logger->debug("Static set entry '$citekey' has members: " . join(', ', @$smems));
      }

      # Related entries
      if (my $relkeys = $be->get_field('related')) {
        # skip looking for dependent if it's already there (loop suppression)
        foreach my $rm (@$relkeys) {
          unless ($section->has_citekey($rm) or $section->is_related($rm)) {
            # record that $rm is used as a related entry key
            $section->add_related($rm);
            push @$new_deps, $rm;
            $dep_map->{$citekey} = 1;
          }
        }
        $logger->debug("Entry '$citekey' has related entries: " . join(', ', @$relkeys));
      }
    }
  }

  # Remove repeated keys which are dependents of more than one entry
  @$new_deps = uniq @$new_deps;
  my @missing;

  if (@$new_deps) {
    # Now look for the dependents of the directly cited keys
    $logger->debug('Looking for dependent keys: ' . join(', ', @$new_deps));

    # No need to go back to the datasource if allkeys, just see if the keys
    # are in section
    if ($section->is_allkeys) {
      foreach my $dk (@$new_deps) {
        push @missing, $dk unless $section->has_citekey($dk);
      }
    }
    else {
      @missing = @$new_deps;
      foreach my $datasource (@{$section->get_datasources}) {
        # shortcut if we have found all the keys now
        last unless @missing;
        my $type = $datasource->{type};
        my $name = $datasource->{name};
        my $datatype = $datasource->{datatype};
        my $package = 'Biber::Input::' . $type . '::' . $datatype;
        eval "require $package" or
          biber_error("Error loading data source package '$package': $@");
        @missing = &{"${package}::extract_entries"}($name, \@missing);
      }
    }

    # error reporting
    $logger->debug("Dependent keys not found for section '$secnum': " . join(', ', @missing));
    foreach my $citekey ($section->get_citekeys) {
      next unless $dep_map->{$citekey}; # only if we have some missing deps to delete
      foreach my $missing_key (@missing) {
        $self->remove_undef_dependent($citekey, $missing_key);
        # Remove the missing key from the list to recurse with
        @$new_deps = grep { $_ ne $missing_key } @$new_deps;
      }
    }
  }

  $logger->trace('Recursing in get_dependents with: ' . join(', ', @$new_deps));
  get_dependents($self, $new_deps) if @$new_deps; # recurse if there are more things to find
  return; # bottom of recursion
}


=head2 remove_undef_dependent

    Remove undefined dependent keys from an entry using a map of
    dependent keys to entries

=cut

sub remove_undef_dependent {
  my $self = shift;
  my ($citekey, $missing_key) = @_;
  my $secnum = $self->get_current_section;
  my $section = $self->sections->get_section($secnum);

  # remove from any dynamic keys
  if (my @dmems = $section->get_dynamic_set($citekey)){
    if (first {$missing_key eq $_} @dmems) {
      $section->set_dynamic_set($citekey, grep {$_ ne $missing_key} @dmems);
    }
    else {
      biber_warn("I didn't find a database entry for dynamic set member '$missing_key' - ignoring (section $secnum)");
    }
  }
  else {
    my $be = $section->bibentry($citekey);
    # remove any xrefs
    if ($be->get_field('xref') and ($be->get_field('xref') eq $missing_key)) {
      $be->del_field('xref');
      biber_warn("I didn't find a database entry for xref '$missing_key' in entry '$citekey' - ignoring (section $secnum)");
    }

    # remove any crossrefs
    if ($be->get_field('crossref') and ($be->get_field('crossref') eq $missing_key)) {
      $be->del_field('crossref');
      biber_warn("I didn't find a database entry for crossref '$missing_key' in entry '$citekey' - ignoring (section $secnum)");
    }

    # remove xdata
    if (my $xdata = $be->get_field('xdata')) {
      if (first {$missing_key eq $_} @$xdata) {
        $be->set_datafield('xdata', [ grep {$_ ne $missing_key} @$xdata ]) ;
        biber_warn("I didn't find a database entry for xdata entry '$missing_key' in entry '$citekey' - ignoring (section $secnum)");
      }
    }

    # remove static sets
    if ($be->get_field('entrytype') eq 'set') {
      my $smems = $be->get_field('entryset');
      if (first {$missing_key eq $_} @$smems) {
        $be->set_datafield('entryset', [ grep {$_ ne $missing_key} @$smems ]);
        biber_warn("I didn't find a database entry for static set member '$missing_key' in entry '$citekey' - ignoring (section $secnum)");
      }
    }

    # remove related entries
    if (my $relkeys = $be->get_field('related')) {
      if (first {$missing_key eq $_} @$relkeys) {
        $be->set_datafield('related', [ grep {$_ ne $missing_key} @$relkeys ]);
        # If no more related entries, remove the other related fields
        unless ($be->get_field('related')) {
          $be->del_field('relatedtype');
          $be->del_field('relatedstring');
        }
        biber_warn("I didn't find a database entry for related entry '$missing_key' in entry '$citekey' - ignoring (section $secnum)");
      }
    }
  }
    return;
}

=head2 _parse_sort

   Convenience sub to parse a .bcf sorting section and return nice
   sorting object

=cut

sub _parse_sort {
  my $root_obj = shift;
  my $sorting;

  foreach my $sort (sort {$a->{order} <=> $b->{order}} @{$root_obj->{sort}}) {
    my $sortingitems;

    # Generate sorting pass structures
    foreach my $sortitem (sort {$a->{order} <=> $b->{order}} @{$sort->{sortitem}}) {
      my $sortitemattributes = {};
      if (defined($sortitem->{substring_side})) { # Found sorting substring side attribute
        $sortitemattributes->{substring_side} = $sortitem->{substring_side};
      }
      if (defined($sortitem->{substring_width})) { # Found sorting substring length attribute
        $sortitemattributes->{substring_width} = $sortitem->{substring_width};
      }
      if (defined($sortitem->{pad_width})) { # Found sorting pad length attribute
        $sortitemattributes->{pad_width} = $sortitem->{pad_width};
      }
      if (defined($sortitem->{pad_char})) { # Found sorting pad char attribute
        $sortitemattributes->{pad_char} = $sortitem->{pad_char};
      }
      if (defined($sortitem->{pad_side})) { # Found sorting pad side attribute
        $sortitemattributes->{pad_side} = $sortitem->{pad_side};
      }
      if (defined($sortitem->{form})) { # Found script form attribute
        $sortitemattributes->{form} = $sortitem->{form};
      }
      if (defined($sortitem->{lang})) { # Found script lang attribute
        $sortitemattributes->{lang} = $sortitem->{lang};
      }
      push @{$sortingitems}, {$sortitem->{content} => $sortitemattributes};
    }

    # Only push a sortitem if defined. If the item has a conditional "pass"
    # attribute, it may be ommitted in which case we don't want an empty array ref
    # pushing
    # Also, we only push the sort attributes if there are any sortitems otherwise
    # we end up with a blank sort
    my $sopts;
    $sopts->{final}          = $sort->{final}          if defined($sort->{final});
    $sopts->{sort_direction} = $sort->{sort_direction} if defined($sort->{sort_direction});
    $sopts->{sortcase}       = $sort->{sortcase}       if defined($sort->{sortcase});
    $sopts->{sortupper}      = $sort->{sortupper}      if defined($sort->{sortupper});
    if (defined($sortingitems)) {
      unshift @{$sortingitems}, $sopts;
      push @{$sorting}, $sortingitems;
    }
  }
  return $sorting;
}

=head2 _filedump and _stringdump

    Dump the biber object with Data::Dump for debugging

=cut

sub _filedump {
  my ($self, $file) = @_;
  my $fh = IO::File->new($file, '>') or croak "Can't open file $file for writing";
  print $fh Data::Dump::pp($self);
  close $fh;
  return
}

sub _stringdump {
  my $self = shift ;
  return Data::Dump::pp($self);
}

1;

__END__

=head1 AUTHORS

François Charette, C<< <firmicus at ankabut.net> >>
Philip Kime C<< <philip at kime.org.uk> >>

=head1 BUGS

Please report any bugs or feature requests on our sourceforge tracker at
L<https://sourceforge.net/tracker2/?func=browse&group_id=228270>.

=head1 COPYRIGHT & LICENSE

Copyright 2009-2013 François Charette and Philip Kime, all rights reserved.

This module is free software.  You can redistribute it and/or
modify it under the terms of the Artistic License 2.0.

This program is distributed in the hope that it will be useful,
but without any warranty; without even the implied warranty of
merchantability or fitness for a particular purpose.

=cut<|MERGE_RESOLUTION|>--- conflicted
+++ resolved
@@ -937,12 +937,7 @@
     my $be = new Biber::Entry;
     $be->set_field('citekey', $dset);# always create citekey first (see set_field)
     $be->set_field('entrytype', 'set');
-<<<<<<< HEAD
-    $be->set_field('entryset', join(',', @members));
-=======
     $be->set_field('entryset', [ @members ]);
-    $be->set_field('citekey', $dset);
->>>>>>> 827b6f93
     $be->set_field('datatype', 'dynamic');
     $section->bibentries->add_entry($dset, $be);
     $logger->debug("Created dynamic set entry '$dset' in section $secnum");
