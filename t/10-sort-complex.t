--- conflicted
+++ resolved
@@ -44,8 +44,7 @@
             {'presort'    => {}}
            ],
            [
-            {final          => 1,
-             },
+            {'final' => 1},
             {'sortkey'    => {}}
            ],
            [
@@ -91,8 +90,7 @@
                                  pad_char => '0'}},
            ],
            [
-            {final          => 1,
-             },
+            {'final' => 1},
             {'sortkey'    => {}}
            ],
            [
@@ -122,7 +120,6 @@
            ],
           ];
 
-<<<<<<< HEAD
 
 my $sc4 = q|  \entry{L4}{book}{}
     \true{morelabelname}
@@ -133,17 +130,6 @@
     \name{author}{1}{}{%
       {{}{Doe}{D.}{John}{J.}{}{}{}{}}%
     }
-=======
-my $sc3 = q|  \entry{L4}{book}{}
-    \true{morelabelname}
-    \name{labelname}{1}{%
-      {{Doe}{D.}{John}{J.}{}{}{}{}}%
-    }
-    \true{moreauthor}
-    \name{author}{1}{%
-      {{Doe}{D.}{John}{J.}{}{}{}{}}%
-    }
->>>>>>> 621c38f8
     \list{location}{1}{%
       {Cambridge}%
     }
@@ -157,81 +143,6 @@
     \field{extraalpha}{2}
     \field{title}{Some title about sorting}
     \field{year}{1995}
-<<<<<<< HEAD
-=======
-  \endentry
-
-|;
-
-my $sc4 = q|  \entry{L1}{book}{}
-    \name{labelname}{1}{%
-      {{Doe}{D.}{John}{J.}{}{}{}{}}%
-    }
-    \name{author}{1}{%
-      {{Doe}{D.}{John}{J.}{}{}{}{}}%
-    }
-    \list{location}{1}{%
-      {Cambridge}%
-    }
-    \list{publisher}{1}{%
-      {A press}%
-    }
-    \strng{namehash}{DJ1}
-    \strng{fullhash}{DJ1}
-    \field{labelalpha}{Doe95}
-    \field{sortinit}{D}
-    \field{extraalpha}{1}
-    \field{title}{Algorithms For Sorting}
-    \field{year}{1995}
-  \endentry
-
-|;
-
-my $sc5 = q|  \entry{L2}{book}{}
-    \name{labelname}{1}{%
-      {{Doe}{D.}{John}{J.}{}{}{}{}}%
-    }
-    \name{author}{1}{%
-      {{Doe}{D.}{John}{J.}{}{}{}{}}%
-    }
-    \list{location}{1}{%
-      {Cambridge}%
-    }
-    \list{publisher}{1}{%
-      {A press}%
-    }
-    \strng{namehash}{DJ1}
-    \strng{fullhash}{DJ1}
-    \field{labelalpha}{Doe95}
-    \field{sortinit}{D}
-    \field{extraalpha}{3}
-    \field{title}{Sorting Algorithms}
-    \field{year}{1995}
-  \endentry
-
-|;
-
-my $sc6 = q|  \entry{L3}{book}{}
-    \name{labelname}{1}{%
-      {{Doe}{D.}{John}{J.}{}{}{}{}}%
-    }
-    \name{author}{1}{%
-      {{Doe}{D.}{John}{J.}{}{}{}{}}%
-    }
-    \list{location}{1}{%
-      {Cambridge}%
-    }
-    \list{publisher}{1}{%
-      {A press}%
-    }
-    \strng{namehash}{DJ1}
-    \strng{fullhash}{DJ1}
-    \field{labelalpha}{Doe95}
-    \field{sortinit}{D}
-    \field{extraalpha}{2}
-    \field{title}{More and More Algorithms}
-    \field{year}{1995}
->>>>>>> 621c38f8
   \endentry
 
 |;
@@ -248,4 +159,4 @@
 is ($bibentries->entry('l3')->get_field('labelalpha'), 'Doe95', '2-pass - labelalpha after title - 5');
 is ($bibentries->entry('l3')->get_field('extraalpha'), '2', '2-pass - labelalpha after title - 6');
 
-unlink "*.utf8";+unlink "*.utf8";
