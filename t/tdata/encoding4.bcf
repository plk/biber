<?xml version="1.0" encoding="UTF-8"?>
<?oxygen RNGSchema="../../data/schemata/bcf.rnc" type="compact"?>
<?xml-stylesheet type="text/xsl" href="../../data/bcf.xsl"?>
<bcf:controlfile version="3.0" xmlns:bcf="https://sourceforge.net/projects/biblatex">
  <!-- OPTIONS -->
  <bcf:options component="biber" type="global">
    <bcf:option type="singlevalued">
      <bcf:key>output_encoding</bcf:key>
      <bcf:value>utf8</bcf:value>
    </bcf:option>
    <bcf:option type="singlevalued">
      <bcf:key>input_encoding</bcf:key>
      <bcf:value>utf8</bcf:value>
    </bcf:option>
    <bcf:option type="singlevalued">
      <bcf:key>debug</bcf:key>
      <bcf:value>0</bcf:value>
    </bcf:option>
    <bcf:option type="singlevalued">
      <bcf:key>mincrossrefs</bcf:key>
      <bcf:value>2</bcf:value>
    </bcf:option>
    <bcf:option type="singlevalued">
      <bcf:key>sortcase</bcf:key>
      <bcf:value>0</bcf:value>
    </bcf:option>
    <bcf:option type="singlevalued">
      <bcf:key>sortfirstinits</bcf:key>
      <bcf:value>0</bcf:value>
    </bcf:option>
    <bcf:option type="singlevalued">
      <bcf:key>sortupper</bcf:key>
      <bcf:value>1</bcf:value>
    </bcf:option>
  </bcf:options>
  <bcf:options component="biblatex" type="global">
    <bcf:option type="singlevalued">
      <bcf:key>alphaothers</bcf:key>
      <bcf:value>\textbf{+}</bcf:value>
    </bcf:option>
    <bcf:option type="singlevalued">
      <bcf:key>labelalpha</bcf:key>
      <bcf:value>1</bcf:value>
    </bcf:option>
    <bcf:option type="multivalued">
      <bcf:key>labelnamespec</bcf:key>
      <bcf:value order="1">shortauthor</bcf:value>
      <bcf:value order="2">author</bcf:value>
      <bcf:value order="3">shorteditor</bcf:value>
      <bcf:value order="4">editor</bcf:value>
      <bcf:value order="5">translator</bcf:value>
    </bcf:option>
    <bcf:option type="singlevalued">
      <bcf:key>labeltitle</bcf:key>
      <bcf:value>0</bcf:value>
    </bcf:option>
    <bcf:option type="multivalued">
      <bcf:key>labeltitlespec</bcf:key>
      <bcf:value order="1">shorttitle</bcf:value>
      <bcf:value order="2">title</bcf:value>
    </bcf:option>
    <bcf:option type="singlevalued">
      <bcf:key>labeltitleyear</bcf:key>
      <bcf:value>0</bcf:value>
    </bcf:option>
    <bcf:option type="singlevalued">
      <bcf:key>labeldate</bcf:key>
      <bcf:value>1</bcf:value>
    </bcf:option>
    <bcf:option type="multivalued">
      <bcf:key>labeldatespec</bcf:key>
      <bcf:value order="1" type="field">date</bcf:value>
    </bcf:option>
    <bcf:option type="singlevalued">
      <bcf:key>maxalphanames</bcf:key>
      <bcf:value>3</bcf:value>
    </bcf:option>
    <bcf:option type="singlevalued">
      <bcf:key>maxbibnames</bcf:key>
      <bcf:value>3</bcf:value>
    </bcf:option>
    <bcf:option type="singlevalued">
      <bcf:key>maxcitenames</bcf:key>
      <bcf:value>3</bcf:value>
    </bcf:option>
    <bcf:option type="singlevalued">
      <bcf:key>maxitems</bcf:key>
      <bcf:value>3</bcf:value>
    </bcf:option>
    <bcf:option type="singlevalued">
      <bcf:key>minalphanames</bcf:key>
      <bcf:value>1</bcf:value>
    </bcf:option>
    <bcf:option type="singlevalued">
      <bcf:key>minbibnames</bcf:key>
      <bcf:value>1</bcf:value>
    </bcf:option>
    <bcf:option type="singlevalued">
      <bcf:key>mincitenames</bcf:key>
      <bcf:value>1</bcf:value>
    </bcf:option>
    <bcf:option type="singlevalued">
      <bcf:key>minitems</bcf:key>
      <bcf:value>1</bcf:value>
    </bcf:option>
    <bcf:option type="singlevalued">
      <bcf:key>msform</bcf:key>
      <bcf:value>original</bcf:value>
    </bcf:option>
    <bcf:option type="singlevalued">
      <bcf:key>mslang</bcf:key>
      <bcf:value>english</bcf:value>
    </bcf:option>
    <bcf:option type="singlevalued">
      <bcf:key>mstranslang</bcf:key>
      <bcf:value>english</bcf:value>
    </bcf:option>
    <bcf:option type="singlevalued">
      <bcf:key>singletitle</bcf:key>
      <bcf:value>1</bcf:value>
    </bcf:option>
    <bcf:option type="singlevalued">
      <bcf:key>sortalphaothers</bcf:key>
      <bcf:value>+</bcf:value>
    </bcf:option>
    <bcf:option type="singlevalued">
      <bcf:key>sortscheme</bcf:key>
      <bcf:value>nty</bcf:value>
    </bcf:option>
    <bcf:option type="singlevalued">
      <bcf:key>uniquelist</bcf:key>
      <bcf:value>0</bcf:value>
    </bcf:option>
    <bcf:option type="singlevalued">
      <bcf:key>uniquename</bcf:key>
      <bcf:value>1</bcf:value>
    </bcf:option>
    <bcf:option type="singlevalued">
      <bcf:key>useauthor</bcf:key>
      <bcf:value>1</bcf:value>
    </bcf:option>
    <bcf:option type="singlevalued">
      <bcf:key>useeditor</bcf:key>
      <bcf:value>1</bcf:value>
    </bcf:option>
    <bcf:option type="singlevalued">
      <bcf:key>useprefix</bcf:key>
      <bcf:value>1</bcf:value>
    </bcf:option>
    <bcf:option type="singlevalued">
      <bcf:key>usetranslator</bcf:key>
      <bcf:value>1</bcf:value>
    </bcf:option>
  </bcf:options>
  <!-- SOURCEMAP -->
  <bcf:sourcemap>
    <bcf:maps datatype="bibtex" level="driver">
      <bcf:map>
        <bcf:map_step map_type_source="conference" map_type_target="inproceedings" map_final="1"/>
        <bcf:map_step map_type_source="electronic" map_type_target="online" map_final="1"/>
        <bcf:map_step map_type_source="www" map_type_target="online" map_final="1"/>
      </bcf:map>
      <bcf:map>
        <bcf:map_step map_type_source="mastersthesis" map_type_target="thesis" map_final="1"/>
        <bcf:map_step map_field_set="type" map_field_value="mathesis"/>
      </bcf:map>
      <bcf:map>
        <bcf:map_step map_type_source="phdthesis" map_type_target="thesis" map_final="1"/>
        <bcf:map_step map_field_set="type" map_field_value="phdthesis"/>
      </bcf:map>
      <bcf:map>
        <bcf:map_step map_type_source="techreport" map_type_target="report" map_final="1"/>
        <bcf:map_step map_field_set="type" map_field_value="techreport"/>
      </bcf:map>
      <bcf:map>
        <bcf:map_step map_field_source="address" map_field_target="location"/>
        <bcf:map_step map_field_source="school" map_field_target="institution"/>
        <bcf:map_step map_field_source="annote" map_field_target="annotation"/>
        <bcf:map_step map_field_source="archiveprefix" map_field_target="eprinttype"/>
        <bcf:map_step map_field_source="journal" map_field_target="journaltitle"/>
        <bcf:map_step map_field_source="primaryclass" map_field_target="eprintclass"/>
        <bcf:map_step map_field_source="key" map_field_target="sortkey"/>
        <bcf:map_step map_field_source="pdf" map_field_target="file"/>
      </bcf:map>
      <bcf:map map_overwrite="1">
        <bcf:map_step map_field_source="options" map_notmatch="mslang\s*=" map_final="1"/>
        <bcf:map_step map_field_source="hyphenation" map_match="(.+)" map_final="1"/>
        <bcf:map_step map_field_set="options" map_field_value=",mslang=$1" map_append="1"/>
      </bcf:map>
      <bcf:map>
        <bcf:map_step map_field_source="hyphenation" map_match="(.+)" map_final="1"/>
        <bcf:map_step map_field_set="options" map_field_value="mslang=$1"/>
      </bcf:map>
    </bcf:maps>
    <bcf:maps datatype="endnotexml" level="driver">
      <bcf:map>
        <bcf:map_step map_type_source="Aggregated Database" map_type_target="misc" map_final="1"/>
        <bcf:map_step map_type_source="Ancient Text" map_type_target="misc" map_final="1"/>
        <bcf:map_step map_type_source="Artwork" map_type_target="artwork" map_final="1"/>
        <bcf:map_step map_type_source="Audiovisual Material" map_type_target="misc" map_final="1"/>
        <bcf:map_step map_type_source="Bill" map_type_target="jurisdiction" map_final="1"/>
        <bcf:map_step map_type_source="Blog" map_type_target="online" map_final="1"/>
        <bcf:map_step map_type_source="Book" map_type_target="book" map_final="1"/>
        <bcf:map_step map_type_source="Book Section" map_type_target="inbook" map_final="1"/>
        <bcf:map_step map_type_source="Case" map_type_target="jurisdiction" map_final="1"/>
        <bcf:map_step map_type_source="Catalog" map_type_target="misc" map_final="1"/>
        <bcf:map_step map_type_source="Chart or Table" map_type_target="misc" map_final="1"/>
        <bcf:map_step map_type_source="Classical Work" map_type_target="misc" map_final="1"/>
        <bcf:map_step map_type_source="Computer Program" map_type_target="software" map_final="1"/>
        <bcf:map_step map_type_source="Conference Paper" map_type_target="inproceedings" map_final="1"/>
        <bcf:map_step map_type_source="Conference Proceedings" map_type_target="proceedings" map_final="1"/>
        <bcf:map_step map_type_source="Dictionary" map_type_target="inreference" map_final="1"/>
        <bcf:map_step map_type_source="Edited Book" map_type_target="collection" map_final="1"/>
        <bcf:map_step map_type_source="Electronic Article" map_type_target="article" map_final="1"/>
        <bcf:map_step map_type_source="Electronic Book" map_type_target="book" map_final="1"/>
        <bcf:map_step map_type_source="Encyclopedia" map_type_target="reference" map_final="1"/>
        <bcf:map_step map_type_source="Equation" map_type_target="misc" map_final="1"/>
        <bcf:map_step map_type_source="Figure" map_type_target="misc" map_final="1"/>
        <bcf:map_step map_type_source="Film or Broadcast" map_type_target="movie" map_final="1"/>
        <bcf:map_step map_type_source="Government Document" map_type_target="report" map_final="1"/>
        <bcf:map_step map_type_source="Grant" map_type_target="misc" map_final="1"/>
        <bcf:map_step map_type_source="Hearing" map_type_target="jurisdiction" map_final="1"/>
        <bcf:map_step map_type_source="Journal Article" map_type_target="article" map_final="1"/>
        <bcf:map_step map_type_source="Legal Rule or Regulation" map_type_target="legislation" map_final="1"/>
        <bcf:map_step map_type_source="Magazine Article" map_type_target="article" map_final="1"/>
        <bcf:map_step map_type_source="Manuscript" map_type_target="unpublished" map_final="1"/>
        <bcf:map_step map_type_source="Map" map_type_target="misc" map_final="1"/>
        <bcf:map_step map_type_source="Newspaper Article" map_type_target="article" map_final="1"/>
        <bcf:map_step map_type_source="Online Database" map_type_target="online" map_final="1"/>
        <bcf:map_step map_type_source="Online Multimedia" map_type_target="online" map_final="1"/>
        <bcf:map_step map_type_source="Pamphlet" map_type_target="booklet" map_final="1"/>
        <bcf:map_step map_type_source="Patent" map_type_target="patent" map_final="1"/>
        <bcf:map_step map_type_source="Personal Communication" map_type_target="letter" map_final="1"/>
        <bcf:map_step map_type_source="Report" map_type_target="report" map_final="1"/>
        <bcf:map_step map_type_source="Serial" map_type_target="periodical" map_final="1"/>
        <bcf:map_step map_type_source="Standard" map_type_target="standard" map_final="1"/>
        <bcf:map_step map_type_source="Statute" map_type_target="legislation" map_final="1"/>
        <bcf:map_step map_type_source="Thesis" map_type_target="thesis" map_final="1"/>
        <bcf:map_step map_type_source="Unpublished Work" map_type_target="unpublished" map_final="1"/>
        <bcf:map_step map_type_source="Web Page" map_type_target="online" map_final="1"/>
      </bcf:map>
      <bcf:map>
        <bcf:map_step map_field_source="electronic-resource-num" map_field_target="eprint" map_final="1"/>
        <bcf:map_step map_field_source="alt-title" map_field_target="shorttitle" map_final="1"/>
        <bcf:map_step map_field_source="meeting-place" map_field_target="venue" map_final="1"/>
        <bcf:map_step map_field_source="pub-location" map_field_target="location" map_final="1"/>
        <bcf:map_step map_field_source="orig-pub" map_field_target="origpublisher" map_final="1"/>
        <bcf:map_step map_field_source="authors" map_field_target="author" map_final="1"/>
        <bcf:map_step map_field_source="secondary-authors" map_field_target="editor" map_final="1"/>
        <bcf:map_step map_field_source="tertiary-authors" map_field_target="commentator" map_final="1"/>
        <bcf:map_step map_field_source="subsidiary-authors" map_field_target="translator" map_final="1"/>
        <bcf:map_step map_field_source="year" map_field_target="date" map_final="1"/>
        <bcf:map_step map_field_source="pub-dates" map_field_target="date" map_final="1"/>
        <bcf:map_step map_field_source="num-vols" map_field_target="volumes" map_final="1"/>
        <bcf:map_step map_field_source="call-num" map_field_target="library" map_final="1"/>
        <bcf:map_step map_field_source="notes" map_field_target="note" map_final="1"/>
        <bcf:map_step map_field_source="secondary-title" map_field_target="subtitle" map_final="1"/>
        <bcf:map_step map_field_source="work-type" map_field_target="type" map_final="1"/>
      </bcf:map>
      <bcf:map>
        <bcf:per_type>Edited Book</bcf:per_type>
        <bcf:map_step map_field_source="authors" map_field_target="editor"/>
      </bcf:map>
      <bcf:map>
        <bcf:per_type>Electronic Article</bcf:per_type>
        <bcf:per_type>Journal Article</bcf:per_type>
        <bcf:per_type>Magazine Article</bcf:per_type>
        <bcf:per_type>Newspaper Article</bcf:per_type>
        <bcf:map_step map_field_source="isbn" map_field_target="issn"/>
      </bcf:map>
      <bcf:map>
        <bcf:per_type>Patent</bcf:per_type>
        <bcf:per_type>Report</bcf:per_type>
        <bcf:per_type>Government Document</bcf:per_type>
        <bcf:per_type>Legal Rule or Regulation</bcf:per_type>
        <bcf:map_step map_field_source="isbn" map_field_target="number"/>
      </bcf:map>
      <bcf:map>
        <bcf:per_type>Blog</bcf:per_type>
        <bcf:per_type>Online Database</bcf:per_type>
        <bcf:per_type>Online Multimedia</bcf:per_type>
        <bcf:per_type>Web Page</bcf:per_type>
        <bcf:map_step map_field_source="secondary-title" map_field_target="title"/>
      </bcf:map>
      <bcf:map>
        <bcf:per_type>Book Section</bcf:per_type>
        <bcf:map_step map_field_source="secondary-title" map_field_target="booktitle"/>
      </bcf:map>
      <bcf:map>
        <bcf:per_type>Book</bcf:per_type>
        <bcf:per_type>Electronic Book</bcf:per_type>
        <bcf:per_type>Manuscript</bcf:per_type>
        <bcf:per_type>Unpublished Work</bcf:per_type>
        <bcf:map_step map_field_source="secondary-title" map_field_target="series"/>
      </bcf:map>
      <bcf:map>
        <bcf:per_type>Conference Paper</bcf:per_type>
        <bcf:per_type>Conference Proceedings</bcf:per_type>
        <bcf:map_step map_field_source="secondary-title" map_field_target="eventtitle"/>
      </bcf:map>
      <bcf:map>
        <bcf:per_type>Electronic Article</bcf:per_type>
        <bcf:per_type>Journal Article</bcf:per_type>
        <bcf:per_type>Magazine Article</bcf:per_type>
        <bcf:per_type>Newspaper Article</bcf:per_type>
        <bcf:map_step map_field_source="secondary-title" map_field_target="journaltitle"/>
      </bcf:map>
      <bcf:map>
        <bcf:per_type>Book Section</bcf:per_type>
        <bcf:map_step map_field_source="tertiary-title" map_field_target="booktitle"/>
      </bcf:map>
      <bcf:map>
        <bcf:per_type>Conference Proceedings</bcf:per_type>
        <bcf:per_type>periodical</bcf:per_type>
        <bcf:map_step map_field_source="tertiary-title" map_field_target="series"/>
      </bcf:map>
    </bcf:maps>
    <bcf:maps datatype="ris" level="driver">
      <bcf:map>
        <bcf:map_step map_type_source="ART" map_type_target="artwork" map_final="1"/>
        <bcf:map_step map_type_source="BILL" map_type_target="jurisdiction" map_final="1"/>
        <bcf:map_step map_type_source="BOOK" map_type_target="book" map_final="1"/>
        <bcf:map_step map_type_source="CHAP" map_type_target="inbook" map_final="1"/>
        <bcf:map_step map_type_source="COMP" map_type_target="software" map_final="1"/>
        <bcf:map_step map_type_source="CONF" map_type_target="proceedings" map_final="1"/>
        <bcf:map_step map_type_source="GEN" map_type_target="misc" map_final="1"/>
        <bcf:map_step map_type_source="JFULL" map_type_target="article" map_final="1"/>
        <bcf:map_step map_type_source="JOUR" map_type_target="article" map_final="1"/>
        <bcf:map_step map_type_source="MGZN" map_type_target="misc" map_final="1"/>
        <bcf:map_step map_type_source="MPCT" map_type_target="movie" map_final="1"/>
        <bcf:map_step map_type_source="NEWS" map_type_target="misc" map_final="1"/>
        <bcf:map_step map_type_source="PAMP" map_type_target="misc" map_final="1"/>
        <bcf:map_step map_type_source="PAT" map_type_target="patent" map_final="1"/>
        <bcf:map_step map_type_source="PCOMM" map_type_target="misc" map_final="1"/>
        <bcf:map_step map_type_source="RPRT" map_type_target="report" map_final="1"/>
        <bcf:map_step map_type_source="SER" map_type_target="misc" map_final="1"/>
        <bcf:map_step map_type_source="SLIDE" map_type_target="misc" map_final="1"/>
        <bcf:map_step map_type_source="SOUND" map_type_target="audio" map_final="1"/>
        <bcf:map_step map_type_source="STAT" map_type_target="legal" map_final="1"/>
        <bcf:map_step map_type_source="THES" map_type_target="thesis" map_final="1"/>
        <bcf:map_step map_type_source="UNBILL" map_type_target="jurisdiction" map_final="1"/>
        <bcf:map_step map_type_source="UNPB" map_type_target="unpublished" map_final="1"/>
      </bcf:map>
      <bcf:map>
        <bcf:map_step map_field_source="Y1" map_field_target="date"/>
        <bcf:map_step map_field_source="PY" map_field_target="date"/>
        <bcf:map_step map_field_source="Y2" map_field_target="eventdate"/>
        <bcf:map_step map_field_source="A1" map_field_target="author"/>
        <bcf:map_step map_field_source="AU" map_field_target="author"/>
        <bcf:map_step map_field_source="A2" map_field_target="editor"/>
        <bcf:map_step map_field_source="A3" map_field_target="editor"/>
        <bcf:map_step map_field_source="ED" map_field_target="editor"/>
        <bcf:map_step map_field_source="SPEP" map_field_target="pages"/>
        <bcf:map_step map_field_source="N1" map_field_target="note"/>
        <bcf:map_step map_field_source="N2" map_field_target="abstract"/>
        <bcf:map_step map_field_source="AB" map_field_target="abstract"/>
        <bcf:map_step map_field_source="JO" map_field_target="journaltitle"/>
        <bcf:map_step map_field_source="JF" map_field_target="journaltitle"/>
        <bcf:map_step map_field_source="JA" map_field_target="shortjournal"/>
        <bcf:map_step map_field_source="VL" map_field_target="volume"/>
        <bcf:map_step map_field_source="IS" map_field_target="issue"/>
        <bcf:map_step map_field_source="CP" map_field_target="issue"/>
        <bcf:map_step map_field_source="CY" map_field_target="location"/>
        <bcf:map_step map_field_source="SN" map_field_target="isbn"/>
        <bcf:map_step map_field_source="PB" map_field_target="publisher"/>
        <bcf:map_step map_field_source="KW" map_field_target="keywords"/>
        <bcf:map_step map_field_source="TI" map_field_target="title"/>
        <bcf:map_step map_field_source="U1" map_field_target="usera"/>
        <bcf:map_step map_field_source="U2" map_field_target="userb"/>
        <bcf:map_step map_field_source="U3" map_field_target="userc"/>
        <bcf:map_step map_field_source="U4" map_field_target="userd"/>
        <bcf:map_step map_field_source="U5" map_field_target="usere"/>
        <bcf:map_step map_field_source="UR" map_field_target="url"/>
        <bcf:map_step map_field_source="L1" map_field_target="file"/>
      </bcf:map>
    </bcf:maps>
    <bcf:maps datatype="zoterordfxml" level="driver">
      <bcf:map>
        <bcf:map_step map_type_source="conferencePaper" map_type_target="inproceedings" map_final="1"/>
        <bcf:map_step map_type_source="bookSection" map_type_target="inbook" map_final="1"/>
        <bcf:map_step map_type_source="journalArticle" map_type_target="article" map_final="1"/>
        <bcf:map_step map_type_source="magazineArticle" map_type_target="article" map_final="1"/>
        <bcf:map_step map_type_source="newspaperArticle" map_type_target="article" map_final="1"/>
        <bcf:map_step map_type_source="encyclopediaArticle" map_type_target="inreference" map_final="1"/>
        <bcf:map_step map_type_source="manuscript" map_type_target="unpublished" map_final="1"/>
        <bcf:map_step map_type_source="document" map_type_target="misc" map_final="1"/>
        <bcf:map_step map_type_source="dictionaryEntry" map_type_target="inreference" map_final="1"/>
        <bcf:map_step map_type_source="interview" map_type_target="misc" map_final="1"/>
        <bcf:map_step map_type_source="film" map_type_target="movie" map_final="1"/>
        <bcf:map_step map_type_source="webpage" map_type_target="online" map_final="1"/>
        <bcf:map_step map_type_source="note" map_type_target="misc" map_final="1"/>
        <bcf:map_step map_type_source="attachment" map_type_target="misc" map_final="1"/>
        <bcf:map_step map_type_source="bill" map_type_target="legislation" map_final="1"/>
        <bcf:map_step map_type_source="case" map_type_target="jurisdiction" map_final="1"/>
        <bcf:map_step map_type_source="hearing" map_type_target="jurisdiction" map_final="1"/>
        <bcf:map_step map_type_source="statute" map_type_target="legislation" map_final="1"/>
        <bcf:map_step map_type_source="email" map_type_target="letter" map_final="1"/>
        <bcf:map_step map_type_source="map" map_type_target="image" map_final="1"/>
        <bcf:map_step map_type_source="blogPost" map_type_target="online" map_final="1"/>
        <bcf:map_step map_type_source="instantMessage" map_type_target="letter" map_final="1"/>
        <bcf:map_step map_type_source="forumPost" map_type_target="online" map_final="1"/>
        <bcf:map_step map_type_source="audioRecording" map_type_target="audio" map_final="1"/>
        <bcf:map_step map_type_source="presentation" map_type_target="inproceedings" map_final="1"/>
        <bcf:map_step map_type_source="videoRecording" map_type_target="video" map_final="1"/>
        <bcf:map_step map_type_source="tvBroadcast" map_type_target="misc" map_final="1"/>
        <bcf:map_step map_type_source="radioBroadcast" map_type_target="misc" map_final="1"/>
        <bcf:map_step map_type_source="podcast" map_type_target="online" map_final="1"/>
        <bcf:map_step map_type_source="computerProgram" map_type_target="software" map_final="1"/>
      </bcf:map>
      <bcf:map>
        <bcf:map_step map_field_source="bib:contributors" map_field_target="author"/>
        <bcf:map_step map_field_source="bib:authors" map_field_target="author"/>
        <bcf:map_step map_field_source="z:interviewers" map_field_target="author"/>
        <bcf:map_step map_field_source="z:directors" map_field_target="author"/>
        <bcf:map_step map_field_source="z:scriptwriters" map_field_target="author"/>
        <bcf:map_step map_field_source="z:bookAuthor" map_field_target="author"/>
        <bcf:map_step map_field_source="z:inventors" map_field_target="author"/>
        <bcf:map_step map_field_source="z:recipients" map_field_target="author"/>
        <bcf:map_step map_field_source="z:counsels" map_field_target="author"/>
        <bcf:map_step map_field_source="z:artists" map_field_target="author"/>
        <bcf:map_step map_field_source="z:podcasters" map_field_target="author"/>
        <bcf:map_step map_field_source="z:presenters" map_field_target="author"/>
        <bcf:map_step map_field_source="z:commenters" map_field_target="author"/>
        <bcf:map_step map_field_source="z:programers" map_field_target="author"/>
        <bcf:map_step map_field_source="z:composers" map_field_target="author"/>
        <bcf:map_step map_field_source="z:producers" map_field_target="author"/>
        <bcf:map_step map_field_source="z:performers" map_field_target="author"/>
        <bcf:map_step map_field_source="bib:editors" map_field_target="editor"/>
        <bcf:map_step map_field_source="z:translators" map_field_target="translator"/>
        <bcf:map_step map_field_source="z:seriesEditors" map_field_target="editor"/>
        <bcf:map_step map_field_source="dc:date" map_field_target="date"/>
        <bcf:map_step map_field_source="bib:pages" map_field_target="pages"/>
        <bcf:map_step map_field_source="dc:title" map_field_target="title"/>
        <bcf:map_step map_field_source="z:proceedingsTitle" map_field_target="title"/>
        <bcf:map_step map_field_source="z:encyclopediaTitle" map_field_target="title"/>
        <bcf:map_step map_field_source="z:dictionaryTitle" map_field_target="title"/>
        <bcf:map_step map_field_source="z:websiteTitle" map_field_target="title"/>
        <bcf:map_step map_field_source="z:forumTitle" map_field_target="title"/>
        <bcf:map_step map_field_source="z:blogTitle" map_field_target="title"/>
        <bcf:map_step map_field_source="z:nameOfAct" map_field_target="title"/>
        <bcf:map_step map_field_source="z:caseName" map_field_target="title"/>
        <bcf:map_step map_field_source="z:meetingName" map_field_target="eventtitle"/>
        <bcf:map_step map_field_source="prism:volume" map_field_target="volume"/>
        <bcf:map_step map_field_source="numberOfVolumes" map_field_target="volumes"/>
        <bcf:map_step map_field_source="z:numPages" map_field_target="pagetotal"/>
        <bcf:map_step map_field_source="prism:edition" map_field_target="edition"/>
        <bcf:map_step map_field_source="dc:description" map_field_target="note"/>
        <bcf:map_step map_field_source="dc:alternative" map_field_target="shortjournal"/>
        <bcf:map_step map_field_source="dcterms:abstract" map_field_target="abstract"/>
        <bcf:map_step map_field_source="dc:type" map_field_target="type"/>
        <bcf:map_step map_field_source="z:shortTitle" map_field_target="shorttitle"/>
        <bcf:map_step map_field_source="z:bookTitle" map_field_target="booktitle"/>
        <bcf:map_step map_field_source="prism:number" map_field_target="number"/>
        <bcf:map_step map_field_source="z:patentNumber" map_field_target="number"/>
        <bcf:map_step map_field_source="z:codeNumber" map_field_target="number"/>
        <bcf:map_step map_field_source="z:reportNumber" map_field_target="number"/>
        <bcf:map_step map_field_source="z:billNumber" map_field_target="number"/>
        <bcf:map_step map_field_source="z:documentNumber" map_field_target="number"/>
        <bcf:map_step map_field_source="z:publicLawNumber" map_field_target="number"/>
        <bcf:map_step map_field_source="z:applicationNumber" map_field_target="number"/>
        <bcf:map_step map_field_source="z:episodeNumber" map_field_target="number"/>
        <bcf:map_step map_field_source="dc:coverage" map_field_target="location"/>
        <bcf:map_step map_field_source="z:university" map_field_target="institution"/>
        <bcf:map_step map_field_source="z:language" map_field_target="language"/>
        <bcf:map_step map_field_source="z:version" map_field_target="version"/>
        <bcf:map_step map_field_source="z:libraryCatalog" map_field_target="library"/>
      </bcf:map>
    </bcf:maps>
  </bcf:sourcemap>
  <!-- LABELALPHA TEMPLATE -->
  <bcf:labelalphatemplate type="global">
    <bcf:labelelement order="1">
      <bcf:labelpart final="1">shorthand</bcf:labelpart>
      <bcf:labelpart>label</bcf:labelpart>
      <bcf:labelpart substring_width="3" substring_side="left" ifnamecount="1">labelname</bcf:labelpart>
      <bcf:labelpart substring_width="1" substring_side="left">labelname</bcf:labelpart>
    </bcf:labelelement>
    <bcf:labelelement order="2">
      <bcf:labelpart substring_width="2" substring_side="right">year</bcf:labelpart>
    </bcf:labelelement>
  </bcf:labelalphatemplate>
  <!-- INHERITANCE -->
  <bcf:inheritance>
    <bcf:defaults inherit_all="true" override_target="false">
    </bcf:defaults>
    <bcf:inherit>
      <bcf:type_pair source="mvbook" target="inbook"/>
      <bcf:type_pair source="mvbook" target="bookinbook"/>
      <bcf:type_pair source="mvbook" target="suppbook"/>
      <bcf:type_pair source="book" target="inbook"/>
      <bcf:type_pair source="book" target="bookinbook"/>
      <bcf:type_pair source="book" target="suppbook"/>
      <bcf:field source="author" target="author"/>
      <bcf:field source="author" target="bookauthor"/>
    </bcf:inherit>
    <bcf:inherit>
      <bcf:type_pair source="mvbook" target="book"/>
      <bcf:type_pair source="mvbook" target="inbook"/>
      <bcf:type_pair source="mvbook" target="bookinbook"/>
      <bcf:type_pair source="mvbook" target="suppbook"/>
      <bcf:field source="title" target="maintitle"/>
      <bcf:field source="subtitle" target="mainsubtitle"/>
      <bcf:field source="titleaddon" target="maintitleaddon"/>
      <bcf:field source="shorttitle" skip="true"/>
      <bcf:field source="sorttitle" skip="true"/>
      <bcf:field source="indextitle" skip="true"/>
      <bcf:field source="indexsorttitle" skip="true"/>
    </bcf:inherit>
    <bcf:inherit>
      <bcf:type_pair source="mvcollection" target="collection"/>
      <bcf:type_pair source="mvcollection" target="reference"/>
      <bcf:type_pair source="mvcollection" target="incollection"/>
      <bcf:type_pair source="mvcollection" target="inreference"/>
      <bcf:type_pair source="mvcollection" target="suppcollection"/>
      <bcf:type_pair source="mvreference" target="collection"/>
      <bcf:type_pair source="mvreference" target="reference"/>
      <bcf:type_pair source="mvreference" target="incollection"/>
      <bcf:type_pair source="mvreference" target="inreference"/>
      <bcf:type_pair source="mvreference" target="suppcollection"/>
      <bcf:field source="title" target="maintitle"/>
      <bcf:field source="subtitle" target="mainsubtitle"/>
      <bcf:field source="titleaddon" target="maintitleaddon"/>
      <bcf:field source="shorttitle" skip="true"/>
      <bcf:field source="sorttitle" skip="true"/>
      <bcf:field source="indextitle" skip="true"/>
      <bcf:field source="indexsorttitle" skip="true"/>
    </bcf:inherit>
    <bcf:inherit>
      <bcf:type_pair source="mvproceedings" target="proceedings"/>
      <bcf:type_pair source="mvproceedings" target="inproceedings"/>
      <bcf:field source="title" target="maintitle"/>
      <bcf:field source="subtitle" target="mainsubtitle"/>
      <bcf:field source="titleaddon" target="maintitleaddon"/>
      <bcf:field source="shorttitle" skip="true"/>
      <bcf:field source="sorttitle" skip="true"/>
      <bcf:field source="indextitle" skip="true"/>
      <bcf:field source="indexsorttitle" skip="true"/>
    </bcf:inherit>
    <bcf:inherit>
      <bcf:type_pair source="book" target="inbook"/>
      <bcf:type_pair source="book" target="bookinbook"/>
      <bcf:type_pair source="book" target="suppbook"/>
      <bcf:field source="title" target="booktitle"/>
      <bcf:field source="subtitle" target="booksubtitle"/>
      <bcf:field source="titleaddon" target="booktitleaddon"/>
      <bcf:field source="shorttitle" skip="true"/>
      <bcf:field source="sorttitle" skip="true"/>
      <bcf:field source="indextitle" skip="true"/>
      <bcf:field source="indexsorttitle" skip="true"/>
    </bcf:inherit>
    <bcf:inherit>
      <bcf:type_pair source="collection" target="incollection"/>
      <bcf:type_pair source="collection" target="inreference"/>
      <bcf:type_pair source="collection" target="suppcollection"/>
      <bcf:type_pair source="reference" target="incollection"/>
      <bcf:type_pair source="reference" target="inreference"/>
      <bcf:type_pair source="reference" target="suppcollection"/>
      <bcf:field source="title" target="booktitle"/>
      <bcf:field source="subtitle" target="booksubtitle"/>
      <bcf:field source="titleaddon" target="booktitleaddon"/>
      <bcf:field source="shorttitle" skip="true"/>
      <bcf:field source="sorttitle" skip="true"/>
      <bcf:field source="indextitle" skip="true"/>
      <bcf:field source="indexsorttitle" skip="true"/>
    </bcf:inherit>
    <bcf:inherit>
      <bcf:type_pair source="proceedings" target="inproceedings"/>
      <bcf:field source="title" target="booktitle"/>
      <bcf:field source="subtitle" target="booksubtitle"/>
      <bcf:field source="titleaddon" target="booktitleaddon"/>
      <bcf:field source="shorttitle" skip="true"/>
      <bcf:field source="sorttitle" skip="true"/>
      <bcf:field source="indextitle" skip="true"/>
      <bcf:field source="indexsorttitle" skip="true"/>
    </bcf:inherit>
    <bcf:inherit>
      <bcf:type_pair source="periodical" target="article"/>
      <bcf:type_pair source="periodical" target="suppperiodical"/>
      <bcf:field source="title" target="journaltitle"/>
      <bcf:field source="subtitle" target="journalsubtitle"/>
      <bcf:field source="shorttitle" skip="true"/>
      <bcf:field source="sorttitle" skip="true"/>
      <bcf:field source="indextitle" skip="true"/>
      <bcf:field source="indexsorttitle" skip="true"/>
    </bcf:inherit>
    <bcf:inherit>
      <bcf:type_pair source="*" target="*"/>
      <bcf:field source="ids" skip="true"/>
      <bcf:field source="crossref" skip="true"/>
      <bcf:field source="xref" skip="true"/>
      <bcf:field source="entryset" skip="true"/>
      <bcf:field source="entrysubtype" skip="true"/>
      <bcf:field source="execute" skip="true"/>
      <bcf:field source="label" skip="true"/>
      <bcf:field source="options" skip="true"/>
      <bcf:field source="presort" skip="true"/>
      <bcf:field source="related" skip="true"/>
      <bcf:field source="relatedoptions" skip="true"/>
      <bcf:field source="relatedstring" skip="true"/>
      <bcf:field source="relatedtype" skip="true"/>
      <bcf:field source="shorthand" skip="true"/>
      <bcf:field source="shorthandintro" skip="true"/>
      <bcf:field source="sortkey" skip="true"/>
    </bcf:inherit>
  </bcf:inheritance>
  <bcf:sorting>
    <bcf:presort>mm</bcf:presort>
    <bcf:sort order="1">
      <bcf:sortitem order="1">presort</bcf:sortitem>
    </bcf:sort>
    <bcf:sort order="2" final="1">
      <bcf:sortitem order="1">sortkey</bcf:sortitem>
    </bcf:sort>
    <bcf:sort order="3">
      <bcf:sortitem order="1">sortname</bcf:sortitem>
      <bcf:sortitem order="2">author</bcf:sortitem>
      <bcf:sortitem order="3">editor</bcf:sortitem>
      <bcf:sortitem order="4">translator</bcf:sortitem>
      <bcf:sortitem order="5">sorttitle</bcf:sortitem>
      <bcf:sortitem order="6">title</bcf:sortitem>
    </bcf:sort>
    <bcf:sort order="4">
      <bcf:sortitem order="1">sorttitle</bcf:sortitem>
      <bcf:sortitem order="2">title</bcf:sortitem>
    </bcf:sort>
    <bcf:sort order="5">
      <bcf:sortitem order="1">sortyear</bcf:sortitem>
      <bcf:sortitem order="2">year</bcf:sortitem>
    </bcf:sort>
    <bcf:sort order="6">
      <bcf:sortitem order="1">volume</bcf:sortitem>
      <bcf:sortitem order="2">0000</bcf:sortitem>
    </bcf:sort>
  </bcf:sorting>
  <!-- DATA MODEL -->
  <bcf:datamodel>
    <bcf:entrytypes>
      <bcf:entrytype>article</bcf:entrytype>
      <bcf:entrytype>artwork</bcf:entrytype>
      <bcf:entrytype>audio</bcf:entrytype>
      <bcf:entrytype>bibnote</bcf:entrytype>
      <bcf:entrytype>book</bcf:entrytype>
      <bcf:entrytype>bookinbook</bcf:entrytype>
      <bcf:entrytype>booklet</bcf:entrytype>
      <bcf:entrytype>collection</bcf:entrytype>
      <bcf:entrytype>commentary</bcf:entrytype>
      <bcf:entrytype>customa</bcf:entrytype>
      <bcf:entrytype>customb</bcf:entrytype>
      <bcf:entrytype>customc</bcf:entrytype>
      <bcf:entrytype>customd</bcf:entrytype>
      <bcf:entrytype>custome</bcf:entrytype>
      <bcf:entrytype>customf</bcf:entrytype>
      <bcf:entrytype>inbook</bcf:entrytype>
      <bcf:entrytype>incollection</bcf:entrytype>
      <bcf:entrytype>inproceedings</bcf:entrytype>
      <bcf:entrytype>inreference</bcf:entrytype>
      <bcf:entrytype>image</bcf:entrytype>
      <bcf:entrytype>jurisdiction</bcf:entrytype>
      <bcf:entrytype>legal</bcf:entrytype>
      <bcf:entrytype>legislation</bcf:entrytype>
      <bcf:entrytype>letter</bcf:entrytype>
      <bcf:entrytype>manual</bcf:entrytype>
      <bcf:entrytype>misc</bcf:entrytype>
      <bcf:entrytype>movie</bcf:entrytype>
      <bcf:entrytype>music</bcf:entrytype>
      <bcf:entrytype>mvcollection</bcf:entrytype>
      <bcf:entrytype>mvbook</bcf:entrytype>
      <bcf:entrytype>online</bcf:entrytype>
      <bcf:entrytype>patent</bcf:entrytype>
      <bcf:entrytype>performance</bcf:entrytype>
      <bcf:entrytype>periodical</bcf:entrytype>
      <bcf:entrytype>proceedings</bcf:entrytype>
      <bcf:entrytype>reference</bcf:entrytype>
      <bcf:entrytype>report</bcf:entrytype>
      <bcf:entrytype>review</bcf:entrytype>
      <bcf:entrytype>set</bcf:entrytype>
      <bcf:entrytype>software</bcf:entrytype>
      <bcf:entrytype>standard</bcf:entrytype>
      <bcf:entrytype>suppbook</bcf:entrytype>
      <bcf:entrytype>suppcollection</bcf:entrytype>
      <bcf:entrytype>thesis</bcf:entrytype>
      <bcf:entrytype>unpublished</bcf:entrytype>
      <bcf:entrytype>video</bcf:entrytype>
      <bcf:entrytype skip_output="true">xdata</bcf:entrytype>
    </bcf:entrytypes>
    <bcf:fields>
<<<<<<< HEAD
      <bcf:field fieldtype="field" contenttype="datepart" datatype="integer">day</bcf:field>
      <bcf:field fieldtype="field" contenttype="datepart" datatype="integer">endday</bcf:field>
      <bcf:field fieldtype="field" contenttype="datepart" datatype="integer">endmonth</bcf:field>
      <bcf:field fieldtype="field" contenttype="datepart" datatype="integer">eventday</bcf:field>
      <bcf:field fieldtype="field" contenttype="datepart" datatype="integer">eventendday</bcf:field>
      <bcf:field fieldtype="field" contenttype="datepart" datatype="integer">eventendmonth</bcf:field>
      <bcf:field fieldtype="field" contenttype="datepart" datatype="integer">eventmonth</bcf:field>
      <bcf:field fieldtype="field" contenttype="datepart" datatype="integer">eventyear</bcf:field>
      <bcf:field fieldtype="field" contenttype="datepart" datatype="integer">origday</bcf:field>
      <bcf:field fieldtype="field" contenttype="datepart" datatype="integer">origendday</bcf:field>
      <bcf:field fieldtype="field" contenttype="datepart" datatype="integer">origendmonth</bcf:field>
      <bcf:field fieldtype="field" contenttype="datepart" datatype="integer">origmonth</bcf:field>
      <bcf:field fieldtype="field" contenttype="datepart" datatype="integer">origyear</bcf:field>
      <bcf:field fieldtype="field" contenttype="datepart" datatype="integer">urlday</bcf:field>
      <bcf:field fieldtype="field" contenttype="datepart" datatype="integer">urlendday</bcf:field>
      <bcf:field fieldtype="field" contenttype="datepart" datatype="integer">urlendmonth</bcf:field>
      <bcf:field fieldtype="field" contenttype="datepart" datatype="integer">urlmonth</bcf:field>
      <bcf:field fieldtype="field" contenttype="datepart" datatype="integer">urlyear</bcf:field>
      <bcf:field fieldtype="field" datatype="literal" multiscript="true">abstract</bcf:field>
      <bcf:field fieldtype="field" datatype="literal" multiscript="true">addendum</bcf:field>
      <bcf:field fieldtype="field" datatype="literal" multiscript="true">annotation</bcf:field>
      <bcf:field fieldtype="field" datatype="literal" multiscript="true">booksubtitle</bcf:field>
      <bcf:field fieldtype="field" datatype="literal" multiscript="true">booktitle</bcf:field>
      <bcf:field fieldtype="field" datatype="literal" multiscript="true">booktitleaddon</bcf:field>
      <bcf:field fieldtype="field" datatype="literal" multiscript="true">chapter</bcf:field>
      <bcf:field fieldtype="field" datatype="literal" multiscript="true">edition</bcf:field>
=======
      <bcf:field fieldtype="field" datatype="datepart">day</bcf:field>
      <bcf:field fieldtype="field" datatype="datepart">endday</bcf:field>
      <bcf:field fieldtype="field" datatype="datepart">endmonth</bcf:field>
      <bcf:field fieldtype="field" datatype="datepart">eventday</bcf:field>
      <bcf:field fieldtype="field" datatype="datepart">eventendday</bcf:field>
      <bcf:field fieldtype="field" datatype="datepart">eventendmonth</bcf:field>
      <bcf:field fieldtype="field" datatype="datepart">eventmonth</bcf:field>
      <bcf:field fieldtype="field" datatype="datepart">eventyear</bcf:field>
      <bcf:field fieldtype="field" datatype="datepart">origday</bcf:field>
      <bcf:field fieldtype="field" datatype="datepart">origendday</bcf:field>
      <bcf:field fieldtype="field" datatype="datepart">origendmonth</bcf:field>
      <bcf:field fieldtype="field" datatype="datepart">origmonth</bcf:field>
      <bcf:field fieldtype="field" datatype="datepart">origyear</bcf:field>
      <bcf:field fieldtype="field" datatype="datepart">urlday</bcf:field>
      <bcf:field fieldtype="field" datatype="datepart">urlendday</bcf:field>
      <bcf:field fieldtype="field" datatype="datepart">urlendmonth</bcf:field>
      <bcf:field fieldtype="field" datatype="datepart">urlmonth</bcf:field>
      <bcf:field fieldtype="field" datatype="datepart">urlyear</bcf:field>
      <bcf:field fieldtype="field" datatype="literal">abstract</bcf:field>
      <bcf:field fieldtype="field" datatype="literal">addendum</bcf:field>
      <bcf:field fieldtype="field" datatype="literal">annotation</bcf:field>
      <bcf:field fieldtype="field" datatype="literal">booksubtitle</bcf:field>
      <bcf:field fieldtype="field" datatype="literal">booktitle</bcf:field>
      <bcf:field fieldtype="field" datatype="literal">booktitleaddon</bcf:field>
      <bcf:field fieldtype="field" datatype="literal">chapter</bcf:field>
      <bcf:field fieldtype="field" datatype="literal">edition</bcf:field>
>>>>>>> 827b6f93
      <bcf:field fieldtype="field" datatype="literal">eid</bcf:field>
      <bcf:field fieldtype="field" datatype="literal">entrysubtype</bcf:field>
      <bcf:field fieldtype="field" datatype="literal">eprintclass</bcf:field>
      <bcf:field fieldtype="field" datatype="literal">eprinttype</bcf:field>
      <bcf:field fieldtype="field" datatype="literal" multiscript="true">eventtitle</bcf:field>
      <bcf:field fieldtype="field" datatype="literal" multiscript="true">eventtitleaddon</bcf:field>
      <bcf:field fieldtype="field" datatype="literal">gender</bcf:field>
      <bcf:field fieldtype="field" datatype="literal" multiscript="true">howpublished</bcf:field>
      <bcf:field fieldtype="field" datatype="literal">hyphenation</bcf:field>
      <bcf:field fieldtype="field" datatype="literal" multiscript="true">indexsorttitle</bcf:field>
      <bcf:field fieldtype="field" datatype="literal">indextitle</bcf:field>
      <bcf:field fieldtype="field" datatype="literal">isan</bcf:field>
      <bcf:field fieldtype="field" datatype="literal">isbn</bcf:field>
      <bcf:field fieldtype="field" datatype="literal">ismn</bcf:field>
      <bcf:field fieldtype="field" datatype="literal">isrn</bcf:field>
      <bcf:field fieldtype="field" datatype="literal">issn</bcf:field>
      <bcf:field fieldtype="field" datatype="literal" multiscript="true">issue</bcf:field>
      <bcf:field fieldtype="field" datatype="literal" multiscript="true">issuesubtitle</bcf:field>
      <bcf:field fieldtype="field" datatype="literal" multiscript="true">issuetitle</bcf:field>
      <bcf:field fieldtype="field" datatype="literal">iswc</bcf:field>
      <bcf:field fieldtype="field" datatype="literal" multiscript="true">journalsubtitle</bcf:field>
      <bcf:field fieldtype="field" datatype="literal" multiscript="true">journaltitle</bcf:field>
      <bcf:field fieldtype="field" datatype="literal">label</bcf:field>
      <bcf:field fieldtype="field" datatype="literal" multiscript="true">library</bcf:field>
      <bcf:field fieldtype="field" datatype="literal" multiscript="true">mainsubtitle</bcf:field>
      <bcf:field fieldtype="field" datatype="literal" multiscript="true">maintitle</bcf:field>
      <bcf:field fieldtype="field" datatype="literal" multiscript="true">maintitleaddon</bcf:field>
      <bcf:field fieldtype="field" datatype="literal" multiscript="true">nameaddon</bcf:field>
      <bcf:field fieldtype="field" datatype="literal" multiscript="true">note</bcf:field>
      <bcf:field fieldtype="field" datatype="literal">number</bcf:field>
      <bcf:field fieldtype="field" datatype="literal" multiscript="true">origtitle</bcf:field>
      <bcf:field fieldtype="field" datatype="literal">pagetotal</bcf:field>
<<<<<<< HEAD
      <bcf:field fieldtype="field" datatype="literal" multiscript="true">part</bcf:field>
      <bcf:field fieldtype="field" datatype="literal">related</bcf:field>
=======
      <bcf:field fieldtype="field" datatype="literal">part</bcf:field>
>>>>>>> 827b6f93
      <bcf:field fieldtype="field" datatype="literal">relatedstring</bcf:field>
      <bcf:field fieldtype="field" datatype="literal">relatedtype</bcf:field>
      <bcf:field fieldtype="field" datatype="literal" multiscript="true">reprinttitle</bcf:field>
      <bcf:field fieldtype="field" datatype="literal" multiscript="true">series</bcf:field>
      <bcf:field fieldtype="field" datatype="literal">shorthand</bcf:field>
      <bcf:field fieldtype="field" datatype="literal" multiscript="true">shorthandintro</bcf:field>
      <bcf:field fieldtype="field" datatype="literal" multiscript="true">shortjournal</bcf:field>
      <bcf:field fieldtype="field" datatype="literal" multiscript="true">shortseries</bcf:field>
      <bcf:field fieldtype="field" datatype="literal" multiscript="true">shorttitle</bcf:field>
      <bcf:field fieldtype="field" datatype="literal" multiscript="true">subtitle</bcf:field>
      <bcf:field fieldtype="field" datatype="literal" multiscript="true">title</bcf:field>
      <bcf:field fieldtype="field" datatype="literal" multiscript="true">titleaddon</bcf:field>
      <bcf:field fieldtype="field" datatype="literal">usera</bcf:field>
      <bcf:field fieldtype="field" datatype="literal">userb</bcf:field>
      <bcf:field fieldtype="field" datatype="literal">userc</bcf:field>
      <bcf:field fieldtype="field" datatype="literal">userd</bcf:field>
      <bcf:field fieldtype="field" datatype="literal">usere</bcf:field>
      <bcf:field fieldtype="field" datatype="literal">userf</bcf:field>
      <bcf:field fieldtype="field" datatype="literal" multiscript="true">venue</bcf:field>
      <bcf:field fieldtype="field" datatype="literal">version</bcf:field>
      <bcf:field fieldtype="field" datatype="literal">volume</bcf:field>
      <bcf:field fieldtype="field" datatype="literal">volumes</bcf:field>
      <bcf:field fieldtype="field" datatype="datepart">month</bcf:field>
      <bcf:field fieldtype="field" datatype="datepart">year</bcf:field>
      <bcf:field fieldtype="field" datatype="datepart" nullok="true">urlendyear</bcf:field>
      <bcf:field fieldtype="field" datatype="datepart" nullok="true">endyear</bcf:field>
      <bcf:field fieldtype="field" datatype="datepart" nullok="true">eventendyear</bcf:field>
      <bcf:field fieldtype="field" datatype="datepart" nullok="true">origendyear</bcf:field>
      <bcf:field fieldtype="field" datatype="literal" skip_output="true">sorttitle</bcf:field>
      <bcf:field fieldtype="field" datatype="literal" skip_output="true">sortshorthand</bcf:field>
      <bcf:field fieldtype="field" datatype="literal" skip_output="true">sortyear</bcf:field>
      <bcf:field fieldtype="field" datatype="literal" skip_output="true">sortkey</bcf:field>
      <bcf:field fieldtype="field" datatype="literal" skip_output="true">presort</bcf:field>
<<<<<<< HEAD
      <bcf:field fieldtype="field" datatype="literal" skip_output="true">entryset</bcf:field>
      <bcf:field fieldtype="list" datatype="literal" multiscript="true">institution</bcf:field>
=======
      <bcf:field fieldtype="field" format="csv" datatype="entrykey" skip_output="true">entryset</bcf:field>
      <bcf:field fieldtype="list" datatype="literal">institution</bcf:field>
>>>>>>> 827b6f93
      <bcf:field fieldtype="list" datatype="literal">lista</bcf:field>
      <bcf:field fieldtype="list" datatype="literal">listb</bcf:field>
      <bcf:field fieldtype="list" datatype="literal">listc</bcf:field>
      <bcf:field fieldtype="list" datatype="literal">listd</bcf:field>
      <bcf:field fieldtype="list" datatype="literal">liste</bcf:field>
      <bcf:field fieldtype="list" datatype="literal">listf</bcf:field>
      <bcf:field fieldtype="list" datatype="literal" multiscript="true">location</bcf:field>
      <bcf:field fieldtype="list" datatype="literal" multiscript="true">organization</bcf:field>
      <bcf:field fieldtype="list" datatype="literal" multiscript="true">origlocation</bcf:field>
      <bcf:field fieldtype="list" datatype="literal" multiscript="true">origpublisher</bcf:field>
      <bcf:field fieldtype="list" datatype="literal" multiscript="true">publisher</bcf:field>
      <bcf:field fieldtype="list" datatype="name" multiscript="true">afterword</bcf:field>
      <bcf:field fieldtype="list" datatype="name" multiscript="true">annotator</bcf:field>
      <bcf:field fieldtype="list" datatype="name" multiscript="true">author</bcf:field>
      <bcf:field fieldtype="list" datatype="name" multiscript="true">bookauthor</bcf:field>
      <bcf:field fieldtype="list" datatype="name" multiscript="true">commentator</bcf:field>
      <bcf:field fieldtype="list" datatype="name" multiscript="true">editor</bcf:field>
      <bcf:field fieldtype="list" datatype="name" multiscript="true">editora</bcf:field>
      <bcf:field fieldtype="list" datatype="name" multiscript="true">editorb</bcf:field>
      <bcf:field fieldtype="list" datatype="name" multiscript="true">editorc</bcf:field>
      <bcf:field fieldtype="list" datatype="name" multiscript="true">foreword</bcf:field>
      <bcf:field fieldtype="list" datatype="name" multiscript="true">holder</bcf:field>
      <bcf:field fieldtype="list" datatype="name" multiscript="true">introduction</bcf:field>
      <bcf:field fieldtype="list" datatype="name" multiscript="true">namea</bcf:field>
      <bcf:field fieldtype="list" datatype="name" multiscript="true">nameb</bcf:field>
      <bcf:field fieldtype="list" datatype="name" multiscript="true">namec</bcf:field>
      <bcf:field fieldtype="list" datatype="name" multiscript="true">shortauthor</bcf:field>
      <bcf:field fieldtype="list" datatype="name" multiscript="true">shorteditor</bcf:field>
      <bcf:field fieldtype="list" datatype="name" multiscript="true">translator</bcf:field>
      <bcf:field fieldtype="list" datatype="name" skip_output="true">sortname</bcf:field>
      <bcf:field fieldtype="field" datatype="key">authortype</bcf:field>
      <bcf:field fieldtype="field" datatype="key">editoratype</bcf:field>
      <bcf:field fieldtype="field" datatype="key">editorbtype</bcf:field>
      <bcf:field fieldtype="field" datatype="key">editorctype</bcf:field>
      <bcf:field fieldtype="field" datatype="key">editortype</bcf:field>
      <bcf:field fieldtype="field" datatype="key">bookpagination</bcf:field>
      <bcf:field fieldtype="field" datatype="key">nameatype</bcf:field>
      <bcf:field fieldtype="field" datatype="key">namebtype</bcf:field>
      <bcf:field fieldtype="field" datatype="key">namectype</bcf:field>
      <bcf:field fieldtype="field" datatype="key">origlanguage</bcf:field>
      <bcf:field fieldtype="field" datatype="key">pagination</bcf:field>
      <bcf:field fieldtype="field" datatype="key">pubstate</bcf:field>
      <bcf:field fieldtype="field" datatype="key">type</bcf:field>
      <bcf:field fieldtype="list" datatype="key">language</bcf:field>
      <bcf:field fieldtype="field" datatype="entrykey">crossref</bcf:field>
      <bcf:field fieldtype="field" datatype="entrykey">xref</bcf:field>
      <bcf:field fieldtype="field" format="csv" datatype="entrykey" skip_output="true">xdata</bcf:field>
      <bcf:field fieldtype="field" format="csv" datatype="entrykey" skip_output="true">ids</bcf:field>
      <bcf:field fieldtype="field" datatype="date" skip_output="true">date</bcf:field>
      <bcf:field fieldtype="field" datatype="date" skip_output="true">eventdate</bcf:field>
      <bcf:field fieldtype="field" datatype="date" skip_output="true">origdate</bcf:field>
      <bcf:field fieldtype="field" datatype="date" skip_output="true">urldate</bcf:field>
      <bcf:field fieldtype="field" datatype="verbatim">doi</bcf:field>
      <bcf:field fieldtype="field" datatype="verbatim">eprint</bcf:field>
      <bcf:field fieldtype="field" datatype="verbatim">file</bcf:field>
      <bcf:field fieldtype="field" datatype="verbatim">verba</bcf:field>
      <bcf:field fieldtype="field" datatype="verbatim">verbb</bcf:field>
      <bcf:field fieldtype="field" datatype="verbatim">verbc</bcf:field>
      <bcf:field fieldtype="field" datatype="uri">url</bcf:field>
      <bcf:field fieldtype="field" format="csv" datatype="keyword">keywords</bcf:field>
      <bcf:field fieldtype="field" format="csv" datatype="entrykey">related</bcf:field>
      <bcf:field fieldtype="field" format="csv" datatype="option" skip_output="true">options</bcf:field>
      <bcf:field fieldtype="field" format="csv" datatype="option" skip_output="true">relatedoptions</bcf:field>
      <bcf:field fieldtype="field" datatype="range">pages</bcf:field>
      <bcf:field fieldtype="field" datatype="code">execute</bcf:field>
      <bcf:field fieldtype="list" datatype="name">with</bcf:field>
      <bcf:field fieldtype="list" datatype="name">writer</bcf:field>
      <bcf:field fieldtype="list" datatype="name">producer</bcf:field>
      <bcf:field fieldtype="list" datatype="name">execproducer</bcf:field>
      <bcf:field fieldtype="list" datatype="name">director</bcf:field>
      <bcf:field fieldtype="field" datatype="literal">abstractloc</bcf:field>
      <bcf:field fieldtype="field" datatype="literal">doubtfulauthor</bcf:field>
      <bcf:field fieldtype="field" datatype="literal">doubtfuldate</bcf:field>
      <bcf:field fieldtype="field" datatype="literal">titleisdescription</bcf:field>
      <bcf:field fieldtype="field" datatype="literal">newspaper</bcf:field>
      <bcf:field fieldtype="field" datatype="literal">urldescription</bcf:field>
      <bcf:field fieldtype="field" datatype="verbatim">abstracturl</bcf:field>
    </bcf:fields>
    <bcf:entryfields>
      <bcf:field>abstract</bcf:field>
      <bcf:field>annotation</bcf:field>
      <bcf:field>authortype</bcf:field>
      <bcf:field>bookpagination</bcf:field>
      <bcf:field>crossref</bcf:field>
      <bcf:field>entryset</bcf:field>
      <bcf:field>entrysubtype</bcf:field>
      <bcf:field>execute</bcf:field>
      <bcf:field>file</bcf:field>
      <bcf:field>gender</bcf:field>
      <bcf:field>hyphenation</bcf:field>
      <bcf:field>ids</bcf:field>
      <bcf:field>indextitle</bcf:field>
      <bcf:field>indexsorttitle</bcf:field>
      <bcf:field>isan</bcf:field>
      <bcf:field>ismn</bcf:field>
      <bcf:field>iswc</bcf:field>
      <bcf:field>keywords</bcf:field>
      <bcf:field>label</bcf:field>
      <bcf:field>library</bcf:field>
      <bcf:field>lista</bcf:field>
      <bcf:field>listb</bcf:field>
      <bcf:field>listc</bcf:field>
      <bcf:field>listd</bcf:field>
      <bcf:field>liste</bcf:field>
      <bcf:field>listf</bcf:field>
      <bcf:field>nameaddon</bcf:field>
      <bcf:field>options</bcf:field>
      <bcf:field>origday</bcf:field>
      <bcf:field>origendday</bcf:field>
      <bcf:field>origendmonth</bcf:field>
      <bcf:field>origendyear</bcf:field>
      <bcf:field>origmonth</bcf:field>
      <bcf:field>origyear</bcf:field>
      <bcf:field>origlocation</bcf:field>
      <bcf:field>origpublisher</bcf:field>
      <bcf:field>origtitle</bcf:field>
      <bcf:field>pagination</bcf:field>
      <bcf:field>presort</bcf:field>
      <bcf:field>related</bcf:field>
      <bcf:field>relatedtype</bcf:field>
      <bcf:field>relatedstring</bcf:field>
      <bcf:field>shortauthor</bcf:field>
      <bcf:field>shorteditor</bcf:field>
      <bcf:field>shorthand</bcf:field>
      <bcf:field>shorthandintro</bcf:field>
      <bcf:field>shortjournal</bcf:field>
      <bcf:field>shortseries</bcf:field>
      <bcf:field>shorttitle</bcf:field>
      <bcf:field>sortkey</bcf:field>
      <bcf:field>sortname</bcf:field>
      <bcf:field>sortshorthand</bcf:field>
      <bcf:field>sorttitle</bcf:field>
      <bcf:field>sortyear</bcf:field>
      <bcf:field>usera</bcf:field>
      <bcf:field>userb</bcf:field>
      <bcf:field>userc</bcf:field>
      <bcf:field>userd</bcf:field>
      <bcf:field>usere</bcf:field>
      <bcf:field>userf</bcf:field>
      <bcf:field>verba</bcf:field>
      <bcf:field>verbb</bcf:field>
      <bcf:field>verbc</bcf:field>
      <bcf:field>xdata</bcf:field>
      <bcf:field>xref</bcf:field>
    </bcf:entryfields>
    <bcf:entryfields>
      <bcf:entrytype>set</bcf:entrytype>
      <bcf:field>entryset</bcf:field>
      <bcf:field>crossref</bcf:field>
    </bcf:entryfields>
    <bcf:entryfields>
      <bcf:entrytype>article</bcf:entrytype>
      <bcf:field>author</bcf:field>
      <bcf:field>journaltitle</bcf:field>
      <bcf:field>title</bcf:field>
      <bcf:field>day</bcf:field>
      <bcf:field>endday</bcf:field>
      <bcf:field>endmonth</bcf:field>
      <bcf:field>endyear</bcf:field>
      <bcf:field>month</bcf:field>
      <bcf:field>year</bcf:field>
      <bcf:field>addendum</bcf:field>
      <bcf:field>annotator</bcf:field>
      <bcf:field>commentator</bcf:field>
      <bcf:field>doi</bcf:field>
      <bcf:field>editor</bcf:field>
      <bcf:field>editora</bcf:field>
      <bcf:field>editorb</bcf:field>
      <bcf:field>editorc</bcf:field>
      <bcf:field>editoratype</bcf:field>
      <bcf:field>editorbtype</bcf:field>
      <bcf:field>editorctype</bcf:field>
      <bcf:field>eid</bcf:field>
      <bcf:field>eprint</bcf:field>
      <bcf:field>eprintclass</bcf:field>
      <bcf:field>eprinttype</bcf:field>
      <bcf:field>issn</bcf:field>
      <bcf:field>issue</bcf:field>
      <bcf:field>issuetitle</bcf:field>
      <bcf:field>issuesubtitle</bcf:field>
      <bcf:field>journalsubtitle</bcf:field>
      <bcf:field>language</bcf:field>
      <bcf:field>note</bcf:field>
      <bcf:field>number</bcf:field>
      <bcf:field>origlanguage</bcf:field>
      <bcf:field>pages</bcf:field>
      <bcf:field>pubstate</bcf:field>
      <bcf:field>series</bcf:field>
      <bcf:field>subtitle</bcf:field>
      <bcf:field>titleaddon</bcf:field>
      <bcf:field>translator</bcf:field>
      <bcf:field>url</bcf:field>
      <bcf:field>urlday</bcf:field>
      <bcf:field>urlendday</bcf:field>
      <bcf:field>urlendmonth</bcf:field>
      <bcf:field>urlendyear</bcf:field>
      <bcf:field>urlmonth</bcf:field>
      <bcf:field>urlyear</bcf:field>
      <bcf:field>version</bcf:field>
      <bcf:field>volume</bcf:field>
    </bcf:entryfields>
    <bcf:entryfields>
      <bcf:entrytype>bibnote</bcf:entrytype>
      <bcf:field>note</bcf:field>
    </bcf:entryfields>
    <bcf:entryfields>
      <bcf:entrytype>book</bcf:entrytype>
      <bcf:field>author</bcf:field>
      <bcf:field>title</bcf:field>
      <bcf:field>day</bcf:field>
      <bcf:field>endday</bcf:field>
      <bcf:field>endmonth</bcf:field>
      <bcf:field>endyear</bcf:field>
      <bcf:field>month</bcf:field>
      <bcf:field>year</bcf:field>
      <bcf:field>addendum</bcf:field>
      <bcf:field>afterword</bcf:field>
      <bcf:field>annotator</bcf:field>
      <bcf:field>chapter</bcf:field>
      <bcf:field>commentator</bcf:field>
      <bcf:field>doi</bcf:field>
      <bcf:field>edition</bcf:field>
      <bcf:field>editor</bcf:field>
      <bcf:field>editora</bcf:field>
      <bcf:field>editorb</bcf:field>
      <bcf:field>editorc</bcf:field>
      <bcf:field>editoratype</bcf:field>
      <bcf:field>editorbtype</bcf:field>
      <bcf:field>editorctype</bcf:field>
      <bcf:field>eprint</bcf:field>
      <bcf:field>eprintclass</bcf:field>
      <bcf:field>eprinttype</bcf:field>
      <bcf:field>foreword</bcf:field>
      <bcf:field>introduction</bcf:field>
      <bcf:field>isbn</bcf:field>
      <bcf:field>language</bcf:field>
      <bcf:field>location</bcf:field>
      <bcf:field>maintitle</bcf:field>
      <bcf:field>maintitleaddon</bcf:field>
      <bcf:field>mainsubtitle</bcf:field>
      <bcf:field>note</bcf:field>
      <bcf:field>number</bcf:field>
      <bcf:field>origlanguage</bcf:field>
      <bcf:field>pages</bcf:field>
      <bcf:field>pagetotal</bcf:field>
      <bcf:field>part</bcf:field>
      <bcf:field>publisher</bcf:field>
      <bcf:field>pubstate</bcf:field>
      <bcf:field>series</bcf:field>
      <bcf:field>subtitle</bcf:field>
      <bcf:field>titleaddon</bcf:field>
      <bcf:field>translator</bcf:field>
      <bcf:field>url</bcf:field>
      <bcf:field>urlday</bcf:field>
      <bcf:field>urlendday</bcf:field>
      <bcf:field>urlendmonth</bcf:field>
      <bcf:field>urlendyear</bcf:field>
      <bcf:field>urlmonth</bcf:field>
      <bcf:field>urlyear</bcf:field>
      <bcf:field>volume</bcf:field>
      <bcf:field>volumes</bcf:field>
    </bcf:entryfields>
    <bcf:entryfields>
      <bcf:entrytype>mvbook</bcf:entrytype>
      <bcf:field>author</bcf:field>
      <bcf:field>title</bcf:field>
      <bcf:field>day</bcf:field>
      <bcf:field>endday</bcf:field>
      <bcf:field>endmonth</bcf:field>
      <bcf:field>endyear</bcf:field>
      <bcf:field>month</bcf:field>
      <bcf:field>year</bcf:field>
      <bcf:field>addendum</bcf:field>
      <bcf:field>afterword</bcf:field>
      <bcf:field>annotator</bcf:field>
      <bcf:field>commentator</bcf:field>
      <bcf:field>doi</bcf:field>
      <bcf:field>edition</bcf:field>
      <bcf:field>editor</bcf:field>
      <bcf:field>editora</bcf:field>
      <bcf:field>editorb</bcf:field>
      <bcf:field>editorc</bcf:field>
      <bcf:field>editoratype</bcf:field>
      <bcf:field>editorbtype</bcf:field>
      <bcf:field>editorctype</bcf:field>
      <bcf:field>eprint</bcf:field>
      <bcf:field>eprintclass</bcf:field>
      <bcf:field>eprinttype</bcf:field>
      <bcf:field>foreword</bcf:field>
      <bcf:field>introduction</bcf:field>
      <bcf:field>isbn</bcf:field>
      <bcf:field>language</bcf:field>
      <bcf:field>location</bcf:field>
      <bcf:field>note</bcf:field>
      <bcf:field>number</bcf:field>
      <bcf:field>origlanguage</bcf:field>
      <bcf:field>publisher</bcf:field>
      <bcf:field>pubstate</bcf:field>
      <bcf:field>subtitle</bcf:field>
      <bcf:field>titleaddon</bcf:field>
      <bcf:field>translator</bcf:field>
      <bcf:field>url</bcf:field>
      <bcf:field>urlday</bcf:field>
      <bcf:field>urlendday</bcf:field>
      <bcf:field>urlendmonth</bcf:field>
      <bcf:field>urlendyear</bcf:field>
      <bcf:field>urlmonth</bcf:field>
      <bcf:field>urlyear</bcf:field>
      <bcf:field>volume</bcf:field>
      <bcf:field>volumes</bcf:field>
    </bcf:entryfields>
    <bcf:entryfields>
      <bcf:entrytype>inbook</bcf:entrytype>
      <bcf:entrytype>bookinbook</bcf:entrytype>
      <bcf:entrytype>suppbook</bcf:entrytype>
      <bcf:field>author</bcf:field>
      <bcf:field>title</bcf:field>
      <bcf:field>booktitle</bcf:field>
      <bcf:field>day</bcf:field>
      <bcf:field>endday</bcf:field>
      <bcf:field>endmonth</bcf:field>
      <bcf:field>endyear</bcf:field>
      <bcf:field>month</bcf:field>
      <bcf:field>year</bcf:field>
      <bcf:field>addendum</bcf:field>
      <bcf:field>afterword</bcf:field>
      <bcf:field>annotator</bcf:field>
      <bcf:field>bookauthor</bcf:field>
      <bcf:field>booksubtitle</bcf:field>
      <bcf:field>booktitleaddon</bcf:field>
      <bcf:field>chapter</bcf:field>
      <bcf:field>commentator</bcf:field>
      <bcf:field>doi</bcf:field>
      <bcf:field>edition</bcf:field>
      <bcf:field>editor</bcf:field>
      <bcf:field>editora</bcf:field>
      <bcf:field>editorb</bcf:field>
      <bcf:field>editorc</bcf:field>
      <bcf:field>editoratype</bcf:field>
      <bcf:field>editorbtype</bcf:field>
      <bcf:field>editorctype</bcf:field>
      <bcf:field>eprint</bcf:field>
      <bcf:field>eprintclass</bcf:field>
      <bcf:field>eprinttype</bcf:field>
      <bcf:field>foreword</bcf:field>
      <bcf:field>introduction</bcf:field>
      <bcf:field>isbn</bcf:field>
      <bcf:field>language</bcf:field>
      <bcf:field>location</bcf:field>
      <bcf:field>mainsubtitle</bcf:field>
      <bcf:field>maintitle</bcf:field>
      <bcf:field>maintitleaddon</bcf:field>
      <bcf:field>note</bcf:field>
      <bcf:field>number</bcf:field>
      <bcf:field>origlanguage</bcf:field>
      <bcf:field>part</bcf:field>
      <bcf:field>publisher</bcf:field>
      <bcf:field>pages</bcf:field>
      <bcf:field>pubstate</bcf:field>
      <bcf:field>series</bcf:field>
      <bcf:field>subtitle</bcf:field>
      <bcf:field>titleaddon</bcf:field>
      <bcf:field>translator</bcf:field>
      <bcf:field>url</bcf:field>
      <bcf:field>urlday</bcf:field>
      <bcf:field>urlendday</bcf:field>
      <bcf:field>urlendmonth</bcf:field>
      <bcf:field>urlendyear</bcf:field>
      <bcf:field>urlmonth</bcf:field>
      <bcf:field>urlyear</bcf:field>
      <bcf:field>volume</bcf:field>
      <bcf:field>volumes</bcf:field>
    </bcf:entryfields>
    <bcf:entryfields>
      <bcf:entrytype>booklet</bcf:entrytype>
      <bcf:field>author</bcf:field>
      <bcf:field>editor</bcf:field>
      <bcf:field>title</bcf:field>
      <bcf:field>day</bcf:field>
      <bcf:field>endday</bcf:field>
      <bcf:field>endmonth</bcf:field>
      <bcf:field>endyear</bcf:field>
      <bcf:field>month</bcf:field>
      <bcf:field>year</bcf:field>
      <bcf:field>addendum</bcf:field>
      <bcf:field>chapter</bcf:field>
      <bcf:field>doi</bcf:field>
      <bcf:field>eprint</bcf:field>
      <bcf:field>eprintclass</bcf:field>
      <bcf:field>eprinttype</bcf:field>
      <bcf:field>howpublished</bcf:field>
      <bcf:field>language</bcf:field>
      <bcf:field>location</bcf:field>
      <bcf:field>note</bcf:field>
      <bcf:field>pages</bcf:field>
      <bcf:field>pagetotal</bcf:field>
      <bcf:field>pubstate</bcf:field>
      <bcf:field>subtitle</bcf:field>
      <bcf:field>titleaddon</bcf:field>
      <bcf:field>type</bcf:field>
      <bcf:field>url</bcf:field>
      <bcf:field>urlday</bcf:field>
      <bcf:field>urlendday</bcf:field>
      <bcf:field>urlendmonth</bcf:field>
      <bcf:field>urlendyear</bcf:field>
      <bcf:field>urlmonth</bcf:field>
      <bcf:field>urlyear</bcf:field>
    </bcf:entryfields>
    <bcf:entryfields>
      <bcf:entrytype>collection</bcf:entrytype>
      <bcf:entrytype>reference</bcf:entrytype>
      <bcf:field>editor</bcf:field>
      <bcf:field>title</bcf:field>
      <bcf:field>day</bcf:field>
      <bcf:field>endday</bcf:field>
      <bcf:field>endmonth</bcf:field>
      <bcf:field>endyear</bcf:field>
      <bcf:field>month</bcf:field>
      <bcf:field>year</bcf:field>
      <bcf:field>addendum</bcf:field>
      <bcf:field>afterword</bcf:field>
      <bcf:field>annotator</bcf:field>
      <bcf:field>chapter</bcf:field>
      <bcf:field>commentator</bcf:field>
      <bcf:field>doi</bcf:field>
      <bcf:field>edition</bcf:field>
      <bcf:field>editora</bcf:field>
      <bcf:field>editorb</bcf:field>
      <bcf:field>editorc</bcf:field>
      <bcf:field>editoratype</bcf:field>
      <bcf:field>editorbtype</bcf:field>
      <bcf:field>editorctype</bcf:field>
      <bcf:field>eprint</bcf:field>
      <bcf:field>eprintclass</bcf:field>
      <bcf:field>eprinttype</bcf:field>
      <bcf:field>foreword</bcf:field>
      <bcf:field>introduction</bcf:field>
      <bcf:field>isbn</bcf:field>
      <bcf:field>language</bcf:field>
      <bcf:field>location</bcf:field>
      <bcf:field>mainsubtitle</bcf:field>
      <bcf:field>maintitle</bcf:field>
      <bcf:field>maintitleaddon</bcf:field>
      <bcf:field>note</bcf:field>
      <bcf:field>number</bcf:field>
      <bcf:field>origlanguage</bcf:field>
      <bcf:field>pages</bcf:field>
      <bcf:field>pagetotal</bcf:field>
      <bcf:field>part</bcf:field>
      <bcf:field>publisher</bcf:field>
      <bcf:field>pubstate</bcf:field>
      <bcf:field>series</bcf:field>
      <bcf:field>subtitle</bcf:field>
      <bcf:field>titleaddon</bcf:field>
      <bcf:field>translator</bcf:field>
      <bcf:field>url</bcf:field>
      <bcf:field>urlday</bcf:field>
      <bcf:field>urlendday</bcf:field>
      <bcf:field>urlendmonth</bcf:field>
      <bcf:field>urlendyear</bcf:field>
      <bcf:field>urlmonth</bcf:field>
      <bcf:field>urlyear</bcf:field>
      <bcf:field>volume</bcf:field>
      <bcf:field>volumes</bcf:field>
    </bcf:entryfields>
    <bcf:entryfields>
      <bcf:entrytype>mvcollection</bcf:entrytype>
      <bcf:entrytype>mvreference</bcf:entrytype>
      <bcf:field>author</bcf:field>
      <bcf:field>title</bcf:field>
      <bcf:field>day</bcf:field>
      <bcf:field>endday</bcf:field>
      <bcf:field>endmonth</bcf:field>
      <bcf:field>endyear</bcf:field>
      <bcf:field>month</bcf:field>
      <bcf:field>year</bcf:field>
      <bcf:field>addendum</bcf:field>
      <bcf:field>afterword</bcf:field>
      <bcf:field>annotator</bcf:field>
      <bcf:field>commentator</bcf:field>
      <bcf:field>doi</bcf:field>
      <bcf:field>edition</bcf:field>
      <bcf:field>editor</bcf:field>
      <bcf:field>editora</bcf:field>
      <bcf:field>editorb</bcf:field>
      <bcf:field>editorc</bcf:field>
      <bcf:field>editoratype</bcf:field>
      <bcf:field>editorbtype</bcf:field>
      <bcf:field>editorctype</bcf:field>
      <bcf:field>eprint</bcf:field>
      <bcf:field>eprintclass</bcf:field>
      <bcf:field>eprinttype</bcf:field>
      <bcf:field>foreword</bcf:field>
      <bcf:field>introduction</bcf:field>
      <bcf:field>isbn</bcf:field>
      <bcf:field>language</bcf:field>
      <bcf:field>location</bcf:field>
      <bcf:field>note</bcf:field>
      <bcf:field>number</bcf:field>
      <bcf:field>origlanguage</bcf:field>
      <bcf:field>publisher</bcf:field>
      <bcf:field>pubstate</bcf:field>
      <bcf:field>subtitle</bcf:field>
      <bcf:field>titleaddon</bcf:field>
      <bcf:field>translator</bcf:field>
      <bcf:field>url</bcf:field>
      <bcf:field>urlday</bcf:field>
      <bcf:field>urlendday</bcf:field>
      <bcf:field>urlendmonth</bcf:field>
      <bcf:field>urlendyear</bcf:field>
      <bcf:field>urlmonth</bcf:field>
      <bcf:field>urlyear</bcf:field>
      <bcf:field>volume</bcf:field>
      <bcf:field>volumes</bcf:field>
    </bcf:entryfields>
    <bcf:entryfields>
      <bcf:entrytype>incollection</bcf:entrytype>
      <bcf:entrytype>suppcollection</bcf:entrytype>
      <bcf:entrytype>inreference</bcf:entrytype>
      <bcf:field>author</bcf:field>
      <bcf:field>editor</bcf:field>
      <bcf:field>title</bcf:field>
      <bcf:field>booktitle</bcf:field>
      <bcf:field>day</bcf:field>
      <bcf:field>endday</bcf:field>
      <bcf:field>endmonth</bcf:field>
      <bcf:field>endyear</bcf:field>
      <bcf:field>month</bcf:field>
      <bcf:field>year</bcf:field>
      <bcf:field>addendum</bcf:field>
      <bcf:field>afterword</bcf:field>
      <bcf:field>annotator</bcf:field>
      <bcf:field>booksubtitle</bcf:field>
      <bcf:field>booktitleaddon</bcf:field>
      <bcf:field>chapter</bcf:field>
      <bcf:field>commentator</bcf:field>
      <bcf:field>doi</bcf:field>
      <bcf:field>edition</bcf:field>
      <bcf:field>editora</bcf:field>
      <bcf:field>editorb</bcf:field>
      <bcf:field>editorc</bcf:field>
      <bcf:field>editoratype</bcf:field>
      <bcf:field>editorbtype</bcf:field>
      <bcf:field>editorctype</bcf:field>
      <bcf:field>eprint</bcf:field>
      <bcf:field>eprintclass</bcf:field>
      <bcf:field>eprinttype</bcf:field>
      <bcf:field>foreword</bcf:field>
      <bcf:field>introduction</bcf:field>
      <bcf:field>isbn</bcf:field>
      <bcf:field>language</bcf:field>
      <bcf:field>location</bcf:field>
      <bcf:field>mainsubtitle</bcf:field>
      <bcf:field>maintitle</bcf:field>
      <bcf:field>maintitleaddon</bcf:field>
      <bcf:field>note</bcf:field>
      <bcf:field>number</bcf:field>
      <bcf:field>origlanguage</bcf:field>
      <bcf:field>pages</bcf:field>
      <bcf:field>part</bcf:field>
      <bcf:field>publisher</bcf:field>
      <bcf:field>pubstate</bcf:field>
      <bcf:field>series</bcf:field>
      <bcf:field>subtitle</bcf:field>
      <bcf:field>titleaddon</bcf:field>
      <bcf:field>translator</bcf:field>
      <bcf:field>url</bcf:field>
      <bcf:field>urlday</bcf:field>
      <bcf:field>urlendday</bcf:field>
      <bcf:field>urlendmonth</bcf:field>
      <bcf:field>urlendyear</bcf:field>
      <bcf:field>urlmonth</bcf:field>
      <bcf:field>urlyear</bcf:field>
      <bcf:field>volume</bcf:field>
      <bcf:field>volumes</bcf:field>
    </bcf:entryfields>
    <bcf:entryfields>
      <bcf:entrytype>manual</bcf:entrytype>
      <bcf:field>title</bcf:field>
      <bcf:field>day</bcf:field>
      <bcf:field>endday</bcf:field>
      <bcf:field>endmonth</bcf:field>
      <bcf:field>endyear</bcf:field>
      <bcf:field>month</bcf:field>
      <bcf:field>year</bcf:field>
      <bcf:field>addendum</bcf:field>
      <bcf:field>author</bcf:field>
      <bcf:field>chapter</bcf:field>
      <bcf:field>doi</bcf:field>
      <bcf:field>edition</bcf:field>
      <bcf:field>editor</bcf:field>
      <bcf:field>eprint</bcf:field>
      <bcf:field>eprintclass</bcf:field>
      <bcf:field>eprinttype</bcf:field>
      <bcf:field>isbn</bcf:field>
      <bcf:field>language</bcf:field>
      <bcf:field>location</bcf:field>
      <bcf:field>note</bcf:field>
      <bcf:field>number</bcf:field>
      <bcf:field>organization</bcf:field>
      <bcf:field>pages</bcf:field>
      <bcf:field>pagetotal</bcf:field>
      <bcf:field>publisher</bcf:field>
      <bcf:field>pubstate</bcf:field>
      <bcf:field>series</bcf:field>
      <bcf:field>subtitle</bcf:field>
      <bcf:field>titleaddon</bcf:field>
      <bcf:field>type</bcf:field>
      <bcf:field>url</bcf:field>
      <bcf:field>urlday</bcf:field>
      <bcf:field>urlendday</bcf:field>
      <bcf:field>urlendmonth</bcf:field>
      <bcf:field>urlendyear</bcf:field>
      <bcf:field>urlmonth</bcf:field>
      <bcf:field>urlyear</bcf:field>
      <bcf:field>version</bcf:field>
    </bcf:entryfields>
    <bcf:entryfields>
      <bcf:entrytype>misc</bcf:entrytype>
      <bcf:field>title</bcf:field>
      <bcf:field>day</bcf:field>
      <bcf:field>endday</bcf:field>
      <bcf:field>endmonth</bcf:field>
      <bcf:field>endyear</bcf:field>
      <bcf:field>day</bcf:field>
      <bcf:field>endday</bcf:field>
      <bcf:field>endmonth</bcf:field>
      <bcf:field>endyear</bcf:field>
      <bcf:field>month</bcf:field>
      <bcf:field>year</bcf:field>
      <bcf:field>addendum</bcf:field>
      <bcf:field>author</bcf:field>
      <bcf:field>doi</bcf:field>
      <bcf:field>editor</bcf:field>
      <bcf:field>eprint</bcf:field>
      <bcf:field>eprintclass</bcf:field>
      <bcf:field>eprinttype</bcf:field>
      <bcf:field>howpublished</bcf:field>
      <bcf:field>language</bcf:field>
      <bcf:field>location</bcf:field>
      <bcf:field>note</bcf:field>
      <bcf:field>organization</bcf:field>
      <bcf:field>pubstate</bcf:field>
      <bcf:field>subtitle</bcf:field>
      <bcf:field>titleaddon</bcf:field>
      <bcf:field>type</bcf:field>
      <bcf:field>url</bcf:field>
      <bcf:field>urlday</bcf:field>
      <bcf:field>urlendday</bcf:field>
      <bcf:field>urlendmonth</bcf:field>
      <bcf:field>urlendyear</bcf:field>
      <bcf:field>urlmonth</bcf:field>
      <bcf:field>urlyear</bcf:field>
      <bcf:field>version</bcf:field>
    </bcf:entryfields>
    <bcf:entryfields>
      <bcf:entrytype>online</bcf:entrytype>
      <bcf:field>title</bcf:field>
      <bcf:field>url</bcf:field>
      <bcf:field>addendum</bcf:field>
      <bcf:field>author</bcf:field>
      <bcf:field>editor</bcf:field>
      <bcf:field>language</bcf:field>
      <bcf:field>month</bcf:field>
      <bcf:field>note</bcf:field>
      <bcf:field>organization</bcf:field>
      <bcf:field>pubstate</bcf:field>
      <bcf:field>subtitle</bcf:field>
      <bcf:field>titleaddon</bcf:field>
      <bcf:field>urlday</bcf:field>
      <bcf:field>urlendday</bcf:field>
      <bcf:field>urlendmonth</bcf:field>
      <bcf:field>urlendyear</bcf:field>
      <bcf:field>urlmonth</bcf:field>
      <bcf:field>urlyear</bcf:field>
      <bcf:field>version</bcf:field>
      <bcf:field>year</bcf:field>
    </bcf:entryfields>
    <bcf:entryfields>
      <bcf:entrytype>patent</bcf:entrytype>
      <bcf:field>author</bcf:field>
      <bcf:field>title</bcf:field>
      <bcf:field>number</bcf:field>
      <bcf:field>day</bcf:field>
      <bcf:field>endday</bcf:field>
      <bcf:field>endmonth</bcf:field>
      <bcf:field>endyear</bcf:field>
      <bcf:field>month</bcf:field>
      <bcf:field>year</bcf:field>
      <bcf:field>addendum</bcf:field>
      <bcf:field>doi</bcf:field>
      <bcf:field>eprint</bcf:field>
      <bcf:field>eprintclass</bcf:field>
      <bcf:field>eprinttype</bcf:field>
      <bcf:field>holder</bcf:field>
      <bcf:field>location</bcf:field>
      <bcf:field>note</bcf:field>
      <bcf:field>pubstate</bcf:field>
      <bcf:field>subtitle</bcf:field>
      <bcf:field>titleaddon</bcf:field>
      <bcf:field>type</bcf:field>
      <bcf:field>url</bcf:field>
      <bcf:field>urlday</bcf:field>
      <bcf:field>urlendday</bcf:field>
      <bcf:field>urlendmonth</bcf:field>
      <bcf:field>urlendyear</bcf:field>
      <bcf:field>urlmonth</bcf:field>
      <bcf:field>urlyear</bcf:field>
      <bcf:field>version</bcf:field>
    </bcf:entryfields>
    <bcf:entryfields>
      <bcf:entrytype>periodical</bcf:entrytype>
      <bcf:field>editor</bcf:field>
      <bcf:field>title</bcf:field>
      <bcf:field>day</bcf:field>
      <bcf:field>endday</bcf:field>
      <bcf:field>endmonth</bcf:field>
      <bcf:field>endyear</bcf:field>
      <bcf:field>month</bcf:field>
      <bcf:field>year</bcf:field>
      <bcf:field>addendum</bcf:field>
      <bcf:field>doi</bcf:field>
      <bcf:field>editora</bcf:field>
      <bcf:field>editorb</bcf:field>
      <bcf:field>editorc</bcf:field>
      <bcf:field>editoratype</bcf:field>
      <bcf:field>editorbtype</bcf:field>
      <bcf:field>editorctype</bcf:field>
      <bcf:field>eprint</bcf:field>
      <bcf:field>eprintclass</bcf:field>
      <bcf:field>eprinttype</bcf:field>
      <bcf:field>issn</bcf:field>
      <bcf:field>issue</bcf:field>
      <bcf:field>issuesubtitle</bcf:field>
      <bcf:field>issuetitle</bcf:field>
      <bcf:field>language</bcf:field>
      <bcf:field>note</bcf:field>
      <bcf:field>number</bcf:field>
      <bcf:field>pubstate</bcf:field>
      <bcf:field>series</bcf:field>
      <bcf:field>subtitle</bcf:field>
      <bcf:field>url</bcf:field>
      <bcf:field>urlday</bcf:field>
      <bcf:field>urlendday</bcf:field>
      <bcf:field>urlendmonth</bcf:field>
      <bcf:field>urlendyear</bcf:field>
      <bcf:field>urlmonth</bcf:field>
      <bcf:field>urlyear</bcf:field>
      <bcf:field>volume</bcf:field>
    </bcf:entryfields>
    <bcf:entryfields>
      <bcf:entrytype>mvproceedings</bcf:entrytype>
      <bcf:field>editor</bcf:field>
      <bcf:field>title</bcf:field>
      <bcf:field>day</bcf:field>
      <bcf:field>endday</bcf:field>
      <bcf:field>endmonth</bcf:field>
      <bcf:field>endyear</bcf:field>
      <bcf:field>month</bcf:field>
      <bcf:field>year</bcf:field>
      <bcf:field>addendum</bcf:field>
      <bcf:field>doi</bcf:field>
      <bcf:field>eprint</bcf:field>
      <bcf:field>eprintclass</bcf:field>
      <bcf:field>eprinttype</bcf:field>
      <bcf:field>eventday</bcf:field>
      <bcf:field>eventendday</bcf:field>
      <bcf:field>eventendmonth</bcf:field>
      <bcf:field>eventendyear</bcf:field>
      <bcf:field>eventmonth</bcf:field>
      <bcf:field>eventyear</bcf:field>
      <bcf:field>eventtitle</bcf:field>
      <bcf:field>eventtitleaddon</bcf:field>
      <bcf:field>isbn</bcf:field>
      <bcf:field>language</bcf:field>
      <bcf:field>location</bcf:field>
      <bcf:field>note</bcf:field>
      <bcf:field>number</bcf:field>
      <bcf:field>organization</bcf:field>
      <bcf:field>pagetotal</bcf:field>
      <bcf:field>publisher</bcf:field>
      <bcf:field>pubstate</bcf:field>
      <bcf:field>series</bcf:field>
      <bcf:field>subtitle</bcf:field>
      <bcf:field>titleaddon</bcf:field>
      <bcf:field>url</bcf:field>
      <bcf:field>urlday</bcf:field>
      <bcf:field>urlendday</bcf:field>
      <bcf:field>urlendmonth</bcf:field>
      <bcf:field>urlendyear</bcf:field>
      <bcf:field>urlmonth</bcf:field>
      <bcf:field>urlyear</bcf:field>
      <bcf:field>venue</bcf:field>
      <bcf:field>volumes</bcf:field>
    </bcf:entryfields>
    <bcf:entryfields>
      <bcf:entrytype>proceedings</bcf:entrytype>
      <bcf:field>editor</bcf:field>
      <bcf:field>title</bcf:field>
      <bcf:field>day</bcf:field>
      <bcf:field>endday</bcf:field>
      <bcf:field>endmonth</bcf:field>
      <bcf:field>endyear</bcf:field>
      <bcf:field>month</bcf:field>
      <bcf:field>year</bcf:field>
      <bcf:field>addendum</bcf:field>
      <bcf:field>chapter</bcf:field>
      <bcf:field>doi</bcf:field>
      <bcf:field>eprint</bcf:field>
      <bcf:field>eprintclass</bcf:field>
      <bcf:field>eprinttype</bcf:field>
      <bcf:field>eventday</bcf:field>
      <bcf:field>eventendday</bcf:field>
      <bcf:field>eventendmonth</bcf:field>
      <bcf:field>eventendyear</bcf:field>
      <bcf:field>eventmonth</bcf:field>
      <bcf:field>eventyear</bcf:field>
      <bcf:field>eventtitle</bcf:field>
      <bcf:field>eventtitleaddon</bcf:field>
      <bcf:field>isbn</bcf:field>
      <bcf:field>language</bcf:field>
      <bcf:field>location</bcf:field>
      <bcf:field>mainsubtitle</bcf:field>
      <bcf:field>maintitle</bcf:field>
      <bcf:field>maintitleaddon</bcf:field>
      <bcf:field>note</bcf:field>
      <bcf:field>number</bcf:field>
      <bcf:field>organization</bcf:field>
      <bcf:field>pages</bcf:field>
      <bcf:field>pagetotal</bcf:field>
      <bcf:field>part</bcf:field>
      <bcf:field>publisher</bcf:field>
      <bcf:field>pubstate</bcf:field>
      <bcf:field>series</bcf:field>
      <bcf:field>subtitle</bcf:field>
      <bcf:field>titleaddon</bcf:field>
      <bcf:field>url</bcf:field>
      <bcf:field>urlday</bcf:field>
      <bcf:field>urlendday</bcf:field>
      <bcf:field>urlendmonth</bcf:field>
      <bcf:field>urlendyear</bcf:field>
      <bcf:field>urlmonth</bcf:field>
      <bcf:field>urlyear</bcf:field>
      <bcf:field>venue</bcf:field>
      <bcf:field>volume</bcf:field>
      <bcf:field>volumes</bcf:field>
    </bcf:entryfields>
    <bcf:entryfields>
      <bcf:entrytype>inproceedings</bcf:entrytype>
      <bcf:field>author</bcf:field>
      <bcf:field>editor</bcf:field>
      <bcf:field>title</bcf:field>
      <bcf:field>booktitle</bcf:field>
      <bcf:field>day</bcf:field>
      <bcf:field>endday</bcf:field>
      <bcf:field>endmonth</bcf:field>
      <bcf:field>endyear</bcf:field>
      <bcf:field>month</bcf:field>
      <bcf:field>year</bcf:field>
      <bcf:field>addendum</bcf:field>
      <bcf:field>booksubtitle</bcf:field>
      <bcf:field>booktitleaddon</bcf:field>
      <bcf:field>chapter</bcf:field>
      <bcf:field>doi</bcf:field>
      <bcf:field>eprint</bcf:field>
      <bcf:field>eprintclass</bcf:field>
      <bcf:field>eprinttype</bcf:field>
      <bcf:field>eventday</bcf:field>
      <bcf:field>eventendday</bcf:field>
      <bcf:field>eventendmonth</bcf:field>
      <bcf:field>eventendyear</bcf:field>
      <bcf:field>eventmonth</bcf:field>
      <bcf:field>eventyear</bcf:field>
      <bcf:field>eventtitle</bcf:field>
      <bcf:field>eventtitleaddon</bcf:field>
      <bcf:field>isbn</bcf:field>
      <bcf:field>language</bcf:field>
      <bcf:field>location</bcf:field>
      <bcf:field>mainsubtitle</bcf:field>
      <bcf:field>maintitle</bcf:field>
      <bcf:field>maintitleaddon</bcf:field>
      <bcf:field>note</bcf:field>
      <bcf:field>number</bcf:field>
      <bcf:field>organization</bcf:field>
      <bcf:field>pages</bcf:field>
      <bcf:field>part</bcf:field>
      <bcf:field>publisher</bcf:field>
      <bcf:field>pubstate</bcf:field>
      <bcf:field>series</bcf:field>
      <bcf:field>subtitle</bcf:field>
      <bcf:field>titleaddon</bcf:field>
      <bcf:field>url</bcf:field>
      <bcf:field>urlday</bcf:field>
      <bcf:field>urlendday</bcf:field>
      <bcf:field>urlendmonth</bcf:field>
      <bcf:field>urlendyear</bcf:field>
      <bcf:field>urlmonth</bcf:field>
      <bcf:field>urlyear</bcf:field>
      <bcf:field>venue</bcf:field>
      <bcf:field>volume</bcf:field>
      <bcf:field>volumes</bcf:field>
    </bcf:entryfields>
    <bcf:entryfields>
      <bcf:entrytype>report</bcf:entrytype>
      <bcf:field>author</bcf:field>
      <bcf:field>title</bcf:field>
      <bcf:field>type</bcf:field>
      <bcf:field>institution</bcf:field>
      <bcf:field>day</bcf:field>
      <bcf:field>endday</bcf:field>
      <bcf:field>endmonth</bcf:field>
      <bcf:field>endyear</bcf:field>
      <bcf:field>month</bcf:field>
      <bcf:field>year</bcf:field>
      <bcf:field>addendum</bcf:field>
      <bcf:field>chapter</bcf:field>
      <bcf:field>doi</bcf:field>
      <bcf:field>eprint</bcf:field>
      <bcf:field>eprintclass</bcf:field>
      <bcf:field>eprinttype</bcf:field>
      <bcf:field>isrn</bcf:field>
      <bcf:field>language</bcf:field>
      <bcf:field>location</bcf:field>
      <bcf:field>note</bcf:field>
      <bcf:field>number</bcf:field>
      <bcf:field>pages</bcf:field>
      <bcf:field>pagetotal</bcf:field>
      <bcf:field>pubstate</bcf:field>
      <bcf:field>subtitle</bcf:field>
      <bcf:field>titleaddon</bcf:field>
      <bcf:field>url</bcf:field>
      <bcf:field>urlday</bcf:field>
      <bcf:field>urlendday</bcf:field>
      <bcf:field>urlendmonth</bcf:field>
      <bcf:field>urlendyear</bcf:field>
      <bcf:field>urlmonth</bcf:field>
      <bcf:field>urlyear</bcf:field>
      <bcf:field>version</bcf:field>
    </bcf:entryfields>
    <bcf:entryfields>
      <bcf:entrytype>thesis</bcf:entrytype>
      <bcf:field>author</bcf:field>
      <bcf:field>title</bcf:field>
      <bcf:field>type</bcf:field>
      <bcf:field>institution</bcf:field>
      <bcf:field>day</bcf:field>
      <bcf:field>endday</bcf:field>
      <bcf:field>endmonth</bcf:field>
      <bcf:field>endyear</bcf:field>
      <bcf:field>month</bcf:field>
      <bcf:field>year</bcf:field>
      <bcf:field>addendum</bcf:field>
      <bcf:field>chapter</bcf:field>
      <bcf:field>doi</bcf:field>
      <bcf:field>eprint</bcf:field>
      <bcf:field>eprintclass</bcf:field>
      <bcf:field>eprinttype</bcf:field>
      <bcf:field>language</bcf:field>
      <bcf:field>location</bcf:field>
      <bcf:field>note</bcf:field>
      <bcf:field>pages</bcf:field>
      <bcf:field>pagetotal</bcf:field>
      <bcf:field>pubstate</bcf:field>
      <bcf:field>subtitle</bcf:field>
      <bcf:field>titleaddon</bcf:field>
      <bcf:field>url</bcf:field>
      <bcf:field>urlday</bcf:field>
      <bcf:field>urlendday</bcf:field>
      <bcf:field>urlendmonth</bcf:field>
      <bcf:field>urlendyear</bcf:field>
      <bcf:field>urlmonth</bcf:field>
      <bcf:field>urlyear</bcf:field>
    </bcf:entryfields>
    <bcf:entryfields>
      <bcf:entrytype>unpublished</bcf:entrytype>
      <bcf:field>author</bcf:field>
      <bcf:field>title</bcf:field>
      <bcf:field>day</bcf:field>
      <bcf:field>endday</bcf:field>
      <bcf:field>endmonth</bcf:field>
      <bcf:field>endyear</bcf:field>
      <bcf:field>month</bcf:field>
      <bcf:field>year</bcf:field>
      <bcf:field>addendum</bcf:field>
      <bcf:field>howpublished</bcf:field>
      <bcf:field>language</bcf:field>
      <bcf:field>location</bcf:field>
      <bcf:field>note</bcf:field>
      <bcf:field>pubstate</bcf:field>
      <bcf:field>subtitle</bcf:field>
      <bcf:field>titleaddon</bcf:field>
      <bcf:field>url</bcf:field>
      <bcf:field>urlday</bcf:field>
      <bcf:field>urlendday</bcf:field>
      <bcf:field>urlendmonth</bcf:field>
      <bcf:field>urlendyear</bcf:field>
      <bcf:field>urlmonth</bcf:field>
      <bcf:field>urlyear</bcf:field>
    </bcf:entryfields>
    <bcf:constraints>
      <bcf:entrytype>article</bcf:entrytype>
      <bcf:entrytype>book</bcf:entrytype>
      <bcf:entrytype>inbook</bcf:entrytype>
      <bcf:entrytype>bookinbook</bcf:entrytype>
      <bcf:entrytype>suppbook</bcf:entrytype>
      <bcf:entrytype>booklet</bcf:entrytype>
      <bcf:entrytype>collection</bcf:entrytype>
      <bcf:entrytype>incollection</bcf:entrytype>
      <bcf:entrytype>suppcollection</bcf:entrytype>
      <bcf:entrytype>manual</bcf:entrytype>
      <bcf:entrytype>misc</bcf:entrytype>
      <bcf:entrytype>mvbook</bcf:entrytype>
      <bcf:entrytype>mvcollection</bcf:entrytype>
      <bcf:entrytype>online</bcf:entrytype>
      <bcf:entrytype>patent</bcf:entrytype>
      <bcf:entrytype>periodical</bcf:entrytype>
      <bcf:entrytype>suppperiodical</bcf:entrytype>
      <bcf:entrytype>proceedings</bcf:entrytype>
      <bcf:entrytype>inproceedings</bcf:entrytype>
      <bcf:entrytype>reference</bcf:entrytype>
      <bcf:entrytype>inreference</bcf:entrytype>
      <bcf:entrytype>report</bcf:entrytype>
      <bcf:entrytype>set</bcf:entrytype>
      <bcf:entrytype>thesis</bcf:entrytype>
      <bcf:entrytype>unpublished</bcf:entrytype>
      <bcf:constraint type="mandatory">
        <bcf:fieldxor>
          <bcf:field>date</bcf:field>
          <bcf:field>year</bcf:field>
        </bcf:fieldxor>
      </bcf:constraint>
    </bcf:constraints>
    <bcf:constraints>
      <bcf:entrytype>set</bcf:entrytype>
      <bcf:constraint type="mandatory">
        <bcf:field>entryset</bcf:field>
        <bcf:field>crossref</bcf:field>
      </bcf:constraint>
    </bcf:constraints>
    <bcf:constraints>
      <bcf:entrytype>article</bcf:entrytype>
      <bcf:constraint type="mandatory">
        <bcf:field>author</bcf:field>
        <bcf:field>journaltitle</bcf:field>
        <bcf:field>title</bcf:field>
      </bcf:constraint>
    </bcf:constraints>
    <bcf:constraints>
      <bcf:entrytype>book</bcf:entrytype>
      <bcf:entrytype>mvbook</bcf:entrytype>
      <bcf:entrytype>mvcollection</bcf:entrytype>
      <bcf:entrytype>mvreference</bcf:entrytype>
      <bcf:constraint type="mandatory">
        <bcf:field>author</bcf:field>
        <bcf:field>title</bcf:field>
      </bcf:constraint>
    </bcf:constraints>
    <bcf:constraints>
      <bcf:entrytype>inbook</bcf:entrytype>
      <bcf:entrytype>bookinbook</bcf:entrytype>
      <bcf:entrytype>suppbook</bcf:entrytype>
      <bcf:constraint type="mandatory">
        <bcf:field>author</bcf:field>
        <bcf:field>title</bcf:field>
        <bcf:field>booktitle</bcf:field>
      </bcf:constraint>
    </bcf:constraints>
    <bcf:constraints>
      <bcf:entrytype>booklet</bcf:entrytype>
      <bcf:constraint type="mandatory">
        <bcf:fieldor>
          <bcf:field>author</bcf:field>
          <bcf:field>editor</bcf:field>
        </bcf:fieldor>
        <bcf:field>title</bcf:field>
      </bcf:constraint>
    </bcf:constraints>
    <bcf:constraints>
      <bcf:entrytype>collection</bcf:entrytype>
      <bcf:entrytype>reference</bcf:entrytype>
      <bcf:constraint type="mandatory">
        <bcf:field>editor</bcf:field>
        <bcf:field>title</bcf:field>
      </bcf:constraint>
    </bcf:constraints>
    <bcf:constraints>
      <bcf:entrytype>incollection</bcf:entrytype>
      <bcf:entrytype>suppcollection</bcf:entrytype>
      <bcf:entrytype>inreference</bcf:entrytype>
      <bcf:constraint type="mandatory">
        <bcf:field>author</bcf:field>
        <bcf:field>editor</bcf:field>
        <bcf:field>title</bcf:field>
        <bcf:field>booktitle</bcf:field>
      </bcf:constraint>
    </bcf:constraints>
    <bcf:constraints>
      <bcf:entrytype>manual</bcf:entrytype>
      <bcf:constraint type="mandatory">
        <bcf:field>title</bcf:field>
      </bcf:constraint>
    </bcf:constraints>
    <bcf:constraints>
      <bcf:entrytype>misc</bcf:entrytype>
      <bcf:constraint type="mandatory">
        <bcf:field>title</bcf:field>
      </bcf:constraint>
    </bcf:constraints>
    <bcf:constraints>
      <bcf:entrytype>online</bcf:entrytype>
      <bcf:constraint type="mandatory">
        <bcf:field>title</bcf:field>
        <bcf:field>url</bcf:field>
      </bcf:constraint>
    </bcf:constraints>
    <bcf:constraints>
      <bcf:entrytype>patent</bcf:entrytype>
      <bcf:constraint type="mandatory">
        <bcf:field>author</bcf:field>
        <bcf:field>title</bcf:field>
        <bcf:field>number</bcf:field>
      </bcf:constraint>
    </bcf:constraints>
    <bcf:constraints>
      <bcf:entrytype>periodical</bcf:entrytype>
      <bcf:constraint type="mandatory">
        <bcf:field>editor</bcf:field>
        <bcf:field>title</bcf:field>
      </bcf:constraint>
    </bcf:constraints>
    <bcf:constraints>
      <bcf:entrytype>proceedings</bcf:entrytype>
      <bcf:entrytype>mvproceedings</bcf:entrytype>
      <bcf:constraint type="mandatory">
        <bcf:field>editor</bcf:field>
        <bcf:field>title</bcf:field>
      </bcf:constraint>
    </bcf:constraints>
    <bcf:constraints>
      <bcf:entrytype>inproceedings</bcf:entrytype>
      <bcf:constraint type="mandatory">
        <bcf:field>author</bcf:field>
        <bcf:field>editor</bcf:field>
        <bcf:field>title</bcf:field>
        <bcf:field>booktitle</bcf:field>
      </bcf:constraint>
    </bcf:constraints>
    <bcf:constraints>
      <bcf:entrytype>report</bcf:entrytype>
      <bcf:constraint type="mandatory">
        <bcf:field>author</bcf:field>
        <bcf:field>title</bcf:field>
        <bcf:field>type</bcf:field>
        <bcf:field>institution</bcf:field>
      </bcf:constraint>
    </bcf:constraints>
    <bcf:constraints>
      <bcf:entrytype>thesis</bcf:entrytype>
      <bcf:constraint type="mandatory">
        <bcf:field>author</bcf:field>
        <bcf:field>title</bcf:field>
        <bcf:field>type</bcf:field>
        <bcf:field>institution</bcf:field>
      </bcf:constraint>
    </bcf:constraints>
    <bcf:constraints>
      <bcf:entrytype>unpublished</bcf:entrytype>
      <bcf:constraint type="mandatory">
        <bcf:field>author</bcf:field>
        <bcf:field>title</bcf:field>
      </bcf:constraint>
    </bcf:constraints>
    <bcf:constraints>
      <bcf:constraint type="data" datatype="isbn">
        <bcf:field>isbn</bcf:field>
      </bcf:constraint>
      <bcf:constraint type="data" datatype="issn">
        <bcf:field>issn</bcf:field>
      </bcf:constraint>
      <bcf:constraint type="data" datatype="ismn">
        <bcf:field>ismn</bcf:field>
      </bcf:constraint>
      <bcf:constraint type="data" datatype="date">
        <bcf:field>date</bcf:field>
        <bcf:field>eventdate</bcf:field>
        <bcf:field>origdate</bcf:field>
        <bcf:field>urldate</bcf:field>
      </bcf:constraint>
      <bcf:constraint type="data" datatype="pattern" pattern="(?:sf|sm|sn|pf|pm|pn|pp)">
        <bcf:field>gender</bcf:field>
      </bcf:constraint>
    </bcf:constraints>
  </bcf:datamodel>
  <!-- SECTION 0 -->
  <bcf:bibdata section="0">
    <bcf:datasource type="file" datatype="bibtex">encoding4.bib</bcf:datasource>
  </bcf:bibdata>
  <bcf:section number="0">
    <bcf:citekey order="0">*</bcf:citekey>
  </bcf:section>
  <!-- SORT LISTS -->
  <bcf:sortlist section="0" label="nty" type="entry"/>
  <bcf:sortlist section="0" label="shorthand" type="shorthand">
    <bcf:filter type="field">shorthand</bcf:filter>
  </bcf:sortlist>
</bcf:controlfile><|MERGE_RESOLUTION|>--- conflicted
+++ resolved
@@ -684,34 +684,6 @@
       <bcf:entrytype skip_output="true">xdata</bcf:entrytype>
     </bcf:entrytypes>
     <bcf:fields>
-<<<<<<< HEAD
-      <bcf:field fieldtype="field" contenttype="datepart" datatype="integer">day</bcf:field>
-      <bcf:field fieldtype="field" contenttype="datepart" datatype="integer">endday</bcf:field>
-      <bcf:field fieldtype="field" contenttype="datepart" datatype="integer">endmonth</bcf:field>
-      <bcf:field fieldtype="field" contenttype="datepart" datatype="integer">eventday</bcf:field>
-      <bcf:field fieldtype="field" contenttype="datepart" datatype="integer">eventendday</bcf:field>
-      <bcf:field fieldtype="field" contenttype="datepart" datatype="integer">eventendmonth</bcf:field>
-      <bcf:field fieldtype="field" contenttype="datepart" datatype="integer">eventmonth</bcf:field>
-      <bcf:field fieldtype="field" contenttype="datepart" datatype="integer">eventyear</bcf:field>
-      <bcf:field fieldtype="field" contenttype="datepart" datatype="integer">origday</bcf:field>
-      <bcf:field fieldtype="field" contenttype="datepart" datatype="integer">origendday</bcf:field>
-      <bcf:field fieldtype="field" contenttype="datepart" datatype="integer">origendmonth</bcf:field>
-      <bcf:field fieldtype="field" contenttype="datepart" datatype="integer">origmonth</bcf:field>
-      <bcf:field fieldtype="field" contenttype="datepart" datatype="integer">origyear</bcf:field>
-      <bcf:field fieldtype="field" contenttype="datepart" datatype="integer">urlday</bcf:field>
-      <bcf:field fieldtype="field" contenttype="datepart" datatype="integer">urlendday</bcf:field>
-      <bcf:field fieldtype="field" contenttype="datepart" datatype="integer">urlendmonth</bcf:field>
-      <bcf:field fieldtype="field" contenttype="datepart" datatype="integer">urlmonth</bcf:field>
-      <bcf:field fieldtype="field" contenttype="datepart" datatype="integer">urlyear</bcf:field>
-      <bcf:field fieldtype="field" datatype="literal" multiscript="true">abstract</bcf:field>
-      <bcf:field fieldtype="field" datatype="literal" multiscript="true">addendum</bcf:field>
-      <bcf:field fieldtype="field" datatype="literal" multiscript="true">annotation</bcf:field>
-      <bcf:field fieldtype="field" datatype="literal" multiscript="true">booksubtitle</bcf:field>
-      <bcf:field fieldtype="field" datatype="literal" multiscript="true">booktitle</bcf:field>
-      <bcf:field fieldtype="field" datatype="literal" multiscript="true">booktitleaddon</bcf:field>
-      <bcf:field fieldtype="field" datatype="literal" multiscript="true">chapter</bcf:field>
-      <bcf:field fieldtype="field" datatype="literal" multiscript="true">edition</bcf:field>
-=======
       <bcf:field fieldtype="field" datatype="datepart">day</bcf:field>
       <bcf:field fieldtype="field" datatype="datepart">endday</bcf:field>
       <bcf:field fieldtype="field" datatype="datepart">endmonth</bcf:field>
@@ -730,15 +702,14 @@
       <bcf:field fieldtype="field" datatype="datepart">urlendmonth</bcf:field>
       <bcf:field fieldtype="field" datatype="datepart">urlmonth</bcf:field>
       <bcf:field fieldtype="field" datatype="datepart">urlyear</bcf:field>
-      <bcf:field fieldtype="field" datatype="literal">abstract</bcf:field>
-      <bcf:field fieldtype="field" datatype="literal">addendum</bcf:field>
-      <bcf:field fieldtype="field" datatype="literal">annotation</bcf:field>
-      <bcf:field fieldtype="field" datatype="literal">booksubtitle</bcf:field>
-      <bcf:field fieldtype="field" datatype="literal">booktitle</bcf:field>
-      <bcf:field fieldtype="field" datatype="literal">booktitleaddon</bcf:field>
-      <bcf:field fieldtype="field" datatype="literal">chapter</bcf:field>
-      <bcf:field fieldtype="field" datatype="literal">edition</bcf:field>
->>>>>>> 827b6f93
+      <bcf:field fieldtype="field" datatype="literal" multiscript="true">abstract</bcf:field>
+      <bcf:field fieldtype="field" datatype="literal" multiscript="true">addendum</bcf:field>
+      <bcf:field fieldtype="field" datatype="literal" multiscript="true">annotation</bcf:field>
+      <bcf:field fieldtype="field" datatype="literal" multiscript="true">booksubtitle</bcf:field>
+      <bcf:field fieldtype="field" datatype="literal" multiscript="true">booktitle</bcf:field>
+      <bcf:field fieldtype="field" datatype="literal" multiscript="true">booktitleaddon</bcf:field>
+      <bcf:field fieldtype="field" datatype="literal" multiscript="true">chapter</bcf:field>
+      <bcf:field fieldtype="field" datatype="literal" multiscript="true">edition</bcf:field>
       <bcf:field fieldtype="field" datatype="literal">eid</bcf:field>
       <bcf:field fieldtype="field" datatype="literal">entrysubtype</bcf:field>
       <bcf:field fieldtype="field" datatype="literal">eprintclass</bcf:field>
@@ -771,12 +742,8 @@
       <bcf:field fieldtype="field" datatype="literal">number</bcf:field>
       <bcf:field fieldtype="field" datatype="literal" multiscript="true">origtitle</bcf:field>
       <bcf:field fieldtype="field" datatype="literal">pagetotal</bcf:field>
-<<<<<<< HEAD
       <bcf:field fieldtype="field" datatype="literal" multiscript="true">part</bcf:field>
-      <bcf:field fieldtype="field" datatype="literal">related</bcf:field>
-=======
-      <bcf:field fieldtype="field" datatype="literal">part</bcf:field>
->>>>>>> 827b6f93
+      <bcf:field fieldtype="field" format="csv" datatype="entrykey">related</bcf:field>
       <bcf:field fieldtype="field" datatype="literal">relatedstring</bcf:field>
       <bcf:field fieldtype="field" datatype="literal">relatedtype</bcf:field>
       <bcf:field fieldtype="field" datatype="literal" multiscript="true">reprinttitle</bcf:field>
@@ -810,13 +777,8 @@
       <bcf:field fieldtype="field" datatype="literal" skip_output="true">sortyear</bcf:field>
       <bcf:field fieldtype="field" datatype="literal" skip_output="true">sortkey</bcf:field>
       <bcf:field fieldtype="field" datatype="literal" skip_output="true">presort</bcf:field>
-<<<<<<< HEAD
-      <bcf:field fieldtype="field" datatype="literal" skip_output="true">entryset</bcf:field>
+      <bcf:field fieldtype="field" format="csv" datatype="entrykey" skip_output="true">entryset</bcf:field>
       <bcf:field fieldtype="list" datatype="literal" multiscript="true">institution</bcf:field>
-=======
-      <bcf:field fieldtype="field" format="csv" datatype="entrykey" skip_output="true">entryset</bcf:field>
-      <bcf:field fieldtype="list" datatype="literal">institution</bcf:field>
->>>>>>> 827b6f93
       <bcf:field fieldtype="list" datatype="literal">lista</bcf:field>
       <bcf:field fieldtype="list" datatype="literal">listb</bcf:field>
       <bcf:field fieldtype="list" datatype="literal">listc</bcf:field>
@@ -877,7 +839,6 @@
       <bcf:field fieldtype="field" datatype="verbatim">verbc</bcf:field>
       <bcf:field fieldtype="field" datatype="uri">url</bcf:field>
       <bcf:field fieldtype="field" format="csv" datatype="keyword">keywords</bcf:field>
-      <bcf:field fieldtype="field" format="csv" datatype="entrykey">related</bcf:field>
       <bcf:field fieldtype="field" format="csv" datatype="option" skip_output="true">options</bcf:field>
       <bcf:field fieldtype="field" format="csv" datatype="option" skip_output="true">relatedoptions</bcf:field>
       <bcf:field fieldtype="field" datatype="range">pages</bcf:field>
