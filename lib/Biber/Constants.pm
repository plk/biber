--- conflicted
+++ resolved
@@ -96,11 +96,8 @@
 # datatypes for data model validation
 our %DM_DATATYPES = (
                      integer => qr/\A\d+\z/xms,
-<<<<<<< HEAD
+                     datepart => qr/\A\d+\z/xms,
                      forms   => qr/original|translated|romanised|uniform/xms
-=======
-                     datepart => qr/\A\d+\z/xms
->>>>>>> 827b6f93
 );
 
 # Biber option defaults. Mostly not needed outside of tool mode since they are passed by .bcf
