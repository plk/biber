--- conflicted
+++ resolved
@@ -836,21 +836,17 @@
 
       next if $self->field_exists($field, $form, $lang); # Don't overwrite existing fields
 
-<<<<<<< HEAD
       # Annotations are allowed for set parents themselves so never inherit these.
       # This can't be suppressed at .bbl writing as it is impossible to know there
       # whether the field came from the parent or first child because inheritance
       # is a low-level operation on datafields
       next if fc($field) eq fc('annotation');
 
+      # sets can have their own shorthands and it's not useful to inherit this anyway
+      next if fc($field) eq fc('shorthand');
+
       $self->set_datafield($field, $parent->get_field($field, $form, $lang), $form, $lang);
     }
-=======
-    # sets can have their own shorthands and it's not useful to inherit this anyway
-    next if fc($field) eq fc('shorthand');
-
-    $self->set_datafield($field, $parent->get_field($field));
->>>>>>> e2609e75
   }
 
   # Datesplit is a special non datafield and needs to be inherited for any
