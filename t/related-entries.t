<<<<<<< HEAD
# -*- cperl -*-
use strict;
use warnings;
use utf8;
no warnings 'utf8';

use Test::More tests => 12;

use Biber;
use Biber::Output::bbl;
use Log::Log4perl;
chdir("t/tdata") ;

# Set up Biber object
my $biber = Biber->new(noconf => 1);
my $LEVEL = 'ERROR';
my $l4pconf = qq|
    log4perl.category.main                             = $LEVEL, Screen
    log4perl.category.screen                           = $LEVEL, Screen
    log4perl.appender.Screen                           = Log::Log4perl::Appender::Screen
    log4perl.appender.Screen.utf8                      = 1
    log4perl.appender.Screen.Threshold                 = $LEVEL
    log4perl.appender.Screen.stderr                    = 0
    log4perl.appender.Screen.layout                    = Log::Log4perl::Layout::SimpleLayout
|;
Log::Log4perl->init(\$l4pconf);

$biber->parse_ctrlfile('related.bcf');
$biber->set_output_obj(Biber::Output::bbl->new());

# Options - we could set these in the control file but it's nice to see what we're
# relying on here for tests

# Biber options
Biber::Config->setoption('fastsort', 1);
Biber::Config->setoption('sortlocale', 'C');

# Now generate the information
$biber->prepare;
my $out = $biber->get_output_obj;
my $section = $biber->sections->get_section(0);
my $shs = $biber->sortlists->get_list(0, 'shorthand', 'shorthand');
my $main = $biber->sortlists->get_list(0, 'entry', 'nty');
my $bibentries = $section->bibentries;

my $k1 = q|    \entry{key1}{article}{}
      \name{labelname}{1}{}{%
        {{hash=a517747c3d12f99244ae598910d979c5}{Author}{A\bibinitperiod}{}{}{}{}{}{}}%
      }
      \name{author}{1}{}{%
        {{hash=a517747c3d12f99244ae598910d979c5}{Author}{A\bibinitperiod}{}{}{}{}{}{}}%
      }
      \strng{namehash}{a517747c3d12f99244ae598910d979c5}
      \strng{fullhash}{a517747c3d12f99244ae598910d979c5}
      \field{sortinit}{0}
      \field{labelyear}{1998}
      \field{labeltitle}{Original Title}
      \field{journaltitle}{Journal Title}
      \field{number}{5}
      \field{related}{78f825aaa0103319aaa1a30bf4fe3ada,3631578538a2d6ba5879b31a9a42f290}
      \field{relatedtype}{reprintas}
      \field{shorthand}{RK1}
      \field{title}{Original Title}
      \field{volume}{12}
      \field{year}{1998}
      \field{pages}{125\bibrangedash 150}
    \endentry
|;

my $k2 = q|    \entry{key2}{inbook}{}
      \name{labelname}{1}{}{%
        {{hash=a517747c3d12f99244ae598910d979c5}{Author}{A\bibinitperiod}{}{}{}{}{}{}}%
      }
      \name{author}{1}{}{%
        {{hash=a517747c3d12f99244ae598910d979c5}{Author}{A\bibinitperiod}{}{}{}{}{}{}}%
      }
      \list{location}{1}{%
        {Location}%
      }
      \list{publisher}{1}{%
        {Publisher}%
      }
      \strng{namehash}{a517747c3d12f99244ae598910d979c5}
      \strng{fullhash}{a517747c3d12f99244ae598910d979c5}
      \field{sortinit}{0}
      \field{labelyear}{2009}
      \field{labeltitle}{Reprint Title}
      \field{booktitle}{Booktitle}
      \field{related}{c2add694bf942dc77b376592d9c862cd}
      \field{relatedstring}{First}
      \field{relatedtype}{reprintof}
      \field{shorthand}{RK2}
      \field{title}{Reprint Title}
      \field{year}{2009}
      \field{pages}{34\bibrangedash 60}
    \endentry
|;


my $kck1 = q|    \entry{c2add694bf942dc77b376592d9c862cd}{article}{dataonly}
      \name{labelname}{1}{}{%
        {{hash=a517747c3d12f99244ae598910d979c5}{Author}{A\bibinitperiod}{}{}{}{}{}{}}%
      }
      \name{author}{1}{}{%
        {{hash=a517747c3d12f99244ae598910d979c5}{Author}{A\bibinitperiod}{}{}{}{}{}{}}%
      }
      \strng{namehash}{a517747c3d12f99244ae598910d979c5}
      \strng{fullhash}{a517747c3d12f99244ae598910d979c5}
      \field{sortinit}{0}
      \field{labeltitle}{Original Title}
      \field{clonesourcekey}{key1}
      \field{journaltitle}{Journal Title}
      \field{number}{5}
      \field{related}{78f825aaa0103319aaa1a30bf4fe3ada,3631578538a2d6ba5879b31a9a42f290}
      \field{relatedtype}{reprintas}
      \field{shorthand}{RK1}
      \field{title}{Original Title}
      \field{volume}{12}
      \field{year}{1998}
      \field{pages}{125\bibrangedash 150}
    \endentry
|;

my $kck2 = q|    \entry{78f825aaa0103319aaa1a30bf4fe3ada}{inbook}{dataonly}
      \name{labelname}{1}{}{%
        {{hash=a517747c3d12f99244ae598910d979c5}{Author}{A\bibinitperiod}{}{}{}{}{}{}}%
      }
      \name{author}{1}{}{%
        {{hash=a517747c3d12f99244ae598910d979c5}{Author}{A\bibinitperiod}{}{}{}{}{}{}}%
      }
      \list{location}{1}{%
        {Location}%
      }
      \list{publisher}{1}{%
        {Publisher}%
      }
      \strng{namehash}{a517747c3d12f99244ae598910d979c5}
      \strng{fullhash}{a517747c3d12f99244ae598910d979c5}
      \field{sortinit}{0}
      \field{labeltitle}{Reprint Title}
      \field{clonesourcekey}{key2}
      \field{booktitle}{Booktitle}
      \field{related}{c2add694bf942dc77b376592d9c862cd}
      \field{relatedstring}{First}
      \field{relatedtype}{reprintof}
      \field{shorthand}{RK2}
      \field{title}{Reprint Title}
      \field{year}{2009}
      \field{pages}{34\bibrangedash 60}
    \endentry
|;

my $kck3 = q|    \entry{3631578538a2d6ba5879b31a9a42f290}{inbook}{dataonly}
      \name{labelname}{1}{}{%
        {{hash=a517747c3d12f99244ae598910d979c5}{Author}{A\bibinitperiod}{}{}{}{}{}{}}%
      }
      \name{author}{1}{}{%
        {{hash=a517747c3d12f99244ae598910d979c5}{Author}{A\bibinitperiod}{}{}{}{}{}{}}%
      }
      \list{location}{1}{%
        {Location}%
      }
      \list{publisher}{1}{%
        {Publisher2}%
      }
      \strng{namehash}{a517747c3d12f99244ae598910d979c5}
      \strng{fullhash}{a517747c3d12f99244ae598910d979c5}
      \field{sortinit}{0}
      \field{labeltitle}{Reprint Title}
      \field{clonesourcekey}{key3}
      \field{booktitle}{Booktitle}
      \field{related}{caf8e34be07426ae7127c1b4829983c1}
      \field{relatedtype}{translationof}
      \field{shorthand}{RK3}
      \field{title}{Reprint Title}
      \field{year}{2010}
      \field{pages}{33\bibrangedash 57}
    \endentry
|;

my $kck4 = q|    \entry{caf8e34be07426ae7127c1b4829983c1}{inbook}{dataonly}
      \name{labelname}{1}{}{%
        {{hash=a517747c3d12f99244ae598910d979c5}{Author}{A\bibinitperiod}{}{}{}{}{}{}}%
      }
      \name{author}{1}{}{%
        {{hash=a517747c3d12f99244ae598910d979c5}{Author}{A\bibinitperiod}{}{}{}{}{}{}}%
      }
      \list{location}{1}{%
        {Location}%
      }
      \list{publisher}{1}{%
        {Publisher2}%
      }
      \strng{namehash}{a517747c3d12f99244ae598910d979c5}
      \strng{fullhash}{a517747c3d12f99244ae598910d979c5}
      \field{sortinit}{0}
      \field{labeltitle}{Orig Language Title}
      \field{clonesourcekey}{key4}
      \field{booktitle}{Booktitle}
      \field{shorthand}{RK4}
      \field{title}{Orig Language Title}
      \field{year}{2011}
      \field{pages}{33\bibrangedash 57}
    \endentry
|;

my $c1 = q|    \entry{c1}{book}{}
      \field{sortinit}{0}
      \field{related}{9ab62b5ef34a985438bfdf7ee0102229}
    \endentry
|;

my $c2k = q|    \entry{9ab62b5ef34a985438bfdf7ee0102229}{book}{dataonly}
      \field{sortinit}{0}
      \field{clonesourcekey}{c2}
      \field{related}{0a3d72134fb3d6c024db4c510bc1605b}
    \endentry
|;

my $c3k = q|    \entry{0a3d72134fb3d6c024db4c510bc1605b}{book}{dataonly}
      \field{sortinit}{0}
      \field{clonesourcekey}{c3}
      \field{related}{9ab62b5ef34a985438bfdf7ee0102229}
    \endentry
|;


is( $out->get_output_entry('key1', $main), $k1, 'Related entry test 1' ) ;
is( $out->get_output_entry('key2', $main), $k2, 'Related entry test 2' ) ;
# Key k3 is used only to create a related entry clone but since it isn't cited itself
# it shouldn't be in the .bbl
is( $out->get_output_entry('key3', $main), undef, 'Related entry test 3' ) ;
is( $out->get_output_entry('c2add694bf942dc77b376592d9c862cd', $main), $kck1, 'Related entry test 4' ) ;
is( $out->get_output_entry('78f825aaa0103319aaa1a30bf4fe3ada', $main), $kck2, 'Related entry test 5' ) ;
is( $out->get_output_entry('3631578538a2d6ba5879b31a9a42f290', $main), $kck3, 'Related entry test 6' ) ;
is( $out->get_output_entry('caf8e34be07426ae7127c1b4829983c1', $main), $kck4, 'Related entry test 7' ) ;
# Key k4 is used only to create a related entry clone but since it isn't cited itself
# it shouldn't be in the .bbl
is( $out->get_output_entry('key4', $main), undef, 'Related entry test 8' ) ;
is_deeply([$shs->get_keys], ['key1', 'key2'], 'Related entry test 9');
# Testing circular dependencies
is( $out->get_output_entry('c1', $main), $c1, 'Related entry test 10' ) ;
is( $out->get_output_entry('9ab62b5ef34a985438bfdf7ee0102229', $main), $c2k, 'Related entry test 11' ) ;
is( $out->get_output_entry('0a3d72134fb3d6c024db4c510bc1605b', $main), $c3k, 'Related entry test 12' ) ;
=======
# -*- cperl -*-
use strict;
use warnings;
use utf8;
no warnings 'utf8';

use Test::More tests => 12;

use Biber;
use Biber::Output::bbl;
use Log::Log4perl;
chdir("t/tdata") ;

# Set up Biber object
my $biber = Biber->new(noconf => 1);
my $LEVEL = 'ERROR';
my $l4pconf = qq|
    log4perl.category.main                             = $LEVEL, Screen
    log4perl.category.screen                           = $LEVEL, Screen
    log4perl.appender.Screen                           = Log::Log4perl::Appender::Screen
    log4perl.appender.Screen.utf8                      = 1
    log4perl.appender.Screen.Threshold                 = $LEVEL
    log4perl.appender.Screen.stderr                    = 0
    log4perl.appender.Screen.layout                    = Log::Log4perl::Layout::SimpleLayout
|;
Log::Log4perl->init(\$l4pconf);

$biber->parse_ctrlfile('related.bcf');
$biber->set_output_obj(Biber::Output::bbl->new());

# Options - we could set these in the control file but it's nice to see what we're
# relying on here for tests

# Biber options
Biber::Config->setoption('fastsort', 1);
Biber::Config->setoption('sortlocale', 'C');

# Now generate the information
$biber->prepare;
my $out = $biber->get_output_obj;
my $section = $biber->sections->get_section(0);
my $shs = $biber->sortlists->get_list(0, 'shorthand', 'shorthand');
my $main = $biber->sortlists->get_list(0, 'entry', 'nty');
my $bibentries = $section->bibentries;

my $k1 = q|    \entry{key1}{article}{}
      \name{labelname}{1}{}{%
        {{hash=a517747c3d12f99244ae598910d979c5}{Author}{A\bibinitperiod}{}{}{}{}{}{}}%
      }
      \name{author}{1}{}{%
        {{hash=a517747c3d12f99244ae598910d979c5}{Author}{A\bibinitperiod}{}{}{}{}{}{}}%
      }
      \strng{namehash}{a517747c3d12f99244ae598910d979c5}
      \strng{fullhash}{a517747c3d12f99244ae598910d979c5}
      \field{sortinit}{0}
      \field{labelyear}{1998}
      \field{labeltitle}{Original Title}
      \field{journaltitle}{Journal Title}
      \field{number}{5}
      \field{relatedtype}{reprintas}
      \field{shorthand}{RK1}
      \field{title}{Original Title}
      \field{volume}{12}
      \field{year}{1998}
      \field{related}{78f825aaa0103319aaa1a30bf4fe3ada,3631578538a2d6ba5879b31a9a42f290}
      \field{pages}{125\bibrangedash 150}
    \endentry
|;

my $k2 = q|    \entry{key2}{inbook}{}
      \name{labelname}{1}{}{%
        {{hash=a517747c3d12f99244ae598910d979c5}{Author}{A\bibinitperiod}{}{}{}{}{}{}}%
      }
      \name{author}{1}{}{%
        {{hash=a517747c3d12f99244ae598910d979c5}{Author}{A\bibinitperiod}{}{}{}{}{}{}}%
      }
      \list{location}{1}{%
        {Location}%
      }
      \list{publisher}{1}{%
        {Publisher}%
      }
      \strng{namehash}{a517747c3d12f99244ae598910d979c5}
      \strng{fullhash}{a517747c3d12f99244ae598910d979c5}
      \field{sortinit}{0}
      \field{labelyear}{2009}
      \field{labeltitle}{Reprint Title}
      \field{booktitle}{Booktitle}
      \field{relatedstring}{First}
      \field{relatedtype}{reprintof}
      \field{shorthand}{RK2}
      \field{title}{Reprint Title}
      \field{year}{2009}
      \field{related}{c2add694bf942dc77b376592d9c862cd}
      \field{pages}{34\bibrangedash 60}
    \endentry
|;


my $kck1 = q|    \entry{c2add694bf942dc77b376592d9c862cd}{article}{dataonly}
      \name{labelname}{1}{}{%
        {{hash=a517747c3d12f99244ae598910d979c5}{Author}{A\bibinitperiod}{}{}{}{}{}{}}%
      }
      \name{author}{1}{}{%
        {{hash=a517747c3d12f99244ae598910d979c5}{Author}{A\bibinitperiod}{}{}{}{}{}{}}%
      }
      \strng{namehash}{a517747c3d12f99244ae598910d979c5}
      \strng{fullhash}{a517747c3d12f99244ae598910d979c5}
      \field{sortinit}{0}
      \field{labeltitle}{Original Title}
      \field{clonesourcekey}{key1}
      \field{journaltitle}{Journal Title}
      \field{number}{5}
      \field{relatedtype}{reprintas}
      \field{shorthand}{RK1}
      \field{title}{Original Title}
      \field{volume}{12}
      \field{year}{1998}
      \field{related}{78f825aaa0103319aaa1a30bf4fe3ada,3631578538a2d6ba5879b31a9a42f290}
      \field{pages}{125\bibrangedash 150}
    \endentry
|;

my $kck2 = q|    \entry{78f825aaa0103319aaa1a30bf4fe3ada}{inbook}{dataonly}
      \name{labelname}{1}{}{%
        {{hash=a517747c3d12f99244ae598910d979c5}{Author}{A\bibinitperiod}{}{}{}{}{}{}}%
      }
      \name{author}{1}{}{%
        {{hash=a517747c3d12f99244ae598910d979c5}{Author}{A\bibinitperiod}{}{}{}{}{}{}}%
      }
      \list{location}{1}{%
        {Location}%
      }
      \list{publisher}{1}{%
        {Publisher}%
      }
      \strng{namehash}{a517747c3d12f99244ae598910d979c5}
      \strng{fullhash}{a517747c3d12f99244ae598910d979c5}
      \field{sortinit}{0}
      \field{labeltitle}{Reprint Title}
      \field{clonesourcekey}{key2}
      \field{booktitle}{Booktitle}
      \field{relatedstring}{First}
      \field{relatedtype}{reprintof}
      \field{shorthand}{RK2}
      \field{title}{Reprint Title}
      \field{year}{2009}
      \field{related}{c2add694bf942dc77b376592d9c862cd}
      \field{pages}{34\bibrangedash 60}
    \endentry
|;

my $kck3 = q|    \entry{3631578538a2d6ba5879b31a9a42f290}{inbook}{dataonly}
      \name{labelname}{1}{}{%
        {{hash=a517747c3d12f99244ae598910d979c5}{Author}{A\bibinitperiod}{}{}{}{}{}{}}%
      }
      \name{author}{1}{}{%
        {{hash=a517747c3d12f99244ae598910d979c5}{Author}{A\bibinitperiod}{}{}{}{}{}{}}%
      }
      \list{location}{1}{%
        {Location}%
      }
      \list{publisher}{1}{%
        {Publisher2}%
      }
      \strng{namehash}{a517747c3d12f99244ae598910d979c5}
      \strng{fullhash}{a517747c3d12f99244ae598910d979c5}
      \field{sortinit}{0}
      \field{labeltitle}{Reprint Title}
      \field{clonesourcekey}{key3}
      \field{booktitle}{Booktitle}
      \field{relatedtype}{translationof}
      \field{shorthand}{RK3}
      \field{title}{Reprint Title}
      \field{year}{2010}
      \field{related}{caf8e34be07426ae7127c1b4829983c1}
      \field{pages}{33\bibrangedash 57}
    \endentry
|;

my $kck4 = q|    \entry{caf8e34be07426ae7127c1b4829983c1}{inbook}{dataonly}
      \name{labelname}{1}{}{%
        {{hash=a517747c3d12f99244ae598910d979c5}{Author}{A\bibinitperiod}{}{}{}{}{}{}}%
      }
      \name{author}{1}{}{%
        {{hash=a517747c3d12f99244ae598910d979c5}{Author}{A\bibinitperiod}{}{}{}{}{}{}}%
      }
      \list{location}{1}{%
        {Location}%
      }
      \list{publisher}{1}{%
        {Publisher2}%
      }
      \strng{namehash}{a517747c3d12f99244ae598910d979c5}
      \strng{fullhash}{a517747c3d12f99244ae598910d979c5}
      \field{sortinit}{0}
      \field{labeltitle}{Orig Language Title}
      \field{clonesourcekey}{key4}
      \field{booktitle}{Booktitle}
      \field{shorthand}{RK4}
      \field{title}{Orig Language Title}
      \field{year}{2011}
      \field{pages}{33\bibrangedash 57}
    \endentry
|;

my $c1 = q|    \entry{c1}{book}{}
      \field{sortinit}{0}
      \field{related}{9ab62b5ef34a985438bfdf7ee0102229}
    \endentry
|;

my $c2k = q|    \entry{9ab62b5ef34a985438bfdf7ee0102229}{book}{dataonly}
      \field{sortinit}{0}
      \field{clonesourcekey}{c2}
      \field{related}{0a3d72134fb3d6c024db4c510bc1605b}
    \endentry
|;

my $c3k = q|    \entry{0a3d72134fb3d6c024db4c510bc1605b}{book}{dataonly}
      \field{sortinit}{0}
      \field{clonesourcekey}{c3}
      \field{related}{9ab62b5ef34a985438bfdf7ee0102229}
    \endentry
|;


is( $out->get_output_entry('key1', $main), $k1, 'Related entry test 1' ) ;
is( $out->get_output_entry('key2', $main), $k2, 'Related entry test 2' ) ;
# Key k3 is used only to create a related entry clone but since it isn't cited itself
# it shouldn't be in the .bbl
is( $out->get_output_entry('key3', $main), undef, 'Related entry test 3' ) ;
is( $out->get_output_entry('c2add694bf942dc77b376592d9c862cd', $main), $kck1, 'Related entry test 4' ) ;
is( $out->get_output_entry('78f825aaa0103319aaa1a30bf4fe3ada', $main), $kck2, 'Related entry test 5' ) ;
is( $out->get_output_entry('3631578538a2d6ba5879b31a9a42f290', $main), $kck3, 'Related entry test 6' ) ;
is( $out->get_output_entry('caf8e34be07426ae7127c1b4829983c1', $main), $kck4, 'Related entry test 7' ) ;
# Key k4 is used only to create a related entry clone but since it isn't cited itself
# it shouldn't be in the .bbl
is( $out->get_output_entry('key4', $main), undef, 'Related entry test 8' ) ;
is_deeply([$shs->get_keys], ['key1', 'key2'], 'Related entry test 9');
# Testing circular dependencies
is( $out->get_output_entry('c1', $main), $c1, 'Related entry test 10' ) ;
is( $out->get_output_entry('9ab62b5ef34a985438bfdf7ee0102229', $main), $c2k, 'Related entry test 11' ) ;
is( $out->get_output_entry('0a3d72134fb3d6c024db4c510bc1605b', $main), $c3k, 'Related entry test 12' ) ;
>>>>>>> 827b6f93
<|MERGE_RESOLUTION|>--- conflicted
+++ resolved
@@ -1,4 +1,3 @@
-<<<<<<< HEAD
 # -*- cperl -*-
 use strict;
 use warnings;
@@ -58,12 +57,12 @@
       \field{labeltitle}{Original Title}
       \field{journaltitle}{Journal Title}
       \field{number}{5}
-      \field{related}{78f825aaa0103319aaa1a30bf4fe3ada,3631578538a2d6ba5879b31a9a42f290}
       \field{relatedtype}{reprintas}
       \field{shorthand}{RK1}
       \field{title}{Original Title}
       \field{volume}{12}
       \field{year}{1998}
+      \field{related}{78f825aaa0103319aaa1a30bf4fe3ada,3631578538a2d6ba5879b31a9a42f290}
       \field{pages}{125\bibrangedash 150}
     \endentry
 |;
@@ -87,12 +86,12 @@
       \field{labelyear}{2009}
       \field{labeltitle}{Reprint Title}
       \field{booktitle}{Booktitle}
-      \field{related}{c2add694bf942dc77b376592d9c862cd}
       \field{relatedstring}{First}
       \field{relatedtype}{reprintof}
       \field{shorthand}{RK2}
       \field{title}{Reprint Title}
       \field{year}{2009}
+      \field{related}{c2add694bf942dc77b376592d9c862cd}
       \field{pages}{34\bibrangedash 60}
     \endentry
 |;
@@ -112,12 +111,12 @@
       \field{clonesourcekey}{key1}
       \field{journaltitle}{Journal Title}
       \field{number}{5}
-      \field{related}{78f825aaa0103319aaa1a30bf4fe3ada,3631578538a2d6ba5879b31a9a42f290}
       \field{relatedtype}{reprintas}
       \field{shorthand}{RK1}
       \field{title}{Original Title}
       \field{volume}{12}
       \field{year}{1998}
+      \field{related}{78f825aaa0103319aaa1a30bf4fe3ada,3631578538a2d6ba5879b31a9a42f290}
       \field{pages}{125\bibrangedash 150}
     \endentry
 |;
@@ -141,12 +140,12 @@
       \field{labeltitle}{Reprint Title}
       \field{clonesourcekey}{key2}
       \field{booktitle}{Booktitle}
-      \field{related}{c2add694bf942dc77b376592d9c862cd}
       \field{relatedstring}{First}
       \field{relatedtype}{reprintof}
       \field{shorthand}{RK2}
       \field{title}{Reprint Title}
       \field{year}{2009}
+      \field{related}{c2add694bf942dc77b376592d9c862cd}
       \field{pages}{34\bibrangedash 60}
     \endentry
 |;
@@ -170,11 +169,11 @@
       \field{labeltitle}{Reprint Title}
       \field{clonesourcekey}{key3}
       \field{booktitle}{Booktitle}
-      \field{related}{caf8e34be07426ae7127c1b4829983c1}
       \field{relatedtype}{translationof}
       \field{shorthand}{RK3}
       \field{title}{Reprint Title}
       \field{year}{2010}
+      \field{related}{caf8e34be07426ae7127c1b4829983c1}
       \field{pages}{33\bibrangedash 57}
     \endentry
 |;
@@ -242,250 +241,4 @@
 # Testing circular dependencies
 is( $out->get_output_entry('c1', $main), $c1, 'Related entry test 10' ) ;
 is( $out->get_output_entry('9ab62b5ef34a985438bfdf7ee0102229', $main), $c2k, 'Related entry test 11' ) ;
-is( $out->get_output_entry('0a3d72134fb3d6c024db4c510bc1605b', $main), $c3k, 'Related entry test 12' ) ;
-=======
-# -*- cperl -*-
-use strict;
-use warnings;
-use utf8;
-no warnings 'utf8';
-
-use Test::More tests => 12;
-
-use Biber;
-use Biber::Output::bbl;
-use Log::Log4perl;
-chdir("t/tdata") ;
-
-# Set up Biber object
-my $biber = Biber->new(noconf => 1);
-my $LEVEL = 'ERROR';
-my $l4pconf = qq|
-    log4perl.category.main                             = $LEVEL, Screen
-    log4perl.category.screen                           = $LEVEL, Screen
-    log4perl.appender.Screen                           = Log::Log4perl::Appender::Screen
-    log4perl.appender.Screen.utf8                      = 1
-    log4perl.appender.Screen.Threshold                 = $LEVEL
-    log4perl.appender.Screen.stderr                    = 0
-    log4perl.appender.Screen.layout                    = Log::Log4perl::Layout::SimpleLayout
-|;
-Log::Log4perl->init(\$l4pconf);
-
-$biber->parse_ctrlfile('related.bcf');
-$biber->set_output_obj(Biber::Output::bbl->new());
-
-# Options - we could set these in the control file but it's nice to see what we're
-# relying on here for tests
-
-# Biber options
-Biber::Config->setoption('fastsort', 1);
-Biber::Config->setoption('sortlocale', 'C');
-
-# Now generate the information
-$biber->prepare;
-my $out = $biber->get_output_obj;
-my $section = $biber->sections->get_section(0);
-my $shs = $biber->sortlists->get_list(0, 'shorthand', 'shorthand');
-my $main = $biber->sortlists->get_list(0, 'entry', 'nty');
-my $bibentries = $section->bibentries;
-
-my $k1 = q|    \entry{key1}{article}{}
-      \name{labelname}{1}{}{%
-        {{hash=a517747c3d12f99244ae598910d979c5}{Author}{A\bibinitperiod}{}{}{}{}{}{}}%
-      }
-      \name{author}{1}{}{%
-        {{hash=a517747c3d12f99244ae598910d979c5}{Author}{A\bibinitperiod}{}{}{}{}{}{}}%
-      }
-      \strng{namehash}{a517747c3d12f99244ae598910d979c5}
-      \strng{fullhash}{a517747c3d12f99244ae598910d979c5}
-      \field{sortinit}{0}
-      \field{labelyear}{1998}
-      \field{labeltitle}{Original Title}
-      \field{journaltitle}{Journal Title}
-      \field{number}{5}
-      \field{relatedtype}{reprintas}
-      \field{shorthand}{RK1}
-      \field{title}{Original Title}
-      \field{volume}{12}
-      \field{year}{1998}
-      \field{related}{78f825aaa0103319aaa1a30bf4fe3ada,3631578538a2d6ba5879b31a9a42f290}
-      \field{pages}{125\bibrangedash 150}
-    \endentry
-|;
-
-my $k2 = q|    \entry{key2}{inbook}{}
-      \name{labelname}{1}{}{%
-        {{hash=a517747c3d12f99244ae598910d979c5}{Author}{A\bibinitperiod}{}{}{}{}{}{}}%
-      }
-      \name{author}{1}{}{%
-        {{hash=a517747c3d12f99244ae598910d979c5}{Author}{A\bibinitperiod}{}{}{}{}{}{}}%
-      }
-      \list{location}{1}{%
-        {Location}%
-      }
-      \list{publisher}{1}{%
-        {Publisher}%
-      }
-      \strng{namehash}{a517747c3d12f99244ae598910d979c5}
-      \strng{fullhash}{a517747c3d12f99244ae598910d979c5}
-      \field{sortinit}{0}
-      \field{labelyear}{2009}
-      \field{labeltitle}{Reprint Title}
-      \field{booktitle}{Booktitle}
-      \field{relatedstring}{First}
-      \field{relatedtype}{reprintof}
-      \field{shorthand}{RK2}
-      \field{title}{Reprint Title}
-      \field{year}{2009}
-      \field{related}{c2add694bf942dc77b376592d9c862cd}
-      \field{pages}{34\bibrangedash 60}
-    \endentry
-|;
-
-
-my $kck1 = q|    \entry{c2add694bf942dc77b376592d9c862cd}{article}{dataonly}
-      \name{labelname}{1}{}{%
-        {{hash=a517747c3d12f99244ae598910d979c5}{Author}{A\bibinitperiod}{}{}{}{}{}{}}%
-      }
-      \name{author}{1}{}{%
-        {{hash=a517747c3d12f99244ae598910d979c5}{Author}{A\bibinitperiod}{}{}{}{}{}{}}%
-      }
-      \strng{namehash}{a517747c3d12f99244ae598910d979c5}
-      \strng{fullhash}{a517747c3d12f99244ae598910d979c5}
-      \field{sortinit}{0}
-      \field{labeltitle}{Original Title}
-      \field{clonesourcekey}{key1}
-      \field{journaltitle}{Journal Title}
-      \field{number}{5}
-      \field{relatedtype}{reprintas}
-      \field{shorthand}{RK1}
-      \field{title}{Original Title}
-      \field{volume}{12}
-      \field{year}{1998}
-      \field{related}{78f825aaa0103319aaa1a30bf4fe3ada,3631578538a2d6ba5879b31a9a42f290}
-      \field{pages}{125\bibrangedash 150}
-    \endentry
-|;
-
-my $kck2 = q|    \entry{78f825aaa0103319aaa1a30bf4fe3ada}{inbook}{dataonly}
-      \name{labelname}{1}{}{%
-        {{hash=a517747c3d12f99244ae598910d979c5}{Author}{A\bibinitperiod}{}{}{}{}{}{}}%
-      }
-      \name{author}{1}{}{%
-        {{hash=a517747c3d12f99244ae598910d979c5}{Author}{A\bibinitperiod}{}{}{}{}{}{}}%
-      }
-      \list{location}{1}{%
-        {Location}%
-      }
-      \list{publisher}{1}{%
-        {Publisher}%
-      }
-      \strng{namehash}{a517747c3d12f99244ae598910d979c5}
-      \strng{fullhash}{a517747c3d12f99244ae598910d979c5}
-      \field{sortinit}{0}
-      \field{labeltitle}{Reprint Title}
-      \field{clonesourcekey}{key2}
-      \field{booktitle}{Booktitle}
-      \field{relatedstring}{First}
-      \field{relatedtype}{reprintof}
-      \field{shorthand}{RK2}
-      \field{title}{Reprint Title}
-      \field{year}{2009}
-      \field{related}{c2add694bf942dc77b376592d9c862cd}
-      \field{pages}{34\bibrangedash 60}
-    \endentry
-|;
-
-my $kck3 = q|    \entry{3631578538a2d6ba5879b31a9a42f290}{inbook}{dataonly}
-      \name{labelname}{1}{}{%
-        {{hash=a517747c3d12f99244ae598910d979c5}{Author}{A\bibinitperiod}{}{}{}{}{}{}}%
-      }
-      \name{author}{1}{}{%
-        {{hash=a517747c3d12f99244ae598910d979c5}{Author}{A\bibinitperiod}{}{}{}{}{}{}}%
-      }
-      \list{location}{1}{%
-        {Location}%
-      }
-      \list{publisher}{1}{%
-        {Publisher2}%
-      }
-      \strng{namehash}{a517747c3d12f99244ae598910d979c5}
-      \strng{fullhash}{a517747c3d12f99244ae598910d979c5}
-      \field{sortinit}{0}
-      \field{labeltitle}{Reprint Title}
-      \field{clonesourcekey}{key3}
-      \field{booktitle}{Booktitle}
-      \field{relatedtype}{translationof}
-      \field{shorthand}{RK3}
-      \field{title}{Reprint Title}
-      \field{year}{2010}
-      \field{related}{caf8e34be07426ae7127c1b4829983c1}
-      \field{pages}{33\bibrangedash 57}
-    \endentry
-|;
-
-my $kck4 = q|    \entry{caf8e34be07426ae7127c1b4829983c1}{inbook}{dataonly}
-      \name{labelname}{1}{}{%
-        {{hash=a517747c3d12f99244ae598910d979c5}{Author}{A\bibinitperiod}{}{}{}{}{}{}}%
-      }
-      \name{author}{1}{}{%
-        {{hash=a517747c3d12f99244ae598910d979c5}{Author}{A\bibinitperiod}{}{}{}{}{}{}}%
-      }
-      \list{location}{1}{%
-        {Location}%
-      }
-      \list{publisher}{1}{%
-        {Publisher2}%
-      }
-      \strng{namehash}{a517747c3d12f99244ae598910d979c5}
-      \strng{fullhash}{a517747c3d12f99244ae598910d979c5}
-      \field{sortinit}{0}
-      \field{labeltitle}{Orig Language Title}
-      \field{clonesourcekey}{key4}
-      \field{booktitle}{Booktitle}
-      \field{shorthand}{RK4}
-      \field{title}{Orig Language Title}
-      \field{year}{2011}
-      \field{pages}{33\bibrangedash 57}
-    \endentry
-|;
-
-my $c1 = q|    \entry{c1}{book}{}
-      \field{sortinit}{0}
-      \field{related}{9ab62b5ef34a985438bfdf7ee0102229}
-    \endentry
-|;
-
-my $c2k = q|    \entry{9ab62b5ef34a985438bfdf7ee0102229}{book}{dataonly}
-      \field{sortinit}{0}
-      \field{clonesourcekey}{c2}
-      \field{related}{0a3d72134fb3d6c024db4c510bc1605b}
-    \endentry
-|;
-
-my $c3k = q|    \entry{0a3d72134fb3d6c024db4c510bc1605b}{book}{dataonly}
-      \field{sortinit}{0}
-      \field{clonesourcekey}{c3}
-      \field{related}{9ab62b5ef34a985438bfdf7ee0102229}
-    \endentry
-|;
-
-
-is( $out->get_output_entry('key1', $main), $k1, 'Related entry test 1' ) ;
-is( $out->get_output_entry('key2', $main), $k2, 'Related entry test 2' ) ;
-# Key k3 is used only to create a related entry clone but since it isn't cited itself
-# it shouldn't be in the .bbl
-is( $out->get_output_entry('key3', $main), undef, 'Related entry test 3' ) ;
-is( $out->get_output_entry('c2add694bf942dc77b376592d9c862cd', $main), $kck1, 'Related entry test 4' ) ;
-is( $out->get_output_entry('78f825aaa0103319aaa1a30bf4fe3ada', $main), $kck2, 'Related entry test 5' ) ;
-is( $out->get_output_entry('3631578538a2d6ba5879b31a9a42f290', $main), $kck3, 'Related entry test 6' ) ;
-is( $out->get_output_entry('caf8e34be07426ae7127c1b4829983c1', $main), $kck4, 'Related entry test 7' ) ;
-# Key k4 is used only to create a related entry clone but since it isn't cited itself
-# it shouldn't be in the .bbl
-is( $out->get_output_entry('key4', $main), undef, 'Related entry test 8' ) ;
-is_deeply([$shs->get_keys], ['key1', 'key2'], 'Related entry test 9');
-# Testing circular dependencies
-is( $out->get_output_entry('c1', $main), $c1, 'Related entry test 10' ) ;
-is( $out->get_output_entry('9ab62b5ef34a985438bfdf7ee0102229', $main), $c2k, 'Related entry test 11' ) ;
-is( $out->get_output_entry('0a3d72134fb3d6c024db4c510bc1605b', $main), $c3k, 'Related entry test 12' ) ;
->>>>>>> 827b6f93
+is( $out->get_output_entry('0a3d72134fb3d6c024db4c510bc1605b', $main), $c3k, 'Related entry test 12' ) ;