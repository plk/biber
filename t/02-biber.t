use strict;
use warnings;
use utf8;
no warnings 'utf8' ;

use Test::More tests => 7 ;

use Biber;
use Biber::Output::BBL;
use Log::Log4perl qw(:easy);
Log::Log4perl->easy_init($ERROR);
chdir("t/tdata") ;

# Set up Biber object
my $biber = Biber->new(noconf => 1);
$biber->parse_ctrlfile("general1.bcf") ;
$biber->set_output_obj(Biber::Output::BBL->new());

# Options - we could set these in the control file but it's nice to see what we're
# relying on here for tests

# Biber options
Biber::Config->setoption('fastsort', 1);
Biber::Config->setoption('quiet', 1); # because we are reading the same .bib twice and
                                      # btparse caches it in memory somewhere we can't
                                      # release so it complains about redefining macros

# Now generate the information
$biber->prepare;
my $out = $biber->get_output_obj;
my $bibentries = $biber->sections->get_section('0')->bib;
my $section = $biber->sections->get_section('0');

isa_ok($biber, "Biber");

my @keys = sort $section->get_citekeys;
my @citedkeys = sort qw{
t1
stdmodel
knuth:ct
angenendtsk
angenendtsa
stdmodel:glashow
stdmodel:ps_sc
stdmodel:salam
stdmodel:weinberg
hasan
jaffe
luzzatto
moraux
murray
aristotle:rhetoric
aristotle:anima
augustine
cotton
chiu
};

my @allkeys = sort qw{ stdmodel aristotle:poetics vazques-de-parga shore t1
gonzalez averroes/bland laufenberg westfahl:frontier knuth:ct:a kastenholz
averroes/hannes iliad luzzatto malinowski sorace knuth:ct:d britannica
nietzsche:historie stdmodel:weinberg knuth:ct:b baez/article knuth:ct:e itzhaki
jaffe padhye cicero stdmodel:salam reese averroes/hercz murray
aristotle:physics massa aristotle:anima gillies set kowalik gaonkar springer
geer hammond wormanx westfahl:space worman set:herrmann augustine gerhardt
piccato hasan hyman stdmodel:glashow stdmodel:ps_sc kant:kpv companion almendro
sigfridsson ctan baez/online aristotle:rhetoric pimentel00 pines knuth:ct:c moraux cms
angenendt angenendtsk loh markey cotton vangennepx kant:ku nussbaum nietzsche:ksa1
vangennep knuth:ct angenendtsa spiegelberg bertram brandt set:aksin chiu nietzsche:ksa
set:yoon maron coleridge } ;

is_deeply( \@keys, \@citedkeys, 'citekeys 1') ;

# reset some options and re-generate information
Biber::Config->setoption('allentries', 1);
$biber->prepare;
$section = $biber->sections->get_section('0');;
$bibentries = $biber->sections->get_section('0')->bib;
$out = $biber->get_output_obj;

@keys = sort $section->get_citekeys;

is_deeply( \@keys, \@allkeys, 'citekeys 2') ;

my $stdmodel = {
                'nameyear' => 'Glashow01961',
                'journaltitle' => 'Nucl.~Phys.',
                'entryset' => 'stdmodel:glashow,stdmodel:weinberg,stdmodel:salam',
                'labelyear' => '1961',
                'author' => {namelist =>
                             [
                              {
                               index => 1,
                               uniquename   => 0,
                               firstname    => 'Sheldon',
                               firstname_i  => 'S.',
                               firstname_it => 'S',
                               suffix       => undef,
                               suffix_i     => undef,
                               suffix_it    => undef,
                               lastname     => 'Glashow',
                               lastname_i   => 'G.',
                               lastname_it  => 'G',
                               nameinitstring => 'Glashow_S',
                               namestring   => 'Glashow, Sheldon',
                               prefix       => undef,
                               prefix_i     => undef,
                               prefix_it    => undef,
                               strip        => { firstname => 0, lastname => 0, prefix => undef, suffix => undef },
                              }
                            ]},
                'labelname' => {namelist =>
                             [
                              {
                               index => 1,
                               uniquename   => 0,
                               firstname    => 'Sheldon',
                               firstname_i  => 'S.',
                               firstname_it => 'S',
                               suffix       => undef,
                               suffix_i     => undef,
                               suffix_it    => undef,
                               lastname     => 'Glashow',
                               lastname_i   => 'G.',
                               lastname_it  => 'G',
                               nameinitstring => 'Glashow_S',
                               namestring   => 'Glashow, Sheldon',
                               prefix       => undef,
                               prefix_i     => undef,
                               prefix_it    => undef,
                               strip        => { firstname => 0, lastname => 0, prefix => undef, suffix => undef },
                              }
                            ]},
                'fullhash' => 'GS1',
                'namehash' => 'GS1',
                'extrayear' => 1,
                'sortstring' => 'mm0glashow2sheldon019610partial symmetries of weak interactions00022',
                'sortinit' => 'G',
                'crossref' => 'stdmodel:glashow',
                'volume' => '22',
                'labelnamename' => 'author',
                'labelnamenamefullhash' => 'author',
                'labelyearname' => 'year',
                'entrytype' => 'set',
                'title' => 'Partial Symmetries of Weak Interactions',
                'datatype' => 'bibtex',
                'annotation' => 'A \\texttt{set} entry with three members discussing the standard model of particle physics. Note the \\texttt{entryset} and \\texttt{crossref} fields. The cross-reference must point to the first member of the set',
                'year' => '1961',
                'pages' => '579\\psqq',
                'origkey' => 'stdmodel',
                'citecasekey' => 'stdmodel'
                } ;

is_deeply($bibentries->entry('stdmodel'), $stdmodel, 'entry stdmodel') ;

my $laufenberg = {
                 'nameyear' => 'Laufenberg1zzzz02006',
                 'number' => '1700367',
                 'month' => '09',
                 'labelyear' => '2006',
                 'holder' => {namelist => [
                              {
                               index => 1,
                               firstname => undef,
                               firstname_i => undef,
                               firstname_it => undef,
                               suffix => undef,
                               suffix_i => undef,
                               suffix_it => undef,
                               prefix => undef,
                               prefix_i => undef,
                               prefix_it => undef,
                               lastname => 'Robert Bosch GmbH',
                               lastname_i => 'R.',
                               lastname_it => 'R',
                               nameinitstring => '{Robert_Bosch_GmbH}',
                               namestring => 'Robert Bosch GmbH',
                               strip => { firstname => undef, lastname => 1, prefix => undef, suffix => undef },
                              },
                              {
                               index => 2,
                               firstname => undef,
                               firstname_i => undef,
                               firstname_it => undef,
                               suffix => undef,
                               suffix_i => undef,
                               suffix_it => undef,
                               prefix => undef,
                               prefix_i => undef,
                               prefix_it => undef,
                               lastname => 'Daimler Chrysler AG',
                               lastname_i => 'D.',
                               lastname_it => 'D',
                               nameinitstring => '{Daimler_Chrysler_AG}',
                               namestring => 'Daimler Chrysler AG',
                               strip => { firstname => undef, lastname => 1, prefix => undef, suffix => undef },
                               },
                               {
                               index => 3,
                               firstname => undef,
                               firstname_i => undef,
                               firstname_it => undef,
                               suffix => undef,
                               suffix_i => undef,
                               suffix_it => undef,
                               prefix => undef,
                               prefix_i => undef,
                               prefix_it => undef,
                               lastname => 'Bayerische Motoren Werke AG',
                               lastname_i => 'B.',
                               lastname_it => 'B',
                               nameinitstring => '{Bayerische_Motoren_Werke_AG}',
                               namestring => 'Bayerische Motoren Werke AG',
                               strip => { firstname => undef, lastname => 1, prefix => undef, suffix => undef },
                               }
                             ]},
                 'date' => '2006-09-13',
                 'file' => 'http://v3.espacenet.com/textdoc?IDX=EP1700367',
                 'author' => {namelist => [
                               {
                                 index => 1,
                                 uniquename   => 0,
                                 firstname      => "Xaver",
                                 firstname_i    => "X.",
                                 firstname_it   => "X",
                                 lastname       => "Laufenberg",
                                 lastname_i     => "L.",
                                 lastname_it    => "L",
                                 nameinitstring => "Laufenberg_X",
                                 namestring     => "Laufenberg, Xaver",
                                 prefix         => undef,
                                 prefix_i       => undef,
                                 prefix_it      => undef,
                                 strip          => { firstname => 0, lastname => 0, prefix => undef, suffix => undef },
                                 suffix         => undef,
                                 suffix_i       => undef,
                                 suffix_it      => undef,
                               },
                               {
                                 index => 2,
                                 uniquename   => 0,
                                 firstname      => "Dominique",
                                 firstname_i    => "D.",
                                 firstname_it   => "D",
                                 lastname       => "Eynius",
                                 lastname_i     => "E.",
                                 lastname_it    => "E",
                                 nameinitstring => "Eynius_D",
                                 namestring     => "Eynius, Dominique",
                                 prefix         => undef,
                                 prefix_i       => undef,
                                 prefix_it      => undef,
                                 strip          => { firstname => 0, lastname => 0, prefix => undef, suffix => undef },
                                 suffix         => undef,
                                 suffix_i       => undef,
                                 suffix_it      => undef,
                               },
                               {
                                 index => 3,
                                 uniquename   => 0,
                                 firstname      => "Helmut",
                                 firstname_i    => "H.",
                                 firstname_it   => "H",
                                 lastname       => "Suelzle",
                                 lastname_i     => "S.",
                                 lastname_it    => "S",
                                 nameinitstring => "Suelzle_H",
                                 namestring     => "Suelzle, Helmut",
                                 prefix         => undef,
                                 prefix_i       => undef,
                                 prefix_it      => undef,
                                 strip          => { firstname => 0, lastname => 0, prefix => undef, suffix => undef },
                                 suffix         => undef,
                                 suffix_i       => undef,
                                 suffix_it      => undef,
                               },
                               {
                                 index => 4,
                                 uniquename   => 0,
                                 firstname      => "Stephan",
                                 firstname_i    => "S.",
                                 firstname_it   => "S",
                                 lastname       => "Usbeck",
                                 lastname_i     => "U.",
                                 lastname_it    => "U",
                                 nameinitstring => "Usbeck_S",
                                 namestring     => "Usbeck, Stephan",
                                 prefix         => undef,
                                 prefix_i       => undef,
                                 prefix_it      => undef,
                                 strip          => { firstname => 0, lastname => 0, prefix => undef, suffix => undef },
                                 suffix         => undef,
                                 suffix_i       => undef,
                                 suffix_it      => undef,
                               },
                               {
                                 index => 5,
                                 uniquename   => 0,
                                 firstname      => "Matthias",
                                 firstname_i    => "M.",
                                 firstname_it   => "M",
                                 lastname       => "Spaeth",
                                 lastname_i     => "S.",
                                 lastname_it    => "S",
                                 nameinitstring => "Spaeth_M",
                                 namestring     => "Spaeth, Matthias",
                                 prefix         => undef,
                                 prefix_i       => undef,
                                 prefix_it      => undef,
                                 strip          => { firstname => 0, lastname => 0, prefix => undef, suffix => undef },
                                 suffix         => undef,
                                 suffix_i       => undef,
                                 suffix_it      => undef,
                               },
                               {
                                 index => 6,
                                 uniquename   => 0,
                                 firstname      => "Miriam",
                                 firstname_i    => "M.",
                                 firstname_it   => "M",
                                 lastname       => "Neuser-Hoffmann",
                                 lastname_i     => "N.-H.",
                                 lastname_it    => "NH",
                                 nameinitstring => "Neuser-Hoffmann_M",
                                 namestring     => "Neuser-Hoffmann, Miriam",
                                 prefix         => undef,
                                 prefix_i       => undef,
                                 prefix_it      => undef,
                                 strip          => { firstname => 0, lastname => 0, prefix => undef, suffix => undef },
                                 suffix         => undef,
                                 suffix_i       => undef,
                                 suffix_it      => undef,
                               },
                               {
                                 index => 7,
                                 uniquename   => 0,
                                 firstname      => "Christian",
                                 firstname_i    => "C.",
                                 firstname_it   => "C",
                                 lastname       => "Myrzik",
                                 lastname_i     => "M.",
                                 lastname_it    => "M",
                                 nameinitstring => "Myrzik_C",
                                 namestring     => "Myrzik, Christian",
                                 prefix         => undef,
                                 prefix_i       => undef,
                                 prefix_it      => undef,
                                 strip          => { firstname => 0, lastname => 0, prefix => undef, suffix => undef },
                                 suffix         => undef,
                                 suffix_i       => undef,
                                 suffix_it      => undef,
                               },
                               {
                                 index => 8,
                                 uniquename   => 0,
                                 firstname      => "Manfred",
                                 firstname_i    => "M.",
                                 firstname_it   => "M",
                                 lastname       => "Schmid",
                                 lastname_i     => "S.",
                                 lastname_it    => "S",
                                 nameinitstring => "Schmid_M",
                                 namestring     => "Schmid, Manfred",
                                 prefix         => undef,
                                 prefix_i       => undef,
                                 prefix_it      => undef,
                                 strip          => { firstname => 0, lastname => 0, prefix => undef, suffix => undef },
                                 suffix         => undef,
                                 suffix_i       => undef,
                                 suffix_it      => undef,
                               },
                               {
                                 index => 9,
                                 uniquename   => 0,
                                 firstname      => "Franz",
                                 firstname_i    => "F.",
                                 firstname_it   => "F",
                                 lastname       => "Nietfeld",
                                 lastname_i     => "N.",
                                 lastname_it    => "N",
                                 nameinitstring => "Nietfeld_F",
                                 namestring     => "Nietfeld, Franz",
                                 prefix         => undef,
                                 prefix_i       => undef,
                                 prefix_it      => undef,
                                 strip          => { firstname => 0, lastname => 0, prefix => undef, suffix => undef },
                                 suffix         => undef,
                                 suffix_i       => undef,
                                 suffix_it      => undef,
                               },
                               {
                                 index => 10,
                                 uniquename   => 0,
                                 firstname      => "Alexander",
                                 firstname_i    => "A.",
                                 firstname_it   => "A",
                                 lastname       => "Thiel",
                                 lastname_i     => "T.",
                                 lastname_it    => "T",
                                 nameinitstring => "Thiel_A",
                                 namestring     => "Thiel, Alexander",
                                 prefix         => undef,
                                 prefix_i       => undef,
                                 prefix_it      => undef,
                                 strip          => { firstname => 0, lastname => 0, prefix => undef, suffix => undef },
                                 suffix         => undef,
                                 suffix_i       => undef,
                                 suffix_it      => undef,
                               },
                               {
                                 index => 11,
                                 uniquename   => 0,
                                 firstname      => "Harald",
                                 firstname_i    => "H.",
                                 firstname_it   => "H",
                                 lastname       => "Braun",
                                 lastname_i     => "B.",
                                 lastname_it    => "B",
                                 nameinitstring => "Braun_H",
                                 namestring     => "Braun, Harald",
                                 prefix         => undef,
                                 prefix_i       => undef,
                                 prefix_it      => undef,
                                 strip          => { firstname => 0, lastname => 0, prefix => undef, suffix => undef },
                                 suffix         => undef,
                                 suffix_i       => undef,
                                 suffix_it      => undef,
                               },
                               {
                                 index => 12,
                                 uniquename   => 0,
                                 firstname      => "Norbert",
                                 firstname_i    => "N.",
                                 firstname_it   => "N",
                                 lastname       => "Ebner",
                                 lastname_i     => "E.",
                                 lastname_it    => "E",
                                 nameinitstring => "Ebner_N",
                                 namestring     => "Ebner, Norbert",
                                 prefix         => undef,
                                 prefix_i       => undef,
                                 prefix_it      => undef,
                                 strip          => { firstname => 0, lastname => 0, prefix => undef, suffix => undef },
                                 suffix         => undef,
                                 suffix_i       => undef,
                                 suffix_it      => undef,
                               }
                             ]},
                 'labelname' => {namelist => [
                               {
                                 index => 1,
                                 uniquename   => 0,
                                 firstname      => "Xaver",
                                 firstname_i    => "X.",
                                 firstname_it   => "X",
                                 lastname       => "Laufenberg",
                                 lastname_i     => "L.",
                                 lastname_it    => "L",
                                 nameinitstring => "Laufenberg_X",
                                 namestring     => "Laufenberg, Xaver",
                                 prefix         => undef,
                                 prefix_i       => undef,
                                 prefix_it      => undef,
                                 strip          => { firstname => 0, lastname => 0, prefix => undef, suffix => undef },
                                 suffix         => undef,
                                 suffix_i       => undef,
                                 suffix_it      => undef,
                               },
                               {
                                 index => 2,
                                 uniquename   => 0,
                                 firstname      => "Dominique",
                                 firstname_i    => "D.",
                                 firstname_it   => "D",
                                 lastname       => "Eynius",
                                 lastname_i     => "E.",
                                 lastname_it    => "E",
                                 nameinitstring => "Eynius_D",
                                 namestring     => "Eynius, Dominique",
                                 prefix         => undef,
                                 prefix_i       => undef,
                                 prefix_it      => undef,
                                 strip          => { firstname => 0, lastname => 0, prefix => undef, suffix => undef },
                                 suffix         => undef,
                                 suffix_i       => undef,
                                 suffix_it      => undef,
                               },
                               {
                                 index => 3,
                                 uniquename   => 0,
                                 firstname      => "Helmut",
                                 firstname_i    => "H.",
                                 firstname_it   => "H",
                                 lastname       => "Suelzle",
                                 lastname_i     => "S.",
                                 lastname_it    => "S",
                                 nameinitstring => "Suelzle_H",
                                 namestring     => "Suelzle, Helmut",
                                 prefix         => undef,
                                 prefix_i       => undef,
                                 prefix_it      => undef,
                                 strip          => { firstname => 0, lastname => 0, prefix => undef, suffix => undef },
                                 suffix         => undef,
                                 suffix_i       => undef,
                                 suffix_it      => undef,
                               },
                               {
                                 index => 4,
                                 uniquename   => 0,
                                 firstname      => "Stephan",
                                 firstname_i    => "S.",
                                 firstname_it   => "S",
                                 lastname       => "Usbeck",
                                 lastname_i     => "U.",
                                 lastname_it    => "U",
                                 nameinitstring => "Usbeck_S",
                                 namestring     => "Usbeck, Stephan",
                                 prefix         => undef,
                                 prefix_i       => undef,
                                 prefix_it      => undef,
                                 strip          => { firstname => 0, lastname => 0, prefix => undef, suffix => undef },
                                 suffix         => undef,
                                 suffix_i       => undef,
                                 suffix_it      => undef,
                               },
                               {
                                 index => 5,
                                 uniquename   => 0,
                                 firstname      => "Matthias",
                                 firstname_i    => "M.",
                                 firstname_it   => "M",
                                 lastname       => "Spaeth",
                                 lastname_i     => "S.",
                                 lastname_it    => "S",
                                 nameinitstring => "Spaeth_M",
                                 namestring     => "Spaeth, Matthias",
                                 prefix         => undef,
                                 prefix_i       => undef,
                                 prefix_it      => undef,
                                 strip          => { firstname => 0, lastname => 0, prefix => undef, suffix => undef },
                                 suffix         => undef,
                                 suffix_i       => undef,
                                 suffix_it      => undef,
                               },
                               {
                                 index => 6,
                                 uniquename   => 0,
                                 firstname      => "Miriam",
                                 firstname_i    => "M.",
                                 firstname_it   => "M",
                                 lastname       => "Neuser-Hoffmann",
                                 lastname_i     => "N.-H.",
                                 lastname_it    => "NH",
                                 nameinitstring => "Neuser-Hoffmann_M",
                                 namestring     => "Neuser-Hoffmann, Miriam",
                                 prefix         => undef,
                                 prefix_i       => undef,
                                 prefix_it      => undef,
                                 strip          => { firstname => 0, lastname => 0, prefix => undef, suffix => undef },
                                 suffix         => undef,
                                 suffix_i       => undef,
                                 suffix_it      => undef,
                               },
                               {
                                 index => 7,
                                 uniquename   => 0,
                                 firstname      => "Christian",
                                 firstname_i    => "C.",
                                 firstname_it   => "C",
                                 lastname       => "Myrzik",
                                 lastname_i     => "M.",
                                 lastname_it    => "M",
                                 nameinitstring => "Myrzik_C",
                                 namestring     => "Myrzik, Christian",
                                 prefix         => undef,
                                 prefix_i       => undef,
                                 prefix_it      => undef,
                                 strip          => { firstname => 0, lastname => 0, prefix => undef, suffix => undef },
                                 suffix         => undef,
                                 suffix_i       => undef,
                                 suffix_it      => undef,
                               },
                               {
                                 index => 8,
                                 uniquename   => 0,
                                 firstname      => "Manfred",
                                 firstname_i    => "M.",
                                 firstname_it   => "M",
                                 lastname       => "Schmid",
                                 lastname_i     => "S.",
                                 lastname_it    => "S",
                                 nameinitstring => "Schmid_M",
                                 namestring     => "Schmid, Manfred",
                                 prefix         => undef,
                                 prefix_i       => undef,
                                 prefix_it      => undef,
                                 strip          => { firstname => 0, lastname => 0, prefix => undef, suffix => undef },
                                 suffix         => undef,
                                 suffix_i       => undef,
                                 suffix_it      => undef,
                               },
                               {
                                 index => 9,
                                 uniquename   => 0,
                                 firstname      => "Franz",
                                 firstname_i    => "F.",
                                 firstname_it   => "F",
                                 lastname       => "Nietfeld",
                                 lastname_i     => "N.",
                                 lastname_it    => "N",
                                 nameinitstring => "Nietfeld_F",
                                 namestring     => "Nietfeld, Franz",
                                 prefix         => undef,
                                 prefix_i       => undef,
                                 prefix_it      => undef,
                                 strip          => { firstname => 0, lastname => 0, prefix => undef, suffix => undef },
                                 suffix         => undef,
                                 suffix_i       => undef,
                                 suffix_it      => undef,
                               },
                               {
                                 index => 10,
                                 uniquename   => 0,
                                 firstname      => "Alexander",
                                 firstname_i    => "A.",
                                 firstname_it   => "A",
                                 lastname       => "Thiel",
                                 lastname_i     => "T.",
                                 lastname_it    => "T",
                                 nameinitstring => "Thiel_A",
                                 namestring     => "Thiel, Alexander",
                                 prefix         => undef,
                                 prefix_i       => undef,
                                 prefix_it      => undef,
                                 strip          => { firstname => 0, lastname => 0, prefix => undef, suffix => undef },
                                 suffix         => undef,
                                 suffix_i       => undef,
                                 suffix_it      => undef,
                               },
                               {
                                 index => 11,
                                 uniquename   => 0,
                                 firstname      => "Harald",
                                 firstname_i    => "H.",
                                 firstname_it   => "H",
                                 lastname       => "Braun",
                                 lastname_i     => "B.",
                                 lastname_it    => "B",
                                 nameinitstring => "Braun_H",
                                 namestring     => "Braun, Harald",
                                 prefix         => undef,
                                 prefix_i       => undef,
                                 prefix_it      => undef,
                                 strip          => { firstname => 0, lastname => 0, prefix => undef, suffix => undef },
                                 suffix         => undef,
                                 suffix_i       => undef,
                                 suffix_it      => undef,
                               },
                               {
                                 index => 12,
                                 uniquename   => 0,
                                 firstname      => "Norbert",
                                 firstname_i    => "N.",
                                 firstname_it   => "N",
                                 lastname       => "Ebner",
                                 lastname_i     => "E.",
                                 lastname_it    => "E",
                                 nameinitstring => "Ebner_N",
                                 namestring     => "Ebner, Norbert",
                                 prefix         => undef,
                                 prefix_i       => undef,
                                 prefix_it      => undef,
                                 strip          => { firstname => 0, lastname => 0, prefix => undef, suffix => undef },
                                 suffix         => undef,
                                 suffix_i       => undef,
                                 suffix_it      => undef,
                               }
                             ]},
                 'fullhash' => 'LXEDSHUSSMNHMMCSMNFTABHEN1',
                 'hyphenation' => 'german',
                 'day' => '13',
                 'namehash' => 'LX+1',
                 'sortstring' => 'mm0laufenberg2xaver1zzzz020060elektrische einrichtung und betriebsverfahren00000',
                 'sortinit' => 'L',
                 'location' => [
                                 'countryde',
                                 'countrywo'
                               ],
                  'labelnamename' => 'author',
                  'labelnamenamefullhash' => 'author',
                  'labelyearname' => 'year',
                 'entrytype' => 'patent',
                 'abstract' => 'The invention relates to an electric device comprising a generator, in particular for use in the vehicle electric system of a motor vehicle and a controller for controlling the generator voltage. The device is equipped with a control zone, in which the voltage is controlled and zones, in which the torque is controlled. The invention also relates to methods for operating a device of this type.',
                 'type' => 'patenteu',
                 'title' => 'Elektrische Einrichtung und Betriebsverfahren',
                 'annotation' => 'This is a \\texttt{patent} entry with a \\texttt{holder} field. Note the format of the \\texttt{type} and \\texttt{location} fields in the database file. Compare \\texttt{almendro}, \\texttt{sorace}, and \\texttt{kowalik}',
                 'datatype' => 'bibtex',
                 'year' => '2006',
                'origkey' => 'laufenberg',
                'citecasekey' => 'laufenberg'
                } ;

is_deeply($bibentries->entry('laufenberg'), $laufenberg, 'entry laufenberg') ;

<<<<<<< HEAD
my $kastenholz = q|\entry{kastenholz}{article}{}
  \name{labelname}{2}{}{%
    {{uniquename=0}{Kastenholz}{K.}{M.~A.}{M.~A.}{}{}{}{}}%
    {{uniquename=0}{H{\"u}nenberger}{H.}{Philippe~H.}{P.~H.}{}{}{}{}}%
  }
  \name{author}{2}{}{%
    {{}{Kastenholz}{K.}{M.~A.}{M.~A.}{}{}{}{}}%
    {{}{H{\"u}nenberger}{H.}{Philippe~H.}{P.~H.}{}{}{}{}}%
  }
  \strng{namehash}{KMAHPH1}
  \strng{fullhash}{KMAHPH1}
  \field{sortinit}{K}
  \field{labelyear}{2006}
  \field{year}{2006}
  \field{title}{Computation of methodology\hyphen independent ionic solvation free energies from molecular simulations}
  \field{subtitle}{I. The electrostatic potential in molecular liquids}
  \field{indextitle}{Computation of ionic solvation free energies}
  \field{journaltitle}{J.~Chem. Phys.}
  \field{abstract}{The computation of ionic solvation free energies from atomistic simulations is a surprisingly difficult problem that has found no satisfactory solution for more than 15 years. The reason is that the charging free energies evaluated from such simulations are affected by very large errors. One of these is related to the choice of a specific convention for summing up the contributions of solvent charges to the electrostatic potential in the ionic cavity, namely, on the basis of point charges within entire solvent molecules (M scheme) or on the basis of individual point charges (P scheme). The use of an inappropriate convention may lead to a charge-independent offset in the calculated potential, which depends on the details of the summation scheme, on the quadrupole-moment trace of the solvent molecule, and on the approximate form used to represent electrostatic interactions in the system. However, whether the M or P scheme (if any) represents the appropriate convention is still a matter of on-going debate. The goal of the present article is to settle this long-standing controversy by carefully analyzing (both analytically and numerically) the properties of the electrostatic potential in molecular liquids (and inside cavities within them).}
  \field{annotation}{An \texttt{article} entry with an \texttt{eid} and a \texttt{doi} field. Note that the \textsc{doi} is transformed into a clickable link if \texttt{hyperref} support has been enabled}
  \field{eid}{124106}
  \field{volume}{124}
  \field{hyphenation}{american}
  \verb{doi}
  \verb 10.1063/1.2172593
  \endverb
\endentry
=======
my $kastenholz = q|  \entry{kastenholz}{article}{}
    \name{author}{2}{%
      {{Kastenholz}{K.}{M.~A.}{M.~A.}{}{}{}{}}%
      {{H{\"u}nenberger}{H.}{Philippe~H.}{P.~H.}{}{}{}{}}%
    }
    \strng{namehash}{KMAHPH1}
    \strng{fullhash}{KMAHPH1}
    \field{sortinit}{K}
    \field{labelyear}{2006}
    \count{uniquename}{0}
    \field{year}{2006}
    \field{title}{Computation of methodology\hyphen independent ionic solvation free energies from molecular simulations}
    \field{subtitle}{I. The electrostatic potential in molecular liquids}
    \field{indextitle}{Computation of ionic solvation free energies}
    \field{journaltitle}{J.~Chem. Phys.}
    \field{abstract}{The computation of ionic solvation free energies from atomistic simulations is a surprisingly difficult problem that has found no satisfactory solution for more than 15 years. The reason is that the charging free energies evaluated from such simulations are affected by very large errors. One of these is related to the choice of a specific convention for summing up the contributions of solvent charges to the electrostatic potential in the ionic cavity, namely, on the basis of point charges within entire solvent molecules (M scheme) or on the basis of individual point charges (P scheme). The use of an inappropriate convention may lead to a charge-independent offset in the calculated potential, which depends on the details of the summation scheme, on the quadrupole-moment trace of the solvent molecule, and on the approximate form used to represent electrostatic interactions in the system. However, whether the M or P scheme (if any) represents the appropriate convention is still a matter of on-going debate. The goal of the present article is to settle this long-standing controversy by carefully analyzing (both analytically and numerically) the properties of the electrostatic potential in molecular liquids (and inside cavities within them).}
    \field{annotation}{An \texttt{article} entry with an \texttt{eid} and a \texttt{doi} field. Note that the \textsc{doi} is transformed into a clickable link if \texttt{hyperref} support has been enabled}
    \field{eid}{124106}
    \field{volume}{124}
    \field{hyphenation}{american}
    \verb{doi}
    \verb 10.1063/1.2172593
    \endverb
  \endentry
>>>>>>> 2c77e0f9

| ;


is( $out->get_output_entry('kastenholz'), $kastenholz, 'bbl entry' ) ;

<<<<<<< HEAD
my $t1 = q|\entry{t1}{misc}{}
  \name{labelname}{1}{}{%
    {{uniquename=0}{Brown}{B.}{Bill}{B.}{}{}{}{}}%
  }
  \name{author}{1}{}{%
    {{}{Brown}{B.}{Bill}{B.}{}{}{}{}}%
  }
  \strng{namehash}{BB1}
  \strng{fullhash}{BB1}
  \field{sortinit}{B}
  \field{labelyear}{1992}
  \field{year}{1992}
  \field{title}{Normal things {$^{3}$}}
\endentry
=======
my $t1 = q|  \entry{t1}{misc}{}
    \name{author}{1}{%
      {{Brown}{B.}{Bill}{B.}{}{}{}{}}%
    }
    \strng{namehash}{BB1}
    \strng{fullhash}{BB1}
    \field{sortinit}{B}
    \field{labelyear}{1992}
    \count{uniquename}{0}
    \field{year}{1992}
    \field{title}{Normal things {$^{3}$}}
  \endentry
>>>>>>> 2c77e0f9

|;

is( $out->get_output_entry('t1'), $t1, 'bbl entry with maths in title' ) ;<|MERGE_RESOLUTION|>--- conflicted
+++ resolved
@@ -702,45 +702,19 @@
 
 is_deeply($bibentries->entry('laufenberg'), $laufenberg, 'entry laufenberg') ;
 
-<<<<<<< HEAD
-my $kastenholz = q|\entry{kastenholz}{article}{}
-  \name{labelname}{2}{}{%
-    {{uniquename=0}{Kastenholz}{K.}{M.~A.}{M.~A.}{}{}{}{}}%
-    {{uniquename=0}{H{\"u}nenberger}{H.}{Philippe~H.}{P.~H.}{}{}{}{}}%
-  }
-  \name{author}{2}{}{%
-    {{}{Kastenholz}{K.}{M.~A.}{M.~A.}{}{}{}{}}%
-    {{}{H{\"u}nenberger}{H.}{Philippe~H.}{P.~H.}{}{}{}{}}%
-  }
-  \strng{namehash}{KMAHPH1}
-  \strng{fullhash}{KMAHPH1}
-  \field{sortinit}{K}
-  \field{labelyear}{2006}
-  \field{year}{2006}
-  \field{title}{Computation of methodology\hyphen independent ionic solvation free energies from molecular simulations}
-  \field{subtitle}{I. The electrostatic potential in molecular liquids}
-  \field{indextitle}{Computation of ionic solvation free energies}
-  \field{journaltitle}{J.~Chem. Phys.}
-  \field{abstract}{The computation of ionic solvation free energies from atomistic simulations is a surprisingly difficult problem that has found no satisfactory solution for more than 15 years. The reason is that the charging free energies evaluated from such simulations are affected by very large errors. One of these is related to the choice of a specific convention for summing up the contributions of solvent charges to the electrostatic potential in the ionic cavity, namely, on the basis of point charges within entire solvent molecules (M scheme) or on the basis of individual point charges (P scheme). The use of an inappropriate convention may lead to a charge-independent offset in the calculated potential, which depends on the details of the summation scheme, on the quadrupole-moment trace of the solvent molecule, and on the approximate form used to represent electrostatic interactions in the system. However, whether the M or P scheme (if any) represents the appropriate convention is still a matter of on-going debate. The goal of the present article is to settle this long-standing controversy by carefully analyzing (both analytically and numerically) the properties of the electrostatic potential in molecular liquids (and inside cavities within them).}
-  \field{annotation}{An \texttt{article} entry with an \texttt{eid} and a \texttt{doi} field. Note that the \textsc{doi} is transformed into a clickable link if \texttt{hyperref} support has been enabled}
-  \field{eid}{124106}
-  \field{volume}{124}
-  \field{hyphenation}{american}
-  \verb{doi}
-  \verb 10.1063/1.2172593
-  \endverb
-\endentry
-=======
 my $kastenholz = q|  \entry{kastenholz}{article}{}
-    \name{author}{2}{%
-      {{Kastenholz}{K.}{M.~A.}{M.~A.}{}{}{}{}}%
-      {{H{\"u}nenberger}{H.}{Philippe~H.}{P.~H.}{}{}{}{}}%
+    \name{labelname}{2}{}{%
+      {{uniquename=0}{Kastenholz}{K.}{M.~A.}{M.~A.}{}{}{}{}}%
+      {{uniquename=0}{H{\"u}nenberger}{H.}{Philippe~H.}{P.~H.}{}{}{}{}}%
+    }
+    \name{author}{2}{}{%
+      {{}{Kastenholz}{K.}{M.~A.}{M.~A.}{}{}{}{}}%
+      {{}{H{\"u}nenberger}{H.}{Philippe~H.}{P.~H.}{}{}{}{}}%
     }
     \strng{namehash}{KMAHPH1}
     \strng{fullhash}{KMAHPH1}
     \field{sortinit}{K}
     \field{labelyear}{2006}
-    \count{uniquename}{0}
     \field{year}{2006}
     \field{title}{Computation of methodology\hyphen independent ionic solvation free energies from molecular simulations}
     \field{subtitle}{I. The electrostatic potential in molecular liquids}
@@ -755,42 +729,26 @@
     \verb 10.1063/1.2172593
     \endverb
   \endentry
->>>>>>> 2c77e0f9
 
 | ;
 
 
 is( $out->get_output_entry('kastenholz'), $kastenholz, 'bbl entry' ) ;
 
-<<<<<<< HEAD
-my $t1 = q|\entry{t1}{misc}{}
-  \name{labelname}{1}{}{%
-    {{uniquename=0}{Brown}{B.}{Bill}{B.}{}{}{}{}}%
-  }
-  \name{author}{1}{}{%
-    {{}{Brown}{B.}{Bill}{B.}{}{}{}{}}%
-  }
-  \strng{namehash}{BB1}
-  \strng{fullhash}{BB1}
-  \field{sortinit}{B}
-  \field{labelyear}{1992}
-  \field{year}{1992}
-  \field{title}{Normal things {$^{3}$}}
-\endentry
-=======
 my $t1 = q|  \entry{t1}{misc}{}
-    \name{author}{1}{%
-      {{Brown}{B.}{Bill}{B.}{}{}{}{}}%
+    \name{labelname}{1}{}{%
+      {{uniquename=0}{Brown}{B.}{Bill}{B.}{}{}{}{}}%
+    }
+    \name{author}{1}{}{%
+      {{}{Brown}{B.}{Bill}{B.}{}{}{}{}}%
     }
     \strng{namehash}{BB1}
     \strng{fullhash}{BB1}
     \field{sortinit}{B}
     \field{labelyear}{1992}
-    \count{uniquename}{0}
     \field{year}{1992}
     \field{title}{Normal things {$^{3}$}}
   \endentry
->>>>>>> 2c77e0f9
 
 |;
 
