# -*- cperl -*-
use strict;
use warnings;
use utf8;
no warnings 'utf8';

use Test::More tests => 69;
use Test::Differences;
unified_diff;

use Biber;
use Biber::Utils;
use Biber::Output::bbl;
use Log::Log4perl;
use Unicode::Normalize;
chdir("t/tdata");

# Set up Biber object
my $biber = Biber->new(configfile => 'biber-test.conf');
my $LEVEL = 'ERROR';
my $l4pconf = qq|
    log4perl.category.main                             = $LEVEL, Screen
    log4perl.category.screen                           = $LEVEL, Screen
    log4perl.appender.Screen                           = Log::Log4perl::Appender::Screen
    log4perl.appender.Screen.utf8                      = 1
    log4perl.appender.Screen.Threshold                 = $LEVEL
    log4perl.appender.Screen.stderr                    = 0
    log4perl.appender.Screen.layout                    = Log::Log4perl::Layout::SimpleLayout
|;
Log::Log4perl->init(\$l4pconf);

# WARNING - the .bcf has special defs for URLS to test verbatim lists
$biber->parse_ctrlfile('basic-misc.bcf');
$biber->set_output_obj(Biber::Output::bbl->new());

# Options - we could set these in the control file but it's nice to see what we're
# relying on here for tests

# Biber options
Biber::Config->setoption('sortlocale', 'en_GB.UTF-8');
Biber::Config->setblxoption(undef,'uniquelist', 'true');
Biber::Config->setblxoption(undef,'maxcitenames', 3);
Biber::Config->setblxoption(undef,'mincitenames', 1);
Biber::Config->setblxoption(undef,'maxalphanames', 3);
Biber::Config->setblxoption(undef,'minalphanames', 1);
Biber::Config->setblxoption(undef,'maxbibnames', 10);
Biber::Config->setblxoption(undef,'minbibnames', 7);
Biber::Config->setoption('isbn_normalise', 1);
Biber::Config->setoption('isbn13', 1);
Biber::Config->setblxoption(undef,'uniquework', 1);

# THERE IS A CONFIG FILE BEING READ TO TEST USER MAPS TOO!

# Now generate the information
$biber->prepare;
my $out = $biber->get_output_obj;
my $section = $biber->sections->get_section(0);
my $main = $biber->datalists->get_list('nty/global//global/global');

my @keys = sort $section->get_citekeys;
my @citedkeys = sort qw{ alias1 alias2 alias5 anon1 anon2 murray t1 kant:ku kant:kpv t2 shore u1 u2 us1 list1 isbn1 isbn2 markey ent1 verb1 over1 recurse1};

# entry "loh" is missing as the biber.conf map removes it with map_entry_null
my @allkeys = sort map {lc()} qw{ anon1 anon2 stdmodel aristotle:poetics vazques-de-parga t1
gonzalez averroes/bland laufenberg westfahl:frontier knuth:ct:a kastenholz
averroes/hannes iliad luzzatto malinowski sorace knuth:ct:d britannica
nietzsche:historie stdmodel:weinberg knuth:ct:b baez/article knuth:ct:e itzhaki
jaffe padhye cicero stdmodel:salam reese averroes/hercz murray shore
aristotle:physics massa aristotle:anima gillies set kowalik gaonkar springer
geer hammond wormanx westfahl:space worman set:herrmann augustine gerhardt
piccato hasan hyman stdmodel:glashow stdmodel:ps_sc kant:kpv companion almendro
sigfridsson ctan baez/online aristotle:rhetoric pimentel00 pines knuth:ct:c moraux cms
angenendt angenendtsk markey cotton vangennepx kant:ku nussbaum nietzsche:ksa1
vangennep knuth:ct angenendtsa spiegelberg bertram brandt set:aksin chiu nietzsche:ksa
set:yoon maron coleridge tvonb t2 u1 u2 i1 i2 tmn1 tmn2 tmn3 tmn4 lne1 alias1 alias2 alias5 url1 ol1 pages1 pages2 pages3 pages4 pages5 pages6 pages7 pages8 us1 labelstest list1 sn1 pages9 isbn1 isbn2 snk1 clone-snk1 newtestkey ent1 avona rvonr verb1 over1 others1 others2 recurse1 final};

my $u1 = q|    \entry{u1}{misc}{}
      \name[default][en-us]{author}{4}{ul=4}{%
        {{un=0,uniquepart=base,hash=e1faffb3e614e6c2fba74296962386b7}{%
           family={AAA},
           familyi={A\bibinitperiod}}}%
        {{un=0,uniquepart=base,hash=2bb225f0ba9a58930757a868ed57d9a3}{%
           family={BBB},
           familyi={B\bibinitperiod}}}%
        {{un=0,uniquepart=base,hash=defb99e69a9f1f6e06f15006b1f166ae}{%
           family={CCC},
           familyi={C\bibinitperiod}}}%
        {{un=0,uniquepart=base,hash=45054f47ac3305a2a33e9bcceadff712}{%
           family={DDD},
           familyi={D\bibinitperiod}}}%
      }
      \namepartms{author}{1}{%
          familydefaulten-us={AAA},
          familydefaulten-usi={A\bibinitperiod}
      }
      \namepartms{author}{2}{%
          familydefaulten-us={BBB},
          familydefaulten-usi={B\bibinitperiod}
      }
      \namepartms{author}{3}{%
          familydefaulten-us={CCC},
          familydefaulten-usi={C\bibinitperiod}
      }
      \namepartms{author}{4}{%
          familydefaulten-us={DDD},
          familydefaulten-usi={D\bibinitperiod}
      }
      \strng{namehash}{b78abdc838d79b6576f2ed0021642766}
      \strng{fullhash}{b78abdc838d79b6576f2ed0021642766}
      \strng{bibnamehash}{b78abdc838d79b6576f2ed0021642766}
      \strng{authordefaulten-usbibnamehash}{b78abdc838d79b6576f2ed0021642766}
      \strng{authordefaulten-usnamehash}{b78abdc838d79b6576f2ed0021642766}
      \strng{authordefaulten-usfullhash}{b78abdc838d79b6576f2ed0021642766}
      \field{labelalpha}{AAA\textbf{+}00}
      \field{sortinit}{A}
      \strng{sortinithash}{a3dcedd53b04d1adfd5ac303ecd5e6fa}
      \true{singletitle}
      \true{uniquework}
      \fieldmssource{labelname}{author}{default}{en-us}
      \fieldmssource{labeltitle}{title}{default}{en-us}
      \field[default][en-us]{note}{0}
      \field[default][en-us]{title}{A title}
      \field{year}{2000}
      \field{dateera}{ce}
    \endentry
|;

eq_or_diff( $out->get_output_entry('u1', $main), $u1, 'uniquelist 1' ) ;

is_deeply( \@keys, \@citedkeys, 'citekeys 1') ;

is_deeply($biber->datalists->get_list('shorthand/global//global/global')->get_keys, [ 'kant:kpv', 'kant:ku' ], 'shorthands' ) ;

# reset some options and re-generate information

# Have to do a citekey deletion as we are not re-reading the .bcf which would do it for us
# Otherwise, we have citekeys and allkeys which confuses fetch_data()
$section->del_citekeys;
$section->set_allkeys(1);
$section->bibentries->del_entries;
$section->del_everykeys;
Biber::Input::file::bibtex->init_cache;
$biber->prepare;

$section = $biber->sections->get_section(0);
my $bibentries = $section->bibentries;

$out = $biber->get_output_obj;

# Strip out loopkeys because they contain a variable key
@keys = sort grep {$_ !~ m/^loopkey/} map {lc()} $section->get_citekeys;

is_deeply( \@keys, \@allkeys, 'citekeys 2') ;

my $murray1 = q|    \entry{murray}{article}{}
      \name[default][en-us]{author}{14}{}{%
        {{un=0,uniquepart=base,hash=1c180cd8a2042c60a0f1dda22e34794a}{%
           family={Hostetler},
           familyi={H\bibinitperiod},
           given={Michael\bibnamedelima J.},
           giveni={M\bibinitperiod\bibinitdelim J\bibinitperiod},
           givenun=0}}%
        {{un=0,uniquepart=base,hash=2030d395cebb15e0da06bd52f115049e}{%
           family={Wingate},
           familyi={W\bibinitperiod},
           given={Julia\bibnamedelima E.},
           giveni={J\bibinitperiod\bibinitdelim E\bibinitperiod},
           givenun=0}}%
        {{un=0,uniquepart=base,hash=76100791c221471771c6bf1dbbc0975d}{%
           family={Zhong},
           familyi={Z\bibinitperiod},
           given={Chuan-Jian},
           giveni={C\bibinithyphendelim J\bibinitperiod},
           givenun=0}}%
        {{un=0,uniquepart=base,hash=06d5aa45c5c29069024ba0cdd1d32ead}{%
           family={Harris},
           familyi={H\bibinitperiod},
           given={Jay\bibnamedelima E.},
           giveni={J\bibinitperiod\bibinitdelim E\bibinitperiod},
           givenun=0}}%
        {{un=0,uniquepart=base,hash=e9020055de8cefbc4a22aa3232d3fbab}{%
           family={Vachet},
           familyi={V\bibinitperiod},
           given={Richard\bibnamedelima W.},
           giveni={R\bibinitperiod\bibinitdelim W\bibinitperiod},
           givenun=0}}%
        {{un=0,uniquepart=base,hash=7e4f8edb775a146bcbbeeafed50a0360}{%
           family={Clark},
           familyi={C\bibinitperiod},
           given={Michael\bibnamedelima R.},
           giveni={M\bibinitperiod\bibinitdelim R\bibinitperiod},
           givenun=0}}%
        {{un=0,uniquepart=base,hash=835e54469f856c3fcb684033251ee209}{%
           family={Londono},
           familyi={L\bibinitperiod},
           given={J.\bibnamedelimi David},
           giveni={J\bibinitperiod\bibinitdelim D\bibinitperiod},
           givenun=0}}%
        {{un=0,uniquepart=base,hash=c36de3411f9881a05ab58a3db9a5b945}{%
           family={Green},
           familyi={G\bibinitperiod},
           given={Stephen\bibnamedelima J.},
           giveni={S\bibinitperiod\bibinitdelim J\bibinitperiod},
           givenun=0}}%
        {{un=0,uniquepart=base,hash=aed4e73d98e6c7b39ce8dd8daeec0702}{%
           family={Stokes},
           familyi={S\bibinitperiod},
           given={Jennifer\bibnamedelima J.},
           giveni={J\bibinitperiod\bibinitdelim J\bibinitperiod},
           givenun=0}}%
        {{un=0,uniquepart=base,hash=13e766e053b44242f97acf0b776df72b}{%
           family={Wignall},
           familyi={W\bibinitperiod},
           given={George\bibnamedelima D.},
           giveni={G\bibinitperiod\bibinitdelim D\bibinitperiod},
           givenun=0}}%
        {{un=0,uniquepart=base,hash=9a1aea8c8c5706554440d568ccbc0850}{%
           family={Glish},
           familyi={G\bibinitperiod},
           given={Gary\bibnamedelima L.},
           giveni={G\bibinitperiod\bibinitdelim L\bibinitperiod},
           givenun=0}}%
        {{un=0,uniquepart=base,hash=ab2f6cef185e0b8cc0360f2fd84bcb3f}{%
           family={Porter},
           familyi={P\bibinitperiod},
           given={Marc\bibnamedelima D.},
           giveni={M\bibinitperiod\bibinitdelim D\bibinitperiod},
           givenun=0}}%
        {{un=0,uniquepart=base,hash=84f346653233f1532a42873769dd6553}{%
           family={Evans},
           familyi={E\bibinitperiod},
           given={Neal\bibnamedelima D.},
           giveni={N\bibinitperiod\bibinitdelim D\bibinitperiod},
           givenun=0}}%
        {{un=0,uniquepart=base,hash=ea266d9882f073db41b2567f03c3da5c}{%
           family={Murray},
           familyi={M\bibinitperiod},
           given={Royce\bibnamedelima W.},
           giveni={R\bibinitperiod\bibinitdelim W\bibinitperiod},
           givenun=0}}%
      }
      \namepartms{author}{1}{%
          familydefaulten-us={Hostetler},
          familydefaulten-usi={H\bibinitperiod},
          givendefaulten-us={Michael\bibnamedelima J.},
          givendefaulten-usi={M\bibinitperiod\bibinitdelim J\bibinitperiod}
      }
      \namepartms{author}{10}{%
          familydefaulten-us={Wignall},
          familydefaulten-usi={W\bibinitperiod},
          givendefaulten-us={George\bibnamedelima D.},
          givendefaulten-usi={G\bibinitperiod\bibinitdelim D\bibinitperiod}
      }
      \namepartms{author}{11}{%
          familydefaulten-us={Glish},
          familydefaulten-usi={G\bibinitperiod},
          givendefaulten-us={Gary\bibnamedelima L.},
          givendefaulten-usi={G\bibinitperiod\bibinitdelim L\bibinitperiod}
      }
      \namepartms{author}{12}{%
          familydefaulten-us={Porter},
          familydefaulten-usi={P\bibinitperiod},
          givendefaulten-us={Marc\bibnamedelima D.},
          givendefaulten-usi={M\bibinitperiod\bibinitdelim D\bibinitperiod}
      }
      \namepartms{author}{13}{%
          familydefaulten-us={Evans},
          familydefaulten-usi={E\bibinitperiod},
          givendefaulten-us={Neal\bibnamedelima D.},
          givendefaulten-usi={N\bibinitperiod\bibinitdelim D\bibinitperiod}
      }
      \namepartms{author}{14}{%
          familydefaulten-us={Murray},
          familydefaulten-usi={M\bibinitperiod},
          givendefaulten-us={Royce\bibnamedelima W.},
          givendefaulten-usi={R\bibinitperiod\bibinitdelim W\bibinitperiod}
      }
      \namepartms{author}{2}{%
          familydefaulten-us={Wingate},
          familydefaulten-usi={W\bibinitperiod},
          givendefaulten-us={Julia\bibnamedelima E.},
          givendefaulten-usi={J\bibinitperiod\bibinitdelim E\bibinitperiod}
      }
      \namepartms{author}{3}{%
          familydefaulten-us={Zhong},
          familydefaulten-usi={Z\bibinitperiod},
          givendefaulten-us={Chuan-Jian},
          givendefaulten-usi={C\bibinithyphendelim J\bibinitperiod}
      }
      \namepartms{author}{4}{%
          familydefaulten-us={Harris},
          familydefaulten-usi={H\bibinitperiod},
          givendefaulten-us={Jay\bibnamedelima E.},
          givendefaulten-usi={J\bibinitperiod\bibinitdelim E\bibinitperiod}
      }
      \namepartms{author}{5}{%
          familydefaulten-us={Vachet},
          familydefaulten-usi={V\bibinitperiod},
          givendefaulten-us={Richard\bibnamedelima W.},
          givendefaulten-usi={R\bibinitperiod\bibinitdelim W\bibinitperiod}
      }
      \namepartms{author}{6}{%
          familydefaulten-us={Clark},
          familydefaulten-usi={C\bibinitperiod},
          givendefaulten-us={Michael\bibnamedelima R.},
          givendefaulten-usi={M\bibinitperiod\bibinitdelim R\bibinitperiod}
      }
      \namepartms{author}{7}{%
          familydefaulten-us={Londono},
          familydefaulten-usi={L\bibinitperiod},
          givendefaulten-us={J.\bibnamedelimi David},
          givendefaulten-usi={J\bibinitperiod\bibinitdelim D\bibinitperiod}
      }
      \namepartms{author}{8}{%
          familydefaulten-us={Green},
          familydefaulten-usi={G\bibinitperiod},
          givendefaulten-us={Stephen\bibnamedelima J.},
          givendefaulten-usi={S\bibinitperiod\bibinitdelim J\bibinitperiod}
      }
      \namepartms{author}{9}{%
          familydefaulten-us={Stokes},
          familydefaulten-usi={S\bibinitperiod},
          givendefaulten-us={Jennifer\bibnamedelima J.},
          givendefaulten-usi={J\bibinitperiod\bibinitdelim J\bibinitperiod}
      }
      \strng{namehash}{0c2086c92b65b24b0fb04b9462cf6c00}
      \strng{fullhash}{1572cc3fd324f560e5e71d041a6bd764}
      \strng{bibnamehash}{132c55db0f03fae26126bc20d94cd834}
      \strng{authordefaulten-usbibnamehash}{132c55db0f03fae26126bc20d94cd834}
      \strng{authordefaulten-usnamehash}{0c2086c92b65b24b0fb04b9462cf6c00}
      \strng{authordefaulten-usfullhash}{1572cc3fd324f560e5e71d041a6bd764}
      \field{labelalpha}{Hos\textbf{+}98}
      \field{sortinit}{H}
      \strng{sortinithash}{6db6145dae8dc9e1271a8d556090b50a}
      \true{singletitle}
      \true{uniquework}
      \fieldmssource{labelname}{author}{default}{en-us}
      \fieldmssource{labeltitle}{shorttitle}{}{}
      \field{annotation}{An \texttt{article} entry with \arabic{author} authors. By default, long author and editor lists are automatically truncated. This is configurable}
      \field{indextitle}{Alkanethiolate gold cluster molecules}
      \field[default][en-us]{journaltitle}{Langmuir}
      \field{langid}{english}
      \field{langidopts}{variant=american}
      \field{number}{1}
      \field{shorttitle}{Alkanethiolate gold cluster molecules}
      \field[default][en-us]{subtitle}{Core and monolayer properties as a function of core size}
      \field[default][en-us]{title}{Alkanethiolate gold cluster molecules with core diameters from 1.5 to 5.2~nm}
      \field{volume}{14}
      \field{year}{1998}
      \field{pages}{17\bibrangedash 30}
      \range{pages}{14}
      \keyw{keyw1,keyw2}
    \endentry
|;

my $murray2 = q|    \entry{murray}{article}{}
      \name[default][en-us]{author}{14}{}{%
        {{un=0,uniquepart=base,hash=1c180cd8a2042c60a0f1dda22e34794a}{%
           family={Hostetler},
           familyi={H\bibinitperiod},
           given={Michael\bibnamedelima J.},
           giveni={M\bibinitperiod\bibinitdelim J\bibinitperiod},
           givenun=0}}%
        {{un=0,uniquepart=base,hash=2030d395cebb15e0da06bd52f115049e}{%
           family={Wingate},
           familyi={W\bibinitperiod},
           given={Julia\bibnamedelima E.},
           giveni={J\bibinitperiod\bibinitdelim E\bibinitperiod},
           givenun=0}}%
        {{un=0,uniquepart=base,hash=76100791c221471771c6bf1dbbc0975d}{%
           family={Zhong},
           familyi={Z\bibinitperiod},
           given={Chuan-Jian},
           giveni={C\bibinithyphendelim J\bibinitperiod},
           givenun=0}}%
        {{un=0,uniquepart=base,hash=06d5aa45c5c29069024ba0cdd1d32ead}{%
           family={Harris},
           familyi={H\bibinitperiod},
           given={Jay\bibnamedelima E.},
           giveni={J\bibinitperiod\bibinitdelim E\bibinitperiod},
           givenun=0}}%
        {{un=0,uniquepart=base,hash=e9020055de8cefbc4a22aa3232d3fbab}{%
           family={Vachet},
           familyi={V\bibinitperiod},
           given={Richard\bibnamedelima W.},
           giveni={R\bibinitperiod\bibinitdelim W\bibinitperiod},
           givenun=0}}%
        {{un=0,uniquepart=base,hash=7e4f8edb775a146bcbbeeafed50a0360}{%
           family={Clark},
           familyi={C\bibinitperiod},
           given={Michael\bibnamedelima R.},
           giveni={M\bibinitperiod\bibinitdelim R\bibinitperiod},
           givenun=0}}%
        {{un=0,uniquepart=base,hash=835e54469f856c3fcb684033251ee209}{%
           family={Londono},
           familyi={L\bibinitperiod},
           given={J.\bibnamedelimi David},
           giveni={J\bibinitperiod\bibinitdelim D\bibinitperiod},
           givenun=0}}%
        {{un=0,uniquepart=base,hash=c36de3411f9881a05ab58a3db9a5b945}{%
           family={Green},
           familyi={G\bibinitperiod},
           given={Stephen\bibnamedelima J.},
           giveni={S\bibinitperiod\bibinitdelim J\bibinitperiod},
           givenun=0}}%
        {{un=0,uniquepart=base,hash=aed4e73d98e6c7b39ce8dd8daeec0702}{%
           family={Stokes},
           familyi={S\bibinitperiod},
           given={Jennifer\bibnamedelima J.},
           giveni={J\bibinitperiod\bibinitdelim J\bibinitperiod},
           givenun=0}}%
        {{un=0,uniquepart=base,hash=13e766e053b44242f97acf0b776df72b}{%
           family={Wignall},
           familyi={W\bibinitperiod},
           given={George\bibnamedelima D.},
           giveni={G\bibinitperiod\bibinitdelim D\bibinitperiod},
           givenun=0}}%
        {{un=0,uniquepart=base,hash=9a1aea8c8c5706554440d568ccbc0850}{%
           family={Glish},
           familyi={G\bibinitperiod},
           given={Gary\bibnamedelima L.},
           giveni={G\bibinitperiod\bibinitdelim L\bibinitperiod},
           givenun=0}}%
        {{un=0,uniquepart=base,hash=ab2f6cef185e0b8cc0360f2fd84bcb3f}{%
           family={Porter},
           familyi={P\bibinitperiod},
           given={Marc\bibnamedelima D.},
           giveni={M\bibinitperiod\bibinitdelim D\bibinitperiod},
           givenun=0}}%
        {{un=0,uniquepart=base,hash=84f346653233f1532a42873769dd6553}{%
           family={Evans},
           familyi={E\bibinitperiod},
           given={Neal\bibnamedelima D.},
           giveni={N\bibinitperiod\bibinitdelim D\bibinitperiod},
           givenun=0}}%
        {{un=0,uniquepart=base,hash=ea266d9882f073db41b2567f03c3da5c}{%
           family={Murray},
           familyi={M\bibinitperiod},
           given={Royce\bibnamedelima W.},
           giveni={R\bibinitperiod\bibinitdelim W\bibinitperiod},
           givenun=0}}%
      }
      \namepartms{author}{1}{%
          familydefaulten-us={Hostetler},
          familydefaulten-usi={H\bibinitperiod},
          givendefaulten-us={Michael\bibnamedelima J.},
          givendefaulten-usi={M\bibinitperiod\bibinitdelim J\bibinitperiod}
      }
      \namepartms{author}{10}{%
          familydefaulten-us={Wignall},
          familydefaulten-usi={W\bibinitperiod},
          givendefaulten-us={George\bibnamedelima D.},
          givendefaulten-usi={G\bibinitperiod\bibinitdelim D\bibinitperiod}
      }
      \namepartms{author}{11}{%
          familydefaulten-us={Glish},
          familydefaulten-usi={G\bibinitperiod},
          givendefaulten-us={Gary\bibnamedelima L.},
          givendefaulten-usi={G\bibinitperiod\bibinitdelim L\bibinitperiod}
      }
      \namepartms{author}{12}{%
          familydefaulten-us={Porter},
          familydefaulten-usi={P\bibinitperiod},
          givendefaulten-us={Marc\bibnamedelima D.},
          givendefaulten-usi={M\bibinitperiod\bibinitdelim D\bibinitperiod}
      }
      \namepartms{author}{13}{%
          familydefaulten-us={Evans},
          familydefaulten-usi={E\bibinitperiod},
          givendefaulten-us={Neal\bibnamedelima D.},
          givendefaulten-usi={N\bibinitperiod\bibinitdelim D\bibinitperiod}
      }
      \namepartms{author}{14}{%
          familydefaulten-us={Murray},
          familydefaulten-usi={M\bibinitperiod},
          givendefaulten-us={Royce\bibnamedelima W.},
          givendefaulten-usi={R\bibinitperiod\bibinitdelim W\bibinitperiod}
      }
      \namepartms{author}{2}{%
          familydefaulten-us={Wingate},
          familydefaulten-usi={W\bibinitperiod},
          givendefaulten-us={Julia\bibnamedelima E.},
          givendefaulten-usi={J\bibinitperiod\bibinitdelim E\bibinitperiod}
      }
      \namepartms{author}{3}{%
          familydefaulten-us={Zhong},
          familydefaulten-usi={Z\bibinitperiod},
          givendefaulten-us={Chuan-Jian},
          givendefaulten-usi={C\bibinithyphendelim J\bibinitperiod}
      }
      \namepartms{author}{4}{%
          familydefaulten-us={Harris},
          familydefaulten-usi={H\bibinitperiod},
          givendefaulten-us={Jay\bibnamedelima E.},
          givendefaulten-usi={J\bibinitperiod\bibinitdelim E\bibinitperiod}
      }
      \namepartms{author}{5}{%
          familydefaulten-us={Vachet},
          familydefaulten-usi={V\bibinitperiod},
          givendefaulten-us={Richard\bibnamedelima W.},
          givendefaulten-usi={R\bibinitperiod\bibinitdelim W\bibinitperiod}
      }
      \namepartms{author}{6}{%
          familydefaulten-us={Clark},
          familydefaulten-usi={C\bibinitperiod},
          givendefaulten-us={Michael\bibnamedelima R.},
          givendefaulten-usi={M\bibinitperiod\bibinitdelim R\bibinitperiod}
      }
      \namepartms{author}{7}{%
          familydefaulten-us={Londono},
          familydefaulten-usi={L\bibinitperiod},
          givendefaulten-us={J.\bibnamedelimi David},
          givendefaulten-usi={J\bibinitperiod\bibinitdelim D\bibinitperiod}
      }
      \namepartms{author}{8}{%
          familydefaulten-us={Green},
          familydefaulten-usi={G\bibinitperiod},
          givendefaulten-us={Stephen\bibnamedelima J.},
          givendefaulten-usi={S\bibinitperiod\bibinitdelim J\bibinitperiod}
      }
      \namepartms{author}{9}{%
          familydefaulten-us={Stokes},
          familydefaulten-usi={S\bibinitperiod},
          givendefaulten-us={Jennifer\bibnamedelima J.},
          givendefaulten-usi={J\bibinitperiod\bibinitdelim J\bibinitperiod}
      }
      \strng{namehash}{0c2086c92b65b24b0fb04b9462cf6c00}
      \strng{fullhash}{1572cc3fd324f560e5e71d041a6bd764}
      \strng{bibnamehash}{132c55db0f03fae26126bc20d94cd834}
      \strng{authordefaulten-usbibnamehash}{132c55db0f03fae26126bc20d94cd834}
      \strng{authordefaulten-usnamehash}{0c2086c92b65b24b0fb04b9462cf6c00}
      \strng{authordefaulten-usfullhash}{1572cc3fd324f560e5e71d041a6bd764}
      \field{labelalpha}{Hos98}
      \field{sortinit}{H}
      \strng{sortinithash}{6db6145dae8dc9e1271a8d556090b50a}
      \true{singletitle}
      \true{uniquework}
      \fieldmssource{labelname}{author}{default}{en-us}
      \fieldmssource{labeltitle}{shorttitle}{}{}
      \field{annotation}{An \texttt{article} entry with \arabic{author} authors. By default, long author and editor lists are automatically truncated. This is configurable}
      \field{indextitle}{Alkanethiolate gold cluster molecules}
      \field[default][en-us]{journaltitle}{Langmuir}
      \field{langid}{english}
      \field{langidopts}{variant=american}
      \field{number}{1}
      \field{shorttitle}{Alkanethiolate gold cluster molecules}
      \field[default][en-us]{subtitle}{Core and monolayer properties as a function of core size}
      \field[default][en-us]{title}{Alkanethiolate gold cluster molecules with core diameters from 1.5 to 5.2~nm}
      \field{volume}{14}
      \field{year}{1998}
      \field{pages}{17\bibrangedash 30}
      \range{pages}{14}
      \keyw{keyw1,keyw2}
    \endentry
|;

# This example wouldn't compile - it's just to test escaping
my $t1 = q+    \entry{t1}{misc}{}
      \name[default][en-us]{author}{1}{}{%
        {{un=0,uniquepart=base,hash=858fcf9483ec29b7707a7dda2dde7a6f}{%
           family={Brown},
           familyi={B\bibinitperiod},
           given={Bill},
           giveni={B\bibinitperiod},
           givenun=0}}%
      }
      \namepartms{author}{1}{%
          familydefaulten-us={Brown},
          familydefaulten-usi={B\bibinitperiod},
          givendefaulten-us={Bill},
          givendefaulten-usi={B\bibinitperiod}
      }
      \strng{namehash}{858fcf9483ec29b7707a7dda2dde7a6f}
      \strng{fullhash}{858fcf9483ec29b7707a7dda2dde7a6f}
      \strng{bibnamehash}{858fcf9483ec29b7707a7dda2dde7a6f}
      \strng{authordefaulten-usbibnamehash}{858fcf9483ec29b7707a7dda2dde7a6f}
      \strng{authordefaulten-usnamehash}{858fcf9483ec29b7707a7dda2dde7a6f}
      \strng{authordefaulten-usfullhash}{858fcf9483ec29b7707a7dda2dde7a6f}
      \field{extraname}{1}
      \field{labelalpha}{Bro92}
      \field{sortinit}{B}
      \strng{sortinithash}{8de16967003c7207dae369d874f1456e}
      \true{uniquework}
      \fieldmssource{labelname}{author}{default}{en-us}
      \fieldmssource{labeltitle}{title}{default}{en-us}
      \field[default][en-us]{title}{10\% of [100] and 90% of $Normal_2$ | \& # things {$^3$}}
      \field{year}{1992}
      \field{pages}{100\bibrangedash}
      \range{pages}{-1}
      \keyw{primary,something,somethingelse}
    \endentry
+;

my $t2 = q|    \entry{t2}{misc}{}
      \name[default][en-us]{author}{1}{}{%
        {{un=0,uniquepart=base,hash=858fcf9483ec29b7707a7dda2dde7a6f}{%
           family={Brown},
           familyi={B\bibinitperiod},
           given={Bill},
           giveni={B\bibinitperiod},
           givenun=0}}%
      }
      \namepartms{author}{1}{%
          familydefaulten-us={Brown},
          familydefaulten-usi={B\bibinitperiod},
          givendefaulten-us={Bill},
          givendefaulten-usi={B\bibinitperiod}
      }
      \strng{namehash}{858fcf9483ec29b7707a7dda2dde7a6f}
      \strng{fullhash}{858fcf9483ec29b7707a7dda2dde7a6f}
      \strng{bibnamehash}{858fcf9483ec29b7707a7dda2dde7a6f}
      \strng{authordefaulten-usbibnamehash}{858fcf9483ec29b7707a7dda2dde7a6f}
      \strng{authordefaulten-usnamehash}{858fcf9483ec29b7707a7dda2dde7a6f}
      \strng{authordefaulten-usfullhash}{858fcf9483ec29b7707a7dda2dde7a6f}
      \field{extraname}{2}
      \field{labelalpha}{Bro94}
      \field{sortinit}{B}
      \strng{sortinithash}{8de16967003c7207dae369d874f1456e}
      \true{uniquework}
<<<<<<< HEAD
      \fieldmssource{labelname}{author}{default}{en-us}
      \fieldmssource{labeltitle}{title}{default}{en-us}
      \field[default][en-us]{title}{Signs of W$\frac{o}{a}$nder}
=======
      \field{labelnamesource}{author}
      \field{labeltitlesource}{title}
      \field{title}{Signs of W$\frac{o}a$nder}
>>>>>>> b3e4f96f
      \field{year}{1994}
      \field{pages}{100\bibrangedash 108}
      \range{pages}{9}
    \endentry
|;

my $anon1 = q|    \entry{anon1}{unpublished}{}
      \name[default][en-us]{author}{1}{}{%
        {{hash=a66f357fe2fd356fe49959173522a651}{%
           family={AnonymousX},
           familyi={A\bibinitperiod}}}%
      }
      \namepartms{author}{1}{%
          familydefaulten-us={AnonymousX},
          familydefaulten-usi={A\bibinitperiod}
      }
      \name{shortauthor}{1}{}{%
        {{un=0,uniquepart=base,hash=9873a6cc65c553faa2b21aaad626fe4b}{%
           family={XAnony},
           familyi={X\bibinitperiod}}}%
      }
      \strng{namehash}{9873a6cc65c553faa2b21aaad626fe4b}
      \strng{fullhash}{a66f357fe2fd356fe49959173522a651}
      \strng{bibnamehash}{9873a6cc65c553faa2b21aaad626fe4b}
      \strng{authordefaulten-usbibnamehash}{a66f357fe2fd356fe49959173522a651}
      \strng{authordefaulten-usnamehash}{a66f357fe2fd356fe49959173522a651}
      \strng{authordefaulten-usfullhash}{a66f357fe2fd356fe49959173522a651}
      \strng{shortauthorbibnamehash}{9873a6cc65c553faa2b21aaad626fe4b}
      \strng{shortauthornamehash}{9873a6cc65c553faa2b21aaad626fe4b}
      \strng{shortauthorfullhash}{9873a6cc65c553faa2b21aaad626fe4b}
      \field{labelalpha}{XAn35}
      \field{sortinit}{A}
      \strng{sortinithash}{a3dcedd53b04d1adfd5ac303ecd5e6fa}
      \true{singletitle}
      \true{uniquework}
      \fieldmssource{labelname}{shortauthor}{}{}
      \fieldmssource{labeltitle}{shorttitle}{}{}
      \field{langid}{english}
      \field{langidopts}{variant=american}
      \field[default][en-us]{note}{anon1}
      \field{shorttitle}{Shorttitle}
      \field[default][en-us]{title}{Title1}
      \field{year}{1835}
      \field{pages}{111\bibrangedash 118}
      \range{pages}{8}
      \keyw{arc}
    \endentry
|;

my $anon2 = q|    \entry{anon2}{unpublished}{}
      \name[default][en-us]{author}{1}{}{%
        {{hash=a0bccee4041bc840e14c06e5ba7f083c}{%
           family={AnonymousY},
           familyi={A\bibinitperiod}}}%
      }
      \namepartms{author}{1}{%
          familydefaulten-us={AnonymousY},
          familydefaulten-usi={A\bibinitperiod}
      }
      \name{shortauthor}{1}{}{%
        {{un=0,uniquepart=base,hash=f64c29e89ea49402b997956610b58ef6}{%
           family={YAnony},
           familyi={Y\bibinitperiod}}}%
      }
      \strng{namehash}{f64c29e89ea49402b997956610b58ef6}
      \strng{fullhash}{a0bccee4041bc840e14c06e5ba7f083c}
      \strng{bibnamehash}{f64c29e89ea49402b997956610b58ef6}
      \strng{authordefaulten-usbibnamehash}{a0bccee4041bc840e14c06e5ba7f083c}
      \strng{authordefaulten-usnamehash}{a0bccee4041bc840e14c06e5ba7f083c}
      \strng{authordefaulten-usfullhash}{a0bccee4041bc840e14c06e5ba7f083c}
      \strng{shortauthorbibnamehash}{f64c29e89ea49402b997956610b58ef6}
      \strng{shortauthornamehash}{f64c29e89ea49402b997956610b58ef6}
      \strng{shortauthorfullhash}{f64c29e89ea49402b997956610b58ef6}
      \field{labelalpha}{YAn39}
      \field{sortinit}{A}
      \strng{sortinithash}{a3dcedd53b04d1adfd5ac303ecd5e6fa}
      \true{singletitle}
      \true{uniquework}
      \fieldmssource{labelname}{shortauthor}{}{}
      \fieldmssource{labeltitle}{shorttitle}{}{}
      \field{langid}{english}
      \field{langidopts}{variant=american}
      \field[default][en-us]{note}{anon2}
      \field{shorttitle}{Shorttitle}
      \field[default][en-us]{title}{Title2}
      \field{year}{1839}
      \field{pages}{1176\bibrangedash 1276}
      \range{pages}{101}
      \keyw{arc}
    \endentry
|;

my $url1 = q|    \entry{url1}{misc}{}
      \name[default][en-us]{author}{1}{}{%
        {{un=0,uniquepart=base,hash=b2106a3dda6c5a4879a0cab37e9cca55}{%
           family={Alias},
           familyi={A\bibinitperiod},
           given={Alan},
           giveni={A\bibinitperiod},
           givenun=0}}%
      }
      \namepartms{author}{1}{%
          familydefaulten-us={Alias},
          familydefaulten-usi={A\bibinitperiod},
          givendefaulten-us={Alan},
          givendefaulten-usi={A\bibinitperiod}
      }
      \strng{namehash}{b2106a3dda6c5a4879a0cab37e9cca55}
      \strng{fullhash}{b2106a3dda6c5a4879a0cab37e9cca55}
      \strng{bibnamehash}{b2106a3dda6c5a4879a0cab37e9cca55}
      \strng{authordefaulten-usbibnamehash}{b2106a3dda6c5a4879a0cab37e9cca55}
      \strng{authordefaulten-usnamehash}{b2106a3dda6c5a4879a0cab37e9cca55}
      \strng{authordefaulten-usfullhash}{b2106a3dda6c5a4879a0cab37e9cca55}
      \field{extraname}{4}
      \field{labelalpha}{Ali05}
      \field{sortinit}{A}
      \strng{sortinithash}{a3dcedd53b04d1adfd5ac303ecd5e6fa}
      \field{extraalpha}{4}
      \fieldmssource{labelname}{author}{default}{en-us}
      \field{year}{2005}
      \field{dateera}{ce}
      \verb{urlraw}
      \verb http://www.something.com/q=áŠ
      \endverb
      \verb{url}
      \verb http://www.something.com/q=%C3%A1%C5%A0
      \endverb
      \lverb{urls}{2}
      \lverb http://www.something.com/q=%C3%A1%C5%A0
      \lverb http://www.sun.com
      \endlverb
    \endentry
|;

my $list1 = q|    \entry{list1}{book}{}
      \true{morelocation}
      \list[default][en-us]{location}{2}{%
        {ÁAA}%
        {BBB}%
      }
      \listitemms{location}{1}{%
        defaulten-us={ÁAA}
      }
      \listitemms{location}{2}{%
        defaulten-us={BBB}
      }
      \field{sortinit}{}
      \strng{sortinithash}{495dc9894017a8b12cafa9c619d10c0c}
    \endentry
|;

my $over1 = q|    \entry{over1}{book}{}
      \field{sortinit}{}
      \strng{sortinithash}{495dc9894017a8b12cafa9c619d10c0c}
      \field{userd}{thing}
    \endentry
|;

my $Worman_N = [ "Worman\x{10FFFD}WormanN" ] ;
my $Gennep = [ "vanGennep\x{10FFFD}vanGennepA", "vanGennep\x{10FFFD}vanGennepJ" ] ;

eq_or_diff( $out->get_output_entry('t1', $main), $t1, 'bbl entry with maths in title 1');
eq_or_diff( $bibentries->entry('shore')->get_field('month'), '3', 'default bib month macros');
ok( $bibentries->entry('t1')->has_keyword('primary'), 'Keywords test - 1');
ok( $bibentries->entry('t1')->has_keyword('something'), 'Keywords test - 2');
ok( $bibentries->entry('t1')->has_keyword('somethingelse'), 'Keywords test - 3');
eq_or_diff( $out->get_output_entry('t2', $main), $t2, 'bbl entry with maths in title 2');
is_deeply( $main->_get_uniquename('WormanN', 'global'), $Worman_N, 'uniquename count 1');
is_deeply( $main->_get_uniquename('vanGennep', 'global'), $Gennep, 'uniquename count 2');
eq_or_diff( $out->get_output_entry('murray', $main), $murray1, 'bbl with > maxcitenames');
eq_or_diff( $out->get_output_entry('missing1'), "  \\missing{missing1}\n", 'missing citekey 1');
eq_or_diff( $out->get_output_entry('missing2'), "  \\missing{missing2}\n", 'missing citekey 2');

Biber::Config->setblxoption(undef,'alphaothers', '');
Biber::Config->setblxoption(undef,'sortalphaothers', '');

# Have to do a citekey deletion as we are not re-reading the .bcf which would do it for us
# Otherwise, we have citekeys and allkeys which confuses fetch_data()
$section->del_citekeys;
$section->bibentries->del_entries;
$section->del_everykeys;
Biber::Input::file::bibtex->init_cache;
$biber->prepare;
$section = $biber->sections->get_section(0);
$main = $biber->datalists->get_list('nty/global//global/global');

$out = $biber->get_output_obj;

eq_or_diff($out->get_output_entry('murray', $main), $murray2, 'bbl with > maxcitenames, empty alphaothers');

# Make sure namehash and fullhash are seperately generated
eq_or_diff( $out->get_output_entry('anon1', $main), $anon1, 'namehash/fullhash 1' ) ;
eq_or_diff( $out->get_output_entry('anon2', $main), $anon2, 'namehash/fullhash 2' ) ;

# Testing of user field map ignores
ok(is_undef($bibentries->entry('i1')->get_field('abstract')), 'map 1' );
eq_or_diff($bibentries->entry('i1')->get_field('userd'), 'test', 'map 2' );
ok(is_undef($bibentries->entry('i2')->get_field('userb')), 'map 3' );
eq_or_diff(NFC($bibentries->entry('i2')->get_field('usere')), 'a Štring', 'map 4' );
# Testing ot UTF8 match/replace
eq_or_diff($biber->_liststring('i1', 'listd'), 'abc', 'map 5' );
# Testing of user field map match/replace
eq_or_diff($biber->_liststring('i1', 'listb'), 'REPlacedte!early', 'map 6');
eq_or_diff($biber->_liststring('i1', 'institution'), 'REPlaCEDte!early', 'map 7');
# Testing of pseudo-field "entrykey" handling
eq_or_diff($bibentries->entry('i1')->get_field('note'), 'i1', 'map 8' );
# Checking deletion of alsosets with value BMAP_NULL
ok(is_undef($bibentries->entry('i2')->get_field('userf')), 'map 9' );
# Checking that the "misc" type-specific mapping to null takes precedence over global userb->userc
ok(is_undef($bibentries->entry('i2')->get_field('userc')), 'map 10' );

# Make sure visibility doesn't exceed number of names.
eq_or_diff($main->get_visible_bib($bibentries->entry('i2')->get_field($bibentries->entry('i2')->get_labelname_info->[0])->get_id), '3', 'bib visibility - 1');

# Testing per_type and per_entry max/min* so reset globals to defaults
Biber::Config->setblxoption(undef,'uniquelist', 'false');
Biber::Config->setblxoption(undef,'maxcitenames', 3);
Biber::Config->setblxoption(undef,'mincitenames', 1);
Biber::Config->setblxoption(undef,'maxitems', 3);
Biber::Config->setblxoption(undef,'minitems', 1);
Biber::Config->setblxoption(undef,'maxbibnames', 3);
Biber::Config->setblxoption(undef,'minbibnames', 1);
Biber::Config->setblxoption(undef,'maxalphanames', 3);
Biber::Config->setblxoption(undef,'minalphanames', 1);
Biber::Config->setblxoption(undef,'maxcitenames', 1, 'ENTRYTYPE', 'misc');
Biber::Config->setblxoption(undef,'maxbibnames', 2, 'ENTRYTYPE', 'unpublished');
Biber::Config->setblxoption(undef,'minbibnames', 2, 'ENTRYTYPE', 'unpublished');
# maxalphanames is set on tmn2 entry
Biber::Config->setblxoption(undef,'minalphanames', 2, 'ENTRYTYPE', 'book');
# minitems is set on tmn3 entry
Biber::Config->setblxoption(undef,'maxitems', 2, 'ENTRYTYPE', 'unpublished');

# Have to do a citekey deletion as we are not re-reading the .bcf which would do it for us
# Otherwise, we have citekeys and allkeys which confuses fetch_data()
$section->del_citekeys;
$section->bibentries->del_entries;
$section->del_everykeys;
Biber::Input::file::bibtex->init_cache;
$biber->prepare;
$section = $biber->sections->get_section(0);
$main = $biber->datalists->get_list('nty/global//global/global');

eq_or_diff($main->get_visible_cite($bibentries->entry('tmn1')->get_field($bibentries->entry('tmn1')->get_labelname_info->[0])->get_id), '1', 'per_type maxcitenames - 1');
eq_or_diff($main->get_visible_cite($bibentries->entry('tmn2')->get_field($bibentries->entry('tmn2')->get_labelname_info->[0])->get_id), '3', 'per_type maxcitenames - 2');
eq_or_diff($main->get_visible_bib($bibentries->entry('tmn3')->get_field($bibentries->entry('tmn3')->get_labelname_info->[0])->get_id), '2', 'per_type bibnames - 3');
eq_or_diff($main->get_visible_bib($bibentries->entry('tmn4')->get_field($bibentries->entry('tmn4')->get_labelname_info->[0])->get_id), '3', 'per_type bibnames - 4');
eq_or_diff($main->get_visible_alpha($bibentries->entry('tmn1')->get_field($bibentries->entry('tmn1')->get_labelname_info->[0])->get_id), '3', 'per_type/entry alphanames - 1');
eq_or_diff($main->get_visible_alpha($bibentries->entry('tmn2')->get_field($bibentries->entry('tmn2')->get_labelname_info->[0])->get_id), '2', 'per_type/entry alphanames - 2');
eq_or_diff($biber->_liststring('tmn1', 'institution'), 'A!B!C', 'per_type/entry items - 1');
eq_or_diff($biber->_liststring('tmn3', 'institution'), "A!B\x{10FFFD}", 'per_type/entry items - 2');

# Citekey alias testing
eq_or_diff($section->get_citekey_alias('alias3'), 'alias1', 'Citekey aliases - 1');
ok(is_undef($section->get_citekey_alias('alias2')), 'Citekey aliases - 2');
eq_or_diff($section->get_citekey_alias('alias4'), 'alias2', 'Citekey aliases - 3');
# primary key 'alias5' is not cited but should be added anyway as cited alias 'alias6' needs it
eq_or_diff($section->get_citekey_alias('alias6'), 'alias5', 'Citekey aliases - 4');
ok($bibentries->entry('alias5'), 'Citekey aliases - 5');

# URL encoding testing
# Should be raw as encoding is done on output
eq_or_diff(NFC($bibentries->entry('url1')->get_field('url')), 'http://www.something.com/q=áŠ', 'URL encoding - 1');
eq_or_diff($out->get_output_entry('url1', $main), $url1, 'URL encoding - 2' ) ;

# map_final testing with map_field_set
eq_or_diff($bibentries->entry('ol1')->get_field('note'), 'A note', 'map_final - 1');
eq_or_diff($bibentries->entry('ol1')->get_field('title'), 'Online1', 'map_final - 2');

# Test for tricky pages field
is_deeply($bibentries->entry('pages1')->get_field('pages'), [[23, 24]], 'pages - 1');
is_deeply($bibentries->entry('pages2')->get_field('pages'), [[23, undef]], 'pages - 2');
is_deeply($bibentries->entry('pages3')->get_field('pages'), [['I-II', 'III-IV']], 'pages - 3');
is_deeply($bibentries->entry('pages4')->get_field('pages'), [[3,5]], 'pages - 4');
is_deeply($bibentries->entry('pages5')->get_field('pages'), [[42, '']], 'pages - 5');
is_deeply($bibentries->entry('pages6')->get_field('pages'), [['\bibstring{number} 42', undef]], 'pages - 6');
is_deeply($bibentries->entry('pages7')->get_field('pages'), [['\bibstring{number} 42', undef], [3,6], ['I-II',5 ]], 'pages - 7');
is_deeply($bibentries->entry('pages8')->get_field('pages'), [[10,15],['ⅥⅠ', 'ⅻ']], 'pages - 8');
is_deeply($bibentries->entry('pages9')->get_field('pages'), [['M-1','M-4']], 'pages - 9');

# Test for map levels, the user map makes this CUSTOMC and then style map makes it CUSTOMA
eq_or_diff($bibentries->entry('us1')->get_field('entrytype'), 'customa', 'Map levels - 1');

# Test for "others" in lists
eq_or_diff( $out->get_output_entry('list1', $main), $list1, 'Entry with others list' ) ;

# source->target mapping with overwrite test
eq_or_diff($out->get_output_entry('over1', $main), $over1, 'Overwrite test - 1');

my $isbn1 = q|    \entry{isbn1}{misc}{}
      \name[default][en-us]{author}{1}{}{%
        {{un=0,uniquepart=base,hash=f6595ccb9db5f634e7bb242a3f78e5f9}{%
           family={Flummox},
           familyi={F\bibinitperiod},
           given={Fred},
           giveni={F\bibinitperiod},
           givenun=0}}%
      }
      \namepartms{author}{1}{%
          familydefaulten-us={Flummox},
          familydefaulten-usi={F\bibinitperiod},
          givendefaulten-us={Fred},
          givendefaulten-usi={F\bibinitperiod}
      }
      \strng{namehash}{f6595ccb9db5f634e7bb242a3f78e5f9}
      \strng{fullhash}{f6595ccb9db5f634e7bb242a3f78e5f9}
      \strng{bibnamehash}{f6595ccb9db5f634e7bb242a3f78e5f9}
      \strng{authordefaulten-usbibnamehash}{f6595ccb9db5f634e7bb242a3f78e5f9}
      \strng{authordefaulten-usnamehash}{f6595ccb9db5f634e7bb242a3f78e5f9}
      \strng{authordefaulten-usfullhash}{f6595ccb9db5f634e7bb242a3f78e5f9}
      \field{extraname}{1}
      \field{labelalpha}{Flu}
      \field{sortinit}{F}
      \strng{sortinithash}{fb0c0faa89eb6abae8213bf60e6799ea}
      \field{extraalpha}{1}
      \fieldmssource{labelname}{author}{default}{en-us}
      \field{isbn}{978-0-8165-2066-4}
    \endentry
|;

my $isbn2 = q|    \entry{isbn2}{misc}{}
      \name[default][en-us]{author}{1}{}{%
        {{un=0,uniquepart=base,hash=f6595ccb9db5f634e7bb242a3f78e5f9}{%
           family={Flummox},
           familyi={F\bibinitperiod},
           given={Fred},
           giveni={F\bibinitperiod},
           givenun=0}}%
      }
      \namepartms{author}{1}{%
          familydefaulten-us={Flummox},
          familydefaulten-usi={F\bibinitperiod},
          givendefaulten-us={Fred},
          givendefaulten-usi={F\bibinitperiod}
      }
      \strng{namehash}{f6595ccb9db5f634e7bb242a3f78e5f9}
      \strng{fullhash}{f6595ccb9db5f634e7bb242a3f78e5f9}
      \strng{bibnamehash}{f6595ccb9db5f634e7bb242a3f78e5f9}
      \strng{authordefaulten-usbibnamehash}{f6595ccb9db5f634e7bb242a3f78e5f9}
      \strng{authordefaulten-usnamehash}{f6595ccb9db5f634e7bb242a3f78e5f9}
      \strng{authordefaulten-usfullhash}{f6595ccb9db5f634e7bb242a3f78e5f9}
      \field{extraname}{2}
      \field{labelalpha}{Flu}
      \field{sortinit}{F}
      \strng{sortinithash}{fb0c0faa89eb6abae8213bf60e6799ea}
      \field{extraalpha}{2}
      \fieldmssource{labelname}{author}{default}{en-us}
      \field{isbn}{978-0-8165-2066-4}
    \endentry
|;

# ISBN options tests
eq_or_diff($out->get_output_entry('isbn1', $main), $isbn1, 'ISBN options - 1');
eq_or_diff($out->get_output_entry('isbn2', $main), $isbn2, 'ISBN options - 2');

my $new1 = q|    \entry{newtestkey}{book}{}
      \field{sortinit}{}
      \strng{sortinithash}{495dc9894017a8b12cafa9c619d10c0c}
      \field[default][en-us]{note}{note}
      \field{usera}{RC-6947}
      \field{userb}{RC}
    \endentry
|;

my $clone1 = q|    \entry{snk1}{book}{}
      \name[default][en-us]{author}{1}{}{%
        {{un=0,uniquepart=base,hash=83330b0520b5d4ea57529a23b404d43d}{%
           family={Doe},
           familyi={D\bibinitperiod},
           given={John},
           giveni={J\bibinitperiod},
           givenun=0,
           prefix={von},
           prefixi={v\bibinitperiod},
           suffix={Jr},
           suffixi={J\bibinitperiod},
           suffixun=0}}%
      }
      \namepartms{author}{1}{%
          familydefaulten-us={Doe},
          familydefaulten-usi={D\bibinitperiod},
          givendefaulten-us={John},
          givendefaulten-usi={J\bibinitperiod},
          prefixdefaulten-us={von},
          prefixdefaulten-usi={v\bibinitperiod},
          suffixdefaulten-us={Jr},
          suffixdefaulten-usi={J\bibinitperiod}
      }
      \strng{namehash}{83330b0520b5d4ea57529a23b404d43d}
      \strng{fullhash}{83330b0520b5d4ea57529a23b404d43d}
      \strng{bibnamehash}{83330b0520b5d4ea57529a23b404d43d}
      \strng{authordefaulten-usbibnamehash}{83330b0520b5d4ea57529a23b404d43d}
      \strng{authordefaulten-usnamehash}{83330b0520b5d4ea57529a23b404d43d}
      \strng{authordefaulten-usfullhash}{83330b0520b5d4ea57529a23b404d43d}
      \field{extraname}{2}
      \field{labelalpha}{vDoe}
      \field{sortinit}{v}
      \strng{sortinithash}{02432525618c08e2b03cac47c19764af}
      \field{extraalpha}{2}
      \fieldmssource{labelname}{author}{default}{en-us}
    \endentry
|;

my $clone2 = q|    \entry{clone-snk1}{book}{}
      \name[default][en-us]{author}{1}{}{%
        {{un=0,uniquepart=base,hash=83330b0520b5d4ea57529a23b404d43d}{%
           family={Doe},
           familyi={D\bibinitperiod},
           given={John},
           giveni={J\bibinitperiod},
           givenun=0,
           prefix={von},
           prefixi={v\bibinitperiod},
           suffix={Jr},
           suffixi={J\bibinitperiod},
           suffixun=0}}%
      }
      \namepartms{author}{1}{%
          familydefaulten-us={Doe},
          familydefaulten-usi={D\bibinitperiod},
          givendefaulten-us={John},
          givendefaulten-usi={J\bibinitperiod},
          prefixdefaulten-us={von},
          prefixdefaulten-usi={v\bibinitperiod},
          suffixdefaulten-us={Jr},
          suffixdefaulten-usi={J\bibinitperiod}
      }
      \strng{namehash}{83330b0520b5d4ea57529a23b404d43d}
      \strng{fullhash}{83330b0520b5d4ea57529a23b404d43d}
      \strng{bibnamehash}{83330b0520b5d4ea57529a23b404d43d}
      \strng{authordefaulten-usbibnamehash}{83330b0520b5d4ea57529a23b404d43d}
      \strng{authordefaulten-usnamehash}{83330b0520b5d4ea57529a23b404d43d}
      \strng{authordefaulten-usfullhash}{83330b0520b5d4ea57529a23b404d43d}
      \field{extraname}{1}
      \field{labelalpha}{vDoe}
      \field{sortinit}{v}
      \strng{sortinithash}{02432525618c08e2b03cac47c19764af}
      \field{extraalpha}{1}
      \fieldmssource{labelname}{author}{default}{en-us}
      \field[default][en-us]{addendum}{add}
    \endentry
|;

my $ent1 = q|    \entry{ent1}{book}{}
      \name[default][en-us]{author}{2}{sortingnamekeytemplatename=snks1}{%
        {{un=0,uniquepart=base,hash=6b3653417f9aa97391c37cff5dfda7fa}{%
           family={Smith},
           familyi={S\bibinitperiod},
           given={Simon},
           giveni={S\bibinitperiod},
           givenun=0}}%
        {{un=0,uniquepart=base,sortingnamekeytemplatename=snks2,hash=878a51e6f69e95562d15cb8a3ead5c95}{%
           family={Brown},
           familyi={B\bibinitperiod},
           given={Brian},
           giveni={B\bibinitperiod},
           givenun=0,
           prefix={de},
           prefixi={d\bibinitperiod}}}%
      }
      \namepartms{author}{1}{%
          familydefaulten-us={Smith},
          familydefaulten-usi={S\bibinitperiod},
          givendefaulten-us={Simon},
          givendefaulten-usi={S\bibinitperiod}
      }
      \namepartms{author}{2}{%
          familydefaulten-us={Brown},
          familydefaulten-usi={B\bibinitperiod},
          givendefaulten-us={Brian},
          givendefaulten-usi={B\bibinitperiod},
          prefixdefaulten-us={de},
          prefixdefaulten-usi={d\bibinitperiod}
      }
      \strng{namehash}{b2536a425d549b46de5f21c4d468050a}
      \strng{fullhash}{b2536a425d549b46de5f21c4d468050a}
      \strng{bibnamehash}{b2536a425d549b46de5f21c4d468050a}
      \strng{authordefaulten-usbibnamehash}{b2536a425d549b46de5f21c4d468050a}
      \strng{authordefaulten-usnamehash}{b2536a425d549b46de5f21c4d468050a}
      \strng{authordefaulten-usfullhash}{b2536a425d549b46de5f21c4d468050a}
      \field{labelalpha}{SdB}
      \field{sortinit}{S}
      \strng{sortinithash}{c319cff79d99c853d775f88277d4e45f}
      \true{singletitle}
      \fieldmssource{labelname}{author}{default}{en-us}
    \endentry
|;

my $verb1 = q|    \entry{verb1}{book}{}
      \name[default][en-us]{author}{1}{}{%
        {{un=0,uniquepart=base,hash=cac5a25f503e71f5ef28f474e14007b6}{%
           family={Allright},
           familyi={A\bibinitperiod},
           given={Arthur},
           giveni={A\bibinitperiod},
           givenun=0}}%
      }
      \namepartms{author}{1}{%
          familydefaulten-us={Allright},
          familydefaulten-usi={A\bibinitperiod},
          givendefaulten-us={Arthur},
          givendefaulten-usi={A\bibinitperiod}
      }
      \strng{namehash}{cac5a25f503e71f5ef28f474e14007b6}
      \strng{fullhash}{cac5a25f503e71f5ef28f474e14007b6}
      \strng{bibnamehash}{cac5a25f503e71f5ef28f474e14007b6}
      \strng{authordefaulten-usbibnamehash}{cac5a25f503e71f5ef28f474e14007b6}
      \strng{authordefaulten-usnamehash}{cac5a25f503e71f5ef28f474e14007b6}
      \strng{authordefaulten-usfullhash}{cac5a25f503e71f5ef28f474e14007b6}
      \field{labelalpha}{All}
      \field{sortinit}{A}
      \strng{sortinithash}{a3dcedd53b04d1adfd5ac303ecd5e6fa}
      \true{singletitle}
      \fieldmssource{labelname}{author}{default}{en-us}
      \verb{verba}
      \verb \=y.\"a
      \endverb
    \endentry
|;

# clone test
eq_or_diff($out->get_output_entry('snk1', $main), $clone1, 'Clone - 1');
eq_or_diff($out->get_output_entry('clone-snk1', $main), $clone2, 'Clone - 2');

# New entry map test
eq_or_diff($out->get_output_entry('newtestkey', $main), $new1, 'New key mapping - 1');

# Should be three new ids in here with random keys
is(scalar(grep {$_ =~ m/^loopkey:/} $section->get_citekeys), 3, 'New key loop mapping - 1');
eq_or_diff($bibentries->entry([grep {$_ =~ m/^loopkey:/} $section->get_citekeys]->[0])->get_field('note'), 'NOTEreplaced', 'New key loop mapping - 2');

# notfield test
eq_or_diff($bibentries->entry('markey')->get_field('addendum'), 'NF1', 'notfield - 1');
ok(is_undef($bibentries->entry('markey')->get_field('userb')),  'notfield - 2');

# Extended name format test
eq_or_diff($out->get_output_entry('ent1', $main), $ent1, 'Extended name test - 1');

# Verbatim decode test
eq_or_diff($out->get_output_entry('verb1', $main), $verb1, 'Decoding verbatim fields - 1');
<|MERGE_RESOLUTION|>--- conflicted
+++ resolved
@@ -617,15 +617,9 @@
       \field{sortinit}{B}
       \strng{sortinithash}{8de16967003c7207dae369d874f1456e}
       \true{uniquework}
-<<<<<<< HEAD
       \fieldmssource{labelname}{author}{default}{en-us}
       \fieldmssource{labeltitle}{title}{default}{en-us}
-      \field[default][en-us]{title}{Signs of W$\frac{o}{a}$nder}
-=======
-      \field{labelnamesource}{author}
-      \field{labeltitlesource}{title}
-      \field{title}{Signs of W$\frac{o}a$nder}
->>>>>>> b3e4f96f
+      \field[default][en-us]{title}{Signs of W$\frac{o}a$nder}
       \field{year}{1994}
       \field{pages}{100\bibrangedash 108}
       \range{pages}{9}
