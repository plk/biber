#!/usr/bin/perl
use strict;
use warnings;
# no warnings 'utf8';
use Carp;
use IPC::Cmd qw( can_run run );
use Log::Log4perl qw(:no_extra_logdie_message);
use POSIX qw(strftime);
use Biber;
use Biber::Utils;

#Don't remove the next line!
#<wrapper_snippet>---------------------------------

use Getopt::Long qw/:config no_ignore_case/;
my $opts = {};
GetOptions(
    $opts,
    'v2',
    'fastsort|f!', ## now the default
    'collate|C!', ## to sort with Unicode::Collate
    'collate_options|c=s',
    'mincrossrefs|m=s',
    'unicodebbl|U!',
    'unicodebib|u!',
    'inputenc|i=s',  ## TODO
    'bibencoding|e=s',
    'useprd|p!',
    'bibdata|d=s',
    'outfile|O=s',
    'allentries|a!',
    'validate|V!',
    'debug|D!',
    'quiet|q',
<<<<<<< HEAD
    'nolog!', ## TODO
=======
    'wraplines|w!',
>>>>>>> 1466f2bc
    'help|h|?',
    'version|v'
);

#--------------------------------------------------

use open IO => ':utf8';

our $VERSION = $Biber::VERSION; 

die usage() if exists $opts->{'help'};

die version() if exists $opts->{'version'};

#--------------------------------------------------

# we can give a list of datafiles as argument, so
# this option is passed as an anon array
if ($opts->{bibdata}) {
    $opts->{bibdata} = [ split /\s*,\s*/, $opts->{bibdata} ] 
}

if ($opts->{collate}) {
    $opts->{fastsort} = 0
}

my $biber = Biber->new($opts);

# Setting the logging level of Log::Log4perl
my $LOGLEVEL;
if ($biber->config('debug')) {
    $LOGLEVEL = 'DEBUG'
} elsif ($biber->config('quiet')) {
    $LOGLEVEL = 'ERROR'
} else {
    $LOGLEVEL = 'INFO'
}

## TODO make Screen.Threshold optional: in some situations we'd like 
#  to have debug msgs on the screen too!

# configuration "file" for Log::Log4perl
my $l4pconf = qq(
    log4perl.category.main                             = $LOGLEVEL, Logfile, Screen
    log4perl.category.screen                           = $LOGLEVEL, Screen
    log4perl.category.logfile                          = $LOGLEVEL, Logfile

    log4perl.appender.Logfile                          = Log::Log4perl::Appender::File
    log4perl.appender.Logfile.filename                 = biber.log
    log4perl.appender.Logfile.mode                     = write
    log4perl.appender.Logfile.layout                   = Log::Log4perl::Layout::PatternLayout
    log4perl.appender.Logfile.layout.ConversionPattern = [%r] %F{1}:%L> %p - %m%n

    log4perl.appender.Screen                           = Log::Log4perl::Appender::Screen
    ## the following option sets a max level of INFO for the console: 
    ## i.e. debug messages can only go to the log file
    log4perl.appender.Screen.Threshold                 = INFO
    log4perl.appender.Screen.stderr                    = 0
    log4perl.appender.Screen.layout                    = Log::Log4perl::Layout::SimpleLayout
);

Log::Log4perl::init(\$l4pconf) ;

# get the logger object
# TODO : if biber is called with option --nolog then we use the 'screen' logger instead
# For that we need to turn that appender to OFF
my $logger  = Log::Log4perl::get_logger('main') ;
my $screen  = Log::Log4perl::get_logger('screen');
my $logfile = Log::Log4perl::get_logger('logfile');

#=====================================================
# Parse aux file
#=====================================================

my $auxfile;
my $bblfile;

my $time_string = strftime "%a %b %e, %Y, %H:%M:%S", localtime;
$logfile->info("=== Biber version $VERSION");
$logfile->info("=== $time_string");

if ($biber->config('debug')) {
    $screen->info('DEBUG mode: all messages are logged to "biber.log"')
}

if ( $opts->{allentries} && $opts->{bibdata} ) {
    $bblfile = $opts->{bibdata}->[0];
    $bblfile =~ s/(?:\.(bib|xml|dbxml))?$/\.bbl/;
}
else {
    $auxfile = $ARGV[0] or croak usage();
    $auxfile .= '.aux' unless $auxfile =~ m/\.aux$/;
    $bblfile = $auxfile;
    $bblfile =~ s/aux$/bbl/;
    #V2
    if ($opts->{v2}) {
      $logger->warn("** USING EXPERIMENTAL V2 OPTIONS CODE!! **");
      $biber->parse_auxfile_v2($auxfile);
    }
    else {
      $biber->parse_auxfile($auxfile);
    }
}

if ($biber->config('debug')) {
    $biber->_dump('biber.dump0');
    $logger->debug("Dumped initial biber object for debugging in file biber.dump0")
}

#=====================================================
# Parse/query database
#=====================================================

foreach my $bib (@{ $biber->config('bibdata') }) {

    # this uses "kpsepath bib" and File::Find to find $bib in $BIBINPUTS paths:
    $bib = bibfind($bib);

    if ($bib =~ /\.(db)?xml$/) {
        $logger->logcroak("File $bib does not exist!") unless -f $bib;
        $biber->parse_biblatexml( $bib )
    }
    elsif ($bib =~ /\.bib$/) {
        $logger->logcroak("File $bib does not exist!") unless -f $bib;
        $biber->parse_bibtex($bib)
    }
    else {
        $logger->logcroak("File $bib.bib does not exist!") unless -f "$bib.bib";
        $biber->parse_bibtex("$bib.bib");
    }
}

if ($biber->config('debug')) {
    $biber->_dump('biber.dump1');
    $logger->debug("Dumped postparse biber object for debugging in file biber.dump1")
}

$biber->prepare;

if ($biber->config('debug')) {
    $biber->_dump('biber.dump2');
    $logger->debug("Dumped final biber object for debugging in file biber.dump2")
}

if ($biber->config('outfile')) {
    $bblfile = $biber->config('outfile')
};

$biber->output_to_bbl($bblfile);

# display warnings/errors summary, like BibTeX
if (defined($biber->{errors})) { # if errors, ignore warnings
  if ($biber->{errors} == 1) {
    $logger->warn("(There was 1 error message)");
  }
  elsif ($biber->{errors} > 1) {
    $logger->warn("(There were ", $biber->{errors}, " error messages)");
  }
}
elsif (defined($biber->{warnings})) {
  if ($biber->{warnings} == 1) {
    $logger->warn("(There was 1 warning)");
  }
  elsif ($biber->{warnings} > 1) {
    $logger->warn("(There were ", $biber->{warnings}, " warnings)");
  }
}

#======================================================

sub version {
    qq{
biber Version: $VERSION
      \n}
}

sub usage {
<<<<<<< HEAD
    qq{
Usage:  biber file.aux
=======
    my $me = "biber"; #basename($0);

    qq{
Usage:  $me file.aux
>>>>>>> 1466f2bc
        Creates file.bbl

        biber -d foo.bib file.aux
        Creates file.bbl from entries in foo.bib and the datafiles 
        listed in file.aux

        biber -d foo.bib,bar.xml -a
        Creates foo.bbl from all entries in foo.bib and bar.xml

Options:
  --help|-h              Show this help message.
  --v2                   Enable experimental Biblatex/Biber version 2 options processing.
                         Don't use this unless you truly understand what it means.
  --version|-v           Display version number.
  --mincrossrefs|-m <n>  Set threshold for crossrefs.
  --fastsort|-f          Use Perl’s sort instead of Unicode::Collate for sorting.
  --locale|-l [locale]   Set the locale to be used for sorting with option --fastsort
  --collate|-C           Sort with Unicode::Collate
  --collate_options|-c [options] 
                         Options to pass to the Unicode::Collate object used for sorting
                         (default is 'level => 2, table => latinkeys.txt'). 
                         See "perldoc Unicode::Collate" for details.
  --useprd|-p            Parse with Parse::RecDescent instead of Text::BibTeX.
  --bibdata|-d <files>   Use <files> as bibliography databases (comma separated list).
  --outfile|-O <file>    Output to <file> instead of <basename>.bbl
  --allentries|-a        Output all entries in the database.
                         (NB: this ignores the .aux file.)
  --unicodebib|-u        Assume bib file is UTF-8 and skip latex_decode.
  --unicodebbl|-U        Encode the bbl output in UTF-8.
  --bibencoding|-e [encoding] 
                         Specify the encoding of the bib file(s). The bbl file 
                         will also have this encoding when --unicodebbl is false.
                         See "perldoc Encode::Supported" for a list of supported encodings.
  --validate|-V          Schema Validate both the <basename>.bcf biblatex control file
                         and biblatexml bib files (if used). Dies on validation error.
  --debug|-D             Turn on debugging for biber.
  --quiet|-q             Turn warnings off.
<<<<<<< HEAD
=======
  --wraplines|-w         Wrap lines in the bbl file.
>>>>>>> 1466f2bc
    \n}
}

__END__

=pod

=head1 NAME

C<biber> - A bibtex replacement for users of biblatex

=head1 SYNOPSIS

biber [ { --bibdata | -d } database.{bib|xml|dbxml} ] [ --useprd | -p ] 
      [ --mincrossrefs | -m ] [ [--collate|-C] | [ --fastsort | -f ] ]
      [ --unicodebib | -u ] [ --unicodebbl | -U ] [ --debug | -D ] 
      [ { --outfile | -O } filename ] file.aux

biber --bibdata database --allentries [ --outfile filename ] [ ... ]

biber { --help | --version }

=head1 DESCRIPTION

C<biber> provides a replacement of the bibtex processor for users of biblatex.
Besides emulating the functionality of bibtex + biblatex.bst, it also supports ...

(REST TO BE WRITTEN)

=head1 AUTHOR

François Charette, C<< <firmicus at gmx.net> >>

=head1 BUGS

Please report any bugs or feature requests on our sourceforge tracker at
L<https://sourceforge.net/tracker2/?func=browse&group_id=228270>. 

=head1 COPYRIGHT & LICENSE

Copyright 2009 François Charette, all rights reserved.

This program is free software; you can redistribute it and/or modify it
under the same terms as Perl itself.

=cut

# vim: set tabstop=4 shiftwidth=4 expandtab:<|MERGE_RESOLUTION|>--- conflicted
+++ resolved
@@ -32,11 +32,8 @@
     'validate|V!',
     'debug|D!',
     'quiet|q',
-<<<<<<< HEAD
     'nolog!', ## TODO
-=======
     'wraplines|w!',
->>>>>>> 1466f2bc
     'help|h|?',
     'version|v'
 );
@@ -214,15 +211,8 @@
 }
 
 sub usage {
-<<<<<<< HEAD
     qq{
 Usage:  biber file.aux
-=======
-    my $me = "biber"; #basename($0);
-
-    qq{
-Usage:  $me file.aux
->>>>>>> 1466f2bc
         Creates file.bbl
 
         biber -d foo.bib file.aux
@@ -260,10 +250,7 @@
                          and biblatexml bib files (if used). Dies on validation error.
   --debug|-D             Turn on debugging for biber.
   --quiet|-q             Turn warnings off.
-<<<<<<< HEAD
-=======
   --wraplines|-w         Wrap lines in the bbl file.
->>>>>>> 1466f2bc
     \n}
 }
 
