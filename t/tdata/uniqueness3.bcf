--- conflicted
+++ resolved
@@ -185,11 +185,11 @@
       </bcf:map>
       <bcf:map map_overwrite="1">
         <bcf:map_step map_field_source="options" map_notmatch="mslang\s*=" map_final="1"/>
-        <bcf:map_step map_field_source="hyphenation" map_match="(.+)" map_final="1"/>
+        <bcf:map_step map_field_source="langid" map_match="(.+)" map_final="1"/>
         <bcf:map_step map_field_set="options" map_field_value=",mslang=$1" map_append="1"/>
       </bcf:map>
       <bcf:map>
-        <bcf:map_step map_field_source="hyphenation" map_match="(.+)" map_final="1"/>
+        <bcf:map_step map_field_source="langid" map_match="(.+)" map_final="1"/>
         <bcf:map_step map_field_set="options" map_field_value="mslang=$1"/>
       </bcf:map>
     </bcf:maps>
@@ -718,16 +718,10 @@
       <bcf:field fieldtype="field" datatype="literal" multiscript="true">eventtitle</bcf:field>
       <bcf:field fieldtype="field" datatype="literal" multiscript="true">eventtitleaddon</bcf:field>
       <bcf:field fieldtype="field" datatype="literal">gender</bcf:field>
-<<<<<<< HEAD
       <bcf:field fieldtype="field" datatype="literal" multiscript="true">howpublished</bcf:field>
-      <bcf:field fieldtype="field" datatype="literal">hyphenation</bcf:field>
-      <bcf:field fieldtype="field" datatype="literal" multiscript="true">indexsorttitle</bcf:field>
-=======
-      <bcf:field fieldtype="field" datatype="literal">howpublished</bcf:field>
       <bcf:field fieldtype="field" datatype="literal">langid</bcf:field>
       <bcf:field fieldtype="field" datatype="literal">langidopts</bcf:field>
       <bcf:field fieldtype="field" datatype="literal">indexsorttitle</bcf:field>
->>>>>>> 7560baf6
       <bcf:field fieldtype="field" datatype="literal">indextitle</bcf:field>
       <bcf:field fieldtype="field" datatype="literal">isan</bcf:field>
       <bcf:field fieldtype="field" datatype="literal">isbn</bcf:field>
