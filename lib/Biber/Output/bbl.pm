--- conflicted
+++ resolved
@@ -13,11 +13,8 @@
 use IO::File;
 use Log::Log4perl qw( :no_extra_logdie_message );
 use Text::Wrap;
-<<<<<<< HEAD
 use Unicode::GCString;
-=======
 use Unicode::Normalize;
->>>>>>> 3081c544
 $Text::Wrap::columns = 80;
 my $logger = Log::Log4perl::get_logger('main');
 
