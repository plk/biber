--- conflicted
+++ resolved
@@ -96,13 +96,8 @@
           givendefaulten-us={Ашраф\bibnamedelima Ахмедович},
           givendefaulten-usi={A\bibinitperiod\bibinitdelim А\bibinitperiod}
       }
-<<<<<<< HEAD
       \name[default][en-us]{foreword}{1}{}{%
-        {{hash=a7a73749ea467229221b7e9cbf870988}{%
-=======
-      \name{foreword}{1}{}{%
         {{hash=88354d4ba914f2ded2574386a2493996}{%
->>>>>>> 282decfe
            family={Brown},
            familyi={B\bibinitperiod},
            given={John},
@@ -146,30 +141,18 @@
       \strng{fullhash}{3400c73d7bf3e361d36350deb4832ad7}
       \strng{fullhashraw}{3400c73d7bf3e361d36350deb4832ad7}
       \strng{bibnamehash}{3400c73d7bf3e361d36350deb4832ad7}
-<<<<<<< HEAD
       \strng{authordefaulten-usbibnamehash}{3400c73d7bf3e361d36350deb4832ad7}
       \strng{authordefaulten-usnamehash}{3400c73d7bf3e361d36350deb4832ad7}
       \strng{authordefaulten-usfullhash}{3400c73d7bf3e361d36350deb4832ad7}
-      \strng{foreworddefaulten-usbibnamehash}{a7a73749ea467229221b7e9cbf870988}
-      \strng{foreworddefaulten-usnamehash}{a7a73749ea467229221b7e9cbf870988}
-      \strng{foreworddefaulten-usfullhash}{a7a73749ea467229221b7e9cbf870988}
+      \strng{authordefaulten-usfullhashraw}{3400c73d7bf3e361d36350deb4832ad7}
+      \strng{foreworddefaulten-usbibnamehash}{88354d4ba914f2ded2574386a2493996}
+      \strng{foreworddefaulten-usnamehash}{88354d4ba914f2ded2574386a2493996}
+      \strng{foreworddefaulten-usfullhash}{88354d4ba914f2ded2574386a2493996}
+      \strng{foreworddefaulten-usfullhashraw}{a7a73749ea467229221b7e9cbf870988}
       \strng{translatordefaulten-usbibnamehash}{b44eba830fe9817fbe8e53c82f1cbe04}
       \strng{translatordefaulten-usnamehash}{b44eba830fe9817fbe8e53c82f1cbe04}
       \strng{translatordefaulten-usfullhash}{b44eba830fe9817fbe8e53c82f1cbe04}
-=======
-      \strng{authorbibnamehash}{3400c73d7bf3e361d36350deb4832ad7}
-      \strng{authornamehash}{3400c73d7bf3e361d36350deb4832ad7}
-      \strng{authorfullhash}{3400c73d7bf3e361d36350deb4832ad7}
-      \strng{authorfullhashraw}{3400c73d7bf3e361d36350deb4832ad7}
-      \strng{forewordbibnamehash}{88354d4ba914f2ded2574386a2493996}
-      \strng{forewordnamehash}{88354d4ba914f2ded2574386a2493996}
-      \strng{forewordfullhash}{88354d4ba914f2ded2574386a2493996}
-      \strng{forewordfullhashraw}{a7a73749ea467229221b7e9cbf870988}
-      \strng{translatorbibnamehash}{b44eba830fe9817fbe8e53c82f1cbe04}
-      \strng{translatornamehash}{b44eba830fe9817fbe8e53c82f1cbe04}
-      \strng{translatorfullhash}{b44eba830fe9817fbe8e53c82f1cbe04}
-      \strng{translatorfullhashraw}{b44eba830fe9817fbe8e53c82f1cbe04}
->>>>>>> 282decfe
+      \strng{translatordefaulten-usfullhashraw}{b44eba830fe9817fbe8e53c82f1cbe04}
       \field{sortinit}{v}
       \strng{sortinithash}{afb52128e5b4dc4b843768c0113d673b}
       \field{extradatescope}{labelyear}
