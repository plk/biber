# -*- cperl -*-
use strict;
use warnings;
use utf8;
no warnings 'utf8';
use Text::Diff::Config;
$Text::Diff::Config::Output_Unicode = 1;

use Test::More tests => 3;
use Test::Differences;
unified_diff;

use Biber;
use Biber::Output::bbl;
use Log::Log4perl;
use Encode;

chdir("t/tdata");

# Set up Biber object
my $biber = Biber->new(noconf => 1);
my $LEVEL = 'ERROR';
my $l4pconf = qq|
    log4perl.category.main                             = $LEVEL, Screen
    log4perl.category.screen                           = $LEVEL, Screen
    log4perl.appender.Screen                           = Log::Log4perl::Appender::Screen
    log4perl.appender.Screen.utf8                      = 1
    log4perl.appender.Screen.Threshold                 = $LEVEL
    log4perl.appender.Screen.stderr                    = 0
    log4perl.appender.Screen.layout                    = Log::Log4perl::Layout::SimpleLayout
|;

Log::Log4perl->init(\$l4pconf);
$biber->parse_ctrlfile('biblatexml.bcf');
$biber->set_output_obj(Biber::Output::bbl->new());

# Options - we could set these in the control file but it's nice to see what we're
# relying on here for tests

# Biber options
Biber::Config->setoption('fastsort', 1);
Biber::Config->setoption('sortlocale', 'C');

# Now generate the information
$biber->prepare;
my $out = $biber->get_output_obj;
my $section = $biber->sections->get_section(0);
my $main = $biber->sortlists->get_list(0, 'nty', 'entry', 'nty');
my $bibentries = $section->bibentries;

my $l1 = q|    \entry{bltx1}{book}{}
      \true{moreauthor}
      \name[form=original,lang=russian]{author}{3}{}{%
        {{hash=7b4da3df896da456361ae44dc651770a}{Булгаков}{Б\bibinitperiod}{Павел\bibnamedelima Георгиевич}{П\bibinitperiod\bibinitdelim Г\bibinitperiod}{}{}{}{}}%
        {{hash=ee55ff3b0e4268cfb193143e86c283a9}{Розенфельд}{Р\bibinitperiod}{Борис-ZZ\bibnamedelima Aбрамович}{Б\bibinithyphendelim Z\bibinitperiod\bibinitdelim A\bibinitperiod}{Билл}{Б\bibinitperiod}{}{}{}{}}%
        {{hash=e708d5a31534e937578abf161c867a25}{Aхмедов}{A\bibinitperiod}{Ашраф\bibnamedelima Ахмедович}{А\bibinitperiod\bibinitdelim А\bibinitperiod}{}{}{}{}}%
      }
      \name[form=uniform,lang=russian]{author}{3}{}{%
        {{hash=eebdb6e8831004ef71d26f7c2b77f3d1}{Bulgakov}{B\bibinitperiod}{Pavel\bibnamedelima G.}{P\bibinitperiod\bibinitdelim G\bibinitperiod}{}{}{}{}}%
        {{hash=aa7443826b696f2ac320d278f0fe5f5a}{Rozenfeld}{R\bibinitperiod}{Boris\bibnamedelima A.}{B\bibinitperiod\bibinitdelim A\bibinitperiod}{Bill}{B\bibinitperiod}{}{}{}{}}%
        {{hash=7d83f818351bce3d953d5056ee449a81}{Akhmedov}{A\bibinitperiod}{Ashraf\bibnamedelima A.}{A\bibinitperiod\bibinitdelim A\bibinitperiod}{}{}{}{}}%
      }
      \field{labelnamesourcefield}{author}
      \field{labelnamesourceform}{original}
      \field{labelnamesourcelang}{russian}
      \list{language}{1}{%
        {Russian}%
      }
      \list[form=original,lang=russian]{location}{1}{%
        {Москва}%
      }
      \list[form=romanised,lang=russian]{location}{1}{%
        {Moskva}%
      }
      \list[form=translated,lang=english]{location}{1}{%
        {Moscow}%
      }
      \list[form=original,lang=russian]{publisher}{1}{%
        {Наука}%
      }
      \list[form=romanised,lang=russian]{publisher}{1}{%
        {Nauka}%
      }
      \list[form=translated,lang=english]{publisher}{1}{%
        {Science}%
      }
      \strng{namehash}{80e524d8402a5619e59ea67ea2d937a5}
      \strng{fullhash}{afcf3a11058ba0a3fc7609c2a29ae6da}
      \field{sortinit}{Б}
      \field{sortinithash}{161dbde41bd990699d9b7ff419202d50}
      \field{labelyear}{1983}
      \field{datelabelsource}{}
<<<<<<< HEAD
      \field{labeltitle}{Мухаммад ибн муса ал-Хорезми. Около 783 – около 850}
      \field{labeltitlesourcefield}{title}
      \field{labeltitlesourceform}{original}
      \field{labeltitlesourcelang}{russian}
=======
      \field{labelnamesource}{author}
      \field{labeltitlesource}{title}
>>>>>>> 06c6d749
      \field{eventday}{16}
      \field{eventendday}{17}
      \field{eventendmonth}{05}
      \field{eventendyear}{1990}
      \field{eventmonth}{05}
      \field{eventyear}{1990}
      \field{origday}{02}
      \field{origmonth}{04}
      \field{origyear}{1985}
      \field{pagetotal}{240}
      \field{relatedstring}{Somestring}
      \field{relatedtype}{reprint}
      \field[form=original,lang=russian]{series}{Научно-биографическая литература}
      \field[form=romanised,lang=russian]{series}{Nauchno-biograficheskaya literatura}
      \field[form=original,lang=russian]{title}{Мухаммад ибн муса ал-Хорезми. Около 783 – около 850}
      \field[form=romanised,lang=russian]{title}{Mukhammad al-Khorezmi. Okolo 783 – okolo 850}
      \field[form=translated,lang=english]{title}{Mukhammad al-Khorezmi. Ca. 783 – ca. 850}
      \field{urlday}{01}
      \field{urlendyear}{}
      \field{urlmonth}{07}
      \field{urlyear}{1991}
      \field{year}{1983}
    \endentry
|;

# Test::Differences doesn't like utf8 unless it's encoded here
eq_or_diff(encode_utf8($out->get_output_entry('bltx1', $main)), encode_utf8($l1), 'BibLaTeXML - 1');
eq_or_diff($section->get_citekey_alias('bltx1a1'), 'bltx1', 'Citekey aliases - 1');
eq_or_diff($section->get_citekey_alias('bltx1a2'), 'bltx1', 'Citekey aliases - 2');<|MERGE_RESOLUTION|>--- conflicted
+++ resolved
@@ -50,19 +50,11 @@
 
 my $l1 = q|    \entry{bltx1}{book}{}
       \true{moreauthor}
-      \name[form=original,lang=russian]{author}{3}{}{%
-        {{hash=7b4da3df896da456361ae44dc651770a}{Булгаков}{Б\bibinitperiod}{Павел\bibnamedelima Георгиевич}{П\bibinitperiod\bibinitdelim Г\bibinitperiod}{}{}{}{}}%
-        {{hash=ee55ff3b0e4268cfb193143e86c283a9}{Розенфельд}{Р\bibinitperiod}{Борис-ZZ\bibnamedelima Aбрамович}{Б\bibinithyphendelim Z\bibinitperiod\bibinitdelim A\bibinitperiod}{Билл}{Б\bibinitperiod}{}{}{}{}}%
-        {{hash=e708d5a31534e937578abf161c867a25}{Aхмедов}{A\bibinitperiod}{Ашраф\bibnamedelima Ахмедович}{А\bibinitperiod\bibinitdelim А\bibinitperiod}{}{}{}{}}%
-      }
       \name[form=uniform,lang=russian]{author}{3}{}{%
         {{hash=eebdb6e8831004ef71d26f7c2b77f3d1}{Bulgakov}{B\bibinitperiod}{Pavel\bibnamedelima G.}{P\bibinitperiod\bibinitdelim G\bibinitperiod}{}{}{}{}}%
         {{hash=aa7443826b696f2ac320d278f0fe5f5a}{Rozenfeld}{R\bibinitperiod}{Boris\bibnamedelima A.}{B\bibinitperiod\bibinitdelim A\bibinitperiod}{Bill}{B\bibinitperiod}{}{}{}{}}%
         {{hash=7d83f818351bce3d953d5056ee449a81}{Akhmedov}{A\bibinitperiod}{Ashraf\bibnamedelima A.}{A\bibinitperiod\bibinitdelim A\bibinitperiod}{}{}{}{}}%
       }
-      \field{labelnamesourcefield}{author}
-      \field{labelnamesourceform}{original}
-      \field{labelnamesourcelang}{russian}
       \list{language}{1}{%
         {Russian}%
       }
@@ -90,15 +82,6 @@
       \field{sortinithash}{161dbde41bd990699d9b7ff419202d50}
       \field{labelyear}{1983}
       \field{datelabelsource}{}
-<<<<<<< HEAD
-      \field{labeltitle}{Мухаммад ибн муса ал-Хорезми. Около 783 – около 850}
-      \field{labeltitlesourcefield}{title}
-      \field{labeltitlesourceform}{original}
-      \field{labeltitlesourcelang}{russian}
-=======
-      \field{labelnamesource}{author}
-      \field{labeltitlesource}{title}
->>>>>>> 06c6d749
       \field{eventday}{16}
       \field{eventendday}{17}
       \field{eventendmonth}{05}
