--- conflicted
+++ resolved
@@ -45,14 +45,10 @@
 
 my $string1 = q|    \entry{Elias1955}{set}{}
       \set{Elias1955a,Elias1955b}
-<<<<<<< HEAD
       \name{labelname}{1}{}{%
         {{hash=bdd4981ffb5a62685c993d6f9dec4c23}{Elias}{E\bibinitperiod}{P.}{P\bibinitperiod}{}{}{}{}}%
       }
       \name[form=original,lang=english]{author}{1}{}{%
-=======
-      \name{author}{1}{}{%
->>>>>>> 06c6d749
         {{hash=bdd4981ffb5a62685c993d6f9dec4c23}{Elias}{E\bibinitperiod}{P.}{P\bibinitperiod}{}{}{}{}}%
       }
       \field{labelnamesourcefield}{author}
@@ -65,15 +61,10 @@
       \field{labelyear}{1955}
       \field{labelmonth}{03}
       \field{datelabelsource}{}
-<<<<<<< HEAD
       \field{labeltitle}{Predictive coding--I}
       \field{labeltitlesourcefield}{title}
       \field{labeltitlesourceform}{original}
       \field{labeltitlesourcelang}{english}
-=======
-      \field{labelnamesource}{author}
-      \field{labeltitlesource}{title}
->>>>>>> 06c6d749
       \field{issn}{0096-1000}
       \field[form=original,lang=english]{journaltitle}{IRE Transactions on Information Theory}
       \field{month}{03}
@@ -92,14 +83,10 @@
 
 my $string2 = q|    \entry{Elias1955a}{article}{}
       \inset{Elias1955}
-<<<<<<< HEAD
       \name{labelname}{1}{}{%
         {{hash=bdd4981ffb5a62685c993d6f9dec4c23}{Elias}{E\bibinitperiod}{P.}{P\bibinitperiod}{}{}{}{}}%
       }
       \name[form=original,lang=english]{author}{1}{}{%
-=======
-      \name{author}{1}{}{%
->>>>>>> 06c6d749
         {{hash=bdd4981ffb5a62685c993d6f9dec4c23}{Elias}{E\bibinitperiod}{P.}{P\bibinitperiod}{}{}{}{}}%
       }
       \field{labelnamesourcefield}{author}
@@ -108,17 +95,11 @@
       \strng{namehash}{bdd4981ffb5a62685c993d6f9dec4c23}
       \strng{fullhash}{bdd4981ffb5a62685c993d6f9dec4c23}
       \field{sortinit}{0}
-<<<<<<< HEAD
       \field{sortinithash}{a08a9549c5c2429f8cec5d1a581b26ca}
       \field{labeltitle}{Predictive coding--I}
       \field{labeltitlesourcefield}{title}
       \field{labeltitlesourceform}{original}
       \field{labeltitlesourcelang}{english}
-=======
-      \field{sortinithash}{990108227b3316c02842d895999a0165}
-      \field{labelnamesource}{author}
-      \field{labeltitlesource}{title}
->>>>>>> 06c6d749
       \field{issn}{0096-1000}
       \field[form=original,lang=english]{journaltitle}{IRE Transactions on Information Theory}
       \field{month}{03}
@@ -137,14 +118,10 @@
 
 my $string3 = q|    \entry{Elias1955b}{article}{}
       \inset{Elias1955}
-<<<<<<< HEAD
       \name{labelname}{1}{}{%
         {{hash=bdd4981ffb5a62685c993d6f9dec4c23}{Elias}{E\bibinitperiod}{P.}{P\bibinitperiod}{}{}{}{}}%
       }
       \name[form=original,lang=english]{author}{1}{}{%
-=======
-      \name{author}{1}{}{%
->>>>>>> 06c6d749
         {{hash=bdd4981ffb5a62685c993d6f9dec4c23}{Elias}{E\bibinitperiod}{P.}{P\bibinitperiod}{}{}{}{}}%
       }
       \field{labelnamesourcefield}{author}
@@ -153,17 +130,11 @@
       \strng{namehash}{bdd4981ffb5a62685c993d6f9dec4c23}
       \strng{fullhash}{bdd4981ffb5a62685c993d6f9dec4c23}
       \field{sortinit}{0}
-<<<<<<< HEAD
       \field{sortinithash}{a08a9549c5c2429f8cec5d1a581b26ca}
       \field{labeltitle}{Predictive coding--II}
       \field{labeltitlesourcefield}{title}
       \field{labeltitlesourceform}{original}
       \field{labeltitlesourcelang}{english}
-=======
-      \field{sortinithash}{990108227b3316c02842d895999a0165}
-      \field{labelnamesource}{author}
-      \field{labeltitlesource}{title}
->>>>>>> 06c6d749
       \field{issn}{0096-1000}
       \field[form=original,lang=english]{journaltitle}{IRE Transactions on Information Theory}
       \field{month}{03}
