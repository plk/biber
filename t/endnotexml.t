--- conflicted
+++ resolved
@@ -99,9 +99,10 @@
       }
       \strng{namehash}{346ad1f92291bef45511d3eb23e3df34}
       \strng{fullhash}{346ad1f92291bef45511d3eb23e3df34}
-<<<<<<< HEAD
       \field{form=original,lang=default}{sortinit}{A}
       \field{form=original,lang=default}{labelyear}{2009}
+      \field{form=original,lang=default}{labelmonth}{03}
+      \field{form=original,lang=default}{labelday}{14}
       \field{form=original,lang=default}{labeltitle}{PTA}
       \field{form=original,lang=default}{day}{14}
       \field{form=original,lang=default}{edition}{2009/07/18}
@@ -109,19 +110,6 @@
       \field{form=original,lang=default}{label}{Journal Article}
       \field{form=original,lang=default}{month}{03}
       \field{form=original,lang=default}{note}{Amico, K Rivet
-=======
-      \field{sortinit}{A}
-      \field{labelyear}{2009}
-      \field{labelmonth}{03}
-      \field{labelday}{14}
-      \field{labeltitle}{PTA}
-      \field{day}{14}
-      \field{edition}{2009/07/18}
-      \field{isbn}{1541-0048 (Electronic)}
-      \field{label}{Journal Article}
-      \field{month}{03}
-      \field{note}{Amico, K Rivet
->>>>>>> 3614a136
 Review
 United States
 American journal of public health
