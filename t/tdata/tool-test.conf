--- conflicted
+++ resolved
@@ -1,12 +1,14 @@
 <?xml version="1.0" encoding="UTF-8"?>
 <?oxygen RNGSchema="../../data/schemata/config.rnc" type="compact"?>
 <config>
-<<<<<<< HEAD
-  <msmode>db</msmode>
   <variantforms>original,translated,romanised,uniform</variantforms>
-=======
   <!-- BIBLATEX OPTION SCOPE -->
   <optionscope type="GLOBAL">
+    <option>autovlang</option>
+    <option>variantforms</option>
+    <option>variantfallbacks</option>
+    <option>vform</option>
+    <option>vlang</option>
     <option>alphaothers</option>
     <option>sortalphaothers</option>
     <option>controlversion</option>
@@ -120,6 +122,7 @@
     <option>mergedate</option>
   </optionscope>
   <optionscope type="PER_TYPE">
+    <option>autovlang</option>
     <option>alphaothers</option>
     <option>sortalphaothers</option>
     <option>useafterword</option>
@@ -174,6 +177,9 @@
     <option>dataonly</option>
   </optionscope>
   <optionscope type="PER_ENTRY">
+    <option>autovlang</option>
+    <option>vform</option>
+    <option>vlang</option>
     <option>useafterword</option>
     <option>useannotator</option>
     <option>useauthor</option>
@@ -213,7 +219,6 @@
     <option>skiplab</option>
     <option>dataonly</option>
   </optionscope>
->>>>>>> 457c62d3
   <sortlocale>testlocale</sortlocale>
   <mincrossrefs>5</mincrossrefs>
   <collate_options>
@@ -298,7 +303,7 @@
         <per_type>UNPUBLISHED</per_type>
         <map_step map_field_source="LISTC" map_field_target="INSTITUTION" map_match="\A(\S{2})" map_replace="REP$1CED"/>
         <!-- First two should be ignored as you can't delete/change the entry key -->
-        <map_step map_field_source="entrykey" map_null="1"/>
+        <map_step map_field_set="entrykey" map_null="1"/>
         <map_step map_field_source="entrykey" map_field_target="NOTE"/>
         <map_step map_field_set="NOTE" map_origfieldval="1"/>
       </map>
@@ -685,6 +690,7 @@
       <field fieldtype="field" datatype="entrykey">xref</field>
       <field fieldtype="field" format="xsv" datatype="entrykey" skip_output="true">xdata</field>
       <field fieldtype="field" format="xsv" datatype="entrykey" skip_output="true">ids</field>
+      <field fieldtype="field" format="xsv" datatype="entrykey" skip_output="true">entryset</field>
       <field fieldtype="field" datatype="date" skip_output="true">date</field>
       <field fieldtype="field" datatype="date" skip_output="true">eventdate</field>
       <field fieldtype="field" datatype="date" skip_output="true">origdate</field>
@@ -697,6 +703,7 @@
       <field fieldtype="field" datatype="verbatim">verbc</field>
       <field fieldtype="field" datatype="uri">url</field>
       <field fieldtype="field" format="xsv" datatype="keyword">keywords</field>
+      <field fieldtype="field" format="xsv" datatype="entrykey">related</field>
       <field fieldtype="field" format="xsv" datatype="option" skip_output="true">options</field>
       <field fieldtype="field" format="xsv" datatype="option" skip_output="true">relatedoptions</field>
       <field fieldtype="field" datatype="range">pages</field>
