#!/usr/bin/env perl

use v5.24;
use strict;
use warnings;

use constant {
  EXIT_OK => 0,
  EXIT_ERROR => 2
};

use Carp;
use IPC::Cmd qw( can_run run );
use Log::Log4perl qw(:no_extra_logdie_message);
use Log::Log4perl::Level;
use POSIX qw(strftime);
use Biber;
use Biber::Utils;
use Encode;
use File::Spec;
use Pod::Usage;
use List::AllUtils qw( first );

use Getopt::Long qw/:config no_ignore_case/;
my $opts = {};
GetOptions(
           $opts,
           'annotation_marker|annotation-marker=s',
           'bibencoding=s', # legacy alias for input_encoding
           'bblencoding=s', # legacy alias for output_encoding
           'bblsafechars',  # legacy alias for output_safechars
           'bblsafecharsset=s', # legacy alias for output_safecharsset
           'cache',
           'clrmacros',
           'collate_options|collate-options|c=s',
           'configfile|g=s',
           'convert_control|convert-control',
           'debug|D',
           'decodecharsset=s',
           'dieondatamodel',
           'fastsort|f', # does nothing now
           'fixinits',
           'glob_datasources|glob-datasources',
           'help|h|?',
           'input_directory|input-directory=s',
           'input_encoding|input-encodinge=s',
           'input_format|input-format=s',
           'isbn10',
           'isbn13',
           'isbn_normalise|isbn-normalise',
           'listsep=s',
           'logfile=s',
           'mincrossrefs|m=s',
           'mslang=s',
           'mssep=s',
           'named_annotation_marker|named-annotation-marker=s',
           'namesep=s',
           'no_bltxml_schema|no-bltxml-schema',
           'noconf',
           'no_default_datamodel|no-default-datamodel',
           'nodieonerror',
           'nolog',
           'nostdmacros',
           'onlylog',
           'others_string|others-string=s',
           'outfile=s',           # legacy alias for output_file
           'outformat=s',         # legacy alias for output_format
           'output_align|output-align',
           'output_all_macrodefs|output-all-macrodefs',
           'output_annotation_marker|output-annotation-marker=s',
           'output_directory|output-directory=s',
           'output_encoding|output-encoding|E=s',
           'output_fieldcase|output-fieldcase=s',
           'output_field_order|output-field-order=s',
           'output_field_replace|output-field-replace=s',
           'output_file|output-file|O=s',
           'output_format|output-format=s',
           'output_indent|output-indent=s',
           'output_legacy_dates|output-legacy-dates',
           'output_listsep|output-listsep=s',
           'output_macro_fields|output-macro-fields=s',
           'output_mssep|output-mssep=s',
           'output_named_annotation_marker|output-named-annotation-marker=s',
           'output_namesep|output-namesep=s',
           'output_no_macrodefs|output-no-macrodefs',
           'output_resolve|output-resolve',
           'output_resolve_xdata|output-resolve-xdata',
           'output_resolve_crossrefs|output-resolve-crossrefs',
           'output_resolve_sets|output-resolve-sets',
           'output_safechars|output-safechars',
           'output_safecharsset|output-safecharsset=s',
           'output_xdatamarker|output-xdatamarker=s',
           'output_xdatasep|output-xdatasep=s',
           'output_xname|output-xname',
           'output_xnamesep|output-xnamesep=s',
           'quiet|q+',
           'recodedata=s',
           'noremove_tmp_dir|noremove-tmp-dir',
           'noskipduplicates',
           'noxname',
           'show_tmp_dir|show-tmp-dir',
           'sortdebug',
           'sortcase=s',
           'sortlocale|l=s',
           'sortupper=s',
           'ssl-nointernalca',
           'ssl-noverify-host',
           'strip_comments|strip-comments',
           'tool',
           'tool_align|tool-align',                 # legacy alias for output_align
           'tool_config|tool-config',
           'tool_fieldcase|tool-fieldcase=s',       # legacy alias for output_fieldcase
           'tool_noremove_missing_dependants|tool-noremove-missing-dependants',
           'tool_indent|tool-indent=s',             # legacy alias for output_indent
           'tool_resolve|tool-resolve',             # legacy alias for output_resolve
           'trace|T',
           'u',                   # alias for input_encoding=UTF-8
           'U',                   # alias for output_encoding=UTF-8
           'validate_bltxml|validate-bltxml',
           'validate_config|validate-config',
           'validate_control|validate-control',
           'validate_datamodel|validate-datamodel|V',
           'version|v',
           'winunicode|W',
           'wraplines|w',
           'xdatamarker=s',
           'xdatasep=s',
           'xnamesep=s',
           'xsvsep=s',
          ) or pod2usage(-verbose => 0,
                         -exitval => EXIT_ERROR);

# verbose > 1 uses external perldoc, this doesn't work with PAR::Packer binaries
# so use "-noperldoc" to use built-in POD::Text
if (exists $opts->{'help'}) {
  pod2usage(-verbose => 2, -noperldoc => 1, -exitval => EXIT_OK);
}

if (exists $opts->{version}) {
  my $v = "biber version: $Biber::Config::VERSION";
  $v .= ' (beta)' if $Biber::Config::BETA_VERSION;
  say "$v";
  exit EXIT_OK;
}

# Show location of PAR::Packer cache
if (exists $opts->{cache}) {
  if (my $cache = $ENV{PAR_TEMP}) {
    $cache =~ s|//|/|og; # Sanitise path in case it worries people
    say $cache;
  }
  else {
    say "No cache - you are not running the PAR::Packer executable version of biber";
  }
  exit EXIT_OK;
}

# Show location of default tool mode config file and exit
if (exists $opts->{tool_config}) {
  (my $vol, my $dir, undef) = File::Spec->splitpath( $INC{"Biber/Config.pm"} );
  $dir =~ s/\/$//; # splitpath sometimes leaves a trailing '/'
  say File::Spec->catpath($vol, "$dir", 'biber-tool.conf');
  exit EXIT_OK;
}

# Catch this situation early
unless (@ARGV) {
  pod2usage(-verbose => 0,
            -exitval => EXIT_ERROR);
}

<<<<<<< HEAD
# normalise bcp47 tag case
if (exists $opts->{mslang}) {
  $opts->{mslang} = fc($opts->{mslang});
=======
# Make sure ARGV is decoded UTF8 as this is important on Windows when using
# the Windows 10 1803+ UTF8 system locale option
if ($opts->{winunicode}) {
  @ARGV = map {decode('UTF-8', $_)} @ARGV;
>>>>>>> 0df7ebd6
}

# Resolve some option shortcuts and legacy aliases
if (my $o = $opts->{tool_align}) {
  $opts->{output_align} = $o;
  delete $opts->{tool_align};
}
if (my $o = $opts->{tool_fieldcase}) {
  $opts->{output_fieldcase} = $o;
  delete $opts->{tool_fieldcase};
}
if (my $o = $opts->{tool_indent}) {
  $opts->{output_indent} = $o;
  delete $opts->{tool_indent};
}
if (my $o = $opts->{tool_resolve}) {
  $opts->{output_resolve} = $o;
  delete $opts->{tool_resolve};
}
if (my $o = $opts->{bibencoding}) {
  $opts->{input_encoding} = $o;
  delete $opts->{bibencoding};
}
if (my $o = $opts->{bblencoding}) {
  $opts->{output_encoding} = $o;
  delete $opts->{bblencoding};
}
if (my $o = $opts->{bblsafechars}) {
  $opts->{output_safechars} = $o;
  delete $opts->{bblsafechars};
}
if (my $o = $opts->{bblsafecharsset}) {
  $opts->{output_safecharsset} = $o;
  delete $opts->{bblsafecharsset};
}
if (my $o = $opts->{outfile}) {
  $opts->{output_file} = $o;
  delete $opts->{outfile};
}
if (my $o = $opts->{outformat}) {
  $opts->{output_format} = $o;
  delete $opts->{outformat};
}
if ($opts->{u}) {
  $opts->{input_encoding} = 'UTF-8';
  delete $opts->{u};
}
if ($opts->{U}) {
  $opts->{output_encoding} = 'UTF-8';
  delete $opts->{U};
}

# Break up resolve meta-option
if (exists($opts->{output_resolve})) {
  $opts->{output_resolve_xdata} = 1;
  $opts->{output_resolve_crossrefs} = 1;
  $opts->{output_resolve_sets} = 1;
  delete $opts->{output_resolve};
}

# Legacy warnings
if ($opts->{output_macro_fields}) {
  say STDERR "Biber: Deprecated option 'output-macro-fields' - no longer needed as macros are auto-detected on output";
}

# Check the output_format option
if (my $of = $opts->{output_format}) {
  unless ($opts->{output_format} =~ /\A(?:bbl|bibtex|biblatexml)\z/xms) {
    say STDERR "Biber: Unknown output format '$of', must be one of 'bbl', 'bibtex', 'biblatexml'";
    exit EXIT_ERROR;
  }
}

# Auto-detect input-format from extension if not given
if (exists($opts->{tool}) and
    not exists($opts->{input_format})) {
  if ($ARGV[0] =~ m/\.bib$/) {
    $opts->{input_format} = 'bibtex';
  }
  elsif ($ARGV[0] =~ m/\.bltxml$/) {
    $opts->{input_format} = 'biblatexml';
  }
}

# Check output-format value
if (exists($opts->{tool}) and
    exists($opts->{output_format}) and
    $opts->{output_format} !~ /\A(?:bibtex|biblatexml)\z/xms) {
    say STDERR "Biber: Output format in tool mode must be one of 'bibtex' or 'biblatexml'";
    exit EXIT_ERROR;
}

# Set default output format
if (not exists($opts->{output_format})) {
  if (exists($opts->{tool})) {
    $opts->{output_format} = 'bibtex'; # default for tool mode is different
  }
  else {
    $opts->{output_format} = 'bbl'; # default for normal use
  }
}

# Check ISBN options
if (exists($opts->{isbn10}) and exists($opts->{isbn13})) {
  say STDERR "Biber: Select only one of 'isbn10' or 'isbn13' but not both";
  exit EXIT_ERROR;
}

# Check the tool_* options
if (exists($opts->{output_indent}) and $opts->{output_indent} !~ /^\d+$/) {
  say STDERR "Biber: Invalid non-numeric argument for 'output_indent' option!";
  exit EXIT_ERROR;
}
if (exists($opts->{output_fieldcase}) and $opts->{output_fieldcase} !~ /^(?:upper|lower|title)$/i) {
  say STDERR "Biber: Invalid argument for 'output_fieldcase' option - must be one of 'upper', 'lower' or 'title'!";
  exit EXIT_ERROR;
}

# Check input_format option
if (exists($opts->{input_format}) and not exists($opts->{tool}) ) {
  say STDERR "Biber: 'input_format' option is only valid in tool mode";
  exit EXIT_ERROR;
}

if (exists($opts->{input_format}) and
    $opts->{input_format} !~ /^(?:bibtex|biblatexml|)$/i) {
  say STDERR 'Biber: ' . $opts->{input_format} . ' is an invalid input format in tool mode';
  exit EXIT_ERROR;
}

# Create Biber object, passing command-line options
my $biber = Biber->new($opts->%*);

# get the logger object
my $logger  = Log::Log4perl::get_logger('main');
my $screen  = Log::Log4perl::get_logger('screen');
my $logfile = Log::Log4perl::get_logger('logfile');

my $outfile;

my $time_string = strftime "%a %b %e, %Y, %H:%M:%S", localtime;
$logfile->info("=== $time_string");

my $bcf = Biber::Config->getoption('bcf');

if (Biber::Config->getoption('output_file')) {
  $outfile = Biber::Config->getoption('output_file')
}
else {
  if (Biber::Config->getoption('tool')) {
    if (Biber::Config->getoption('output_format') eq 'bibtex') { # tool .bib output
      $outfile = $ARGV[0] =~ s/\..+$/_bibertool.bib/r;
    }
    elsif (Biber::Config->getoption('output_format') eq 'biblatexml') { # tool .blxtxml output
      $outfile = $ARGV[0] =~ s/\..+$/_bibertool.bltxml/r;
    }
  }
  else {
    if (Biber::Config->getoption('output_format') eq 'bibtex') { # bibtex output
      $outfile = $bcf =~ s/\..+$/_biber.bib/r;
    }
    elsif (Biber::Config->getoption('output_format') eq 'bbl') { # bbl output
      $outfile = $bcf =~ s/bcf$/bbl/r;
    }
    else {
      say "output_format option '" . Biber::Config->getoption('output_format') . "' only makes sense in tool mode (--tool)";
      exit EXIT_ERROR;
    }
  }
}

# Set the .bbl path to the output dir, if specified
if (my $outdir = Biber::Config->getoption('output_directory')) {
  my (undef, undef, $file) = File::Spec->splitpath($outfile);
  $outfile = File::Spec->catfile($outdir, $file)
}

# Set the output class. Should be a subclass of Biber::Output::base
my $package = 'Biber::Output::' . Biber::Config->getoption('output_format');
eval "require $package" or biber_error("Error loading data source package '$package': $@");
$biber->set_output_obj(eval "${package}->new()");

# Get reference to output object
my $biberoutput = $biber->get_output_obj;

# Set the output filename and get ref to output object This has to come
# before .bcf parsing so that we can detect .bcf parsing errors
# early and clean up
$biberoutput->set_output_target_file($outfile);

# Fake some necessary .bcf parts if in tool mode
if (exists($opts->{tool})) {
  $biber->tool_mode_setup;
}
else {
  # parse the .bcf control file.
  # This sets the 'tool' option for non-tool
  # mode bibtex output and so don't use Biber::Config::getoption('tool')
  # after this when we need to know if --tool was specified on the command
  # line
  $biber->parse_ctrlfile($bcf);
}

# Reset output filename now we have the output coding from the .bcf
# because set_output_target_file() sets output encoding from information in .bcf
my $outfileobj = $biberoutput->set_output_target_file($outfile, 1);

# Postprocess biber options now that they are all read from the various places
Biber::Config->postprocess_biber_opts;

# Set the output target obj
# Must come after ctrlfile/option parsing otherwise output encoding is not set
$biberoutput->set_output_target($outfileobj);

# Check to see if the .bcf set debug=1. If so, increase logging level
# We couldn't set this on logger init as the .bcf hadn't been read then
if (Biber::Config->getoption('debug')) {
  $logger->level($DEBUG);
}

if (Biber::Config->getoption('trace')) {
  $logger->trace("\n###########################################################\n",
    "############# Dump of initial config object: ##############\n",
    Data::Dump::pp($Biber::Config::CONFIG), "\n",
    "############# Dump of initial biber object: ###############\n",
    $biber->_stringdump,
    "\n###########################################################")
}

# Do all the real work
exists($opts->{tool}) ? $biber->prepare_tool : $biber->prepare;

if (Biber::Config->getoption('trace')) {
  $logger->trace("\n###########################################################\n",
    "############# Dump of final config object: ################\n",
    Data::Dump::pp($Biber::Config::CONFIG), "\n",
    "############# Dump of final biber object: #################\n",
    $biber->_stringdump,
    "\n###########################################################")
}

# Write the output to the target
$biberoutput->output;

$biber->display_end;

exit EXIT_OK;

__END__

=pod

=encoding utf8

=head1 NAME

C<biber> - A bibtex replacement for users of biblatex

=head1 SYNOPSIS

  biber [options] file[.bcf]
  biber [options] --tool <datasource>

  Creates "file.bbl" using control file "file.bcf" (".bcf" extension is
  optional). Normally use with biblatex requires no options as they are
  all set in biblatex and passed via the ".bcf" file

  In "tool" mode (see B<--tool> option), takes a datasource (defaults to
  "bibtex" datasource) and outputs a copy of the datasource with any command-line
  or config file options applied.

  Please run "biber --help" for option details

=head1 DESCRIPTION

C<biber> provides a replacement of the bibtex processor for users of biblatex.

=head1 OPTIONS

=over 4

=item B<--annotation-marker=[marker]>

Sets the suffix which can be appended to a BibTeX data source field name to
indicate that the value of the field is a data annotation. The default is C<+an>.

=item B<--cache>

If running as a PAR::Packer binary, show the cache location and exit.

=item B<--clrmacros>

Clears any BibTeX macros (@STRING) between BibLaTeX refsections. This prevents
BibTeX warnings about macro redefinitions if you are using the same datasource
several times for different refsections.

=item B<--collate-options|-c [options]>

Options to pass to the C<Unicode::Collate> object used for sorting
(default is 'level => "4", variable => "non-ignorable"').
See C<perldoc Unicode::Collate> for details.

=item B<--configfile|-g [file]>

Use F<file> as the configuration file for C<biber> instead of looking in
the default locations (see C<biber> PDF manual). In tool mode, (B<--tool>)
the F<biber-tool.conf> installed with Biber is always used to set default
options if a user-defined config file is not specified. Use the
B<--tool-config> option to view the location of the default tool mode
config file--copy this file and edit it to your requirements for use with
this option in tool mode.

=item B<--convert-control>

Converts the F<.bcf> control file into html using an XSLT transform. Can
be useful for debugging. File is named by appending C<.html>
to F<.bcf> file.

=item B<--decodecharsset=[recode set name]>

The set of characters included in the conversion routine when decoding
LaTeX macros into UTF-8 (which happens when B<--bblencoding|-E> is set to
UTF-8). Set to "full" to try harder with a much larger set or "base" to
use a smaller basic set. Default is "base". You may want to try "full"
if you have less common UTF-8 characters in your data source. The recode
sets are defined in the reencoding data file which can be customised.
See the B<--recodedata> option and the PDF manual. The virtual set name "null"
may be specified which effectively turns off macro decoding.

=item B<--debug|-D>

Turn on debugging for C<biber>.

=item B<--dieondatamodel>

Exit immediately with error if using C<--validate-datamodel> and a datamodel validation
error is found. Default is to warn and continue.

=item B<--fixinits>

Try to fix broken multiple initials when they have no space between them in BibTeX
data sources. That is, "A.B. Clarke" becomes "A. B. Clarke" before name parsing.
This can slightly mess up things like "{U.K. Government}" and other esoteric cases.

=item B<--help|-h>

Show this help message.

=item B<--input-directory [directory]>

F<.bcf> and data files will be looked for first in the F<directory>. See the biber
PDF documentation for the other possibilities and how this interacts with the
C<--output-directory> option.

=item B<--input-encoding|-e [encoding]>

Specify the encoding of the data source file(s). Default is "UTF-8"
Normally it's not necessary to set this as it's passed via the
.bcf file from biblatex's C<bibencoding> option.
See "perldoc Encode::Supported" for a list of supported encodings.
The legacy option B<--bibencoding> is supported as an alias.

=item B<--input-format=bibtex|biblatexml>

Biber input format. This option only means something in tool mode (see B<tool> option) since
normally the input format of a data source is specified in the F<.bcf> file and
therefore from the B<\addbibresouce> macro in BibLaTeX.
The default value when in tool mode is 'bibtex'

=item B<--isbn10>

Force all ISBNs to 10-digit versions on output. This will convert the ISBN internally to an ISBN
object which will not have hyphens on output. If you use this option and want an ISBN with hyphens
in the correct place on output, use the B<--isbn-normalise> option.

=item B<--isbn13>

Force all ISBNs to 13-digit versions on output. This will convert the ISBN internally to an ISBN
object which will not have hyphens on output. If you use this option and want an ISBN with hyphens
in the correct place on output, use the B<--isbn-normalise> option.

=item B<--isbn-normalise>

Normalise ISBNs with hyphens in the correct places on output.

=item B<--logfile [file]>

Use F<file.blg> as the name of the logfile.

=item B<--listsep=[sep]>

Use F<sep> as the separator for BibTeX data source list fields. Defaults to BibTeX's usual
'and'.

=item B<--mincrossrefs|-m [number]>

Set threshold for crossrefs.

=item B<--mslang=[langtag]>

Use F<langtag> as the default BCP47 language tag for multiscript fields
when no language is specified for the field in tool mode. Default is 'en-US'.

=item B<--mssep=[sep]>

Use F<sep> as the separator between parts of a multiscript bibtex
datasource field. Default is '_'.

=item B<--named-annotation-marker=[marker]>

Sets the separator between the C<--annotation-marker> and the name of a
named annotation. The default is C<:>.

=item B<--namesep=[sep]>

Use F<sep> as the separator for BibTeX data source name fields. Defaults to BibTeX's usual
'and'.

=item B<--no-bltxml-schema>

When reading or writing biblatexml data sources, don't generate an RNG XML schema from the data
model.

=item B<--noconf>

Don't look for a configfile.

=item B<--no-default-datamodel>

Do not load the default datamodel coming from either the F<.bcf> or, when
in tool mode, from the default tool mode config file. Use of this option
implies that you will provide a complete datamodel in a config file. This
option is useful when you wish to make major modifications to the datamodel
because the simple add/modify operations to the default datamodel via a user
config file are not enough. For example, to remove things from the default
datamodel, you would use this option and supply a complete, reduced
datamodel in the user config file.

=item B<--nodieonerror>

Don't exit on errors, just log and continue as far as possible.
This can be useful if the error is something from, for example, the underlying
BibTeX parsing C library which can complain about parsing errors which can be ignored.

=item B<--glob-datasources>

By default, glob (expand according to pattern) any data source filenames.
Allows data sources to be specified like B<*.bib> to load all B<.bib> files
in a directory. Can be overriden on a per-dataource basis with the B<glob>
option to B<\addbibresource> in biblatex.

=item B<--nolog>

Do not write any logfile.

=item B<--noskipduplicates>

Don't skip duplicate bibliography keys if found. The detection of duplicate keys is done across
all data sources. Sometimes you might need duplicates when using several data sources
across several refsections in which case you might need to use this option.

=item B<--nostdmacros>

Don't automatically define any standard macros like month abbreviations.
If you also define these yourself, this option can be used to suppress
macro redefinition warnings.

=item B<--noremove-tmp-dir>

Do not remove the temporary directory used for various intermediate files
and data before exit (default is false). Name of the directory can
be obtained with the B<--show-tmp-dir> option.

=item B<--noxname>

Disable exended name processing in bibtex data sources. Can be useful if
you don't use this and it causes problems due to auto-detection of extended
name format.

=item B<--onlylog>

Do not write any message to screen.

=item B<--others-string=[string]>

Use F<string> as the final name in a name field which implies "et al". Defaults to BibTeX's usual
'others'.

=item B<--output-align>

Align field values in neat columns in output. Effect depends on the output format. Default is false.
The legacy option B<--tool-align> is supported as an alias.

=item B<--output-all-macrodefs>

When outputting bibtex format, whether to output all found macro (@STRING
entries) definitions rather than just definitions for macros which are
actually used in the output entries. Default is false.

=item B<--output-annotation-marker=[marker]>

As B<--annotation-marker> but for tool mode bibtex output. The default is C<+an>.

=item B<--output-named-annotation-marker=[marker]>

As B<--named-annotation-marker> but for tool mode bibtex output. The default is C<:>.

=item B<--output-directory [directory]>

Output files (including log files) are output to F<directory> instead
of the current directory. Input files are also looked for in F<directory>
before current directory unless C<--input-directory> is also specified in which
case input files are only looked for in the directory specified by C<--input-directory>.

=item B<--output-encoding|-E [encoding]>

Specify the encoding of the output C<.bbl> file. Default is "UTF-8".
Normally it's not necessary to set this as it's passed via the
.bcf file from biblatex's C<texencoding> option.
See C<perldoc Encode::Supported> for a list of supported encodings.
The legacy option B<--bblencoding> is supported as an alias.

=item B<--output-fieldcase=upper|lower|title>

Case for field names output. Effect depends on the output format. Defaults to 'upper'.
The legacy option B<--tool-fieldcase> is supported as an alias.

=item B<--output-field-order=[field1, ... fieldn]>

When outputting bibtex format data, this option allows the customisation
of the order of fields within entries. The value is a comma-separated string of field names
or classes of fields. Fields not mentioned in the list are output in sorted name order after
the explicitly specified fields. The classes of fields are:

'names' - All name list fields
'lists' - All non-name list fields
'dates' - All date fields

By default, its value is 'options,abstract,names,lists,dates'.

=item B<--output-field-replace=[field1:replacefield1, ... fieldn:replacefieldn]>

When outputting bibtex format output C<replacefieldn> instead of C<fieldn>.
This can be used to output legacy formats which undo the default driver
source map e.g
B<--output-field-replace=location:address,journaltitle:journal>. See
B<--output-legacy-dates> if legacy (YEAR/MONTH) date fields are required in
bibtex format output.

=item B<--output-file|-O [file]>

Output to F<file> instead of F<basename.bbl> F<file> is relative to
B<--output-directory>, if set (absolute paths in this case are stripped to
filename only). F<file> can be absolute if B<--output-directory> is not
set. F<file> can be '-' to output directly to STDOUT. The legacy option
B<--outfile> is supported as an alias.

=item B<--output-format=bibtex|biblatexml|bbl>

Biber output format. Default if not specified is of course, F<bbl>.
The legacy option B<--outformat> is supported as an alias.

=item B<--output-indent=[num]>

Indentation for body of entries in output. Effect depends on the output format. Defaults to 2.
The legacy option B<--tool-indent> is supported as an alias.

=item B<--output-legacy-dates>

When outputting bibtex format, output YEAR/MONTH fields instead of DATE.
This is not possible if the input is not convertible to legacy format,
meaning that any date to be output with legacy fields can only have a YEAR
part and perhaps a MONTH part. If a DAY or ENDYEAR part are found, the date
is not convertible and the legacy output format will be skipped. Default is
false.

=item B<--output-listsep=[sep]>

As B<--listsep> but for bibtex output. Defaults to BibTeX's usual
'and'.

=item B<--output-mssep=[sep]>

As B<--mssep> but for bibtex output. Defaults to '_'.

=item B<--output-namesep=[sep]>

As B<--namesep> but for bibtex output. Defaults to BibTeX's usual
'and'.

=item B<--output-no-macrodefs>

When outputting BibTeX format, don't output macro definitions (@STRING entries).
You might not want to output macro definitions if you keep them in a
separate file.

=item B<--output-resolve>

Convenience option to set all of the B<--output-resolve-*> options to
'true'. The legacy option B<--tool-resolve> is supported as an alias.

=item B<--output-resolve-xdata>

Whether to resolve XDATA inheritance in tool mode or when
B<--output-format=bibtex> in non tool mode. Defaults to 'false'.

=item B<--output-resolve-crossrefs>

Whether to resolve CROSSREF/XREF inheritance in tool mode or when
B<--output-format=bibtex> in non tool mode. Defaults to
'false'.

=item B<--output-resolve-sets>

Whether to resolve data sets in tool mode or when
B<--output-format=bibtex> in non tool mode. Defaults to 'false'.

=item B<--output-safechars>

Try to convert UTF-8 chars into LaTeX macros when writing the output.
This can prevent unknown char errors when using PDFLaTeX and inputenc
as this doesn't understand all of UTF-8. Note, it is better to switch
to XeTeX or LuaTeX to avoid this situation. By default uses the
--output-safecharsset "base" set of characters.
The legacy option B<--bblsafechars> is supported as an alias.

=item B<--output-safecharsset=[recode set name]>

The set of characters included in the conversion routine for
B<--output-safechars>. Set to "full" to try harder with a much
larger set or "base" to use a basic set. Default is "base" which is
fine for most use cases. You may need to load more macro packages to
deal with the results of "full" (Dings, Greek characters, special
symbols etc.). The recode sets are defined in the reencoding data file which
can be customised. See the B<--recodedata> option and the PDF manual.
The legacy option B<--bblsafecharsset> is supported as an alias. The
virtual set name "null" may be specified which effectively turns off macro encoding.

=item B<--output-xdatamarker=[marker]>

As B<--xdatamarker> but for tool mode output. Default is 'xdata'.

=item B<--output-xdatasep=[sep]>

As B<--xdatasep> but for tool mode output. Default is '-'.

=item B<--output-xname>

When output is a .bib BibTeX file in tool mode, whether to output names the
eXtended BibTeX name field format.

=item B<--output-xnamesep=[sep]>

As B<--xnamesep> but for tool mode bibtex output. Default is '='.

=item B<--quiet|-q>

Log only errors. If this option is used more than once, don't even log errors.

=item B<--recodedata=[file]>

The data file to use for the reencoding between UTF-8 and LaTeX macros. It defines
the sets specified with the B<--output-safecharsset> and B<--decodecharsset> options.
It defaults to F<recode_data.xml> in the same directory as Biber's F<Recode.pm> module.
See the PDF documentation for the format of this file. If this option is
used, then F<file> should be somewhere C<kpsewhich> can find it.

=item B<--show-tmp-dir>

Prints the location of the temporary directory used for various intermediate
files and data. Only useful if B<--noremove-tmp-dir> is set to true.

=item B<--sortdebug>

Add comments to output with sorting keys. Useful for debugging.

=item B<--sortcase=true|false>

Case-sensitive sorting (default is true).

=item B<--sortlocale|-l [locale]>

Set the locale to be used for sorting. The locale is used to add CLDR
tailoring to the sort (if available for the locale).

=item B<--sortupper=true|false>

Whether to sort uppercase before lowercase when sorting (default is true).

=item B<--ssl-nointernalca>

Don't try to use the default Mozilla CA certificates when using HTTPS to fetch remote data.
This assumes that the user will set one of the perl LWP::UserAgent module environment variables
to find the CA certs.

=item B<--ssl-noverify-host>

Turn off host verification when using HTTPS to fetch remote data sources.
You may need this if the SSL certificate is self-signed for example.

=item B<--strip-comments>

In tool mode, strip all comments from the output file.

=item B<--tool>

Run in tool mode. This mode is datasource centric rather than document centric. biber
reads a datasource (and a config file if specified), applies the command-line and config
file options to the datasource and writes a new datasource. Essentially,
this allows you to change your data sources using biber's transformation options (such as
source mapping, sorting etc.)

=item B<--tool-config>

Show the location of the default tool mode config file and exit. Useful when you need to
copy this file and customise it.

=item B<--tool-noremove-missing-dependants>

Use this option in tool mode if you don't want to remove C<XREF>,
C<CROSSREF> and C<XDATA> fields from the output which point to a missing
entry. Useful if you have split datafiles where the e.g. C<CROSSREF>s are
in another file that you are not including in the tool mode run.

=item B<--trace|T>

Turn on tracing. Also turns on B<--debug|d> and additionally provides a lot of low-level tracing
information in the log.

=item B<-u>

Alias for B<--input-encoding=UTF-8>

=item B<-U>

Alias for B<--output-encoding=UTF-8>

=item B<--validate-bltxml>

Schema validate BibLaTeXML datasources against a schema auto-generated from the BibLaTeX
datamodel. The schema will be auto-generated with the name of the F<.bcf> file with a F<.rng>
extension. The generated schema can be kept and used with standard XML editors to validate the
datasource during datasource development. The schema validation does not validate all
semantic aspects of the datamodel (i.e. the data model constraints)---for this use the
C<--validate-datamodel> option.

=item B<--validate-config>

Schema validate the biber config file.

=item B<--validate-control>

Schema validate the F<.bcf> biblatex control file.

=item B<--validate-datamodel|-V>

Validate the data against a data model.

=item B<--version|-v>

Display version number.

=item B<--winunicode|-W>

In Windows 10 1803+, turning on the 'Use Unicode UTF8 for worldwide
language support' option makes Windows use UTF-8 instead of UTF-16 for many
system APIs. If that option is enabled, use this option to turn off biber's
UTF-16 filename support on Windows. This will result in much improved
handling of Unicode filenames.

=item B<--wraplines|-w>

Wrap lines in the F<.bbl> file.

=item B<--xdatamarker=[marker]>

Use F<marker> as the string before C<--xdatasep> which introduces an XDATA
reference in BibTeX format data sources. Not used in BibLaTeXML data
sources as it has a dedicated XML attribute C<xdata>' for this. Default is
'xdata'.

=item B<--xdatasep=[sep]>

Use F<sep> as the separator between XDATA sub-entry parts
in the eXtended name format. See biber docs. Default is '-'.

=item B<--xnamesep=[sep]>

Use F<sep> as the separator between namepart names and the namepart values
in the eXtended name format. Also applies to XDATA references as the
separator between C<--xdatamarker> and the XDATA reference. See biber docs.
Default is '='.

=item B<--xsvsep=[sep]>

Use F<sep> as the separator for fields of format type "xsv" in the data model. A Perl regexp can be specified. Defaults to a single comma surround by optional whitespace (\s*,\s*).

=back

=head1 AUTHOR

Philip Kime, C<Philip at kime.org.uk>

=head1 BUGS & DOCUMENTATION

To see the full documentation, run B<texdoc biber> or get the F<biber.pdf>
manual from SourceForge.

Please report any bugs or feature requests on our Github tracker at
L<https://github.com/plk/biber/issues>.

=head1 COPYRIGHT & LICENSE

Copyright 2009-2012 François Charette and Philip Kime, all rights reserved.
Copyright 2012-2021 Philip Kime, all rights reserved.

This module is free software.  You can redistribute it and/or
modify it under the terms of the Artistic License 2.0.

This program is distributed in the hope that it will be useful,
but without any warranty; without even the implied warranty of
merchantability or fitness for a particular purpose.

=cut<|MERGE_RESOLUTION|>--- conflicted
+++ resolved
@@ -169,16 +169,15 @@
             -exitval => EXIT_ERROR);
 }
 
-<<<<<<< HEAD
-# normalise bcp47 tag case
-if (exists $opts->{mslang}) {
-  $opts->{mslang} = fc($opts->{mslang});
-=======
 # Make sure ARGV is decoded UTF8 as this is important on Windows when using
 # the Windows 10 1803+ UTF8 system locale option
 if ($opts->{winunicode}) {
   @ARGV = map {decode('UTF-8', $_)} @ARGV;
->>>>>>> 0df7ebd6
+}
+
+# normalise bcp47 tag case
+if (exists $opts->{mslang}) {
+  $opts->{mslang} = fc($opts->{mslang});
 }
 
 # Resolve some option shortcuts and legacy aliases
