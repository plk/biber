# -*- cperl -*-
use strict;
use warnings;
use utf8;
no warnings 'utf8' ;

use Test::More;
use Test::Differences;
unified_diff;

if ($ENV{BIBER_DEV_TESTS}) {
  plan tests => 3;
}
else {
  plan skip_all => 'BIBER_DEV_TESTS not set';
}

use Biber;
use Biber::Output::bbl;
use Log::Log4perl;
chdir("t/tdata") ;

# Set up Biber object
my $biber = Biber->new(noconf => 1);
my $LEVEL = 'ERROR';
my $l4pconf = qq|
    log4perl.category.main                             = $LEVEL, Screen
    log4perl.category.screen                           = $LEVEL, Screen
    log4perl.appender.Screen                           = Log::Log4perl::Appender::Screen
    log4perl.appender.Screen.utf8                      = 1
    log4perl.appender.Screen.Threshold                 = $LEVEL
    log4perl.appender.Screen.stderr                    = 0
    log4perl.appender.Screen.layout                    = Log::Log4perl::Layout::SimpleLayout
|;
Log::Log4perl->init(\$l4pconf);

$biber->parse_ctrlfile('remote-files.bcf');
$biber->set_output_obj(Biber::Output::bbl->new());

# Options - we could set these in the control file but it's nice to see what we're
# relying on here for tests

# Biber options
Biber::Config->setoption('fastsort', 1);
Biber::Config->setoption('sortlocale', 'C');
Biber::Config->setoption('quiet', 1);
Biber::Config->setoption('nodieonerror', 1); # because the remote bibs might be messy

# Now generate the information
$biber->prepare;
my $out = $biber->get_output_obj;
my $section = $biber->sections->get_section(0);
my $main = $biber->sortlists->get_list(0, 'nty', 'entry', 'nty');
my $bibentries = $section->bibentries;

my $cu1 = q|    \entry{citeulike:8283461}{article}{}
<<<<<<< HEAD
      \name{labelname}{4}{}{%
        {{uniquename=0,hash=aba7750b7045425a3cf8573f7710ec18}{Marazziti}{M\bibinitperiod}{D.}{D\bibinitperiod}{}{}{}{}}%
        {{uniquename=0,hash=1f2c257ff6c86cffeb33019b6d8598c5}{Akiskal}{A\bibinitperiod}{H.\bibnamedelimi S.}{H\bibinitperiod\bibinitdelim S\bibinitperiod}{}{}{}{}}%
        {{uniquename=0,hash=e1b1769dbb6e7d04008811b49cd745a9}{Rossi}{R\bibinitperiod}{A.}{A\bibinitperiod}{}{}{}{}}%
        {{uniquename=0,hash=b1d8ec8b73d39a27898e50cfa3e3c676}{Cassano}{C\bibinitperiod}{G.\bibnamedelimi B.}{G\bibinitperiod\bibinitdelim B\bibinitperiod}{}{}{}{}}%
      }
      \name[form=original,lang=english]{author}{4}{}{%
=======
      \name{author}{4}{}{%
>>>>>>> 06c6d749
        {{uniquename=0,hash=aba7750b7045425a3cf8573f7710ec18}{Marazziti}{M\bibinitperiod}{D.}{D\bibinitperiod}{}{}{}{}}%
        {{uniquename=0,hash=1f2c257ff6c86cffeb33019b6d8598c5}{Akiskal}{A\bibinitperiod}{H.\bibnamedelimi S.}{H\bibinitperiod\bibinitdelim S\bibinitperiod}{}{}{}{}}%
        {{uniquename=0,hash=e1b1769dbb6e7d04008811b49cd745a9}{Rossi}{R\bibinitperiod}{A.}{A\bibinitperiod}{}{}{}{}}%
        {{uniquename=0,hash=b1d8ec8b73d39a27898e50cfa3e3c676}{Cassano}{C\bibinitperiod}{G.\bibnamedelimi B.}{G\bibinitperiod\bibinitdelim B\bibinitperiod}{}{}{}{}}%
      }
      \field{labelnamesourcefield}{author}
      \field{labelnamesourceform}{original}
      \field{labelnamesourcelang}{english}
      \strng{namehash}{7f19319e09aa3239f02eb31ec7a4aa8b}
      \strng{fullhash}{ee363ce5e21ebe022f83aae896dd47f9}
      \field{sortinit}{M}
      \field{sortinithash}{2684bec41e9697b92699b46491061da2}
      \field{labelyear}{1999}
      \field{labelmonth}{05}
      \field{datelabelsource}{}
<<<<<<< HEAD
      \field{labeltitle}{Alteration of the platelet serotonin transporter in romantic love.}
      \field{labeltitlesourcefield}{title}
      \field{labeltitlesourceform}{original}
      \field{labeltitlesourcelang}{english}
      \field[form=original,lang=english]{abstract}{{BACKGROUND}: The evolutionary consequences of love are so important that there must be some long-established biological process regulating it. Recent findings suggest that the serotonin ({5-HT}) transporter might be linked to both neuroticism and sexual behaviour as well as to obsessive-compulsive disorder ({OCD}). The similarities between an overvalued idea, such as that typical of subjects in the early phase of a love relationship, and obsession, prompted us to explore the possibility that the two conditions might share alterations at the level of the {5-HT} transporter. {METHODS}: Twenty subjects who had recently (within the previous 6 months) fallen in love, 20 unmedicated {OCD} patients and 20 normal controls, were included in the study. The {5-HT} transporter was evaluated with the specific binding of {3H}-paroxetine ({3H}-Par) to platelet membranes. {RESULTS}: The results showed that the density of {3H}-Par binding sites was significantly lower in subjects who had recently fallen in love and in {OCD} patients than in controls. {DISCUSSION}: The main finding of the present study is that subjects who were in the early romantic phase of a love relationship were not different from {OCD} patients in terms of the density of the platelet {5-HT} transporter, which proved to be significantly lower than in the normal controls. This would suggest common neurochemical changes involving the {5-HT} system, linked to psychological dimensions shared by the two conditions, perhaps at an ideational level.}
=======
      \field{labelnamesource}{author}
      \field{labeltitlesource}{title}
      \field{abstract}{{BACKGROUND}: The evolutionary consequences of love are so important that there must be some long-established biological process regulating it. Recent findings suggest that the serotonin ({5-HT}) transporter might be linked to both neuroticism and sexual behaviour as well as to obsessive-compulsive disorder ({OCD}). The similarities between an overvalued idea, such as that typical of subjects in the early phase of a love relationship, and obsession, prompted us to explore the possibility that the two conditions might share alterations at the level of the {5-HT} transporter. {METHODS}: Twenty subjects who had recently (within the previous 6 months) fallen in love, 20 unmedicated {OCD} patients and 20 normal controls, were included in the study. The {5-HT} transporter was evaluated with the specific binding of {3H}-paroxetine ({3H}-Par) to platelet membranes. {RESULTS}: The results showed that the density of {3H}-Par binding sites was significantly lower in subjects who had recently fallen in love and in {OCD} patients than in controls. {DISCUSSION}: The main finding of the present study is that subjects who were in the early romantic phase of a love relationship were not different from {OCD} patients in terms of the density of the platelet {5-HT} transporter, which proved to be significantly lower than in the normal controls. This would suggest common neurochemical changes involving the {5-HT} system, linked to psychological dimensions shared by the two conditions, perhaps at an ideational level.}
>>>>>>> 06c6d749
      \field{issn}{0033-2917}
      \field[form=original,lang=english]{journaltitle}{Psychological medicine}
      \field{month}{05}
      \field{number}{3}
      \field[form=original,lang=english]{title}{Alteration of the platelet serotonin transporter in romantic love.}
      \field{volume}{29}
      \field{year}{1999}
      \field{pages}{741\bibrangedash 745}
      \range{pages}{5}
      \verb{url}
      \verb http://www.biomedexperts.com/Abstract.bme/10405096
      \endverb
      \keyw{love,romantic}
    \endentry
|;

my $dl1 = q|    \entry{AbdelbarH98}{article}{}
<<<<<<< HEAD
      \name{labelname}{2}{}{%
        {{uniquename=0,hash=14c582ce40292affd427311ca8e3bc9c}{Abdelbar}{A\bibinitperiod}{A.M.}{A\bibinitperiod}{}{}{}{}}%
        {{uniquename=0,hash=558ac9729b484b6f378e45a86582ea1d}{Hedetniemi}{H\bibinitperiod}{S.M.}{S\bibinitperiod}{}{}{}{}}%
      }
      \name[form=original,lang=english]{author}{2}{}{%
=======
      \name{author}{2}{}{%
>>>>>>> 06c6d749
        {{uniquename=0,hash=14c582ce40292affd427311ca8e3bc9c}{Abdelbar}{A\bibinitperiod}{A.M.}{A\bibinitperiod}{}{}{}{}}%
        {{uniquename=0,hash=558ac9729b484b6f378e45a86582ea1d}{Hedetniemi}{H\bibinitperiod}{S.M.}{S\bibinitperiod}{}{}{}{}}%
      }
      \field{labelnamesourcefield}{author}
      \field{labelnamesourceform}{original}
      \field{labelnamesourcelang}{english}
      \strng{namehash}{01599a4cb58316d64208b12a07741765}
      \strng{fullhash}{01599a4cb58316d64208b12a07741765}
      \field{sortinit}{A}
      \field{sortinithash}{b685c7856330eaee22789815b49de9bb}
      \field{labelyear}{1998}
      \field{datelabelsource}{}
<<<<<<< HEAD
      \field{labeltitle}{Approximating {MAP}s for belief networks is {NP}-hard and other theorems}
      \field{labeltitlesourcefield}{title}
      \field{labeltitlesourceform}{original}
      \field{labeltitlesourcelang}{english}
      \field[form=original,lang=english]{journaltitle}{Artificial Intelligence}
      \field[form=original,lang=english]{title}{Approximating {MAP}s for belief networks is {NP}-hard and other theorems}
=======
      \field{labelnamesource}{author}
      \field{labeltitlesource}{title}
      \field{journaltitle}{Artificial Intelligence}
      \field{title}{Approximating {MAP}s for belief networks is {NP}-hard and other theorems}
>>>>>>> 06c6d749
      \field{volume}{102}
      \field{year}{1998}
      \field{pages}{21\bibrangedash 38}
      \range{pages}{18}
    \endentry
|;

my $ssl = q|    \entry{merleau-ponty_philosophe_2010}{incollection}{}
<<<<<<< HEAD
      \name{labelname}{1}{}{%
        {{uniquename=0,hash=83d062f99d033839537243075d75bad2}{Merleau-Ponty}{M\bibinithyphendelim P\bibinitperiod}{Maurice}{M\bibinitperiod}{}{}{}{}}%
      }
      \name[form=original,lang=english]{author}{1}{}{%
=======
      \name{author}{1}{}{%
>>>>>>> 06c6d749
        {{uniquename=0,hash=83d062f99d033839537243075d75bad2}{Merleau-Ponty}{M\bibinithyphendelim P\bibinitperiod}{Maurice}{M\bibinitperiod}{}{}{}{}}%
      }
      \name[form=original,lang=english]{editor}{1}{}{%
        {{hash=ff5f90046157eecef0c22da4dac6486e}{Lefort}{L\bibinitperiod}{Claude}{C\bibinitperiod}{}{}{}{}}%
      }
      \field{labelnamesourcefield}{author}
      \field{labelnamesourceform}{original}
      \field{labelnamesourcelang}{english}
      \list{language}{1}{%
        {Fransk}%
      }
      \list[form=original,lang=english]{location}{1}{%
        {Paris}%
      }
      \list[form=original,lang=english]{publisher}{1}{%
        {Éditions Gallimard}%
      }
      \strng{namehash}{83d062f99d033839537243075d75bad2}
      \strng{fullhash}{83d062f99d033839537243075d75bad2}
      \field{sortinit}{M}
      \field{sortinithash}{2684bec41e9697b92699b46491061da2}
      \field{labelyear}{2010}
      \field{datelabelsource}{}
<<<<<<< HEAD
      \field{labeltitle}{Le philosophe et son ombre}
      \field{labeltitlesourcefield}{title}
      \field{labeltitlesourceform}{original}
      \field{labeltitlesourcelang}{english}
      \field[form=original,lang=english]{booktitle}{Œuvres}
      \field[form=original,lang=english]{title}{Le philosophe et son ombre}
=======
      \field{labelnamesource}{author}
      \field{labeltitlesource}{title}
      \field{booktitle}{Œuvres}
      \field{title}{Le philosophe et son ombre}
>>>>>>> 06c6d749
      \field{year}{2010}
      \field{pages}{1267\bibrangedash 1289}
      \range{pages}{23}
      \keyw{Husserl,Edmund,autrui,chair,constitution,intercorporéité,l'impensé,ouverture}
    \endentry
|;


eq_or_diff( $out->get_output_entry('citeulike:8283461', $main), $cu1, 'Fetch from citeulike') ;
eq_or_diff( $out->get_output_entry('AbdelbarH98', $main), $dl1, 'Fetch from plain bib download') ;
eq_or_diff( $out->get_output_entry('merleau-ponty_philosophe_2010', $main), $ssl, 'HTTPS test') ;<|MERGE_RESOLUTION|>--- conflicted
+++ resolved
@@ -54,7 +54,6 @@
 my $bibentries = $section->bibentries;
 
 my $cu1 = q|    \entry{citeulike:8283461}{article}{}
-<<<<<<< HEAD
       \name{labelname}{4}{}{%
         {{uniquename=0,hash=aba7750b7045425a3cf8573f7710ec18}{Marazziti}{M\bibinitperiod}{D.}{D\bibinitperiod}{}{}{}{}}%
         {{uniquename=0,hash=1f2c257ff6c86cffeb33019b6d8598c5}{Akiskal}{A\bibinitperiod}{H.\bibnamedelimi S.}{H\bibinitperiod\bibinitdelim S\bibinitperiod}{}{}{}{}}%
@@ -62,9 +61,6 @@
         {{uniquename=0,hash=b1d8ec8b73d39a27898e50cfa3e3c676}{Cassano}{C\bibinitperiod}{G.\bibnamedelimi B.}{G\bibinitperiod\bibinitdelim B\bibinitperiod}{}{}{}{}}%
       }
       \name[form=original,lang=english]{author}{4}{}{%
-=======
-      \name{author}{4}{}{%
->>>>>>> 06c6d749
         {{uniquename=0,hash=aba7750b7045425a3cf8573f7710ec18}{Marazziti}{M\bibinitperiod}{D.}{D\bibinitperiod}{}{}{}{}}%
         {{uniquename=0,hash=1f2c257ff6c86cffeb33019b6d8598c5}{Akiskal}{A\bibinitperiod}{H.\bibnamedelimi S.}{H\bibinitperiod\bibinitdelim S\bibinitperiod}{}{}{}{}}%
         {{uniquename=0,hash=e1b1769dbb6e7d04008811b49cd745a9}{Rossi}{R\bibinitperiod}{A.}{A\bibinitperiod}{}{}{}{}}%
@@ -80,17 +76,11 @@
       \field{labelyear}{1999}
       \field{labelmonth}{05}
       \field{datelabelsource}{}
-<<<<<<< HEAD
       \field{labeltitle}{Alteration of the platelet serotonin transporter in romantic love.}
       \field{labeltitlesourcefield}{title}
       \field{labeltitlesourceform}{original}
       \field{labeltitlesourcelang}{english}
       \field[form=original,lang=english]{abstract}{{BACKGROUND}: The evolutionary consequences of love are so important that there must be some long-established biological process regulating it. Recent findings suggest that the serotonin ({5-HT}) transporter might be linked to both neuroticism and sexual behaviour as well as to obsessive-compulsive disorder ({OCD}). The similarities between an overvalued idea, such as that typical of subjects in the early phase of a love relationship, and obsession, prompted us to explore the possibility that the two conditions might share alterations at the level of the {5-HT} transporter. {METHODS}: Twenty subjects who had recently (within the previous 6 months) fallen in love, 20 unmedicated {OCD} patients and 20 normal controls, were included in the study. The {5-HT} transporter was evaluated with the specific binding of {3H}-paroxetine ({3H}-Par) to platelet membranes. {RESULTS}: The results showed that the density of {3H}-Par binding sites was significantly lower in subjects who had recently fallen in love and in {OCD} patients than in controls. {DISCUSSION}: The main finding of the present study is that subjects who were in the early romantic phase of a love relationship were not different from {OCD} patients in terms of the density of the platelet {5-HT} transporter, which proved to be significantly lower than in the normal controls. This would suggest common neurochemical changes involving the {5-HT} system, linked to psychological dimensions shared by the two conditions, perhaps at an ideational level.}
-=======
-      \field{labelnamesource}{author}
-      \field{labeltitlesource}{title}
-      \field{abstract}{{BACKGROUND}: The evolutionary consequences of love are so important that there must be some long-established biological process regulating it. Recent findings suggest that the serotonin ({5-HT}) transporter might be linked to both neuroticism and sexual behaviour as well as to obsessive-compulsive disorder ({OCD}). The similarities between an overvalued idea, such as that typical of subjects in the early phase of a love relationship, and obsession, prompted us to explore the possibility that the two conditions might share alterations at the level of the {5-HT} transporter. {METHODS}: Twenty subjects who had recently (within the previous 6 months) fallen in love, 20 unmedicated {OCD} patients and 20 normal controls, were included in the study. The {5-HT} transporter was evaluated with the specific binding of {3H}-paroxetine ({3H}-Par) to platelet membranes. {RESULTS}: The results showed that the density of {3H}-Par binding sites was significantly lower in subjects who had recently fallen in love and in {OCD} patients than in controls. {DISCUSSION}: The main finding of the present study is that subjects who were in the early romantic phase of a love relationship were not different from {OCD} patients in terms of the density of the platelet {5-HT} transporter, which proved to be significantly lower than in the normal controls. This would suggest common neurochemical changes involving the {5-HT} system, linked to psychological dimensions shared by the two conditions, perhaps at an ideational level.}
->>>>>>> 06c6d749
       \field{issn}{0033-2917}
       \field[form=original,lang=english]{journaltitle}{Psychological medicine}
       \field{month}{05}
@@ -108,15 +98,11 @@
 |;
 
 my $dl1 = q|    \entry{AbdelbarH98}{article}{}
-<<<<<<< HEAD
       \name{labelname}{2}{}{%
         {{uniquename=0,hash=14c582ce40292affd427311ca8e3bc9c}{Abdelbar}{A\bibinitperiod}{A.M.}{A\bibinitperiod}{}{}{}{}}%
         {{uniquename=0,hash=558ac9729b484b6f378e45a86582ea1d}{Hedetniemi}{H\bibinitperiod}{S.M.}{S\bibinitperiod}{}{}{}{}}%
       }
       \name[form=original,lang=english]{author}{2}{}{%
-=======
-      \name{author}{2}{}{%
->>>>>>> 06c6d749
         {{uniquename=0,hash=14c582ce40292affd427311ca8e3bc9c}{Abdelbar}{A\bibinitperiod}{A.M.}{A\bibinitperiod}{}{}{}{}}%
         {{uniquename=0,hash=558ac9729b484b6f378e45a86582ea1d}{Hedetniemi}{H\bibinitperiod}{S.M.}{S\bibinitperiod}{}{}{}{}}%
       }
@@ -129,19 +115,12 @@
       \field{sortinithash}{b685c7856330eaee22789815b49de9bb}
       \field{labelyear}{1998}
       \field{datelabelsource}{}
-<<<<<<< HEAD
       \field{labeltitle}{Approximating {MAP}s for belief networks is {NP}-hard and other theorems}
       \field{labeltitlesourcefield}{title}
       \field{labeltitlesourceform}{original}
       \field{labeltitlesourcelang}{english}
       \field[form=original,lang=english]{journaltitle}{Artificial Intelligence}
       \field[form=original,lang=english]{title}{Approximating {MAP}s for belief networks is {NP}-hard and other theorems}
-=======
-      \field{labelnamesource}{author}
-      \field{labeltitlesource}{title}
-      \field{journaltitle}{Artificial Intelligence}
-      \field{title}{Approximating {MAP}s for belief networks is {NP}-hard and other theorems}
->>>>>>> 06c6d749
       \field{volume}{102}
       \field{year}{1998}
       \field{pages}{21\bibrangedash 38}
@@ -150,14 +129,10 @@
 |;
 
 my $ssl = q|    \entry{merleau-ponty_philosophe_2010}{incollection}{}
-<<<<<<< HEAD
       \name{labelname}{1}{}{%
         {{uniquename=0,hash=83d062f99d033839537243075d75bad2}{Merleau-Ponty}{M\bibinithyphendelim P\bibinitperiod}{Maurice}{M\bibinitperiod}{}{}{}{}}%
       }
       \name[form=original,lang=english]{author}{1}{}{%
-=======
-      \name{author}{1}{}{%
->>>>>>> 06c6d749
         {{uniquename=0,hash=83d062f99d033839537243075d75bad2}{Merleau-Ponty}{M\bibinithyphendelim P\bibinitperiod}{Maurice}{M\bibinitperiod}{}{}{}{}}%
       }
       \name[form=original,lang=english]{editor}{1}{}{%
@@ -181,19 +156,12 @@
       \field{sortinithash}{2684bec41e9697b92699b46491061da2}
       \field{labelyear}{2010}
       \field{datelabelsource}{}
-<<<<<<< HEAD
       \field{labeltitle}{Le philosophe et son ombre}
       \field{labeltitlesourcefield}{title}
       \field{labeltitlesourceform}{original}
       \field{labeltitlesourcelang}{english}
       \field[form=original,lang=english]{booktitle}{Œuvres}
       \field[form=original,lang=english]{title}{Le philosophe et son ombre}
-=======
-      \field{labelnamesource}{author}
-      \field{labeltitlesource}{title}
-      \field{booktitle}{Œuvres}
-      \field{title}{Le philosophe et son ombre}
->>>>>>> 06c6d749
       \field{year}{2010}
       \field{pages}{1267\bibrangedash 1289}
       \range{pages}{23}
