--- conflicted
+++ resolved
@@ -966,74 +966,50 @@
             }
 
             # Name lists
-<<<<<<< HEAD
-            if ($dm->field_is_type('list', 'name', $reffield)){
-              unless ($xdataentry->get_field($xdatafield, $xdataform, $xdatalang)->is_nth_name($xdataposition)) {
-                biber_warn("Field '$reffield/$refform/$reflang' in entry '$entry_key' references field '$xdatafield/$xdataform/$xdatalang' position $xdataposition in entry '$xdref' and this position does not exist, not resolving (section $secnum)", $self);
-                $xdatum->{resolved} = 0;
-                next;
-              }
-              $self->get_field($reffield, $refform, $reflang)->replace_name($xdataentry->get_field($xdatafield, $xdataform, $xdatalang)->nth_name($xdataposition), $refposition);
-              if ($logger->is_debug()) { # performance tune
-                $logger->debug("Setting position $refposition in name field '$reffield/$refform/$reflang' in entry '$entry_key' via XDATA");
-=======
             if ($dm->field_is_type('list', 'name', $reffield)) {
               if ($xdatum->{xdataposition} eq '*') { # insert all positions from XDATA field
                 my $bibentries = $section->bibentries;
                 my $be = $bibentries->entry($xdatum->{xdataentries}[0]);
-                $self->get_field($reffield)->splice_names($xdataentry->get_field($xdatafield), $refposition);
+                $self->get_field($reffield, $refform, $reflang)->splice($xdataentry->get_field($xdatafield, $xdataform, $xdatalang), $refposition);
                 if ($logger->is_debug()) { # performance tune
                   $logger->debug("Inserting at position $refposition in name field '$reffield' in entry '$entry_key' via XDATA");
                 }
               }
               else {
-                unless ($xdataentry->get_field($xdatafield)->is_nth_name($xdataposition)) {
+                unless ($xdataentry->get_field($xdatafield, $xdataform, $xdatalang)->is_nth_name($xdataposition)) {
                   biber_warn("Field '$reffield' in entry '$entry_key' references field '$xdatafield' position $xdataposition in entry '$xdref' and this position does not exist, not resolving (section $secnum)", $self);
                   $xdatum->{resolved} = 0;
                   next;
                 }
 
-                $self->get_field($reffield)->replace_name($xdataentry->get_field($xdatafield)->nth_name($xdataposition), $refposition);
+                $self->get_field($reffield, $refform, $reflang)->replace_name($xdataentry->get_field($xdatafield, $xdataform, $xdatalang)->nth_name($xdataposition), $refposition);
 
                 if ($logger->is_debug()) { # performance tune
                   $logger->debug("Setting position $refposition in name field '$reffield' in entry '$entry_key' via XDATA");
                 }
->>>>>>> d6097df4
               }
             }
             # Non-name lists
             elsif ($dm->field_is_fieldtype('list', $reffield)) {
-<<<<<<< HEAD
-              unless ($xdataentry->get_field($xdatafield, $xdataform, $xdatalang)->nth_item($xdataposition)) {
-                biber_warn("Field '$reffield/$refform/$reflang' in entry '$entry_key' references field '$xdatafield/$xdataform/$xdatalang' position $xdataposition in entry '$xdref' and this position does not exist, not resolving (section $secnum)", $self);
-                $xdatum->{resolved} = 0;
-                next;
-              }
-
-              $self->get_field($reffield, $refform, $reflang)->replace_item($xdataentry->get_field($xdatafield, $xdataform, $xdatalang)->nth_item($refposition), $refposition);
-              if ($logger->is_debug()) { # performance tune
-                $logger->debug("Setting position $refposition in list field '$reffield/$refform/$reflang' in entry '$entry_key' via XDATA");
-=======
               if ($xdatum->{xdataposition} eq '*') { # insert all positions from XDATA field
                 my $bibentries = $section->bibentries;
                 my $be = $bibentries->entry($xdatum->{xdataentries}[0]);
-                splice($self->get_field($reffield)->@*, $refposition-1, 1, $be->get_field($xdatum->{xdatafield})->@*);
+                $self->get_field($reffield, $refform, $reflang)->splice($xdataentry->get_field($xdatafield, $xdataform, $xdatalang), $refposition);
                 if ($logger->is_debug()) { # performance tune
                   $logger->debug("Inserting at position $refposition in list field '$reffield' in entry '$entry_key' via XDATA");
                 }
               }
               else {
-                unless ($xdataentry->get_field($xdatafield)->[$xdataposition-1]) {
+
+                unless ($xdataentry->get_field($xdatafield, $xdataform, $xdatalang)->nth_item($xdataposition)) {
                   biber_warn("Field '$reffield' in entry '$entry_key' references field '$xdatafield' position $xdataposition in entry '$xdref' and this position does not exist, not resolving (section $secnum)", $self);
                   $xdatum->{resolved} = 0;
                   next;
                 }
-                $self->get_field($reffield)->[$refposition-1] =
-                  $xdataentry->get_field($xdatafield)->[$refposition-1];
+                $self->get_field($reffield, $refform, $reflang)->replace_item($xdataentry->get_field($xdatafield, $xdataform, $xdatalang)->nth_item($refposition), $refposition);
                 if ($logger->is_debug()) { # performance tune
                   $logger->debug("Setting position $refposition in list field '$reffield' in entry '$entry_key' via XDATA");
                 }
->>>>>>> d6097df4
               }
             }
             # Non-list
