--- conflicted
+++ resolved
@@ -1,553 +1,275 @@
-<<<<<<< HEAD
-package Biber::Constants;
-use 5.014000;
-use strict;
-use warnings;
-
-use Encode::Alias;
-
-use base 'Exporter';
-
-our @EXPORT = qw{
-  $CONFIG_DEFAULT_BIBER
-  %CONFIG_DEFAULT_BIBLATEX
-  %CONFIG_SCOPE_BIBLATEX
-  %CONFIG_BIBLATEX_PER_ENTRY_OPTIONS
-  %NOSORT_TYPES
-  %DM_DATATYPES
-  $BIBER_CONF_NAME
-  $BCF_VERSION
-  $BBL_VERSION
-  $BIBER_SORT_FINAL
-  $BIBER_SORT_NULL
-  $LABEL_FINAL
-  };
-
-# Version of biblatex control file which this release expects. Matched against version
-# passed in control file. Used when checking the .bcf
-our $BCF_VERSION = '2.2';
-# Format version of the .bbl. Used when writing the .bbl
-our $BBL_VERSION = '2.2';
-
-# Global flags needed for sorting
-our $BIBER_SORT_FINAL = 0;
-our $BIBER_SORT_NULL  = 0;
-
-# the name of the Biber configuration file, which should be
-# either returned by kpsewhich or located at "$HOME/.$BIBER_CONF_NAME"
-our $BIBER_CONF_NAME = 'biber.conf';
-
-## Biber CONFIGURATION DEFAULTS
-
-# Locale - first try environment ...
-my $locale;
-if ($ENV{LC_COLLATE}) {
-  $locale = $ENV{LC_COLLATE};
-}
-elsif ($ENV{LANG}) {
-  $locale = $ENV{LANG};
-}
-elsif ($ENV{LC_ALL}) {
-  $locale = $ENV{LC_ALL};
-}
-
-# ... if nothing, set a default
-unless ($locale) {
-  if ( $^O =~ /Win/) {
-    $locale = 'English_United States.1252';
-  }
-  else {
-    $locale = 'en_US.UTF-8';
-  }
-}
-
-# nosort type category shortcuts
-our %NOSORT_TYPES = (
-                     type_name => {
-                                   author => 1,
-                                   afterword => 1,
-                                   annotator => 1,
-                                   bookauthor => 1,
-                                   commentator => 1,
-                                   editor => 1,
-                                   editora => 1,
-                                   editorb => 1,
-                                   editorc => 1,
-                                   foreword => 1,
-                                   holder => 1,
-                                   introduction => 1,
-                                   namea => 1,
-                                   nameb => 1,
-                                   namec => 1,
-                                   shortauthor => 1,
-                                   shorteditor => 1,
-                                   translator => 1
-                                  },
-                     type_title => {
-                                    booktitle => 1,
-                                    eventtitle => 1,
-                                    issuetitle => 1,
-                                    journaltitle => 1,
-                                    maintitle => 1,
-                                    origtitle => 1,
-                                    title => 1
-                                   }
-);
-
-# datatypes for data model validation
-our %DM_DATATYPES = (
-                     integer => qr/\A\d+\z/xms
-);
-
-# Biber option defaults. Many not really needed since they are always passed by .bcf
-# Useful here for options not yet passed in .bcf by biblatex
-
-our $CONFIG_DEFAULT_BIBER = {
-  bblencoding        => { content => 'UTF-8' },
-  bibencoding        => { content => 'UTF-8' },
-  bblsafechars       => { content => 0 },
-  bblsafecharsset    => { content => 'base' },
-  collate            => { content => 1 },
-  collate_options    => { option => { level => 4, variable => 'non-ignorable' }},
-  graph              => { content => 0 },
-  debug              => { content => 0 },
-  decodecharsset     => { content => 'base' },
-  dot_include        => { option => {section => 1, xdata => 1, crossref => 1, xref => 1 }},
-  fastsort           => { content => 0 },
-  fixinits           => { content => 0 },
-  mincrossrefs       => { content => 2 },
-  nodieonerror       => { content => 0 },
-  noinit             => { option => [ {value => q/\b\p{Ll}{2}\p{Pd}/} ,
-                                      {value => q/[\x{2bf}\x{2018}]/} ] },
-  nolog              => { content => 0 },
-  nostdmacros        => { content => 0 },
-  nosort             => { option => [ { name => 'type_name', value => q/\A\p{L}{2}\p{Pd}/ },
-                                      { name => 'type_name', value => q/[\x{2bf}\x{2018}]/ } ] },
-  onlylog            => { content => 0 },
-  outformat          => { content => 'bbl' },
-  quiet              => { content => 0 },
-  sortcase           => { content => 1 },
-  sortfirstinits     => { content => 0 },
-  sortlocale         => { content => $locale },
-  sortupper          => { content => 1 },
-  trace              => { content => 0 },
-  validate_config    => { content => 0 },
-  validate_control   => { content => 0 },
-  validate_datamodel => { content => 0 },
-  wraplines          => { content => 0 },
-};
-
-# default global options for biblatex
-# in practice these will be obtained from the control file,
-# but we need this for things not yet implemented by biblatex but expected by biber
-our %CONFIG_DEFAULT_BIBLATEX = ();
-
-# Set up some encoding aliases to map \inputen{c,x} encoding names to Encode
-# It seems that inputen{c,x} has a different idea of nextstep than Encode
-# so we push it to MacRoman
-define_alias('ansinew'        => 'cp1252'); # inputenc alias for cp1252
-define_alias('applemac'       => 'MacRoman');
-define_alias('applemacce'     => 'MacCentralEurRoman');
-define_alias('next'           => 'MacRoman');
-define_alias('x-mac-roman'    => 'MacRoman');
-define_alias('x-mac-centeuro' => 'MacCentralEurRoman');
-define_alias('x-mac-cyrillic' => 'MacCyrillic');
-define_alias('x-nextstep'     => 'MacRoman');
-define_alias('x-ascii'        => 'ascii'); # Encode doesn't resolve this one by default
-define_alias('lutf8'          => 'UTF-8'); # Luatex
-define_alias('utf8x'          => 'UTF-8'); # UCS (old)
-
-# Defines the scope of each of the BibLaTeX configuration options
-#
-# PRESORT is not a "real" biblatex option passed by biblatex. It is defined
-# by the biblatex \DeclarePresort macro and is stored in here as it
-# can be global/per-type or per-entry and therefore it's natural to store it here.
-our %CONFIG_SCOPE_BIBLATEX = (
-  alphaothers        => {GLOBAL => 1, PER_TYPE => 1, PER_ENTRY => 0},
-  controlversion     => {GLOBAL => 1, PER_TYPE => 0, PER_ENTRY => 0},
-  debug              => {GLOBAL => 1, PER_TYPE => 0, PER_ENTRY => 0},
-  datamodel          => {GLOBAL => 1, PER_TYPE => 0, PER_ENTRY => 0},
-  dataonly           => {GLOBAL => 0, PER_TYPE => 0, PER_ENTRY => 1},
-  displaymode        => {GLOBAL => 1, PER_TYPE => 1, PER_ENTRY => 1},
-  inheritance        => {GLOBAL => 1, PER_TYPE => 0, PER_ENTRY => 0},
-  labelalpha         => {GLOBAL => 1, PER_TYPE => 1, PER_ENTRY => 0},
-  labelalphatemplate => {GLOBAL => 1, PER_TYPE => 1, PER_ENTRY => 0},
-  labelnamefield     => {GLOBAL => 0, PER_TYPE => 0, PER_ENTRY => 1},
-  labelnameform      => {GLOBAL => 0, PER_TYPE => 0, PER_ENTRY => 1},
-  labelnamelang      => {GLOBAL => 0, PER_TYPE => 0, PER_ENTRY => 1},
-  labelnamespec      => {GLOBAL => 1, PER_TYPE => 1, PER_ENTRY => 0},
-  labelnumber        => {GLOBAL => 1, PER_TYPE => 1, PER_ENTRY => 0},
-  labeltitle         => {GLOBAL => 1, PER_TYPE => 1, PER_ENTRY => 0},
-  labeltitlefield    => {GLOBAL => 0, PER_TYPE => 0, PER_ENTRY => 1},
-  labeltitleform     => {GLOBAL => 0, PER_TYPE => 0, PER_ENTRY => 1},
-  labeltitlelang     => {GLOBAL => 0, PER_TYPE => 0, PER_ENTRY => 1},
-  labeltitlespec     => {GLOBAL => 1, PER_TYPE => 1, PER_ENTRY => 0},
-  labeltitleyear     => {GLOBAL => 1, PER_TYPE => 1, PER_ENTRY => 0},
-  labelyear          => {GLOBAL => 1, PER_TYPE => 1, PER_ENTRY => 0},
-  labelyearspec      => {GLOBAL => 1, PER_TYPE => 1, PER_ENTRY => 0},
-  maxalphanames      => {GLOBAL => 1, PER_TYPE => 1, PER_ENTRY => 1},
-  maxbibnames        => {GLOBAL => 1, PER_TYPE => 1, PER_ENTRY => 1},
-  maxcitenames       => {GLOBAL => 1, PER_TYPE => 1, PER_ENTRY => 1},
-  maxitems           => {GLOBAL => 1, PER_TYPE => 1, PER_ENTRY => 1},
-  minalphanames      => {GLOBAL => 1, PER_TYPE => 1, PER_ENTRY => 1},
-  minbibnames        => {GLOBAL => 1, PER_TYPE => 1, PER_ENTRY => 1},
-  mincitenames       => {GLOBAL => 1, PER_TYPE => 1, PER_ENTRY => 1},
-  minitems           => {GLOBAL => 1, PER_TYPE => 1, PER_ENTRY => 1},
-  presort            => {GLOBAL => 1, PER_TYPE => 1, PER_ENTRY => 1},
-  singletitle        => {GLOBAL => 1, PER_TYPE => 1, PER_ENTRY => 0},
-  skipbib            => {GLOBAL => 0, PER_TYPE => 1, PER_ENTRY => 1},
-  skiplab            => {GLOBAL => 0, PER_TYPE => 1, PER_ENTRY => 1},
-  skiplos            => {GLOBAL => 0, PER_TYPE => 1, PER_ENTRY => 1},
-  sortalphaothers    => {GLOBAL => 1, PER_TYPE => 1, PER_ENTRY => 0},
-  sortexclusion      => {GLOBAL => 0, PER_TYPE => 1, PER_ENTRY => 0},
-  sorting            => {GLOBAL => 1, PER_TYPE => 0, PER_ENTRY => 0},
-  sortscheme         => {GLOBAL => 1, PER_TYPE => 0, PER_ENTRY => 0},
-  uniquelist         => {GLOBAL => 1, PER_TYPE => 1, PER_ENTRY => 1},
-  uniquename         => {GLOBAL => 1, PER_TYPE => 1, PER_ENTRY => 1},
-  useauthor          => {GLOBAL => 1, PER_TYPE => 1, PER_ENTRY => 1},
-  useeditor          => {GLOBAL => 1, PER_TYPE => 1, PER_ENTRY => 1},
-  useprefix          => {GLOBAL => 1, PER_TYPE => 1, PER_ENTRY => 1},
-  usetranslator      => {GLOBAL => 1, PER_TYPE => 1, PER_ENTRY => 1},
-);
-
-# For per-entry options, what should be set when we find them and
-# what should be output to the .bbl for biblatex.
-# Basically, here we have to emulate relevant parts of biblatex's options processing
-# for local entry-specific options, note therefore the presence here of some
-# options like max/mincitenames which are not passed in the .bcf
-our %CONFIG_BIBLATEX_PER_ENTRY_OPTIONS =  (
-  dataonly      => {OUTPUT => 1, INPUT => ['skiplab', 'skiplos']},
-  displaymode   => {OUTPUT => 0},
-  maxitems      => {OUTPUT => 1},
-  minitems      => {OUTPUT => 1},
-  maxbibnames   => {OUTPUT => 1},
-  minbibnames   => {OUTPUT => 1},
-  maxcitenames  => {OUTPUT => 1},
-  mincitenames  => {OUTPUT => 1},
-  maxalphanames => {OUTPUT => 0},
-  minalphanames => {OUTPUT => 0},
-  maxnames      => {OUTPUT => ['maxcitenames', 'maxbibnames'], INPUT  => ['maxcitenames', 'maxbibnames']},
-  minnames      => {OUTPUT => ['mincitenames', 'minbibnames'], INPUT  => ['mincitenames', 'minbibnames']},
-  presort       => {OUTPUT => 0},
-  skipbib       => {OUTPUT => 1},
-  skiplab       => {OUTPUT => 1},
-  skiplos       => {OUTPUT => 1},
-  uniquelist    => {OUTPUT => 0},
-  useauthor     => {OUTPUT => 1},
-  useeditor     => {OUTPUT => 1},
-  useprefix     => {OUTPUT => 1},
-  usetranslator => {OUTPUT => 1},
-);
-
-
-1;
-
-__END__
-
-=pod
-
-=encoding utf-8
-
-=head1 NAME
-
-Biber::Constants - global constants for biber
-
-=head1 AUTHOR
-
-François Charette, C<< <firmicus at ankabut.net> >>
-Philip Kime C<< <philip at kime.org.uk> >>
-
-=head1 BUGS
-
-Please report any bugs or feature requests on our sourceforge tracker at
-L<https://sourceforge.net/tracker2/?func=browse&group_id=228270>.
-
-=head1 COPYRIGHT & LICENSE
-
-Copyright 2009-2012 François Charette and Philip Kime, all rights reserved.
-
-This module is free software.  You can redistribute it and/or
-modify it under the terms of the Artistic License 2.0.
-
-This program is distributed in the hope that it will be useful,
-but without any warranty; without even the implied warranty of
-merchantability or fitness for a particular purpose.
-
-=cut
-=======
-package Biber::Constants;
-use 5.014000;
-use strict;
-use warnings;
-
-use Encode::Alias;
-
-use base 'Exporter';
-
-our @EXPORT = qw{
-  $CONFIG_DEFAULT_BIBER
-  %CONFIG_DEFAULT_BIBLATEX
-  %CONFIG_SCOPE_BIBLATEX
-  %CONFIG_BIBLATEX_PER_ENTRY_OPTIONS
-  %NOSORT_TYPES
-  %DM_DATATYPES
-  $BIBER_CONF_NAME
-  $BCF_VERSION
-  $BBL_VERSION
-  $BIBER_SORT_FINAL
-  $BIBER_SORT_NULL
-  $LABEL_FINAL
-  };
-
-# Version of biblatex control file which this release expects. Matched against version
-# passed in control file. Used when checking the .bcf
-our $BCF_VERSION = '2.1';
-# Format version of the .bbl. Used when writing the .bbl
-our $BBL_VERSION = '2.1';
-
-# Global flags needed for sorting
-our $BIBER_SORT_FINAL = 0;
-our $BIBER_SORT_NULL  = 0;
-
-# the name of the Biber configuration file, which should be
-# either returned by kpsewhich or located at "$HOME/.$BIBER_CONF_NAME"
-our $BIBER_CONF_NAME = 'biber.conf';
-
-## Biber CONFIGURATION DEFAULTS
-
-# Locale - first try environment ...
-my $locale;
-if ($ENV{LC_COLLATE}) {
-  $locale = $ENV{LC_COLLATE};
-}
-elsif ($ENV{LANG}) {
-  $locale = $ENV{LANG};
-}
-elsif ($ENV{LC_ALL}) {
-  $locale = $ENV{LC_ALL};
-}
-
-# ... if nothing, set a default
-unless ($locale) {
-  if ( $^O =~ /Win/) {
-    $locale = 'English_United States.1252';
-  }
-  else {
-    $locale = 'en_US.UTF-8';
-  }
-}
-
-# nosort type category shortcuts
-our %NOSORT_TYPES = (
-                     type_name => {
-                                   author => 1,
-                                   afterword => 1,
-                                   annotator => 1,
-                                   bookauthor => 1,
-                                   commentator => 1,
-                                   editor => 1,
-                                   editora => 1,
-                                   editorb => 1,
-                                   editorc => 1,
-                                   foreword => 1,
-                                   holder => 1,
-                                   introduction => 1,
-                                   namea => 1,
-                                   nameb => 1,
-                                   namec => 1,
-                                   shortauthor => 1,
-                                   shorteditor => 1,
-                                   translator => 1
-                                  },
-                     type_title => {
-                                    booktitle => 1,
-                                    eventtitle => 1,
-                                    issuetitle => 1,
-                                    journaltitle => 1,
-                                    maintitle => 1,
-                                    origtitle => 1,
-                                    title => 1
-                                   }
-);
-
-# datatypes for data model validation
-our %DM_DATATYPES = (
-                     integer => qr/\A\d+\z/xms
-);
-
-# Biber option defaults. Many not really needed since they are always passed by .bcf
-# Useful here for options not yet passed in .bcf by biblatex
-
-our $CONFIG_DEFAULT_BIBER = {
-  bblencoding        => { content => 'UTF-8' },
-  bibencoding        => { content => 'UTF-8' },
-  bblsafechars       => { content => 0 },
-  bblsafecharsset    => { content => 'base' },
-  collate            => { content => 1 },
-  collate_options    => { option => { level => 4, variable => 'non-ignorable' }},
-  graph              => { content => 0 },
-  debug              => { content => 0 },
-  decodecharsset     => { content => 'base' },
-  dot_include        => { option => {section => 1, xdata => 1, crossref => 1, xref => 1 }},
-  fastsort           => { content => 0 },
-  fixinits           => { content => 0 },
-  mincrossrefs       => { content => 2 },
-  nodieonerror       => { content => 0 },
-  noinit             => { option => [ {value => q/\b\p{Ll}{2}\p{Pd}/} ,
-                                      {value => q/[\x{2bf}\x{2018}]/} ] },
-  nolog              => { content => 0 },
-  nostdmacros        => { content => 0 },
-  nosort             => { option => [ { name => 'type_name', value => q/\A\p{L}{2}\p{Pd}/ },
-                                      { name => 'type_name', value => q/[\x{2bf}\x{2018}]/ } ] },
-  onlylog            => { content => 0 },
-  outformat          => { content => 'bbl' },
-  quiet              => { content => 0 },
-  sortcase           => { content => 1 },
-  sortfirstinits     => { content => 0 },
-  sortlocale         => { content => $locale },
-  sortupper          => { content => 1 },
-  trace              => { content => 0 },
-  validate_config    => { content => 0 },
-  validate_control   => { content => 0 },
-  validate_datamodel => { content => 0 },
-  wraplines          => { content => 0 },
-};
-
-# default global options for biblatex
-# in practice these will be obtained from the control file,
-# but we need this for things not yet implemented by biblatex but expected by biber
-our %CONFIG_DEFAULT_BIBLATEX = ();
-
-# Set up some encoding aliases to map \inputen{c,x} encoding names to Encode
-# It seems that inputen{c,x} has a different idea of nextstep than Encode
-# so we push it to MacRoman
-define_alias('ansinew'        => 'cp1252'); # inputenc alias for cp1252
-define_alias('applemac'       => 'MacRoman');
-define_alias('applemacce'     => 'MacCentralEurRoman');
-define_alias('next'           => 'MacRoman');
-define_alias('x-mac-roman'    => 'MacRoman');
-define_alias('x-mac-centeuro' => 'MacCentralEurRoman');
-define_alias('x-mac-cyrillic' => 'MacCyrillic');
-define_alias('x-nextstep'     => 'MacRoman');
-define_alias('x-ascii'        => 'ascii'); # Encode doesn't resolve this one by default
-define_alias('lutf8'          => 'UTF-8'); # Luatex
-define_alias('utf8x'          => 'UTF-8'); # UCS (old)
-
-# Defines the scope of each of the BibLaTeX configuration options
-#
-# PRESORT is not a "real" biblatex option passed by biblatex. It is defined
-# by the biblatex \DeclarePresort macro and is stored in here as it
-# can be global/per-type or per-entry and therefore it's natural to store it here.
-our %CONFIG_SCOPE_BIBLATEX = (
-  alphaothers        => {GLOBAL => 1, PER_TYPE => 1, PER_ENTRY => 0},
-  controlversion     => {GLOBAL => 1, PER_TYPE => 0, PER_ENTRY => 0},
-  debug              => {GLOBAL => 1, PER_TYPE => 0, PER_ENTRY => 0},
-  datamodel          => {GLOBAL => 1, PER_TYPE => 0, PER_ENTRY => 0},
-  dataonly           => {GLOBAL => 0, PER_TYPE => 0, PER_ENTRY => 1},
-  displaymode        => {GLOBAL => 1, PER_TYPE => 1, PER_ENTRY => 1},
-  inheritance        => {GLOBAL => 1, PER_TYPE => 0, PER_ENTRY => 0},
-  labelalpha         => {GLOBAL => 1, PER_TYPE => 1, PER_ENTRY => 0},
-  labelalphatemplate => {GLOBAL => 1, PER_TYPE => 1, PER_ENTRY => 0},
-  labelnamefield     => {GLOBAL => 0, PER_TYPE => 0, PER_ENTRY => 1},
-  labelnameform      => {GLOBAL => 0, PER_TYPE => 0, PER_ENTRY => 1},
-  labelnamelang      => {GLOBAL => 0, PER_TYPE => 0, PER_ENTRY => 1},
-  labelnamespec      => {GLOBAL => 1, PER_TYPE => 1, PER_ENTRY => 0},
-  labelnumber        => {GLOBAL => 1, PER_TYPE => 1, PER_ENTRY => 0},
-  labeltitle         => {GLOBAL => 1, PER_TYPE => 1, PER_ENTRY => 0},
-  labeltitlefield    => {GLOBAL => 0, PER_TYPE => 0, PER_ENTRY => 1},
-  labeltitleform     => {GLOBAL => 0, PER_TYPE => 0, PER_ENTRY => 1},
-  labeltitlelang     => {GLOBAL => 0, PER_TYPE => 0, PER_ENTRY => 1},
-  labeltitlespec     => {GLOBAL => 1, PER_TYPE => 1, PER_ENTRY => 0},
-  labeltitleyear     => {GLOBAL => 1, PER_TYPE => 1, PER_ENTRY => 0},
-  labelyear          => {GLOBAL => 1, PER_TYPE => 1, PER_ENTRY => 0},
-  labelyearspec      => {GLOBAL => 1, PER_TYPE => 1, PER_ENTRY => 0},
-  maxalphanames      => {GLOBAL => 1, PER_TYPE => 1, PER_ENTRY => 1},
-  maxbibnames        => {GLOBAL => 1, PER_TYPE => 1, PER_ENTRY => 1},
-  maxcitenames       => {GLOBAL => 1, PER_TYPE => 1, PER_ENTRY => 1},
-  maxitems           => {GLOBAL => 1, PER_TYPE => 1, PER_ENTRY => 1},
-  minalphanames      => {GLOBAL => 1, PER_TYPE => 1, PER_ENTRY => 1},
-  minbibnames        => {GLOBAL => 1, PER_TYPE => 1, PER_ENTRY => 1},
-  mincitenames       => {GLOBAL => 1, PER_TYPE => 1, PER_ENTRY => 1},
-  minitems           => {GLOBAL => 1, PER_TYPE => 1, PER_ENTRY => 1},
-  presort            => {GLOBAL => 1, PER_TYPE => 1, PER_ENTRY => 1},
-  singletitle        => {GLOBAL => 1, PER_TYPE => 1, PER_ENTRY => 0},
-  skipbib            => {GLOBAL => 0, PER_TYPE => 1, PER_ENTRY => 1},
-  skiplab            => {GLOBAL => 0, PER_TYPE => 1, PER_ENTRY => 1},
-  skiplos            => {GLOBAL => 0, PER_TYPE => 1, PER_ENTRY => 1},
-  sortalphaothers    => {GLOBAL => 1, PER_TYPE => 1, PER_ENTRY => 0},
-  sortexclusion      => {GLOBAL => 0, PER_TYPE => 1, PER_ENTRY => 0},
-  sorting            => {GLOBAL => 1, PER_TYPE => 0, PER_ENTRY => 0},
-  sortscheme         => {GLOBAL => 1, PER_TYPE => 0, PER_ENTRY => 0},
-  uniquelist         => {GLOBAL => 1, PER_TYPE => 1, PER_ENTRY => 1},
-  uniquename         => {GLOBAL => 1, PER_TYPE => 1, PER_ENTRY => 1},
-  useauthor          => {GLOBAL => 1, PER_TYPE => 1, PER_ENTRY => 1},
-  useeditor          => {GLOBAL => 1, PER_TYPE => 1, PER_ENTRY => 1},
-  useprefix          => {GLOBAL => 1, PER_TYPE => 1, PER_ENTRY => 1},
-  usetranslator      => {GLOBAL => 1, PER_TYPE => 1, PER_ENTRY => 1},
-);
-
-# For per-entry options, what should be set when we find them and
-# what should be output to the .bbl for biblatex.
-# Basically, here we have to emulate relevant parts of biblatex's options processing
-# for local entry-specific options, note therefore the presence here of some
-# options like max/mincitenames which are not passed in the .bcf
-our %CONFIG_BIBLATEX_PER_ENTRY_OPTIONS =  (
-  dataonly      => {OUTPUT => 1, INPUT => ['skiplab', 'skiplos']},
-  displaymode   => {OUTPUT => 0},
-  maxitems      => {OUTPUT => 1},
-  minitems      => {OUTPUT => 1},
-  maxbibnames   => {OUTPUT => 1},
-  minbibnames   => {OUTPUT => 1},
-  maxcitenames  => {OUTPUT => 1},
-  mincitenames  => {OUTPUT => 1},
-  maxalphanames => {OUTPUT => 0},
-  minalphanames => {OUTPUT => 0},
-  maxnames      => {OUTPUT => ['maxcitenames', 'maxbibnames'], INPUT  => ['maxcitenames', 'maxbibnames']},
-  minnames      => {OUTPUT => ['mincitenames', 'minbibnames'], INPUT  => ['mincitenames', 'minbibnames']},
-  presort       => {OUTPUT => 0},
-  skipbib       => {OUTPUT => 1},
-  skiplab       => {OUTPUT => 1},
-  skiplos       => {OUTPUT => 1},
-  uniquelist    => {OUTPUT => 0},
-  useauthor     => {OUTPUT => 1},
-  useeditor     => {OUTPUT => 1},
-  useprefix     => {OUTPUT => 1},
-  usetranslator => {OUTPUT => 1},
-);
-
-
-1;
-
-__END__
-
-=pod
-
-=encoding utf-8
-
-=head1 NAME
-
-Biber::Constants - global constants for biber
-
-=head1 AUTHOR
-
-François Charette, C<< <firmicus at ankabut.net> >>
-Philip Kime C<< <philip at kime.org.uk> >>
-
-=head1 BUGS
-
-Please report any bugs or feature requests on our sourceforge tracker at
-L<https://sourceforge.net/tracker2/?func=browse&group_id=228270>.
-
-=head1 COPYRIGHT & LICENSE
-
-Copyright 2009-2012 François Charette and Philip Kime, all rights reserved.
-
-This module is free software.  You can redistribute it and/or
-modify it under the terms of the Artistic License 2.0.
-
-This program is distributed in the hope that it will be useful,
-but without any warranty; without even the implied warranty of
-merchantability or fitness for a particular purpose.
-
-=cut
->>>>>>> faa1e75b
+package Biber::Constants;
+use 5.014000;
+use strict;
+use warnings;
+
+use Encode::Alias;
+
+use base 'Exporter';
+
+our @EXPORT = qw{
+  $CONFIG_DEFAULT_BIBER
+  %CONFIG_DEFAULT_BIBLATEX
+  %CONFIG_SCOPE_BIBLATEX
+  %CONFIG_BIBLATEX_PER_ENTRY_OPTIONS
+  %NOSORT_TYPES
+  %DM_DATATYPES
+  $BIBER_CONF_NAME
+  $BCF_VERSION
+  $BBL_VERSION
+  $BIBER_SORT_FINAL
+  $BIBER_SORT_NULL
+  $LABEL_FINAL
+  };
+
+# Version of biblatex control file which this release expects. Matched against version
+# passed in control file. Used when checking the .bcf
+our $BCF_VERSION = '2.2';
+# Format version of the .bbl. Used when writing the .bbl
+our $BBL_VERSION = '2.2';
+
+# Global flags needed for sorting
+our $BIBER_SORT_FINAL = 0;
+our $BIBER_SORT_NULL  = 0;
+
+# the name of the Biber configuration file, which should be
+# either returned by kpsewhich or located at "$HOME/.$BIBER_CONF_NAME"
+our $BIBER_CONF_NAME = 'biber.conf';
+
+## Biber CONFIGURATION DEFAULTS
+
+# Locale - first try environment ...
+my $locale;
+if ($ENV{LC_COLLATE}) {
+  $locale = $ENV{LC_COLLATE};
+}
+elsif ($ENV{LANG}) {
+  $locale = $ENV{LANG};
+}
+elsif ($ENV{LC_ALL}) {
+  $locale = $ENV{LC_ALL};
+}
+
+# ... if nothing, set a default
+unless ($locale) {
+  if ( $^O =~ /Win/) {
+    $locale = 'English_United States.1252';
+  }
+  else {
+    $locale = 'en_US.UTF-8';
+  }
+}
+
+# nosort type category shortcuts
+our %NOSORT_TYPES = (
+                     type_name => {
+                                   author => 1,
+                                   afterword => 1,
+                                   annotator => 1,
+                                   bookauthor => 1,
+                                   commentator => 1,
+                                   editor => 1,
+                                   editora => 1,
+                                   editorb => 1,
+                                   editorc => 1,
+                                   foreword => 1,
+                                   holder => 1,
+                                   introduction => 1,
+                                   namea => 1,
+                                   nameb => 1,
+                                   namec => 1,
+                                   shortauthor => 1,
+                                   shorteditor => 1,
+                                   translator => 1
+                                  },
+                     type_title => {
+                                    booktitle => 1,
+                                    eventtitle => 1,
+                                    issuetitle => 1,
+                                    journaltitle => 1,
+                                    maintitle => 1,
+                                    origtitle => 1,
+                                    title => 1
+                                   }
+);
+
+# datatypes for data model validation
+our %DM_DATATYPES = (
+                     integer => qr/\A\d+\z/xms
+);
+
+# Biber option defaults. Many not really needed since they are always passed by .bcf
+# Useful here for options not yet passed in .bcf by biblatex
+
+our $CONFIG_DEFAULT_BIBER = {
+  bblencoding        => { content => 'UTF-8' },
+  bibencoding        => { content => 'UTF-8' },
+  bblsafechars       => { content => 0 },
+  bblsafecharsset    => { content => 'base' },
+  collate            => { content => 1 },
+  collate_options    => { option => { level => 4, variable => 'non-ignorable' }},
+  graph              => { content => 0 },
+  debug              => { content => 0 },
+  decodecharsset     => { content => 'base' },
+  dot_include        => { option => {section => 1, xdata => 1, crossref => 1, xref => 1 }},
+  fastsort           => { content => 0 },
+  fixinits           => { content => 0 },
+  mincrossrefs       => { content => 2 },
+  nodieonerror       => { content => 0 },
+  noinit             => { option => [ {value => q/\b\p{Ll}{2}\p{Pd}/} ,
+                                      {value => q/[\x{2bf}\x{2018}]/} ] },
+  nolog              => { content => 0 },
+  nostdmacros        => { content => 0 },
+  nosort             => { option => [ { name => 'type_name', value => q/\A\p{L}{2}\p{Pd}/ },
+                                      { name => 'type_name', value => q/[\x{2bf}\x{2018}]/ } ] },
+  onlylog            => { content => 0 },
+  outformat          => { content => 'bbl' },
+  quiet              => { content => 0 },
+  sortcase           => { content => 1 },
+  sortfirstinits     => { content => 0 },
+  sortlocale         => { content => $locale },
+  sortupper          => { content => 1 },
+  trace              => { content => 0 },
+  validate_config    => { content => 0 },
+  validate_control   => { content => 0 },
+  validate_datamodel => { content => 0 },
+  wraplines          => { content => 0 },
+};
+
+# default global options for biblatex
+# in practice these will be obtained from the control file,
+# but we need this for things not yet implemented by biblatex but expected by biber
+our %CONFIG_DEFAULT_BIBLATEX = ();
+
+# Set up some encoding aliases to map \inputen{c,x} encoding names to Encode
+# It seems that inputen{c,x} has a different idea of nextstep than Encode
+# so we push it to MacRoman
+define_alias('ansinew'        => 'cp1252'); # inputenc alias for cp1252
+define_alias('applemac'       => 'MacRoman');
+define_alias('applemacce'     => 'MacCentralEurRoman');
+define_alias('next'           => 'MacRoman');
+define_alias('x-mac-roman'    => 'MacRoman');
+define_alias('x-mac-centeuro' => 'MacCentralEurRoman');
+define_alias('x-mac-cyrillic' => 'MacCyrillic');
+define_alias('x-nextstep'     => 'MacRoman');
+define_alias('x-ascii'        => 'ascii'); # Encode doesn't resolve this one by default
+define_alias('lutf8'          => 'UTF-8'); # Luatex
+define_alias('utf8x'          => 'UTF-8'); # UCS (old)
+
+# Defines the scope of each of the BibLaTeX configuration options
+#
+# PRESORT is not a "real" biblatex option passed by biblatex. It is defined
+# by the biblatex \DeclarePresort macro and is stored in here as it
+# can be global/per-type or per-entry and therefore it's natural to store it here.
+our %CONFIG_SCOPE_BIBLATEX = (
+  alphaothers        => {GLOBAL => 1, PER_TYPE => 1, PER_ENTRY => 0},
+  controlversion     => {GLOBAL => 1, PER_TYPE => 0, PER_ENTRY => 0},
+  debug              => {GLOBAL => 1, PER_TYPE => 0, PER_ENTRY => 0},
+  datamodel          => {GLOBAL => 1, PER_TYPE => 0, PER_ENTRY => 0},
+  dataonly           => {GLOBAL => 0, PER_TYPE => 0, PER_ENTRY => 1},
+  displaymode        => {GLOBAL => 1, PER_TYPE => 1, PER_ENTRY => 1},
+  inheritance        => {GLOBAL => 1, PER_TYPE => 0, PER_ENTRY => 0},
+  labelalpha         => {GLOBAL => 1, PER_TYPE => 1, PER_ENTRY => 0},
+  labelalphatemplate => {GLOBAL => 1, PER_TYPE => 1, PER_ENTRY => 0},
+  labelnamefield     => {GLOBAL => 0, PER_TYPE => 0, PER_ENTRY => 1},
+  labelnameform      => {GLOBAL => 0, PER_TYPE => 0, PER_ENTRY => 1},
+  labelnamelang      => {GLOBAL => 0, PER_TYPE => 0, PER_ENTRY => 1},
+  labelnamespec      => {GLOBAL => 1, PER_TYPE => 1, PER_ENTRY => 0},
+  labelnumber        => {GLOBAL => 1, PER_TYPE => 1, PER_ENTRY => 0},
+  labeltitle         => {GLOBAL => 1, PER_TYPE => 1, PER_ENTRY => 0},
+  labeltitlefield    => {GLOBAL => 0, PER_TYPE => 0, PER_ENTRY => 1},
+  labeltitleform     => {GLOBAL => 0, PER_TYPE => 0, PER_ENTRY => 1},
+  labeltitlelang     => {GLOBAL => 0, PER_TYPE => 0, PER_ENTRY => 1},
+  labeltitlespec     => {GLOBAL => 1, PER_TYPE => 1, PER_ENTRY => 0},
+  labeltitleyear     => {GLOBAL => 1, PER_TYPE => 1, PER_ENTRY => 0},
+  labelyear          => {GLOBAL => 1, PER_TYPE => 1, PER_ENTRY => 0},
+  labelyearspec      => {GLOBAL => 1, PER_TYPE => 1, PER_ENTRY => 0},
+  maxalphanames      => {GLOBAL => 1, PER_TYPE => 1, PER_ENTRY => 1},
+  maxbibnames        => {GLOBAL => 1, PER_TYPE => 1, PER_ENTRY => 1},
+  maxcitenames       => {GLOBAL => 1, PER_TYPE => 1, PER_ENTRY => 1},
+  maxitems           => {GLOBAL => 1, PER_TYPE => 1, PER_ENTRY => 1},
+  minalphanames      => {GLOBAL => 1, PER_TYPE => 1, PER_ENTRY => 1},
+  minbibnames        => {GLOBAL => 1, PER_TYPE => 1, PER_ENTRY => 1},
+  mincitenames       => {GLOBAL => 1, PER_TYPE => 1, PER_ENTRY => 1},
+  minitems           => {GLOBAL => 1, PER_TYPE => 1, PER_ENTRY => 1},
+  presort            => {GLOBAL => 1, PER_TYPE => 1, PER_ENTRY => 1},
+  singletitle        => {GLOBAL => 1, PER_TYPE => 1, PER_ENTRY => 0},
+  skipbib            => {GLOBAL => 0, PER_TYPE => 1, PER_ENTRY => 1},
+  skiplab            => {GLOBAL => 0, PER_TYPE => 1, PER_ENTRY => 1},
+  skiplos            => {GLOBAL => 0, PER_TYPE => 1, PER_ENTRY => 1},
+  sortalphaothers    => {GLOBAL => 1, PER_TYPE => 1, PER_ENTRY => 0},
+  sortexclusion      => {GLOBAL => 0, PER_TYPE => 1, PER_ENTRY => 0},
+  sorting            => {GLOBAL => 1, PER_TYPE => 0, PER_ENTRY => 0},
+  sortscheme         => {GLOBAL => 1, PER_TYPE => 0, PER_ENTRY => 0},
+  uniquelist         => {GLOBAL => 1, PER_TYPE => 1, PER_ENTRY => 1},
+  uniquename         => {GLOBAL => 1, PER_TYPE => 1, PER_ENTRY => 1},
+  useauthor          => {GLOBAL => 1, PER_TYPE => 1, PER_ENTRY => 1},
+  useeditor          => {GLOBAL => 1, PER_TYPE => 1, PER_ENTRY => 1},
+  useprefix          => {GLOBAL => 1, PER_TYPE => 1, PER_ENTRY => 1},
+  usetranslator      => {GLOBAL => 1, PER_TYPE => 1, PER_ENTRY => 1},
+);
+
+# For per-entry options, what should be set when we find them and
+# what should be output to the .bbl for biblatex.
+# Basically, here we have to emulate relevant parts of biblatex's options processing
+# for local entry-specific options, note therefore the presence here of some
+# options like max/mincitenames which are not passed in the .bcf
+our %CONFIG_BIBLATEX_PER_ENTRY_OPTIONS =  (
+  dataonly      => {OUTPUT => 1, INPUT => ['skiplab', 'skiplos']},
+  displaymode   => {OUTPUT => 0},
+  maxitems      => {OUTPUT => 1},
+  minitems      => {OUTPUT => 1},
+  maxbibnames   => {OUTPUT => 1},
+  minbibnames   => {OUTPUT => 1},
+  maxcitenames  => {OUTPUT => 1},
+  mincitenames  => {OUTPUT => 1},
+  maxalphanames => {OUTPUT => 0},
+  minalphanames => {OUTPUT => 0},
+  maxnames      => {OUTPUT => ['maxcitenames', 'maxbibnames'], INPUT  => ['maxcitenames', 'maxbibnames']},
+  minnames      => {OUTPUT => ['mincitenames', 'minbibnames'], INPUT  => ['mincitenames', 'minbibnames']},
+  presort       => {OUTPUT => 0},
+  skipbib       => {OUTPUT => 1},
+  skiplab       => {OUTPUT => 1},
+  skiplos       => {OUTPUT => 1},
+  uniquelist    => {OUTPUT => 0},
+  useauthor     => {OUTPUT => 1},
+  useeditor     => {OUTPUT => 1},
+  useprefix     => {OUTPUT => 1},
+  usetranslator => {OUTPUT => 1},
+);
+
+
+1;
+
+__END__
+
+=pod
+
+=encoding utf-8
+
+=head1 NAME
+
+Biber::Constants - global constants for biber
+
+=head1 AUTHOR
+
+François Charette, C<< <firmicus at ankabut.net> >>
+Philip Kime C<< <philip at kime.org.uk> >>
+
+=head1 BUGS
+
+Please report any bugs or feature requests on our sourceforge tracker at
+L<https://sourceforge.net/tracker2/?func=browse&group_id=228270>.
+
+=head1 COPYRIGHT & LICENSE
+
+Copyright 2009-2012 François Charette and Philip Kime, all rights reserved.
+
+This module is free software.  You can redistribute it and/or
+modify it under the terms of the Artistic License 2.0.
+
+This program is distributed in the hope that it will be useful,
+but without any warranty; without even the implied warranty of
+merchantability or fitness for a particular purpose.
+
+=cut