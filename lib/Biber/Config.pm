--- conflicted
+++ resolved
@@ -22,13 +22,8 @@
 use parent qw(Class::Accessor);
 __PACKAGE__->follow_best_practice;
 
-<<<<<<< HEAD
 our $VERSION = '2.12';
 our $BETA_VERSION = 1; # Is this a beta version?
-=======
-our $VERSION = '2.11';
-our $BETA_VERSION = 0; # Is this a beta version?
->>>>>>> 9d10dc3c
 
 our $logger  = Log::Log4perl::get_logger('main');
 our $screen  = Log::Log4perl::get_logger('screen');
