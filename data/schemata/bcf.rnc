--- conflicted
+++ resolved
@@ -49,14 +49,10 @@
       uniquelist,
       uniquename,
       useprefix,
-<<<<<<< HEAD
-      usetranslator,
+      usenames,
       variantforms,
       vform,
       vlang
-=======
-      usenames
->>>>>>> 457c62d3
     },
     
     # Per-entrytype BibLaTeX options
