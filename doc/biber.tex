\documentclass{ltxdockit}
\pdfvariable suppressoptionalinfo \numexpr512\relax
\usepackage{btxdockit}
\usepackage[british]{babel}
\usepackage[strict=true,autostyle=true]{csquotes}
\usepackage{ifthen}
\usepackage{fontspec}
\usepackage{tikz}
\usepackage{graphicx}
\usepackage{booktabs}
\usepackage{fixfoot}
\usepackage{xcolor}
\usepackage{listings}
\usepackage{metalogo}
\usepackage{colortbl}

\usepackage[retainmissing]{MnSymbol}
\setmainfont[Ligatures=TeX]{CMU Serif}
\setsansfont[Ligatures=TeX]{CMU Sans Serif}
\setmonofont{CMU Typewriter Text}

\def\BibTeX{\textsc{Bib}\kern-.08em \TeX}

\renewcommand{\labelitemii}{$\circ$}
\newcommand*{\biber}{Biber\xspace}
\newcommand*{\biblatex}{Biblatex\xspace}
\MakeAutoQuote{«}{»}

<<<<<<< HEAD
\gdef\biberversion{4.0}    % BIBER VERSION
\gdef\biblatexversion{4.0}   % BIBLATEX VERSION
=======
\gdef\biberversion{2.20}    % BIBER VERSION
\gdef\biblatexversion{3.20}   % BIBLATEX VERSION
>>>>>>> 4da35659

% colour for tables
\definecolor{Gray}{gray}{0.85}

\newcolumntype{a}{>{\columncolor{Gray}}l}

% Set up tikz things
\usetikzlibrary{shapes.geometric}
\usetikzlibrary{arrows}
\usetikzlibrary{fit}
\usetikzlibrary{calc}
\tikzstyle{file} = [rectangle, black, very thick, draw=blue, fill=blue!20,
                    minimum width=6em, minimum height=3em, align=center]
\tikzstyle{funit} = [rectangle, rounded corners=1ex, black, very thick,
                     shape border rotate=-90, draw=green, fill=green!20,
                     minimum size=3em, align=center]

% colours for the .dot examples
\xdefinecolor{centry}{HTML}{A0D0FF}
\xdefinecolor{ncentry}{HTML}{DEEFFF}
\xdefinecolor{doentry}{HTML}{FDFFD9}
\xdefinecolor{section}{HTML}{FCE3FA}
\xdefinecolor{set}{HTML}{E3DADC}
\xdefinecolor{related}{HTML}{AD1741}
\xdefinecolor{clone}{HTML}{AD1741}
\xdefinecolor{crossref}{HTML}{7D7879}
\xdefinecolor{xref}{HTML}{7D7879}
\xdefinecolor{xdata}{HTML}{2CA314}

\DeclareFixedFootnote{\tpb}{Binary maintained by third party. See README in
  binary download directory for this platform for support/contact
  details. Usually, the binary maintainer is also the binary build
  provider for \TeX Live.}

\titlepage{%
  title={biber},
  subtitle={A backend bibliography processor for biblatex},
  url={http://biblatex-biber.sourceforge.net},
  author={Philip Kime, François Charette},
  email={Philip@kime.org.uk},
  revision={biber \biberversion\ (biblatex \biblatexversion)},
  date={\today}}

\hypersetup{%
  pdftitle={biber},
  pdfsubject={A backend bibliography processor for biblatex},
  pdfauthor={Philip Kime},
  pdfkeywords={biblatex, bibliography}}


% Control list spacing
\usepackage{enumitem}
\setdescription{noitemsep}
\setenumerate{noitemsep}
\setitemize{noitemsep}

\def\biberex#1{\hbox{\hspace{-4em}\texttt{\small \detokenize{#1}}}}

\begin{document}
\definecolor{grey}{rgb}{0.7,0.7,0.7}
\printtitlepage
\tableofcontents

\section{Important Changes}\label{special}

Please see the \verb+Changes+ file which accompanies \biber\ for the
details on changes in each version. This section is just for important
things like incompatible changes which users should be aware of.

\minisec{2.15}
The BBLXML output format is deprecated and will be removed in version 4. It
is rarely used and is not worth the overhead of test complications.

Datamodel override via the user configuration file has been made more
robust. User datamodel declarations in the user configuration file by
default only override or modify the default datamodel. To remove elements
from the default datamodel or to make major changes to the default
datamodel, use the \biber option \opt{--no-default-datamodel} which will
not load any default datamodel and assumes that a complete datamodel will
be provided in the user configuration file.

\minisec{2.14}
The \file{DOT} output format is no longer available. It was not much used
and of questionable use anyway. Future enhancements make supporting this
difficult and the more complex \biber becomes, the more unreadable this
sort of output is.

\minisec{2.13}
In tool mode (\opt{--tool}), \biber now allows datamodel configuration in
a user configuration file to add to or override the default datamodel
contained in the main \file{biber-tool.conf} file. Previously it was
necessary to copy the entire default data model into a user configuration
file and then alter it.

\minisec{2.6}
When outputting \bibtex\ data in tool mode (\opt{--tool}), \biber now
follows a full internal processing chain involving the data model. In
previous versions, \bibtex output would just output the raw
\bibtex input data, only allowing for some re-formatting options and
therefore no tool mode conversions from other formats into \bibtex format
were possible. This change has some normalisation consequences:

\begin{itemize}
\item Dates are normalised into \bibfield{DATE} fields. Legacy
  \bibfield{YEAR} fields are never output in \bibtex format data output.
\item Fields which are not defined in the data model described in the
  default \file{biber-tool.conf} are ignored and are neither read nor
  output. If custom fields are required, they should be defined in the data
  model by using a custom tool mode config file (see below). If you would
  like to have ignored fields reported on, use the
  \opt{--validate-datamodel} option.
\end{itemize}

\minisec{1.9}
\biber no longer checks the environment for locales to use for sorting. This
was always rather against the spirit of \tex since it means that the same
document might look different when compiled by different people. However,
\biblatex now passes Babel/Polyglossia language identifiers (or real locale
identifiers if you prefer) in the \file{.bcf} and \biber can use these to
set the sorting locale globally or on a per-sortscheme basis. This is better
than using environment variables since Babel/Polyglossia are more \latex
relevant language environments anyway.

\minisec{1.8}
Various option name changes. Old names are retained for backwards
compatibility. See the output of the \opt{--help} option.

\minisec{1.0}
The \opt{--validate-structure} option is now called \opt{--validate-datamodel}

\minisec{1.8}
\textcolor{red}{Several option names have changed}. Several options have
changed names to facilitate better semantic classification of options. The
previous names are supported as legacy aliases. See the \opt{--help}
output of the \biber command.

\minisec{0.9.8}
\textcolor{red}{The \opt{sourcemap} option syntax has changed}.The syntax
was too confusing. It is now simplified and more powerful. It is uses a
sequential processing model to apply mappings to an entry. See section
\ref{ref:map}.

\minisec{0.9.7}
\textcolor{red}{The user config file has a completely new format}.The
  reason for this is that the older \verb+Config::General+ format
  could not be extended to deal with more sophisticated features like
  per-datasource restrictions. An XML format is much better and in
  fact easier to understand. The old format of the \opt{map} option
  (now called \opt{sourcemap}) was rather confusing because
  of limitations in the old config file format. Please see section
  \ref{ref:map} and convert your config files to the new format.

\minisec{0.9.6}
\textcolor{red}{Matching of citation keys and datasource entry keys is now
  \emph{case-sensitive}}. This is to enforce consistency across the entire
\biblatex\ and \biber\ processing chain. All of the usual referencing
mechanisms in \latex\ are case-sensitive and so is the matching in
\biblatex\ of citations to entries in the \texttt{.bbl} file generated by
\biber. It is inconsistent and messy to enforce case-insensitivity in only
\biber's matching of citations keys to datasource entry keys. If \biber\
detects what looks like a case mismatch between citation keys, it will warn
you.

\noindent \textcolor{red}{Summary of warnings/errors is now a new format}.
When \biber\ finishes writing the \verb+.bbl+, it gives a summary
count of errors/warnings. It used to do this in the same format as
Bib\TeX, for compatibility. Now it uses a more consistent and easier
to parse format which matches all other \biber\ messages. Please note
if you need to support \biber\ in an external tool. I have updated the
notes on AUC\TeX\ support below to reflect this.

\section{Introduction}\label{int}

\subsection{About}

\biber\ is conceptually a \BibTeX\ replacement for
\biblatex. It is written in Perl with the aim of providing a
customised and sophisticated data preparation backend for \biblatex.
You do \emph{not} need to install Perl to use \biber---binaries
are provided for many operating systems via the main \TeX\
distributions (\TeX Live, Mac\TeX, MiK\TeX) and also via download from SourceForge.
Functionally, \biber\ offers a superset of \BibTeX's capabilities but is
tightly coupled with \biblatex\ and cannot be used as a stand-alone tool
with standard \verb+.bst+ styles. \biber's primary role is to support
\biblatex\ by performing the following tasks:

\begin{itemize}
\item Parsing data from datasources
\item Processing cross-references, entry sets, related entries
\item Generating data for name, name list and name/year disambiguation
\item Structural validation according to \biblatex\ data model
\item Sorting reference lists
\item Outputting data to a \verb+.bbl+ for \biblatex\ to consume
\end{itemize}

\biber\ also has the ability to output different formats than \file{.bbl}
and can, for example, output a new \bibtex\ file which contains only
cited entries from the datasources (using the \opt{--output-format=bibtex}
option). There is also a «tool» mode which operates on datasources instead
of individual documents, allowing you to transform, convert, reformat and
generally change the contents of a datasource (see \ref{ref:tool}).

\subsection{Requirements}\label{ref:req}

\biber\ is distributed primarily as a stand-alone binary and is
included in \TeX Live, Mac\TeX\ and MiK\TeX. If you are using any of these
distributions, you do not need any additional software installed to use
\biber. You do \emph{not} need a Perl installation at all to use
the binary distribution of \biber\footnote{If you prefer, you can run
\biber\ as a normal Perl program and doing this \emph{does} require
you to have a Perl interpreter installed. See section \ref{binaries}.}.

\biber's git repository and bug/feature tracker is on
github\footnote{\url{https://github.com/plk/biber}}. \biber's documentation,
binary downloads and supporting files are on
SourceForge\footnote{\url{http://sourceforge.net/projects/biblatex-biber/}}
\biber\ is included into \TeX Live, the binaries coming from SourceForge.

\subsection{Compatibility Matrix}

\biber\ versions are closely coupled with \biblatex\ versions. You
need to have the right combination of the two. \biber\ will warn you
during processing if it encounters information which comes from a
\biblatex\ version which is incompatible. Table \ref{tab:compat} shows a
compatibility matrix for the recent versions.

\begin{table}
\begin{center}
\small
\begin{tabular}{lllll}
\toprule
\biber\ version & \biblatex\ version\\
\midrule
2.20 & 3.20\\
2.19 & 3.19\\
2.18 & 3.18\\
2.17 & 3.17\\
2.16 & 3.16\\
2.15 & 3.15\\
2.14 & 3.14\\
2.13 & 3.13\\
2.12 & 3.12\\
2.11 & 3.11\\
2.10 & 3.10\\
2.9 & 3.9\\
2.8 & 3.8\\
2.7 & 3.7\\
2.6 & 3.5, 3.6\\
2.5 & 3.4\\
2.4 & 3.3\\
2.3 & 3.2\\
2.2 & 3.1\\
2.1 & 3.0\\
2.0 & 3.0\\
1.9 & 2.9\\
1.8 & 2.8x\\
1.7 & 2.7\\
1.6 & 2.6\\
1.5 & 2.5\\
1.4 & 2.4\\
1.3 & 2.3\\
1.2 & 2.1, 2.2\\
1.1 & 2.1\\
1.0 & 2.0\\
0.9.9 & 1.7x\\
0.9.8 & 1.7x\\
0.9.7 & 1.7x\\
0.9.6 & 1.7x\\
0.9.5 & 1.6x\\
0.9.4 & 1.5x\\
0.9.3 & 1.5x\\
0.9.2 & 1.4x\\
0.9.1 & 1.4x\\
0.9 & 1.4x\\
\bottomrule
\end{tabular}
\end{center}
\caption{\biber/\biblatex\ compatibility matrix}
\label{tab:compat}
\end{table}

\subsection{License}

\biber\ is released under the free software Artistic License 2.0\footnote{\url{http://www.opensource.org/licenses/artistic-license-2.0.php}}

\subsection{History}

\BibTeX\ has been the default (only \ldots) integrated choice for
bibliography processing in \TeX\ for a long time. It has well known
limitations which stem from its data format, data model and lack of Unicode
support\footnote{In fact, there is now a Unicode version}. The
\verb+.bst+ language for writing bibliography styles is painful to learn
and use. It is not a general programming language and this makes it really
very hard to do sophisticated automated processing of bibliographies.

\biblatex\ was a major advance for \latex\ users as it moved much
of the bibliography processing into \latex\ macros. However,
\biblatex\ still used \BibTeX\ as a sorting engine for the
bibliography and also to generate various labels for
entries. \BibTeX's capabilities even for this reduced set of
tasks was still quite restricted due to the lack of Unicode support and
the more and more complex programming issues involved in label
preparation and file encoding.

\biber\ was designed specifically for \biblatex\ in order to
provide a powerful backend engine which could deal with any required
tasks to do with \verb+.bbl+ preparation. Its main features are:

\begin{itemize}
\item Deals with the full range of UTF-8
\item Sorts in a completely customisable manner using, when available,
  CLDR collation tailoring
\item Allows for per-entrytype options
\item Automatically encodes the \verb+.bbl+ into any supported encoding
  format\footnote{«Supported» here means encodings supported by the
    Perl \texttt{Encode} module}
\item Processes all bibliography sections in one pass of the tool
\item Handles UTF-8 citekeys and filenames (given a suitable fully
  UTF-8 compliant \TeX\ engine)
\item Creates entry sets dynamically and allows easily defined static entry sets,
  all processed in one pass
\item «Syntactic» inheritance via new \bibtype{XDATA} entrytype and
  field. This can be thought of as a field-based generalisation of the
  \BibTeX\ \bibtype{STRING} functionality (which is also supported).
\item «Semantic» inheritance via a generalisation of the \BibTeX\
  crossreference mechanism. This is highly customisable by the
  user---it is possible to choose which fields to inherit for which
  entrytypes and to inherit fields under different names etc. Nested
  crossreferences are also supported.
\item Handles complex auto-expansion and contraction of names and
  namelists (See section 4.11.4 of the \biblatex\ manual for an excellent
  explanation with examples, this is quite an impressive feature \ldots)
\item Extensible modular datasource architecture for ease of adding
  more datasource types
\item Support for remote datasources
\item User-definable mapping and suppression of fields and entrytypes in
  datasources. You can use this to, for example, ignore all
  \bibfield{ABSTRACT} fields completely. See section \ref{ref:map}
\item Support for related entries, to enable generic treatment of things
  like «translated as», «reprinted as», «reprint of»
  etc.
\item Customisable labels
\item Multiple bibliography lists in the same section with different
  sorting and filtering
\item No more restriction to a static data model of specific fields and
  entrytypes
\item Structural validation of the data against the data model with a
  customisable validation model
\item Tool mode for operations on datasources directly
\end{itemize}

\noindent Figure \ref{fig:overview} shows the main functional units of
processing in \biber. The most difficult tasks which \biber\
performs are the processing of \biblatex's \opt{uniquename} and
\opt{uniquelist} options\footnote{A rather tricky unbounded loop but with
  a guaranteed eventual stable exit state.}, the sorting of
lists\footnote{This is multi-field ST sort with an embedded cache for
 performance.} and the initial data parse and remap into an
internal data model. \biber\ is getting on for around 20,000 lines of
mostly OO Perl and relies on certain splendid Perl modules
such as \verb+Unicode::Collate+, \verb+Text::BibTeX+ and
\verb+XML::LibXML+.

\begin{figure}[!htpb]
  \centering\small
  \begin{tikzpicture}
    \node[file] (dsfiles) {datasources};
    \node[file] (bcf) [right of=dsfiles,node distance=8em] {\texttt{.bcf} control file};
    \node[funit] (decode) [below of=dsfiles,node distance=8em] {Decode to UTF-8} edge [<-,very thick] (dsfiles) edge [<-,very thick] (bcf);
    \node[funit] (mapp) [below of=decode,node distance=6em] {remap/parse} edge [<-,very thick] (decode);
    \node[file] (config) [left of=mapp,node distance=12em] {User \texttt{biber.conf} file} edge [->,very thick] (mapp);
    \node[funit] (dyn) [below of=mapp,node distance=6em] {Instantiate dynamic sets and\\related entries} edge [<-,very thick] (mapp);
    \node[funit] (xdata) [below of=dyn,node distance=6em] {Process XDATA} edge [<-,very thick] (dyn);
    \node[funit] (crossrefs) [below of=xdata,node distance=6em] {Process cross-references and\\sets} edge [<-,very thick] (xdata);
    \node[funit] (validate) [below of=crossrefs,node distance=6em] {Validate data model} edge [<-,very thick] (crossrefs);
    \node[funit] (pre) [below of=validate,node distance=6em] {Resolve label* fields\\generate hashes\\enforce mincrossrefs} edge [<-,very thick] (validate);
    \node[funit] (unique) [right of=decode,node distance=16em] {Generate uniqueness data};
    \draw[->,very thick] (pre.east) -- ($ (pre.east) + (2em,0) $) -- ($ (unique.west) - (2em,0) $) -- (unique.west);
    \node[funit] (visible) [below of=unique,node distance=6em] {Generate name visibility data} edge [<-,very thick] (unique);
    \node[funit] (post) [below of=visible,node distance=6em] {Generate more hashes and\\labels} edge [<-,very thick] (visible);
    \node[funit] (sort) [below of=post,node distance=6em] {Perform sorting} edge [<-,very thick] (post);
    \node[funit] (output) [below of=sort,node distance=6em] {Construct output objects} edge [<-,very thick] (sort);
    \node[funit] (encode) [below of=output,node distance=6em] {Encode to output encoding} edge [<-,very thick] (output);
    \node[file] (bbl) [below of=encode,node distance=8em] {output file} edge [<-,very thick] (encode);
  \end{tikzpicture}
  \caption{Overview of \biber's main functional units}
  \label{fig:overview}
\end{figure}

It may be useful to know something about the different routes a datasource
entry can take as it passes through \biber.

\begin{enumerate}
\item\label{list:cited} All cited entries which are subsequently found in a
  datasource are instantiated in the internal \biber\ data model.
\item Some uncited entries on which cited entries depend are
  instantiated in the internal \biber\ data model:
  \begin{itemize}
  \item Entries with entrytype \bibtype{XDATA} which are referenced from cited
    entries.
  \item Entries mentioned in the \bibfield{CROSSREF} or
    \bibfield{XREF} field of a cited entry (unless they are also cited
    themselves in which case they are already instantiated as per item
    \ref{list:cited} above).
      \item Clones of entries mentioned as a «related» entry of a cited
        entry.
      \item Members of sets, either explicit \bibtype{SET} entrytype entries or
        dynamic sets.
  \end{itemize}
\item Some uncited but instantiated entries are promoted to cited
  status so that they make it into the output:
  \begin{itemize}
  \item Entries instantiated by being members of a set.
  \item Entries instantiated by being mentioned as a \bibfield{CROSSREF} are
    promoted to cited status if \bibfield{CROSSREF}'ed or \bibfield{XREF}'ed at
    least \opt{mincrosref} times.
  \item Clones of entries mentioned as a «related» entry of a cited entry.
  \end{itemize}
\item Some of these auto-cited entries have the «dataonly» option set on
  them so that \biblatex\ will only use them for data and will not output
  them to the bibliography:
  \begin{itemize}
  \item Clones of entries mentioned as a «related» entry of a cited entry.
  \end{itemize}
\end{enumerate}

\subsection{Performance}

\biber\ can't really be compared with \BibTeX\ in any meaningful
way performance-wise. \biber\ is written in Perl and does a
\emph{great} deal more than \BibTeX\ which is written in C. One of
\biber's test cases is a 2150 entry, 15,000 line \verb+.bib+ file
which references a 630 entry macros file with a resulting 160 or so page (A4)
formatted bibliography. This takes \biber\ just under 30 seconds to process on
a reasonable computer. This is perfectly acceptable, especially for a
batch program.

\subsection{Acknowledgements}

François Charette originally wrote a first modest version of \biber. Philip Kime joined in
the development in 2009 and is largely responsible for making it what it is today. 

\section{Use}

Firstly, please note that \biber\ will \emph{not} attempt to sanitise
the content of \BibTeX\ datasources. That is, don't expect it to
auto-escape any \TeX\ special characters like «\verb+&+» or «\verb+%+» which
it finds in, for example, your \bibfield{TITLE} fields. It used to do this in
earlier versions in some cases but as of version 0.9, it doesn't because
it's fraught with problems and leads to inconsistent expectations and
behaviour between different datasource types. In your \BibTeX\ data
sources, please make sure your entries are legal \TeX\ code.

Running \opt{biber --help} will display all options and description of
each and is the primary source of usage information. \biber\
returns an exit code of 0 on success or 2 if there was an error.

Most \biber\ options can be specified in long or short format. When
mentioning options below, they are referred to as
«\opt{long form|short form}» when an option has both a long and short
form. As usual with such options, when the option requires an argument, the
long form is followed by an equals sign «\verb+=+» and then the argument,
the short form is followed by a space and then the argument. For example,
the \opt{--configfile|-g} option can be given in two ways:

\begin{verbatim}
biber --configfile=somefile.conf
biber -g somefile.conf
\end{verbatim}

With the \opt{backend=biber} option, \biblatex\ switches its backend
interface and passes all options and information relevant to \biber's
operation in a control file with extension \verb+.bcf+\footnote{\biblatex\ Control
  File}. This is conceptually equivalent to the \verb+.aux+ file which
\latex\ uses to pass information to \BibTeX. The \verb+.bcf+ file is
XML and contains many options and settings which configure how \biber\
is to process the bibliography and generate the \verb+.bbl+ file.

The usual way to call \biber\ is simply with the \verb+.bcf+ file
as the only argument. \biblatex\ always writes the control file with
a \verb+.bcf+ extension. Specifying the «\verb+.bcf+» extension to
\biber\ is optional. Assuming a control file called
\verb+test.bcf+, the following two commands are equivalent:

\begin{verbatim}
biber test.bcf
biber test
\end{verbatim}

\noindent Figure \ref{fig:biber-mdf} is a graphical overview of the data flow for
data model information. See Figure \ref{fig:overview} for a more complete
overview of \biber's processing steps.

\begin{figure}[!htpb]
  \centering\small
  \begin{tikzpicture}
    \node[file] (dsfile) {datasource};
    \node[funit] (remap) [below of=dsfile, node distance=8em] {remap} edge [<-,dashed] (dsfile);
    \node[file] (docremap) [left of=dsfile, node distance=15em] {document data model mapping\\from \texttt{.bcf}} edge [->,dashed] (remap);
    \node[file] (defaultremap) [left of=remap, node distance=15em] {default data model mapping\\from \texttt{.bcf}} edge [->,dashed] (remap);
    \node[file] (conf) [below of=remap,  node distance=7em] {data model mapping\\from \biber\ config file} edge [->,dashed] (remap);
    \node[funit] (parser) [right of=remap, node distance=8em] {parser} edge [<-,very thick] (remap);
    \node[funit] (validation) [right of=parser, node distance=8em] {validation} edge [<-,very thick] (parser);
    \node[file] (hard) [above of=validation, node distance=8em]
    {\biblatex\ data\\model from \texttt{.bcf}} edge [->,dashed]
    (parser) edge [->,dashed] (remap) edge [->,dashed] (validation);
    \node[file] (bbl) [below of=validation, node distance=8em] {output file} edge [<-,very thick] (validation);
  \end{tikzpicture}
  \caption{Model data flow in \biber}
  \label{fig:biber-mdf}
\end{figure}
\bigskip
\subsection{Options and config file}\label{conffile}
\biblatex\ options which \biber\ needs to know about are passed
via the \verb+.bcf+ file. See Table \ref{tab:bltxopts} for the \biblatex\
options which \biber\ uses and also for the scopes which are supported
for each option. \biber\ also has its own options which are set using
the following resource chain, given in decreasing precedence order:\\[2ex]

\begin{table}
\begin{center}
\small
\begin{tabular}{lllll}
\toprule
\biblatex\ option & Global & Per-type & Per-entry\\
\midrule
alphaothers        & \checkmark & \checkmark &  \\
dataonly           &   & \checkmark  & \checkmark\\
inheritance        & \checkmark &   &  \\
labelalpha         & \checkmark & \checkmark &  \\
labelalphatemplate & \checkmark & \checkmark &  \\
labeldate          & \checkmark & \checkmark &  \\
labeldatespec      & \checkmark & \checkmark &  \\
labelnamespec      & \checkmark & \checkmark &  \\
labelnumber        & \checkmark & \checkmark &  \\
labeltitle         & \checkmark & \checkmark &  \\
labeltitleyear     & \checkmark & \checkmark &  \\
maxalphanames      & \checkmark & \checkmark & \checkmark\\
maxbibnames        & \checkmark & \checkmark & \checkmark\\
maxcitenames       & \checkmark & \checkmark & \checkmark\\
maxitems           & \checkmark & \checkmark & \checkmark\\
minalphanames      & \checkmark & \checkmark & \checkmark\\
minbibnames        & \checkmark & \checkmark & \checkmark\\
mincitenames       & \checkmark & \checkmark & \checkmark\\
minitems           & \checkmark & \checkmark & \checkmark\\
presort            & \checkmark & \checkmark & \checkmark\\
singletitle        & \checkmark & \checkmark &  \\
skipbib            &   & \checkmark & \checkmark\\
skiplab            &   & \checkmark & \checkmark\\
skiplos            &   & \checkmark & \checkmark\\
sortalphaothers    & \checkmark & \checkmark &  \\
sortexclusion      &   & \checkmark &  \\
sortfirstinits     & \checkmark &   & \\
sorting            & \checkmark &   &  \\
uniquelist         & \checkmark & \checkmark & \checkmark\\
uniquename         & \checkmark & \checkmark & \checkmark\\
useauthor          & \checkmark & \checkmark & \checkmark\\
useeditor          & \checkmark & \checkmark & \checkmark\\
useprefix          & \checkmark & \checkmark & \checkmark\\
usetranslator      & \checkmark & \checkmark & \checkmark\\
\bottomrule
\end{tabular}
\end{center}
\caption{\biblatex\ options which \biber\ uses}
\label{tab:bltxopts}
\end{table}

\noindent command line options $\rightarrow$\\
\hspace*{1em}\verb+biber.conf+ file $\rightarrow$\\
\hspace*{2em}\verb+.bcf+ file$\rightarrow$\\
\hspace*{3em}\biber\ hard-coded defaults\\[2ex]

\noindent Users do not need to care directly about the contents or format of the
\verb+.bcf+ file as this is generated from the options which they specify
via \biblatex. The config file is a place to set commonly used
command-line options and also to set options which cannot be set on the
command line.

The configuration file is by default called \verb+biber.conf+ but this can
be changed using the \opt{--configfile|-g} option. Unless
\opt{--configfile|-g} is used, the config file is
looked for in the following places, in decreasing order of preference:\\[2ex]

\noindent \verb+biber.conf+ in the current directory $\rightarrow$\\
\hspace*{1em}\verb+$HOME/.biber.conf+ $\rightarrow$\\
\hspace*{2em}\verb+$XDG_CONFIG_HOME/biber/biber.conf+ $\rightarrow$\\
\hspace*{3em}\verb+$HOME/Library/biber/biber.conf+ (Mac OSX only)\\
\hspace*{3em}\verb+$APPDATA/biber.conf+ (Windows only) $\rightarrow$\\
\hspace*{4em}the output of «\verb+kpsewhich biber.conf+» (if available on the
system)\\[2ex]

\noindent The config file is XML. Below is
an example config file which displays the \biber\ defaults:

\begin{lstlisting}[language=xml]
<?xml version="1.0" encoding="UTF-8"?>
<config>
  <clrmacros>0</clrmacros>
  <collate_options>
    <option name="level" value="4"/>
    <option name="variable" value="non-ignorable"/>
    <option name="normalization" value="prenormalized"/>
  </collate_options>
  <debug>0</debug>
  <decodecharsset>base</decodecharsset>
  <dieondatamodel>0</dieondatamodel>
  <graph>0</graph>
  <input_encoding>UTF-8</input_encoding>
  <listsep>and</listsep>
  <mincrossrefs>0</mincrossrefs>
  <namesep>and</namesep>
  <nodieonerror>0</nodieonerror>
  <noinit>
    <!-- strip lowercase prefices like 'al-' when generating initials -->
    <option value="\b\p{Ll}{2}\p{Pd}(?=\S)"/>
    <!-- strip diacritics when generating initials -->
    <option value="[\x{2bf}\x{2018}]"/>
  </noinit>
  <nolabel>
    <!-- strip punctuation, symbols, separator and control characters -->
    <option value="[\p{P}\p{S}\p{C}]+"/> 
  </nolabel>
  <nolog>0</nolog>
  <nostdmacros>0</nostdmacros>
  <nosort>
    <!-- strip prefices like 'El-' when sorting name fields -->
    <option name="setnames" value="\A\p{L}{2}\p{Pd}(?=\S)"/>
    <!-- strip some diacritics when sorting name fields -->
    <option name="setnames" value="[\x{2bf}\x{2018}]"/>
  </nosort>
  <onlylog>0</onlylog>
  <others_string>others</others_string>
  <ouput_align>0</output_align>
  <output_encoding>UTF-8</output_encoding>
  <output_fieldcase>upper</output_fieldcase>
  <output_format>bbl</output_format>
  <output_indent>2</output_indent>
  <output_resolve_xdata>0</output_resolve_xdata>
  <output_resolve_crossrefs>0</output_resolve_crossrefs>
  <output_resolve_sets>0</output_resolve_sets>
  <output_safechars>0</output_safechars>
  <output_safecharsset>base</output_safecharsset>
  <output_xdatamarker>xdata</output_xdatamarker>
  <output_xdatasep>-</output_xdatasep>
  <output_xnamesep>=</output_xnamesep>
  <quiet>0</quiet>
  <sortcase>true</sortcase>
  <sortupper>true</sortupper>
  <tool>false</tool>
  <trace>false</trace>
  <validate_bltxml>0</validate_bltxml>
  <validate_config>0</validate_config>
  <validate_control>0</validate_control>
  <validate_datamodel>0</validate_datamodel>
  <wraplines>0</wraplines>
  <xdatamarker>xdata</xdatamarker>
  <xdatasep>-</xdatasep>
  <xnamesep>=</xnamesep>
  <xsvsep>\s*,\s*</xsvsep>
</config>
\end{lstlisting}

\noindent In practice, the most commonly used options will be set via
\biblatex\ macros in your document and automatically passed to \biber\ via
the \verb+.bcf+ file. Certain options apply only to \biber\ and can only be
set in the config file, particularly the more complex options. Most options
are simple tags. Exceptions are the \opt{nosort}, \opt{nonamestring},
\opt{noinit} and \opt{collate-options} options which are slightly more
complex and can have sub-options as shown. A much more complex option is
the \opt{sourcemap} option which is not set by default and which is
described in section \ref{ref:map}.

\subsubsection{The \texttt{output-format} option}\label{ref:of}

\biber\ is able to output formats other than \file{.bbl} files for \biblatex\
to consume. It is also able to output other formats such as the
experimental \verb+biblatexml+ XML format and \bibtex\ \file{.bib} files.
\file{.bib} output is possible in tool mode, when you are converting an
entire datasource file independently of any particular document (see
section \ref{ref:tool}). It is also useful when you want, instead of a
\file{.bbl}, a new \file{.bib} file containing only the cited entries from
a document so that you can, for example, send a minimally complete package
for typesetting to someone. To do this, you would, after the first \latex
run, call \biber like this:

\begin{verbatim}
  biber --output-format=bibtex test.bcf
\end{verbatim}

\noindent This would result in a new \file{.bib} file called
\file{test\_biber.bib} containing all cited entries in \file{test.tex}, in
citation order, formatted according to the various \opt{ouput-*} options.
You could of course also perform more processing like source mapping
(see section \ref{ref:map}), reencoding (see section \ref{ref:enc}) etc. using more
command line options or a config file.

\subsubsection{The \texttt{sourcemap} option}\label{ref:map}

The datasource drivers implement a mapping from datasource
entrytypes and fields into the \biblatex\ data model. If you want to
override or augment the driver mappings you can use the
\opt{sourcemap} option which makes it possible to, for example, have a
datasource with non-standard entrytypes or fields and to have these
automatically mapped into other entrytypes/fields without modifying
your datasource.  Essentially, this alters the source data stream
which \biber\ uses to build the internal \biblatex\ data model and is an
automatic way of editing the datasource as it is read by \biber.

Source mappings can be defined at different «levels» which are applied
in a defined order. See the \biblatex\ manual regarding these macros:\\[2ex]

\noindent \texttt{user}-level maps defined with \cmd{DeclareSourcemap}$\rightarrow$\\
\hspace*{1em}\texttt{user}-level maps defined in the \biber\ config file (described below)$\rightarrow$\\
\hspace*{2em}\texttt{style}-level maps defined with \cmd{DeclareStyleSourcemap}$\rightarrow$\\
\hspace*{3em}\texttt{driver}-level maps defined with \cmd{DeclareDriverSourcemap}\\[2ex]

The \opt{sourcemap} option can only be set in the config file
and not on the command line as it has a complex structure. This
option allows you to perform various datasource mapping
tasks which can be useful for pre-processing data which you do not
generate yourself:

\begin{itemize}
\item Map datasource entrytypes to different entrytypes.
\item Map datasource fields to different fields.
\item Add new fields to an entry
\item Remove fields from an entry
\item Modify the contents of a field using standard Perl regular expression
  match and replace.
\item Restrict any of the above operations to entries coming from
  particular datasources which you defined in \verb+\addresource{}+ macros.
\item Restrict any of the above operations to entries only of a certain
  entrytype.
\end{itemize}

\noindent There is in fact, more flexibility than the above suggests,
examples will show this below. The format of the \opt{sourcemap} option
section in the config file is described below, followed by examples which
will make things clearer. Items in \textcolor{red}{red} are not literal,
they are descriptive meta-values which are explained in the accompanying
text. Items in \textcolor{blue}{blue} are optional within their parent
section or element. The general structure is:

\lstset{showspaces=false}
\lstset{showstringspaces=false}
\begin{lstlisting}[language=xml,escapechar=+,mathescape=true]
<sourcemap>
  <maps datatype="+\textcolor{red}{driver$_1$}+" map_overwrite="1|0">
    <map$_1$ +\textcolor{blue}{map\_overwrite="1|0"}+> ... </map$_1$>
               $\vdots$
    <map$_n$ +\textcolor{blue}{map\_overwrite="1|0"}+> ... </map$_n$>
  </maps>
         $\vdots$
  <maps datatype="+\textcolor{red}{driver$_n$}+" map_overwrite="1|0">
    <map$_1$ +\textcolor{blue}{map\_overwrite="1|0"}+> ... </map$_1$>
               $\vdots$
    <map$_n$ +\textcolor{blue}{map\_overwrite="1|0"}+> ... </map$_n$>
  </maps>
</sourcemap>
\end{lstlisting}

\noindent Here, \textcolor{red}{\texttt{driver$_1$}}\ldots
\textcolor{red}{\texttt{driver$_n$}} are the names of valid \biber\ data
source drivers (see section \ref{dsd}). One thing to note here is the
\opt{map\_overwrite} attribute. This boolean attribute determines whether,
for this driver mapping section, you may overwrite existing fields when
adding new fields or mapping them. This attribute can be overridden on a
per-map basis, see below. A warning will be issued either way saying
whether an existing field will or will not be overwritten. If omitted, it
defaults to «0».

The \opt{map} elements are processed in sequence and contain a number of
\opt{map\_step}s which are also processed in sequence. Each \opt{map\_step}
allows you to do a particular thing or combination of things:

\begin{itemize}
\item Change the entrytype of an entry
\item Change the name of a field
\item Add extra fields the entry
\item Change the contents of a field
\end{itemize}

\noindent These facilities are explained in more detail below, with
examples. A \opt{map} element looks like this:

\begin{lstlisting}[language=xml,escapechar=+,mathescape=true]
<map +\textcolor{blue}{map\_overwrite="0|1"} \textcolor{blue}{map\_foreach="\textcolor{red}{loopval}"}+>
  +\textcolor{blue}{<per\_datasource>\textcolor{red}{datasource}</per\_datasource>}+
  +\textcolor{blue}{<per\_type>\textcolor{red}{entrytype}</per\_type>}+
  +\textcolor{blue}{<per\_nottype>\textcolor{red}{entrytype}</per\_nottype>}+
  <map_step  +\textcolor{blue}{map\_type\_source="\textcolor{red}{source-entrytype}"}+
             +\textcolor{blue}{map\_field\_source="\textcolor{red}{source-field}"}+
             +\textcolor{blue}{map\_field\_source\_form="\textcolor{red}{source-field-form}"}+
             +\textcolor{blue}{map\_field\_source\_lang="\textcolor{red}{source-field-lang}"}+
             +\textcolor{blue}{map\_notfield="\textcolor{red}{source-field}"}+
             +\textcolor{blue}{map\_type\_target="\textcolor{red}{target-entrytype}"}+
             +\textcolor{blue}{map\_field\_target="\textcolor{red}{target-field}"}+
             +\textcolor{blue}{map\_field\_target\_form="\textcolor{red}{target-field-form}"}+
             +\textcolor{blue}{map\_field\_target\_lang="\textcolor{red}{target-field-lang}"}+
             +\textcolor{blue}{map\_match="\textcolor{red}{match-regexp}"}+
             +\textcolor{blue}{map\_nomatch="\textcolor{red}{match-regexp}"}+
             +\textcolor{blue}{map\_matches="\textcolor{red}{match-list}"}+
             +\textcolor{blue}{map\_replace="\textcolor{red}{replace-regexp}"}+
             +\textcolor{blue}{map\_field\_set="\textcolor{red}{set-field}"}+
             +\textcolor{blue}{map\_field\_value="\textcolor{red}{set-value}"}+
             +\textcolor{blue}{map\_entry\_new="\textcolor{red}{newentrykey}"}+
             +\textcolor{blue}{map\_entry\_newtype="\textcolor{red}{newentrykeytype}"}+
             +\textcolor{blue}{map\_entry\_entrytarget="\textcolor{red}{newentrykey}"}+
             +\textcolor{blue}{map\_append="1"}+
             +\textcolor{blue}{map\_appendstrict="1"}+
             +\textcolor{blue}{map\_null="1"}+
             +\textcolor{blue}{map\_entry\_null="1"}+
             +\textcolor{blue}{map\_entry\_clone="\textcolor{red}{clonekey}"}+
             +\textcolor{blue}{map\_origfield="1"}+
             +\textcolor{blue}{map\_origfieldval="1"}+
             +\textcolor{blue}{map\_origentrytype="1"}+
             +\textcolor{blue}{map\_final="1"}+/>
</map>
\end{lstlisting}%| <- sometimes emacs highlighting needs this

\begin{itemize}
\item If there are any \textcolor{red}{\texttt{datasource}}s named in
  \textcolor{blue}{\texttt{per\_datasource}} elements, this mapping only applies to entries
  coming from the named \textcolor{red}{\texttt{datasource}}s. There can be
  multiple \textcolor{blue}{\texttt{per\_datasource}} elements each specifying one of the
  datasource names given in a \biblatex\ \verb+\addbibresource+ macro.
\item If there are any \textcolor{red}{\texttt{entrytypes}}s named in
  \textcolor{blue}{\texttt{per\_type}} elements, this mapping only applies to entries
  of the named \textcolor{red}{\texttt{entrytypes}}s.
\item If there are any \textcolor{red}{\texttt{entrytypes}}s named in
  \textcolor{blue}{\texttt{per\_nottype}} elements, this mapping only applies to entries
  not of the named \textcolor{red}{\texttt{entrytypes}}s.
\item The \texttt{map\_overwrite} attribute can be used to override the
  value for this attribute set on the parent \opt{maps} element. If
  omitted, it defaults to the parent \opt{maps} attribute value.
\item The \texttt{map\_foreach} attribute loops over all \cmd{step}s in
  this \cmd{map}, setting the special variable \verb+$MAPLOOP+ to each of
  the comma-separated values contained in
  \textcolor{red}{\texttt{loopval}}. \textcolor{red}{\texttt{loopval}} can
  either be the name of a datafield set defined with \biblatex's
  \cmd{DeclareDatafieldSet}, a datasource field which contains a
  comma-separated values list or an explicit comma-separated values list
  itself (and \textcolor{red}{\texttt{loopval}} is determined in that
  order). This allows the user to repeat a group of \opt{map\_step}s for
  each value of \textcolor{red}{\texttt{loopval}}. The special variable
  \verb+$MAPUNIQ+ may also be used in the \opt{map\_step}s to generate a
  random unique string. This can be useful when creating keys for new
  entries. The special variable \verb+$MAPUNIQVAL+ may be used the
  \opt{map\_step}s to refer to the value of the last random unique string
  generated with \verb+$MAPUNIQ+.
\end{itemize}

\noindent Each \opt{map\_step} is looked at in turn and compared with the
datasource entry being processed. A \opt{map\_step} works like this:

\begin{itemize}
\item If \textcolor{blue}{\texttt{map\_entry\_new}} is set, a new entry is
  created with the entry key \textcolor{red}{\texttt{newentrykey}} and the
  entry type \textcolor{red}{\texttt{newentrykeytype}} given in the option
  \textcolor{blue}{\texttt{map\_entry\_newtype}}. This entry is only
  in-scope during the processing of the current entry and can be referenced
  by \textcolor{red}{\texttt{newentrykey}} given as the value to
  \textcolor{blue}{\texttt{map\_entrytarget}}. In
  \textcolor{red}{\texttt{newentrykey}}, you may use standard Perl
  regular expression backreferences to captures from a
  previous \textcolor{blue}{\texttt{map\_match}} step.
\item When a \textcolor{blue}{\texttt{map\_field\_set}} step has
  \textcolor{blue}{\texttt{map\_entrytarget}} set to the entrykey of an
  entry created by \textcolor{blue}{\texttt{map\_entry\_new}}, the target
  for the field set will be the \textcolor{blue}{\texttt{map\_entrytarget}}
  entry rather than the entry being currently processed. This allows users
  to create new entries and set fields in them.
\item If \textcolor{blue}{\texttt{map\_entry\_null}} is set,
  processing of the \opt{map} immediately terminates and the current
  entry is not created. It is as if it did not exist in the
  datasource. Obviously, you should select the entries which you want
  to apply this to using prior mapping steps.
\item If \textcolor{blue}{\texttt{map\_entry\_clone}} is set, a clone of
  the entry is created with an entry key
  \textcolor{red}{\texttt{clonekey}}. Obviously this may cause labelling
  problems in author/year styles etc. and should be used with care. The
  cloned entry is in-scope during the processing of the current entry and
  can be modified by passing its key as the value to
  \textcolor{blue}{\texttt{map\_entrytarget}}. In
  \textcolor{red}{\texttt{clonekey}}, you may use standard Perl
  regular expression backreferences to captures from a
  previous \textcolor{blue}{\texttt{map\_match}} step.
\item Change the \textcolor{red}{\texttt{source-entrytype}} to
  \textcolor{red}{\texttt{target-entrytype}}, if defined. If
  \textcolor{blue}{\texttt{map\_final}} is set then if the entrytype of the
  entry is not \textcolor{red}{\texttt{source-entrytype}}, processing of
  this \opt{map} immediately terminates.
\item Change the \textcolor{red}{\texttt{source-field}} (optionally a
  particular alternate of the \textcolor{red}{\texttt{source-field}} as
  specified by \textcolor{red}{\texttt{source-field-form}} and
  \textcolor{red}{\texttt{source-field-lang}}) to
  \textcolor{red}{\texttt{target-field}} (optionally a
  particular alternate of the \textcolor{red}{\texttt{target-field}} as
  specified by \textcolor{red}{\texttt{target-field-form}} and
  \textcolor{red}{\texttt{target-field-lang}}), if defined. If
  \textcolor{blue}{\texttt{map\_final}} is set, then if there is no
  \textcolor{red}{\texttt{source-field}} field in the entry, processing of
  this \opt{map} immediately terminates.
\item If \textcolor{blue}{\texttt{map\_entrykey\_cite}} is used then only apply
  the step if the entry key was specifically \cmd{cite}ed.
\item If \textcolor{blue}{\texttt{map\_entrykey\_nocite}} is used then only apply
  the step if the entry key was specifically \cmd{nocite}ed or included by \cmd{nocite\{*\}}.
\item If \textcolor{blue}{\texttt{map\_entrykey\_citedornocited}} is used then only apply
  the step if the entry key was specifically \cmd{cite}ed or \cmd{nocite}ed.
\item If \textcolor{blue}{\texttt{map\_entrykey\_allnocited}} is used then only apply
  the step if the entry key was included by \cmd{nocite\{*\}}
\item If \textcolor{blue}{\texttt{map\_notfield}} is used then only apply
  the step if the \textcolor{red}{\texttt{source-field}} does not exist.
\item If \textcolor{blue}{\texttt{map\_match}} is defined but
  \textcolor{blue}{\texttt{map\_replace}} is not, only apply the
  step if the \textcolor{red}{\texttt{source-field}} matches
  \textcolor{blue}{\texttt{map\_match}}. You can use parentheses as usual
  to capture parts of the match and can then use these later when setting a \textcolor{blue}{\texttt{map\_field\_value}}.
\item \textcolor{blue}{\texttt{map\_matchi}} is the same as
  \textcolor{blue}{\texttt{map\_match}} but case insensitive
\item \textcolor{blue}{\texttt{map\_notmatch}} is the same as
  \textcolor{blue}{\texttt{map\_match}} but with the logic reversed.
\item \textcolor{blue}{\texttt{map\_notmatchi}} is the same as
  \textcolor{blue}{\texttt{map\_notmatch}} but case insensitive.
\item If \textcolor{blue}{\texttt{map\_matches}} is defined, it should be a
  comma-separated list of literal strings which are replaced by
  corresponding locations in a comma-separated list provided in
  \textcolor{blue}{\texttt{map\_replace}}. The lists must have the same
  number of elements or the step will be skipped.
\item \textcolor{blue}{\texttt{map\_matchesi}} is the same as
  \textcolor{blue}{\texttt{map\_matches}} but case insensitive.
\item Perform a Perl regular expression match and replace on the value of
  \textcolor{red}{\texttt{source-field}} if
  \textcolor{blue}{\texttt{map\_match}} and
  \textcolor{blue}{\texttt{map\_replace}} are defined. You may use (and almost certainly
  will want to use) parentheses for back-references in \textcolor{blue}{\texttt{map\_replace}}.
  Do not quote the regular expressions in any special (i.e. non-Perly) way---it's not
  necessary.
\item If \textcolor{blue}{\texttt{map\_field\_set}} is defined, then its
  value is \textcolor{red}{\texttt{set-field}} which will be set to a value
  specified by further attributes. If
  \textcolor{blue}{\texttt{map\_overwrite}} is false for this step and the
  field to set already exists then the map step is ignored. If
  \textcolor{blue}{\texttt{map\_final}} is also set on this step, then
  processing of the parent map stops at this point. If
  \textcolor{blue}{\texttt{map\_append}} is set, then the value to set is
  appended to the current value of \textcolor{red}{\texttt{set-field}}.
  \textcolor{blue}{\texttt{map\_appendstrict}} appends only if the
  \textcolor{red}{\texttt{set-field}} is not empty. The value to set is
  specified by a mandatory one and only one of the following attributes:
  \begin{itemize}
    \item \textcolor{blue}{\texttt{map\_field\_value}} --- The
      \textcolor{red}{\texttt{set-field}} is set to
      \textcolor{red}{\texttt{set-value}}
    \item \textcolor{blue}{\texttt{map\_null}} --- The field is ignored, as
      if it did not exist in the datasource
    \item \textcolor{blue}{\texttt{map\_origentrytype}} --- The
      \textcolor{red}{\texttt{set-field}} is set to the
      most recently mentioned \textcolor{red}{\texttt{source-entrytype}} name.
    \item \textcolor{blue}{\texttt{map\_origfield}} --- The
      \textcolor{red}{\texttt{set-field}} is set to the most recently
      mentioned \textcolor{red}{\texttt{source-field}} name
    \item \textcolor{blue}{\texttt{map\_origfieldval}} --- The
      \textcolor{red}{\texttt{set-field}} is set to the most recently
      mentioned \textcolor{red}{\texttt{source-field}} value
  \end{itemize}
\end{itemize}

\noindent With \bibtex\ datasources, you can specify the
pseudo-field «entrykey» for \textcolor{red}{\texttt{source-field}}
which is the citation key of the entry. Naturally, this «field» cannot
be changed (used as \textcolor{red}{\texttt{set-field}},
\textcolor{red}{\texttt{target-field}} or changed using
\textcolor{blue}{\texttt{map\_replace}}).

Note that for XML datasources like BibLaTeXML, the names of
fields and entrytypes are matched in a case sensitive manner. For all other
datasource types, entrytype and field name matching is
case insensitive.

\noindent Here are some examples:

\begin{lstlisting}[language=xml,escapechar=+,mathescape=true]
<map>
  <per_datasource>example1.bib</per_datasource>
  <per_datasource>example2.bib</per_datasource>
  <map_step map_field_set="KEYWORDS" map_field_value="keyw1, keyw2"/>
  <map_step map_field_source="ENTRYKEY"/>
  <map_step map_field_set="NOTE" map_origfieldval="1"/>
</map>
\end{lstlisting}

\noindent This would add a \bibfield{KEYWORDS} field with value «\verb+keyw1, keyw2+»
and set the \bibfield{NOTE} field to citation key for the entry
to all entries which are found in either the
\verb+examples1.bib+ or \verb+examples2.bib+ files. This assumes that the
\biblatex\ source contains \verb+\addresource{example1.bib}+ and
\verb+\addresource{example2.bib}+.

\begin{lstlisting}[language=xml,escapechar=+,mathescape=true]
<map map_overwrite="0">
  <map_step map_field_source="TITLE"/>
  <map_step map_field_set="NOTE" map_origfieldval="1"/>
</map>
\end{lstlisting}

\noindent Copy the \bibfield{TITLE} field to the \bibfield{NOTE} field unless the
\bibfield{NOTE} field already exists.

\begin{lstlisting}[language=xml,escapechar=:,mathescape=true]
<map map_overwrite="0">
  <map_step map_field_source="AUTHOR" />
  <map_step map_field_set="SORTNAME" map_origfieldval="1"  map_final="1"/>
  <map_step map_field_source="SORTNAME" map_match=":\textbackslash A(.+?)\textbackslash s+and.\ast" map\_replace="\$1:"/>
</map>
\end{lstlisting}

\noindent For any entry with an \bibfield{AUTHOR} field, try to set
\bibfield{SORTNAME} to the same as \bibfield{AUTHOR}. If this fails because
\bibfield{SORTNAME} already exists, stop, otherwise truncate
\bibfield{SORTNAME} to just the first name in the name list.

\begin{lstlisting}[language=xml,escapechar=+,mathescape=true]
<map map_overwrite="0">
  <map_step map_type_source="CHAT" map_type_target="CUSTOMA" map_final="1"/>
  <map_step map_field_set="TYPE" map_origentrytype="1"/>
</map>
\end{lstlisting}

\noindent Any \bibtype{CHAT} entrytypes would become \bibtype{CUSTOMA} entrytypes and 
would automatically have a \bibfield{TYPE} field set to 
«CHAT» unless the \bibfield{TYPE} field already exists in the entry (because
\opt{map\_overwrite} is false). This mapping applies only to entries of type
\bibtype{CHAT} since the first step has \opt{map\_final} set and so if the
\opt{map\_type\_source} does not match the entry, processing of this
\opt{map} immediately terminates.

\begin{lstlisting}[language=xml,escapechar=+,mathescape=true]
<map>
  <per_datasource>examples.bib</per_datasource>
  <per_type>ARTICLE</per_type>
  <per_type>BOOK</per_type>
  <map_step map_field_set="ABSTRACT" map_null="1"/>
  <map_step map_field_set="NOTE" map_field_value="Auto-created this field"/>
</map>
\end{lstlisting}

\noindent Any entries of entrytype \bibfield{ARTICLE} or \bibfield{BOOK} from the
«examples.bib» datasource would have their \bibfield{ABSTRACT}
fields removed and a \bibfield{NOTE} field added with value «Auto-created this field».

\begin{lstlisting}[language=xml,escapechar=:,mathescape=true]
<map>
  <map_step map_field_set="ABSTRACT" map_null="1"/>
  <map_step map_field_source="CONDUCTOR" map_field_target="NAMEA"/>
  <map_step map_field_source="GPS" map_field_target="USERA"/>
</map>
\end{lstlisting}

\noindent This removes \bibfield{ABSTRACT} fields from any entry, changes
\bibfield{CONDUCTOR} fields to \bibfield{NAMEA} fields and changes \bibfield{GPS}
fields to \bibfield{USERA} fields

\begin{lstlisting}[language=xml,escapechar=:,mathescape=true]
<map>
  <map_step map_field_source="PUBMEDID"
              map_field_target="EPRINT"
              map_final="1"/>
  <map_step map_field_set="EPRINTTYPE" map_origfield="1"/>
  <map_step map_field_set="USERD"
              map_field_value="Some string of things"/>
</map>
\end{lstlisting}

\noindent Applies only to entries with \bibfield{PUBMED} fields and maps
\bibfield{PUBMEDID} fields to \bibfield{EPRINT} fields, sets the \bibfield{EPRINTTYPE}
field to «PUBMEDID» and also sets the \bibfield{USERD} field to the string
«Some string of things».

\begin{lstlisting}[language=xml,escapechar=:,mathescape=true]
<map>
  <map_step map_field_source="SERIES"
              map_match=":\textbackslash A\textbackslash d$\ast$(.+):"
              map_replace=":\textbackslash L\$1:"/>
</map>
\end{lstlisting}

\noindent Here, the contents of the \bibfield{SERIES}
field have leading numbers stripped and the remainder of the contents
lowercased.

\begin{lstlisting}[language=xml,escapechar=:,mathescape=true]
<map>
  <map_step map_field_source="TITLE"
              map_match=":Collected\textbackslash s+Works.+Freud:"
              map_final="1"/>
  <map_step map_field_set="KEYWORDS" map_field_value="freud"/>
</map>
\end{lstlisting}

\noindent Here, if for an entry, the \bibfield{TITLE} field matches a
particular regular expression, we set a special keyword so we can, for
example, make a references section just for certain items.

\begin{lstlisting}[language=xml,escapechar=:,mathescape=true]
<map>
  <map_step map_field_source="LISTA" map_match="regexp" map_final="1"/>
  <map_step map_field_set="LISTA" map_null="1"/>
</map>
\end{lstlisting}

\noindent If an entry has a \bibfield{LISTA} field which matches regular
expression «regexp», then it is removed.

\begin{lstlisting}[language=xml,escapechar=:,mathescape=true]
<map>
  <map_step map_field_source="AUTHOR"
            map_match="Smith, Bill" map_replace="Smith, William"/>
  <map_step map_field_source="AUTHOR"
            map_match="Jones, Baz" map_replace="Jones, Barry"/>
</map>
\end{lstlisting}

\noindent Here, we use multiple match/replace for the same field to
regularise some inconstant name variants. Bear in mind that
match/replace processing within a \opt{map} element is sequential and
the changes from a previous match/replace are already committed.

\begin{lstlisting}[language=xml,escapechar=;,mathescape=true]
<map map_overwrite="1">
  <map_step map_field_source="AUTHOR" map_match="Doe," map_final="1"/>
  <map_step map_field_set="SHORTAUTHOR" map_origfieldval="1"/>
  <map_step map_field_set="SORTNAME" map_origfieldval="1"/>
  <map_step map_field_source="SHORTAUTHOR"
              map_match=";Doe,\textbackslash s*J(?:\textbackslash .|ohn)(?:[-]*)(?:P\textbackslash .|Paul)*;"
              map_replace="Doe, John Paul"/>
  <map_step map_field_source="SORTNAME"
              map_match=";Doe,\textbackslash s*J(?:\textbackslash .|ohn)(?:[-]*)(?:P\textbackslash .|Paul)*;"
              map_replace="Doe, John Paul"/>
</map>
\end{lstlisting}

\noindent Only applies to entries with an \bibfield{AUTHOR} field matching
«Doe,». First the \bibfield{AUTHOR} field is copied to both the
\bibfield{SHORTAUTHOR} and \bibfield{SORTNAME} fields, overwriting them if they
already exist. Then, these two new fields are modified to canonicalise a
particular name, which presumably has some variants in the datasource.

\begin{lstlisting}[language=xml,escapechar=;,mathescape=true]
<map>
  <map_step map_field_source="TITLE" map_match="A Title" map_final="1"/>
  <map_step map_entry_null="1"/>
</map>
\end{lstlisting}

\noindent Any entry with a \bibfield{TITLE} field matching «A Title» will
be completely ignored. \bigskip \minisec{Other datasource types} For
datasources other than \BibTeX, (e.g. \verb+biblatexml+), the source
entrytypes and fields are usually very differently modelled and named.

\begin{lstlisting}[language=xml,escapechar=;,mathescape=true]
<maps datatype="bibtex" level="user">
  <map map_overwrite="1" map_foreach="author,editor,translator">
    <map_step map_field_source=";\$MAPLOOP;" map_match="Smith" map_replace="Jones"/>
  </map>
</maps>
\end{lstlisting}

\noindent In this example, a loop is used to apply a regular expression
replacement to several fields.

\begin{lstlisting}[language=xml,escapechar=;,mathescape=true]
<maps datatype="bibtex" level="user">
  <map>
    <map_step map_field_source="NOTE" map_matchesi="test1,test2,Test3" map_replace="1,3,2"/>
  </map>
</maps>
\end{lstlisting}

\noindent Here, the \bibfield{NOTE} field content «test1» will be replaced
with «1», «test2» will be replaced with «3» and «test3» will be replaced
with «2». This sort of map is useful for sorting fields which have a
defined order for some application but where the order is neither
alphabetical or numeric, for example, courts in legal references. A map
could create a new field with a defined alpha or numeric sort order which a
custom sorting template then uses to sort in the order required.

\bigskip
\subsubsection{The \texttt{inheritance} option}\label{inheritance}

The \opt{inheritance} option defines the inheritance rules for data
inheritance between entries using, for example, \bibtex's
\bibfield{CROSSREF} field. The default setup for this is defined by
\biblatex and is passed in the \file{.bcf} file. Defining inheritance rules
in the \biber configuration file is rarely something you would want to do
with one notably exceptional case being when using \biber in tool mode
where you might want to «materialise» special inheritance rules (see
section \ref{ref:tool}). Here we define the format of the config file
inheritance section, should you need to understand or modify it. Items in
\textcolor{red}{red} are not literal, they are descriptive meta-values
which are explained in the accompanying text. Items in
\textcolor{blue}{blue} are optional within their parent section or element.

\begin{lstlisting}[language=xml,escapechar=+,mathescape=true]
<inheritance>
  <defaults inherit_all="true|false" override_target="true|false">
    <type_pair source="+\textcolor{red}{source}+" target="+\textcolor{red}{target}+"
                +\textcolor{blue}{inherit\_all="true|false"}+
                +\textcolor{blue}{override\_target="true|false"}+/>
                           $\vdots$
  </defaults>
  <inherit>
    <type_pair source="+\textcolor{red}{source}+" target="+\textcolor{red}{target}+"/>
                $\vdots$
    <field source="+\textcolor{red}{source}+"
           +\textcolor{blue}{target="\textcolor{red}{target}"}+
           +\textcolor{blue}{skip="true|false"}+
           +\textcolor{blue}{override\_target="true|false"}+/>
                           $\vdots$
  </inherit>
                           $\vdots$
</inheritance>
\end{lstlisting}

\begin{itemize}
\item The \texttt{defaults} section specifies the default inheritance rules
  which are not otherwise covered by a specific \texttt{inherit} rule.
  \texttt{inherit\_all} specifies that by default a
  \textcolor{red}{\texttt{target}} inherits all fields from a
  \textcolor{red}{\texttt{source}}. \texttt{override\_target} specifies
  that by default an existing \textcolor{red}{\texttt{target}} field will
  be overwritten by a \textcolor{red}{\texttt{source}} field it already
  exists in the \textcolor{red}{\texttt{target}}. A \texttt{type\_pair}
  element specifies the defaults for a particular
  \textcolor{red}{\texttt{source}} and \textcolor{red}{\texttt{target}}
  entrytype combination. \textcolor{red}{\texttt{source}} or
  \textcolor{red}{\texttt{target}} can take the value «\texttt{*}» which
  is a wildcard representing all possible entrytypes.
\item An \texttt{inherit} element specifies how one or more
  \textcolor{red}{\texttt{source}} fields are inherited by one more
  \textcolor{red}{\texttt{source}}/\textcolor{red}{\texttt{target}}
  pairs which are specified in one or more \texttt{type\_pair} elements
  within the same \texttt{inherit} element.
  \textcolor{blue}{\texttt{override\_target}} can be specified on a
  per-field basis as can the \textcolor{blue}{\texttt{skip}} attribute
  which indicates that a particular \texttt{field} is not to be inherited by
  the \textcolor{red}{\texttt{target}}.
\end{itemize}
%
Here is an example:

\begin{lstlisting}[language=xml,escapechar=+,mathescape=true]
<inheritance>
  <defaults inherit_all="true" override_target="false">
  </defaults>
  <inherit>
    <type_pair source="mvbook" target="inbook"/>
    <type_pair source="mvbook" target="bookinbook"/>
    <type_pair source="mvbook" target="suppbook"/>
    <type_pair source="book" target="inbook"/>
    <type_pair source="book" target="bookinbook"/>
    <type_pair source="book" target="suppbook"/>
    <field source="author" target="author"/>
    <field source="author" target="bookauthor"/>
  </inherit>
  <inherit>
    <type_pair source="*" target="inbook"/>
    <type_pair source="*" target="incollection"/>
    <field source="*" skip="true"/>
  </inherit>
</inheritance>
\end{lstlisting}
%
Here we can see that the default is to inherit all fields from the
\textcolor{red}{\texttt{source}} and not to override existing
\textcolor{red}{\texttt{target}} fields if they already exist. Then we see
that for some combinations of \textcolor{red}{\texttt{source}}s and
\textcolor{red}{\texttt{target}}s, the \bibfield{AUTHOR} field is inherited
from the \textcolor{red}{\texttt{source}} and also the \bibfield{AUTHOR}
field in the \textcolor{red}{\texttt{source}} is inherited as the
\bibfield{BOOKAUTHOR} field in the \textcolor{red}{\texttt{target}}.

The second \texttt{inherit} element says that \bibfield{INBOOK} and
\bibfield{INCOLLECTION} entries never inherit the \bibfield{INTRODUCTION}
field from any \textcolor{red}{\texttt{source}}.

In general, it is probably best to copy the default \biblatex inheritance
rules and modify them to your needs. See section \ref{ref:tool}.
\bigskip
\subsubsection{The \texttt{noinit} option}\label{noinit}

The value of the \opt{noinit} option can only be set in the config file and
not on the command line. This is because the values are Perl regular
expressions and would need special quoting to set on the command line. This
can get a bit tricky on some OSes (like Windows) so it's safer to set them
in the config file. \opt{noinit} allows you to ignore parts of a name when
generating initials. This is done using Perl regular expressions which
specify what to ignore. You can specific multiple regular expressions and
they will be removed from the name before it is passed to the initials
generating system.

For example, this option can be used to ignore diacritic marks and prefices
in names which should not be considered when sorting. Given (the default):

\begin{lstlisting}[language=xml]
  <noinit>
    <!-- strip lowercase prefices like 'al-' when generating initials -->
    <option value="\b\p{Ll}{2}\p{Pd}(?=\S)"/>
    <!-- strip diacritics when generating initials -->
    <option value="[\x{2bf}\x{2018}]"/>
  </noinit>
\end{lstlisting}

\noindent and the \BibTeX\ datasource entry:

\begin{verbatim}
AUTHOR = {{al-Hasan}, ʿAlī},
\end{verbatim}

\noindent the initials for the last name will be «H» and not «a-H». The
initial for the first name will be «A» as the diacritic is also ignored.
This is tricky in general as you cannot often determine the difference
between a name with a prefix and a hyphenated name with only, say, two
chars in the first part such as «Ho-Pun». You can adjust this option for
your individual cases. By default, only lowercased prefices are looked for
so as to avoid breaking things like «Ho-Pun» where you want the initials to
be «H.-P.», for example. See the Perl regular expression manual page for
details of the regular expression
syntax\footnote{\url{http://perldoc.perl.org/perlre.html}}.

\subsubsection{The \texttt{nolabel} option}\label{nolabel}

The value of the \opt{nolabel} option can only be set in the config file and
not on the command line. This is because the values are Perl regular
expressions and would need special quoting to set on the command line. This
can get a bit tricky on some OSes (like Windows) so it's safer to set them
in the config file. \opt{nolabel} allows you to ignore elements of a field when
generating labels. This is done using Perl regular expressions which
specify what to ignore. You can specific multiple regular expressions and
they will be removed from a field before it is passed to the label
generating system.

For example, this option can be used to ignore control, punctuation, symbol
and separator characters when generation labels. Given (the default):

\begin{lstlisting}[language=xml]
  <nolabel>
    <!-- strip punctuation, symbols, separator and control characters-->
    <option value="[\p{P}\p{S}\p{C}]+"/> 
  </nolabel>
\end{lstlisting}

\noindent and the \BibTeX\ datasource entry with default label generation
definition (see \biblatex\ documentation for \cmd{DeclareLabelalphaTemplate}):

\begin{verbatim}
AUTHOR = {O'Toole, Alexander},
\end{verbatim}

\noindent Then the label for the name will be <<OTo07>> as the apostrophe
is ignored by the label generation routine. See the Perl regular expression
manual page for details of the regular expression
syntax\footnote{\url{http://perldoc.perl.org/perlre.html}}.

\subsubsection{The \texttt{nolabelwidthcount} option}\label{nolabelwidthcount}

The value of the \opt{nolabelwidthcount} option can only be set in the
config file and not on the command line. This is because the values are
Perl regular expressions and would need special quoting to set on the
command line. This can get a bit tricky on some OSes (like Windows) so it's
safer to set them in the config file. \opt{nolabelwidthcount} allows you to
ignore elements of a field when generating fixed-width substrings of
labels. This is done using Perl regular expressions which specify what to
ignore. You can specific multiple regular expressions and they will be
removed from a field before it is passed to the label generating system.

For example, this option can be used to ignore punctuation characters when
generating substrings for labels. Note that in this example we reset
\opt{nolabel} because by default this removes punctuation characters. Given:

\begin{lstlisting}[language=xml]
  <nolabel>
    <option value=""/> 
  </nolabel>
  <nolabelwidthcount>
    <option value="\p{P}+"/> 
  </nolabelwidthcount>
\end{lstlisting}

\noindent and the \BibTeX\ datasource entry with default label generation
definition (see \biblatex\ documentation for \cmd{DeclareLabelalphaTemplate}):

\begin{verbatim}
AUTHOR = {O'Toole, Alexander},
\end{verbatim}

\noindent Then the label for the name will be <<O'To07>> as the apostrophe
is ignored by the substring generation routine. See the Perl regular expression
manual page for details of the regular expression
syntax\footnote{\url{http://perldoc.perl.org/perlre.html}}.
\bigskip
\subsubsection{The \texttt{sorting} option}\label{sorting}

The \opt{sorting} option defines the sorting rules for the bibliography
lists. \biblatex allows multiple sorting specifications referenced by name
as it can print bibliography information as many times as the user wishes
with different filtering and sorting. This is normally handled by macros in
\biblatex which write the XML sorting specification(s) to the \file{.bcf}
file for \biber to read but there may be occasions (usually when using
\biber in «tool» mode (see section\ref{ref:tool}) when you need to specify the
global sorting specification directly in a \biber config file. This section
documents the XML format of the sorting specification. Items in
\textcolor{red}{red} are not literal, they are descriptive meta-values
which are explained in the accompanying text. Items in
\textcolor{blue}{blue} are optional within their parent section or element.
See also the \texttt{nosort} option in section \ref{nosort}.

\begin{lstlisting}[language=xml,escapechar=+,mathescape=true]
<sortingtemplate name="+\textcolor{red}{schemename}+">
  <presort +\textcolor{blue}{type=\textcolor{red}{type}}+>+\textcolor{red}{string}+</presort>
  +\textcolor{blue}{<sortexclusion type=\textcolor{red}{type}>}+
      +\textcolor{blue}{<exclusion>\textcolor{red}{field}</exclusion>}+
                 $\vdots$
  +\textcolor{blue}{</sortexclusion>}+
  <sort order="+\textcolor{red}{n}+"
        +\textcolor{blue}{final=1}+
        +\textcolor{blue}{sort\_direction="ascending|descending"}+
        +\textcolor{blue}{sort\_case="1|0"}+
        +\textcolor{blue}{sort\_upper="1|0"}+>
    <sortitem order="+\textcolor{red}{m}+"
              +\textcolor{blue}{substring\_side="left|right"}+
              +\textcolor{blue}{substring\_width="\textcolor{red}{int}"}+
              +\textcolor{blue}{pad\_side="left|right"}+
              +\textcolor{blue}{pad\_width="\textcolor{red}{int}"}+
              +\textcolor{blue}{pad\_char="\textcolor{red}{string}"}+>+\textcolor{red}{field|literal|citeorder}+</sortitem>
              $\vdots$
  </sort>
     $\vdots$
</sortingtemplate>
\end{lstlisting}

Sorting in \biber is a sophisticated procedure of building up a sorting
object for an entry based on a sorting scheme template, the general form of
which is shown above. The sorting routine first traverses every entry in
the bibliography list and generates a sorting object based on the sorting
scheme. When this is done, it sorts the entries according to the sorting
objects it has generated for each entry.

A sorting specification must be named with the \textcolor{red}{schemename}
attribute. In «tool» mode, this must be set to \texttt{tool}. Otherwise, it
is a name referenced by a \biblatex refcontext \texttt{sorting} option.
A sorting specification is comprised of a number of \texttt{sort} elements.
Sorting is essentially a process of comparing whatever information is in
the \textcolor{red}{n}th \texttt{sort} element collected for every entry
(otherwise known as «multi-field» sorting). Within a \texttt{sort} element,
there can be any number of \texttt{sortitem} elements which describe what
information to look for in the entry in order to construct this part of the
sorting object; either a field, a literal string or the special «citeorder»
pseudo-field.

When generating the sorting information for an entry, within each
\texttt{sort} element, the first \texttt{sortitem} to return a non-empty
value for the bibliography entry is used and the rest of the
\texttt{sortitem}s in the \texttt{sort} are skipped. A \texttt{sortitem}
essentially looks for a piece of information in the entry and adds this to
the sorting object. If it is looking for a \textcolor{red}{\texttt{field}},
then the field must exist in the entry. If it does not, the
\texttt{sortitem} is skipped. If the \textcolor{red}{\texttt{field}} does
exist, it is added to the sorting object for the entry after being modified
by the attributes of the \texttt{sortitem}.

Once a \texttt{sortitem} has returned the contents of a
\textcolor{red}{\texttt{field}}, you can use the
\textcolor{blue}{substring\_side} (default «left» if any other
\textcolor{blue}{substring} attributes are set) and
\textcolor{blue}{substring\_width} (default «4» if any other
\textcolor{blue}{substring} attributes are set) attributes to truncate the
contents of the \textcolor{red}{\texttt{field}} by reducing it to a
substring taken from the left or right side of the string and of a number
of (UTF-8) characters of your choice. You can also pad the
\textcolor{red}{\texttt{field}} with repeated arbitrary characters on
either side using the \textcolor{blue}{pad\_side} (default «left» if any other
\textcolor{blue}{pad} attributes are set),
\textcolor{blue}{pad\_width} (default «4» if any other
\textcolor{blue}{pad} attributes are set) and \textcolor{blue}{pad\_char}
(default «0»---the digit zero if any other
\textcolor{blue}{pad} attributes are set) attributes.

A \texttt{sortitem} which is neither a known bibliography sorting field nor
the special «citeorder» string is treated as a literal string to add to the
sorting object. Naturally, such a \texttt{sortitem} always «finds»
something to add to the sorting object and so it should never have any
other \texttt{sortitem}s after it within the \texttt{sort} section as they
will never be considered. The «citeorder» \texttt{sortitem} value has a
special meaning. It requests a sort based on the lexical order of the
actual citations. For entries cited in \biblatex within the same citation
command like:

\begin{lstlisting}[style=latex]{}
\cite{one,two}
\end{lstlisting}
%
there is a distinction between the lexical order and the semantic order.
Here «one» and «two» have the same semantic order but a unique lexical
order. The semantic order only matters if you specify further sorting to
disambiguate entries with the same semantic order. For example, this is the
definition of the \biblatex \opt{none} sorting scheme: 

\begin{lstlisting}[language=xml,escapechar=+,mathescape=true]
<sortingtemplate>
  <presort>mm</presort>
  <sort order="1">
    <sortitem order="1">citeorder</sortitem>
  </sort>
</sortingtemplate>
\end{lstlisting}
%
This sorts the bibliography purely lexically by the order of the keys in
the citation commands. In the example above, it sorts entry «one» before «two».
However, suppose that you consider «one» and «two» to have the same order
(semantic order) since they are cited at the same time and want to further
sort these by year. Suppose «two» has an earlier \bibfield{YEAR} than
«one»:

\begin{lstlisting}[language=xml,escapechar=+,mathescape=true]
<sortingtemplate>
  <presort>mm</presort>
  <sort order="1">
    <sortitem order="1">citeorder</sortitem>
  </sort>
  <sort order="2">
    <sortitem order="1">year</sortitem>
  </sort>
</sortingtemplate>
\end{lstlisting}
%
This sorts «two» before «one», even though lexically, «one» would sort
before «two». This is possible because the semantic order can be
disambiguated by the further sorting on year. With the standard \biblatex
\opt{none} sorting scheme, the lexical order and semantic order are identical because
there is nothing further to disambiguate them. This means that you can use
«citeorder» just like any other \texttt{sortitem} value, choosing
how to further sort entries cited at the same time (in the same citation
command).

Both \texttt{sort} and \texttt{sortitem} elements have a mandatory \texttt{order}
attribute which should start at «1» and increase for each further element.
Order numbers for \texttt{sortitem} elements within a \texttt{sort} element
always begin with «1» and don't increase between \texttt{sort} elements.

Once a \texttt{sortitem} element has added something to the sorting object
(or all \texttt{sortitem} elements within a \texttt{sort} have been
processed, regardless of whether anything was added to the sort object for
the entry), some attributes are applied to the information added and the
next \texttt{sort} element is processed. These attributes on the
\texttt{sort} element further determine how any sorting specification added
by the \texttt{sortitem} elements will be used in the sorting.

If the \texttt{sort} element has the \textcolor{blue}{\texttt{final}}
attribute set to «1», then if any \texttt{sortitem} within the
\texttt{sort} returned a non-empty string to add to the sorting object, the
construction of the sorting object for the entry ceases at this point and
no more \texttt{sort} elements are processed. This is used typically to
make sure that master sorting keys such as those specified with the
\bibfield{SORTKEY} field, if found, are the only thing used to construct
the sorting object. The \texttt{sort} element may further specify that the
information at \texttt{order} «\textcolor{red}{n}» should be sorted in ascending order or
descending order (default «ascending»), whether case
should be considered when sorting (default depends on the \biber\
\opt{sortcase} option which defaults to true)
and whether uppercase characters should be sorted before lower
(default depends on the \biber\ «sortupper» option which defaults to true).

Finally, there are two special sorting section elements to consider. The
\texttt{presort} element is mandatory and specifies a literal \textcolor{red}{string} to add
to the very beginning of all sorting objects for all entries. This is useful
when combined with the fact that you may specify an optional
\textcolor{blue}{\texttt{type}} attribute which specifies a particular
entry type for the presort \textcolor{red}{string} specified. Using this
mechanism, you can sort, for example, all \bibfield{ARTICLE} entries before
all \bibfield{BOOK} entries and then all other types of entry:

\begin{lstlisting}[language=xml,escapechar=+,mathescape=true]
<sortingtemplate>
  <presort type="article">aa</presort>
  <presort type="book">bb</presort>
  <presort>mm</presort>
     $\vdots$
</sortingtemplate>
\end{lstlisting}
%
This makes it easy to divide a bibliography by type of entry.

The optional \textcolor{blue}{\texttt{sortexclusion}} element allows you to
exclude fields from consideration by \texttt{sortitem} on a per-type basis.
For example, if you wanted to ignore the \bibfield{YEAR} field of any
\bibfield{REPORT} entry types because they are not reliably populated with
data representing a year, you could do:

\begin{lstlisting}[language=xml,escapechar=+,mathescape=true]
<sortingtemplate>
     $\vdots$
  <sortexclusion type="report">year</sortexclusion>
     $\vdots$
</sortingtemplate>
\end{lstlisting}
%
It is much easier to see how intuitive this all is if you look at a
standard sorting scheme definition. Below is the default \biblatex sorting
scheme which appears in the \file{.bcf} when you run \biblatex with no
\opt{sorting} option. This is fully documented and described in the
\biblatex manual along with the \latex\ macros which generate this XML in
the \file{.bcf}:

\begin{lstlisting}[language=xml,escapechar=+,mathescape=true]
<sortingtemplate>
  <presort>mm</presort>
  <sort order="1">
    <sortitem order="1">presort</sortitem>
  </sort>
  <sort order="2" final="1">
    <sortitem order="1">sortkey</sortitem>
  </sort>
  <sort order="3">
    <sortitem order="1">sortname</sortitem>
    <sortitem order="2">author</sortitem>
    <sortitem order="3">editor</sortitem>
    <sortitem order="4">translator</sortitem>
    <sortitem order="5">sorttitle</sortitem>
    <sortitem order="6">title</sortitem>
  </sort>
  <sort order="4">
    <sortitem order="1">sortyear</sortitem>
    <sortitem order="2">year</sortitem>
  </sort>
  <sort order="5">
    <sortitem order="1">sorttitle</sortitem>
    <sortitem order="2">title</sortitem>
  </sort>
  <sort order="6">
    <sortitem order="1" pad_side="left" pad_width="4" pad_char="0">volume</sortitem>
    <sortitem order="2">0000</sortitem>
  </sort>
</sortingtemplate>
\end{lstlisting}
\bigskip
\subsubsection{The \texttt{nosort} option}\label{nosort}

The value of the \opt{nosort} option can only be set in the config file
and not on the command line. This is because the values are Perl regular
expressions and would need special quoting to set on the command line. This
can get a bit tricky on some OSes (like Windows) so it's safer to set them
in the config file. In any case, it's unlikely you would want to set them
for particular \biber\ runs; they would more likely be set as your
personal default and thus they would naturally be set in the config file
anyway. \opt{nosort} allows you to ignore parts of a field for sorting.
This is done using Perl regular expressions which specify what to
ignore in a field. You can specify as many patterns as you like for a
specific field. Datasource field sets defined using
\cmd{DeclareDatafieldSet} in \biblatex are also recognised as valid
values and so it is possible to specify \opt{nosort} regular expressions for
arbitrary sets of fields. \biblatex defines as standard two sets as shown
in Table \ref{tab:nst}.

\begin{table}
\begin{center}
\small
\begin{tabular}{ll}
\toprule
Set & Fields\\
\midrule
setnames & author\\
          & afterword\\
          & annotator\\
          & bookauthor\\
          & commentator\\
          & editor\\
          & editora\\
          & editorb\\
          & editorc\\
          & foreword\\
          & holder\\
          & introduction\\
          & namea\\
          & nameb\\
          & namec\\
          & shortauthor\\
          & shorteditor\\
          & translator\\
settitles & booktitle\\
           & eventtitle\\
           & issuetitle\\
           & journaltitle\\
           & maintitle\\
           & origtitle\\
           & title\\
\bottomrule
\end{tabular}
\end{center}
\caption{Default \biblatex\ datafield sets}
\label{tab:nst}
\end{table}

For example, this option can be used to ignore some diacritic marks and prefices
in names which should not be considered when sorting. Given (the default):

\begin{lstlisting}[language=xml]
<nosort>
  <!-- strip prefices like 'al-' when sorting names -->
  <option name="setnames" value="\A\p{L}{2}\p{Pd}(?=\S)"/>
  <!-- strip diacritics when sorting names -->
  <option name="setnames" value="[\x{2bf}\x{2018}]"/>
</nosort>
\end{lstlisting}

\noindent and the \BibTeX\ datasource entry:

\begin{verbatim}
AUTHOR = {{al-Hasan}, ʿAlī},
\end{verbatim}

\noindent the prefix «al-» and the diacritic «ʿ» will not be considered
when sorting. See the Perl regular expression manual page for
details of the regular expression syntax\footnote{\url{http://perldoc.perl.org/perlre.html}}.

You may specify any number of \opt{option} elements. If a
\opt{nosort} option is found for a specific field, it will override
any option for a type which also covers that field.

Here is another example. Suppose you wanted to ignore «The» at the
beginning of a \bibfield{TITLE} field when sorting, you could add this to your
\verb+biber.conf+:

\begin{lstlisting}[language=xml]
<nosort>
  <option name="title" value="\AThe\s+"/>
</nosort>
\end{lstlisting}

\noindent If you wanted to do this for all title fields listed in Table
\ref{tab:nst}, then you would do this:

\begin{lstlisting}[language=xml]
<nosort>
  <option name="settitles" value="\AThe\s+"/>
</nosort>
\end{lstlisting}

\noindent \textbf{Note:} \opt{nosort} can be specified for most fields but
not for things like dates and special fields as that wouldn't make much sense.
\bigskip
\subsubsection{The \texttt{nonamestring} option}\label{nonamestring}

The value of the \opt{nonamestring} option can only be set in the config
file and not on the command line. \opt{nonamestring} allows you to ignore
parts of a name field when generating hashes and uniquename information.
This is done using Perl regular expressions which specify what to ignore in
a field. You can specify as many patterns as you like for a specific name
field. Datasource field sets defined using \cmd{DeclareDatafieldSet} in
\biblatex are also recognised as valid values, see \cmd{DeclareNosort}
above. However, only sets of name list fields are valid for this command as
it only applies to name fields.

For example, this option can be used to ignore square brackets when authors
are given in variations like «D[onald] Knuth» as well as «Donald Knuth»:

\begin{lstlisting}[language=xml]
<nonamestring>
  <option name="author" value="[[]]"/>
</nonamestring>
\end{lstlisting}

This will strip square brackets from author names so that the name variants
will count as the same for hashing and uniqueness generation. It will often
be useful to apply the same regular expression in \opt{nonamstring} for
consistency. You may specify any number of \opt{option} elements.
\bigskip
\subsubsection{The \texttt{collate-options} option}

The \opt{collate-options} option has format similar to
\opt{nosort}. See Section \ref{coll} for details about the option,
here is an example of a config file setting:

\begin{lstlisting}[language=xml]
<collate_options>
  <option name="level" value="3"/>
  <option name="table" value="/home/user/data/otherkeys.txt"/>
</collate_options>
\end{lstlisting}
\bigskip
\subsection{Unicode}
\biber uses NFD UTF-8 internally. All data is converted to NFD UTF-8
when read. If UTF-8 output is requested (to \file{.bbl} for example),
the UTF-8 will always be NFC.
\bigskip
\subsection{Input/Output File Locations}

\subsubsection{Control file}\label{loc:cf}

The control file is normally passed as the only argument to \biber. It is
searched for in the following locations, in decreasing order of
priority:\\[2ex]

\noindent Absolute filename $\rightarrow$\\
\hspace*{1em}In the \opt{--input-directory}, if specified$\rightarrow$\\
\hspace*{2em}In the \opt{--output-directory}, if specified and
\opt{--input-directory} is not specified$\rightarrow$\\
\hspace*{3em}Relative to current directory$\rightarrow$\\
\hspace*{4em}Using \verb+kpsewhich+, if available

\subsubsection{Data sources}

Local datasources of type «file» are searched for in the following
locations, in decreasing order of priority:\\[2ex]

\noindent Absolute filename $\rightarrow$\\
\hspace*{1em}In the \opt{--input-directory}, if specified$\rightarrow$\\
\hspace*{2em}In the \opt{--output-directory}, if specified and
\opt{--input-directory} is not specified$\rightarrow$\\
\hspace*{3em}Relative to current directory$\rightarrow$\\
\hspace*{4em}In the same directory as the control file$\rightarrow$\\
\hspace*{5em}Using \verb+kpsewhich+ for supported formats, if available\\[2ex]

\noindent Remote file datasources (beginning with \verb+http://+, \verb+https://+ or
\verb+ftp://+) are retrieved to a temp file and processed as normal. Users
do not specify explicitly the bibliography database files; they are passed
in the \verb+.bcf+ control file, which is constructed from the
\biblatex\ «\verb+\addbibresource{}+» macros.

\subsection{Logfile}

By default, the logfile for \biber\ will be named \verb+\jobname.blg+,
so, if you run

\begin{verbatim}
  biber <options> test.bcf
\end{verbatim}

\noindent then the logfile will be called «\verb+test.blg+». Like the
\verb+.bbl+ output file, it will be created in the
\opt{--output-directory|-c}, if this option is defined. You can
override the logfile name by using the \opt{--logfile} option:

\begin{verbatim}
  biber --logfile=lfname test.bcf
\end{verbatim}

\noindent results in a logfile called «\verb+lfname.blg+».\\

\noindent \textbf{Warning}: be careful if you are expecting \biber\ to
write to directories which you don't have appropriate permissions to. This
is more commonly an issue on non-Windows OSes. For example, if you rely on
\verb+kpsewhich+ to find your database files which are in system \TeX\
directories, you may well not have write permission there so \biber\
will not be able to write the \verb+.bbl+. Use the \opt{--output-file|-O}
option to specify the location to write the \verb+.bbl+ to in such cases.

\subsection{Collation and Localisation}\label{coll}

\biber\ takes care of collating the bibliography for
\biblatex. It writes entries to the \verb+.bbl+ file sorted by a
completely customisable set of rules which are passed in the
\verb+.bcf+ file by \biblatex. \biber\ uses the Perl
\verb+Unicode::Collate+ module for collation which implements the full UCA
(Unicode Collation Algorithm). It also has CLDR (Common Locale Data
Repository) tailoring to deal with cases which are not covered by the
UCA.

The locale used for collating a particular field in the bibliography is
determined by the following resource chain which is given
in decreasing precedence order:\\[2ex]

\noindent\opt{--collate-options|-c} (e.g. \opt{-c 'locale => "de\_DE"'}) $\rightarrow$\\
\hspace*{1em}\opt{--sortlocale|-l} $\rightarrow$\\
\hspace*{2em}\biblatex per-sortset \opt{locale} option $\rightarrow$\\
\hspace*{3em}\biblatex per-sortscheme \opt{locale} option$\rightarrow$\\
\hspace*{4em}\biblatex global sortlocale option\\

\noindent The locale will be used to look for a collation tailoring for
that locale. It will generate an informational warning if it finds none.
This is not a problem as most standard collation cases are covered by the
standard UCA and many locales neither have nor need any special collation
tailoring.

\biblatex passes sortscheme-specific sorting locales and its global sorting
locale in the \file{.bcf}. \biber uses these locales automatically to
tailor sorting at various levels of granularity (see \biblatex docs for the
\cmd{DeclareSortingScheme} macro). \biblatex can be configured to
automatically pass as locale the language setting from Babel or Polyglossia
in which case \biber tries to match this to a sensible locale. See the
Appendix, section \ref{localemap} for the mapping. If you want to sort
using a specific locale not listed in \ref{localemap}, specify this locale
exactly in your \latex\ source as the \biblatex \opt{sortlocale} option, as
the optional argument to \cmd{DeclareSortingScheme} macro or as an optional
argument to the \biblatex \cmd{sort} macro according to the desired
granularity. For example, if you want to use traditional Spanish for
sorting a reference list, you need to specify \verb+es_ES_trad+ directly
instead of using the «spanish» string because the Babel/Polyglossia
«spanish» language identifier by default maps to the modern \verb+es_ES+
locale (which doesn't include sort tailoring for «ch» in Spanish).

Collation is by default case sensitive. You can turn this
off globally using the \biber\ option \opt{--sortcase=false} or from
\biblatex\ using its option\linebreak[4]\opt{sortcase=false}. The option can also
be defined per-field so you can sort some fields case sensitively and
others case insensitively. See the \biblatex\ manual.

By default, \biber\ collates uppercase before lower.
You can reverse this globally for all sorting using the \biber\ option
\opt{--sortupper=false} or from\linebreak[4]\biblatex\ by using its option
\opt{sortupper=false}. The option can also be defined per-field so you can
sort some fields uppercase before lower and others lower before upper. See the
\biblatex\ manual. Be aware though that some locales rightly enforce a
particular setting for this (for example, Danish). You will be able to
override it but \biber\ will warn you if you do.

There are in fact many options to \verb+Unicode::Collate+
which can tailor the collation in various ways in
addition to the locale tailoring which is automatically performed.
Users should see the the documentation to the module for the various
options, most of which the vast majority of users will never
need\footnote{For details on the various options, see
  \url{http://search.cpan.org/search?query=Unicode\%3A\%3ACollate&mode=all}}.
Options are passed using the \opt{--collate-options|-c} option as a
single quoted string, each option separated by comma, each key and
value separated by «\verb+=>+». See examples.

\textbf{Note:} \biber\ sets the Unicode collation option
«variable» to «non-ignorable». Effectively, this means that punctuation is
not ignored when sorting. The default setting is to ignore such «variable
weight» elements. Sorting bibliographies is slightly more specialised than
collating general text and punctuation often matters. In case you want the
UCA default behaviour, see examples. Since \biber always normalises into
NFD when reading data in, no normalisation is requested with Unicode
collation («normalization» option is set to «prenormalized» by default) as
this saves some time.

\subsubsection{Examples}

\biberex{biber}

\noindent Call \biber\ using all settings from the \verb+.bcf+ generated from the
\latex\ run. Case sensitive UCA sorting is performed taking the locale
for tailoring from the \file{.bcf} if \biber's \opt{sortlocale} option is
not used to override the \verb+.bcf+

\biberex{biber --sortlocale=de_DE_phonebook}

\noindent Override any locale setting in the \verb+.bcf+

\biberex{biber --sortcase=false}

\noindent Case insensitive sorting.

\biberex{biber --sortupper=false --collate-options="backwards => 2"}

\noindent Collate lowercase before upper and collate French accents in
reverse order at UCA level 2.

\biberex{biber --collate-options="variable => 'shifted'"}

\noindent Use the UCA default setting for variable weight punctuation
(which is to ignore it for sorting, effectively).

\subsection{Encoding of files}\label{ref:enc}

\biber\ takes care of re-encoding the datasource data as necessary. In
normal use, \biblatex\ passes its \opt{bibencoding} option value to \biber\
via the \verb+.bcf+ file and this corresponds to the \biber
\opt{--input-encoding|e} option. \biblatex also passes the value of its
\opt{texencoding} option (which maps to \biber's
\opt{--output-encoding|-E} option) the default value of which depends on
which \TeX\ engine and encoding packages you are using (see \biblatex\
manual for details).

\noindent \biber\ performs the following tasks:

\begin{enumerate}
\item Decodes the datasource into UTF-8 if it is not UTF-8 already
\item Decodes \latex\ character macros in the datasource into UTF-8
\item Encodes the output so that the \verb+.bbl+ is in
  the encoding that \opt{--output-encoding|-E} specifies
\item Warns if it is asked to output to the \verb+.bbl+ any UTF-8
  decoded \latex\ character macros which are not in the
  \opt{--output-encoding|-E} encoding. Replaces with a suitable \latex\ macro
\end{enumerate}

\noindent Normally, you do not need to set the encoding options on the
\biber\ command line as they are passed in the \verb+.bcf+ via the
information in your \biblatex\ environment. However, you can override
the \verb+.bcf+ settings with the command line. The resource chain for
encoding settings is, in decreasing order
of preference:\\[2ex]

\noindent\opt{--input-encoding|-e} and \opt{--output-encoding|-E} $\rightarrow$\\
\hspace*{1em}\biber\ config file $\rightarrow$\\
\hspace*{2em}\verb+.bcf+ control file

\subsubsection{\latex\ macro decoding}\label{ldecode}

\noindent As mentioned above, \biber\ always converts as much as possible,
including \latex\ character macros, into UTF-8. This is important for two
main reasons. Firstly, this allows you to have, for example:

\begin{lstlisting}[style=bibtex, columns=fixed]{}
@BOOK{key1,
    Author = {\"{O}leg Smith}
}
@BOOK{key2,
    Author = {Öleg Smith}
}
\end{lstlisting}
%
Here, because \biber decodes the macros into UTF-8, it knows that both
books are by the same author because it's clear that the names are now the
same. Secondly, this allows \biber to output normalised latex macros when a
user selects \opt{--output-encoding=ascii} etc. This means that the many
\biblatex comparison macros used in styles can deal with comparisons of
fields containing macros reliably. The macro to UTF-8 conversion uses the
decoding set specified with the \opt{--decodecharsset}, see below. To
disable all macro to UTF-8 conversion, you can specify the virtual «null»
set as a value for \opt{--decodecharsset} or \opt{output-safecharsset}.
This effectively turns off macro to UTF-8 decoding or encoding respectively.

If you are using PDF\latex\ and \verb+\usepackage[utf8]{inputenc}+, it
is possible that the UTF-8 characters resulting from \biber's
internal \latex\ character macro decoding break \verb+inputenc+. This is
because \verb+inputenc+ does not implement all of UTF-8, only a
commonly used subset.

An example--if you had \verb+\DJ+ in your \verb+.bib+ datasource,
\biber\ decodes this correctly to «Đ» and this breaks \verb+inputenc+
because it doesn't understand that UTF-8 character. The real solution here
is to switch to a \TeX\ engine with full UTF-8 support like \XeTeX\ or Lua\TeX\
as these don't use or need \verb+inputenc+. However, you can also try the
\opt{--output-safechars} option which will try to convert any UTF-8 chars into
\latex\ macros on output. For information on the \opt{--output-safechars}
option, see section \ref{lencode}.
\bigskip
\subsubsection{\latex\ macro encoding}\label{lencode}

The opposite of decoding; converting UTF-8 characters into \latex\ macros.
You can force this with the \opt{--output-safechars} option which will do a
generally good job of making your \verb+.bbl+ plain ASCII. It can be useful
in certain edge cases where your bibliography introduces characters which
can't be handled by your main document. See section \ref{ldecode} above for
an example of such a case.

A common use case for \latex\ macro encoding is when the bibliography
datasource is not ASCII but the \verb+.tex+ file is and so this case
is automated for you: if the \biblatex\ option «\opt{texencoding}»
(which corresponds to the \biber\ option «\opt{--output-encoding|-E}») is
set to an ASCII encoding («\verb+ascii+» or «\verb+x-ascii+») and
«\opt{--input-encoding|-e}» is not ASCII, \biber\ will automatically set
\opt{--output-safechars}.

Since \biber always decodes into UTF-8 internally, if the
\opt{--output-encoding|-E} option is not set to UTF-8, \biber will
automatically replace any characters which will not encode in the output
encoding with equivalent \tex macros. You will also receive a warning about
this.

See also the \opt{biber --help} output for the \opt{--output-safecharsset}
and \linebreak[4]\opt{--decodecharsset} options which can customise the set
of conversion rules to use. The builtin sets of characters and macros which \biber\
maps during encoding and decoding are documented\footnote{\url{https://sourceforge.net/projects/biblatex-biber/files/biblatex-biber/current/documentation/utf8-macro-map.html}}.

It is possible to provide a customised encode/decode mapping file using the
\opt{--recodedata} option. It must adhere to the format of the default
data file for reencoding which is \file{recode\_data.xml} located in the
same Perl install directory as \biber's \file{Recode.pm} module. Of course
it is easier to find this in the \biber\ source tree. It is most likely
that if you want to use a custom mapping file, you would copy the default
file and edit it, removing some things and perhaps defining some custom
recoding sets for use with \opt{--output-safecharsset} and
\opt{--decodecharsset}.

Be careful to classify the entries using the correct «type» attribute in
the XML file as this determines how the macro is treated by the code that
does the replacement. Just copy a similar type of macro from the default
recoding data file if you are adding new entries, which is unlikely as the
file is quite comprehensive. There is only one other thing to note. The
«preferred» attribute tells \biber\ to use a specific \latex\ macro when
mapping from UTF-8, just in case there is more than one mapping from
UTF-8 for a particular character. It's unlikely you will need to use this.

\bigskip
\subsubsection{Examples}

\biberex{biber}

\noindent Set \opt{input-encoding} and \opt{output-encoding} from the
config file or \verb+.bcf+

\biberex{biber --output-encoding=latin2}

\noindent Encode the \verb+.bbl+ as latin2, overriding the
\verb+.bcf+

\biberex{biber --output-safechars}

\noindent Set \opt{input-encoding} and \opt{output-encoding} from the
config file or \verb+.bcf+. Force encoding of UTF-8 chars to \latex\
macros using default conversion set

\biberex{biber --output-encoding=ascii}

\noindent Encode the \verb+.bbl+ as ascii, overriding the
\verb+.bcf+. Automatically sets \opt{--output-safechars} to force UTF-8
to \latex\ macro conversion

\biberex{biber --output-encoding=ascii --output-safecharsset=full}

\noindent Encode the \verb+.bbl+ as ascii, overriding the
\verb+.bcf+. Automatically sets \opt{--output-safechars} to force UTF-8
to \latex\ macro conversion using the full set of conversions

\biberex{biber --decodecharsset=full}

\noindent Set \opt{input-encoding} and \opt{output-encoding} from the
config file or \verb+.bcf+. Use the full \latex\ macro to UTF-8
conversion set because you have some more obscure character macros in
your \verb+.bib+ datasource which you want to sort correctly

\biberex{biber --recodedata=/tmp/recode.xml --decodecharsset=special}

\noindent Specify a user-defined reencoding data file which defines a new
reencoding set «special» and use this set for decoding \latex\
macros to UTF-8.

\biberex{biber -u}

\noindent Shortcut alias for \opt{biber --input-encoding=UTF-8}

\biberex{biber -U}

\noindent Shortcut alias for \opt{biber --output-encoding=UTF-8}

\subsection{List and Name Separators}

With traditional \bibtex, the name and list field separator «and» is
hard-coded. The \texttt{btparse} C library and therefore \biber\ allows the
use of any fixed string, subject to the same rules as «and» (not at the
beginning or end of the name/list, whitespace must surround the string
etc.). This is settable using the options \opt{listsep} and \opt{namesep},
both of which default to the usual «and». You can also change the default
final name in a list which implies «et al». In \bibtex, this is by default
the English «others» which is the \biber\ default also. Don't try to put
any whitespace in these strings, this is ignored by \texttt{btparse}
anyway. Perhaps you prefer your \file{.bib} in more obvious German---set
\opt{--namesep=und} and \opt{--others-string=andere} and then you can do:
\begin{verbatim}
@BOOK{key,
  AUTHOR = {Hans Harman und Barbara Blaupunkt und andere},
}
\end{verbatim}

\noindent Bear in mind that these are global settings and apply to all
entries in the \bibtex\ data format read by \biber. Also bear in mind that
this is very unportable as all \bibtex\ input/output programs rely on the
hard-coded «and» and «others». Hopefully this will change as these two
hard-coded English terms look really rather bad in the context of
multilingual bibliographies.
\bigskip
\subsection{Extended Name Format}
\label{biber:xname}
The parsing rules for \bibtex names are rather archaic and not suited to
many international name formats. \biber supports an extended name format
which allows explicit specification of the parts of names. This allows the
use of custom name parts apart from the four standard \bibtex parts. Extended
name formats are supported in all name fields and can be used along with
the usual \bibtex name format. Recognition of extended name format can be
disabled with the \biber option \opt{--noxname} in case you do not need the
extended format and the auto-detection causes problems with normal name
parsing. The separator \verb+=+ which comes between the namepart names and
values is customisable with the \biber option \opt{--xnamesep}. Here is an
example:
\begin{verbatim}
AUTHOR = {Hans Harman and Simon de Beumont}
AUTHOR = {given=Hans, family=Harman and given=Simon, prefix=de, family=Beumont}
\end{verbatim}
%
These two name specifications are equivalent but the extended format
explicitly names the parts. The supported parts are those specified by the
\biblatex data mode constant \opt{nameparts}, the default value of which
is:
\begin{verbatim}
\DeclareDatamodelConstant[type=list]{nameparts}{prefix,family,suffix,given}
\end{verbatim}
%
As with traditional \bibtex name parsing, initials are automatically
generated but it is also possible to specify these explicitly:
\begin{verbatim}
AUTHOR = {given=Jean, prefix=de la, prefix-i=d, family=Rousse}
AUTHOR = {given={Jean Pierre Simon}, given-i=JPS}
\end{verbatim}
%
Initials are specified by adding the suffix \verb+-i+ to the namepart name.
Compound parts may be protected with braces:
\begin{verbatim}
AUTHOR = {given={Jean Pierre}}
\end{verbatim}
%
If a namepart contains a comma, the whole namepart should be protected with
quotes:
\begin{verbatim}
AUTHOR = {"family={Robert and Sons, Inc.}"}
\end{verbatim}
%
Traditional \bibtex name formats and the extended form may be used together:
\begin{verbatim}
AUTHOR = {Hans Harman and given=Simon, prefix=de, family=Beumont}
\end{verbatim}
%
Per-namelist and per-name options may be specified in the extended name
format:
\begin{verbatim}
AUTHOR = {namelistopt=true and Hans Harman and
          given=Simon, family=Beumont, nameopt=true}
\end{verbatim}
%
A special \verb+id+ parameter may also be used for any name and this will be
used to override the hash used to detect identical names, for example, a
gender change could be handled like this:
\begin{verbatim}
  AUTHOR = {id=person1, given=Simon, family=Beumont}
  AUTHOR = {id=person1, given=Simone, family=Beumont}
\end{verbatim}

\bigskip
\subsection{Editor Integration}

Visit \url{http://tex.stackexchange.com/questions/154751/} for a
comprehensive overview on \biber integration in most editors.

\subsection{BibTeX macros and the \texttt{MONTH} field}

\BibTeX\ defines macros for month abbreviations
like «\verb+jan+», «\verb+feb+» etc. \biber\ also does this,
defining them as numbers since that is what \biblatex\ wants. In
case you are also defining these yourself (although if you are only
using \biblatex, there isn't much point), you will get macro
redefinition warnings from the \verb+btparse+ library. You can turn
off \biber's macro definitions to avoid this by using the option
\opt{--nostdmacros}.

\biber\ will look at any \bibfield{MONTH} field in a \BibTeX\ data
source and if it's not a number as \biblatex\ expects (because it
wasn't one of the macros as mentioned above or these macros were disabled
by \opt{--nostdmacros}), it will try to turn it into the right number in
the \verb+.bbl+. If you only use \biblatex\ with your \BibTeX\
datasource files, you should probably make any \bibfield{MONTH} fields be the
numbers which \biblatex\ expects.

\subsection{\biber\ datasource drivers}\label{dsd}

\biber\ uses a modular datasource driver model to provide access
to supported datasources. The drivers are responsible for mapping
driver entrytypes and fields to the \biblatex\ data model according to a
data model specification in the \biblatex\ file \file{blx-dm.def}. The
data model can be changed using \biblatex\ macros in case you would
like to, for example, use your own entrytype or field names or perhaps
have \biber\ do some validation on your datasources (see the \biblatex\
manual). 

Data model mapping is an imprecise art and the drivers are the
necessarily the most messy parts of \biber. Most datasource models are
not designed with typesetting in mind and are usually not fine-grained
enough to provide the sorts of information that \biblatex\
needs. \biber\ does its best to obtain as much meaningful information
from a datasource as possible. Currently supported datasources
drivers are:

\begin{itemize}
\item \BibTeX\ --- \BibTeX\ data files
\item \verb+biblatexml+ --- Experimental \biblatex\ XML format
\end{itemize}
\bigskip
\subsection{The Data Model}\label{ref:datamodel}
The data model used by \biblatex to describe the allowable entry types,
entry fields and their types is passed in the \file{.bcf} from \biblatex
and is defined via macros which can be used to extend or change the data
model. You may want to use a modified data model more generally and in this
case you can define the datamodel or changes to the default data model in
the \biber config file. Essentially, instead of changing the datamodel on a
per-document basis using \TeX\ macros in your document, you define the
datamodel changes in XML in the \biber config file. This is a matter of
choice and/or convenience since the datamodel \TeX\ macro interface simply
results in XML definitions in the \opt{.bcf} anyway and these latter are
overridden by the XML definitions in the \biber config file. For example, to
add a new name list field \bibfield{DIRECTOR} to \bibfield{VIDEO} entry
types, you can either use the \biblatex macros \cmd{DeclareDatamodelFields}
and \cmd{DeclareDatamodelEntryfields} in your document or put the following
\opt{datamodel} section in your config file:
in your \biber config file:
\begin{lstlisting}[language=xml]
<?xml version="1.0" encoding="UTF-8"?>
<config>
  <datamodel>
    <fields>
      <field fieldtype="list" datatype="name">director</field>
    </fields>
    <entryfields>
      <entrytype>video</entrytype>
      <field>director</field>
    </entryfields>
  </datamodel>
</config>
\end{lstlisting}
\bigskip
\subsection{Tool Mode}\label{ref:tool}
\biber\ can run in «tool» mode which is enabled with the \opt{--tool}
command-line only option. In this mode, \biber is called: \opt{biber --tool
  <datasource>}. Tool mode is a datasource rather than document oriented
mode intended for transformations and modifications of datasources. It does
not read a \file{.bcf} but instead, it reads all entries from the file
«datasource», applies any changes specified in the command-line options and
\biber\ config file and writes the resulting datasource out to a new file,
defaulting to a \bibtex file called «\file{<datasource>\_bibertool.bib}» if
the options \opt{--output-file} and \opt{--output-format} are not specified.

Tool mode is useful if you need to programmatically change your datasource
using the semantics provided by \biber or if you would like to convert your
data to a different format. For example, you could choose to reencode your
datasource by turning all UTF-8 characters into \latex\ macros:

\begin{verbatim}
biber --tool --output-encoding=ascii file.bib
\end{verbatim}

\noindent This would output a copy of \file{file.bib} called \file{file\_bibertool.bib} with all
UTF-8 chars changed to \latex macros (because when the output is ASCII and
the input encoding is not (it is by default UTF-8), then the
\opt{--output-safechars} option is automatically enabled). If you utilise the \biber\
config file, you can set up a complex set of mappings to transform
your datasource however you wish in a semantic manner much more robust
than just textual search/replace. You can also use the
\opt{--output-resolve} meta-option which will process any \bibfield{XDATA}
fields/entries, entry aliases and inheritance rules mentioned in the config
file (see below).

Sometimes, you might wish to output fields which are \bibtex macros,
that is, you might want this:

\begin{lstlisting}[style=bibtex, columns=fixed]{}
@Entrytype{key,
    Field = something,
}
\end{lstlisting}
%
instead of this:
\begin{lstlisting}[style=bibtex, columns=fixed]{}
@Entrytype{key,
    Field = {something},
}
\end{lstlisting}
%
That is, you might not want the output field in braces or quotes as
this prevents \bibtex interpreting the field value as a macro. Use the
\opt{--output-macro-fields} option to specify a comma-separated list
of fields whose values you wish to output without any \bibtex
quoting. You can have spaces between the items in the field list but
then you must enclose the whole option value in quotes. For example,
these two will do the same thing:

\begin{verbatim}
biber --tool --output-macro_fields=month,publisher
biber --tool --output-macro_fields='month, publisher'
\end{verbatim}

Tool mode also allows some reformatting of the \file{.bib} file. The
option \opt{--output-fieldcase} can be used to force the entrytype and
fieldnames to upper, lower or title case. The option
\opt{--tool-indent} can be used to customise the indentation of
fields. The option \opt{output-align} can be used to align all field
values neatly. See the \biber\ \opt{--help} output for documentation
and defaults. For example, the command:

\begin{verbatim}
biber --tool --output-fieldcase=title --output-indent=4 \
      --output-align file.bib
\end{verbatim}
%
results in \file{.bib} entries which look like this:

\begin{lstlisting}[style=bibtex, columns=fixed]{}
@Entrytype{key,
    Author    = {...},
    Title     = {...},
    Publisher = {...},
    Year      = {...},
}
\end{lstlisting}
%
another example:
\begin{verbatim}
biber --tool --output-fieldcase=upper --output-indent=2 file.bib
\end{verbatim}
%
results in entries like this:

\begin{lstlisting}[style=bibtex]{}
@ENTRYTYPE{key,
  AUTHOR = {...},
  TITLE = {...},
  PUBLISHER = {...},
  YEAR = {...},
}
\end{lstlisting}
%
Here is an example using the \biber config file to specify all options.
This example uses tool mode to reformat the \file{.bib} and also to do some
transformations using the source map functionality. Suppose
\file{test.bib} contains the following:

\begin{lstlisting}[style=bibtex]{}
@book{book1,
  author = {Doe,J.P.},
  title = {Ökologische Enterprises},
  year = {2013}
}
\end{lstlisting}
%
Further suppose that the \file{biber-tool.conf} contains the following:

\begin{lstlisting}[language=xml,escapechar=;,mathescape=true]
<?xml version="1.0" encoding="UTF-8"?>
<config>
  <output_fieldcase>title</output_fieldcase>
  <output_encoding>ascii</output_encoding>
  <output_safechars>1</output_safechars>
  <sourcemap>
    <maps datatype="bibtex" map_overwrite="1">
      <map map_overwrite="1">
        <map_step map_field_source="AUTHOR" map_match="Doe," map_final="1"/>
        <map_step map_field_source="AUTHOR"
              map_match=";Doe,\textbackslash s*J(?:\textbackslash .|ohn)(?:[-]*)(?:P\textbackslash .|Paul)*;"
              map_replace="Doe, John Paul"/>
      </map>
    </maps>
  </sourcemap>
</config>
\end{lstlisting}
%
Now you can run \biber like this:

\begin{verbatim}
biber --tool --configfile=biber-tool.conf test.bib
\end{verbatim}
%
The result will be in \file{test\_bibertool.bib} and will look like this:

\begin{lstlisting}[style=bibtex, columns=fixed]{}
@Book{book1,
  Author = {Doe, John Paul},
  Title  = {\"{O}kologische Enterprises},
  Year   = {2013},
}
\end{lstlisting}
%
Tool mode is a versatile way of performing many different operations
on a \file{.bib} file. By using the config file and tool mode, we
have:

\begin{itemize}
\item Consistently indented and aligned the entry, normalising fields and
  entrytype to title case
\item Normalised the \bibfield{AUTHOR} field name using regular expressions
\item Converted UTF-8 characters to \latex macros, and made the output
  pure ASCII
\end{itemize}

If you do not specify any configuration file to use in tool mode, \biber
will by default look for a config file in the usual way (see section
\ref{conffile}) with the only difference that if no config file is found,
it will use the default \file{biber-tool.conf} which is located in the
\biber install tree in the same location as the \file{Config.pm} file. This
default config file contains the default \biblatex source mappings for
\bibtex datasources and also the default inheritance rules for
\bibfield{CROSSREF} processing. This means that when you use the
\opt{--output-resolve} meta-option, inheritance processing is performed on the
entries and the results of this are «materialised» in the output. For
example, consider a \file{test.bib} file:

\begin{lstlisting}[style=bibtex, columns=fixed]{}
@BOOK{xd1,
  AUTHOR = {Edward Ellington},
  DATE   = {2007},
  XDATA  = {macmillanalias}
}

@XDATA{macmillan,
  IDS   = {macmillanalias},
  XDATA = {macmillan:pubALIAS, macmillan:loc}
}

@XDATA{macmillan:pub,
  IDS       = {macmillan:pubALIAS},
  PUBLISHER = {Macmillan}
}

@XDATA{macmillan:loc,
  LOCATION = {New York and London},
  NOTE     = {A Note} 
}

@BOOK{b1,
  TITLE = {Booktitle},
  CROSSREF = {mvalias}
}

@MVBOOK{mv1,
  IDS = {mvalias},
  TITLE = {Maintitle},
  SUBTITLE = {Mainsubtitle},
  TITLEADDON = {Maintitleaddon}
}
\end{lstlisting}
%
Running \biber as:

\begin{verbatim}
biber --tool --output-resolve test.bib
\end{verbatim}
%
The result of this would be a file \file{test\_bibertool.bib} with contents:

\begin{lstlisting}[style=bibtex, columns=fixed]{}
@BOOK{xd1,
  AUTHOR    = {Edward Ellington},
  DATE      = {2007},
  LOCATION  = {New York and London},
  NOTE      = {A Note},
  PUBLISHER = {Macmillan},
}

@XDATA{macmillan,
  LOCATION  = {New York and London},
  NOTE      = {A Note},
  PUBLISHER = {Macmillan},
}

@XDATA{macmillan:pub,
  PUBLISHER = {Macmillan},
}

@XDATA{macmillan:loc,
  LOCATION = {New York and London},
  NOTE     = {A Note},
}

@BOOK{b1,
  MAINSUBTITLE   = {Mainsubtitle},
  MAINTITLE      = {Maintitle},
  MAINTITLEADDON = {Maintitleaddon},
  TITLE          = {Booktitle},
}

@MVBOOK{mv1,
  SUBTITLE   = {Mainsubtitle},
  TITLE      = {Maintitle},
  TITLEADDON = {Maintitleaddon},
}
\end{lstlisting}
%
Notice here that:
\begin{itemize}
\item \bibfield{XDATA} references have been resolved completely for entry
  \texttt{xd1}
\item \bibfield{CROSSREF} inheritance has been resolved according to the
  default \biblatex inheritance rules for entry \texttt{b1}
\item Entry key aliases have been resolved as required in order to perform
  these tasks
\end{itemize}

Tool mode can also be used to convert between datasource
formats. For example, if you wish to convert a \bibtex format data file to
the experimental \texttt{biblatexml} XML format, you can do:

\begin{verbatim}
biber --tool --output-format=biblatexml file.bib
\end{verbatim}

\noindent This will output a file \file{file\_bibertool.bltxml} by
default. The applicability of the various output options depends on
the output format as shown in table \ref{tab:outopts} where dash means that
the options has no relevance for the output format.

The order of the fields when writing \bibtex data is controlled by the
\opt{--output-field-order} option. This is a comma-separated list of fields
or field classes and fields will be output to entries in the order
specified. Any unspecified fields will be output in sorted order after the
specified fields. The field classes are:

\begin{description}
\item[names] All name fields
\item[lists] All non-name list fields
\item[dates] All date fields
\end{description}
%
For the default value, run \biber with the \opt{--help} option and see the
documentation for the option. \opt{--output-listsep}, \opt{output-namesep}
and \opt{output-xnamesep} can be used to customise separators on output and
their default values are the same as their input option counterparts
\opt{--listsep}, \opt{--namesep} and \opt{--xnamesep}. The option
\opt{--output-xname} can be used to specify that the extended name format
(see section \ref{biber:xname}) is to be used to output names.
\opt{--output-annotation-marker} and \opt{--output-named-annotation-marker} can
be used to specify the annotation markers to write for annotated fields on
output. See the Data Annotation feature documentation in the \biblatex
manual.

\begin{table}
\begin{center}
\small
\begin{tabular}{lllll}
\toprule
& \multicolumn{4}{c}{\emph{Output format}}\\
\emph{Option} & bibtex & biblatexml & bbl \\
\midrule
output-align & \checkmark & - & -\\
output-annotation-marker & \checkmark & - & -\\
output-named-annotation-marker & \checkmark & - & -\\
output-indent & \checkmark & \checkmark & -\\
output-field-order & \checkmark & - & -\\
output-fieldcase & \checkmark & - & -\\
output-listsep & \checkmark & - & -\\
output-macro-fields & \checkmark & - & -\\
output-namesep & \checkmark & - & -\\
output-resolve-xdata & \checkmark & \checkmark & -\\
output-resolve-crossrefs & \checkmark & \checkmark & -\\
output-resolve-sets & \checkmark & \checkmark & -\\
output-xdatamarker & \checkmark & - & -\\
output-xdatasep & \checkmark & \checkmark & -\\
output-xname & \checkmark & - & -\\
output-xnamesep & \checkmark & - & -\\
\bottomrule
\end{tabular}
\end{center}
\caption{Applicability of the output options}
\label{tab:outopts}
\end{table}
\bigskip
\subsubsection{Customising the Tool Mode Data Model}
The default \file{biber-tool.conf} contains the default data model
specification. You may add to or override the default data model by using
your own config file via the \opt{--configfile|-g} option. The data model
in the default \file{biber-tool.conf} will be read and then any datamodel
section in your config file will be read, taking precedence over the
default settings. There is no need to include a complete data model in your
own config file--the \file{biber-tool.conf} provides a base. Naturally, for
complex changes to the the default data model, then you may wish to include
a complete data model in your config file. Use the \opt{--tool-config}
option to show the location of the default tool mode config file which
includes the definition of the complete data model.

\subsubsection{Customising Tool Mode Inheritance Resolution}
The default \file{biber-tool.conf} contains, as mentioned above, the
default \biblatex \bibfield{CROSSREF} inheritance setup and \bibtex source
mappings so that tool mode resolution works as expected. Of course it is
possible to customise these. In \biblatex, this is accomplished by the
\cmd{DeclareDataInheritance} macros which write appropriate XML into the
\file{.bcf} file. Since no \file{.bcf} file is used in tool mode, the
desired configuration must be put into a \biber config file. The source
mapping XML specification is given in section \ref{ref:map}. The inheritance
XML specification is given in section \ref{inheritance}. It is recommended
to copy the default \file{biber-tool.conf} file, modify this and then use
it as your own \file{biber.conf} file or pass it explicitly using the
\opt{--configfile|-g} option. You can determine the location of the default
tool mode config file by using the \opt{--tool-config} option which will
show you the location of the config file and exit.

\subsubsection{Customising Tool Mode Sorting}
A sorting scheme called «tool» can be defined in the config file in
order to sort the entries in tool mode output. See section \ref{sorting}
for the format of the config file sorting specification. By default, in
tool mode the sorting scheme is the same as the \biblatex \texttt{none}
scheme, that is, no sorting is performed. The sorting locale in tool mode
defaults to «\texttt{en\_US}» if you do not use \biber's \opt{sortlocale}
option.

\subsubsection{ISBN validation}
\biber\ has an option \opt{--validate-datamodel} which, among other things, will
use the module \verb+Business::ISBN+ to validate ISBNs. This uses a file
\file{RangeMessage.xml} to do the validation. The copy distributed with \biber\
can be out of date since it is updated regularly. If you require up-to-date ISBN
validation, you can generate a current \file{RangeMessage.xml} file here
\url{https://www.isbn-international.org/range_file_generation} and point to it
with the environment variable \verb+ISBN_RANGE_MESSAGE+
\bigskip
\section{Binaries}\label{binaries}

\biber\ is a Perl application which relies heavily on quite a few
modules. It is packaged as a stand-alone binary using the excellent
\verb+PAR::Packer+ module which can pack an entire Perl tree plus
dependencies into one file which acts as a stand-alone binary and is
indistinguishable from such to the end user. You can also simply download
the Perl source and run it as a normal Perl program which
requires you to have a working Perl 5.24+ installation and the
ability to install the pre-requisite modules. You would typically only do
this if you wanted to keep up with all the bleeding-edge git commits before
they had been packaged as a binary. Almost all users will not want to do
this and should use the binaries from their \TeX\ distribution or downloaded
directly from SourceForge in case they need to use a more recent binary
than is included in their \TeX\ distribution.

The binary distributions of \biber\ are made using the Perl \verb+PAR::Packer+
module. They can be used as a normal binary but have some behaviour which
is worth noting:

\begin{itemize}
\item Don't be worried by the size of the binaries. \verb+PAR::Packer+ essentially
  constructs a self-extracting archive which unpacks the needed files first.
\item On the first run of a new version (that is, with a specific hash),
  they actually unpack themselves to a temporary location which varies by
  operating system. This unpacking can take a little while and only happens
  on the first run of a new version. \textbf{Please don't kill the process
    if it seems to take some time to do anything on the first run of a new
    binary}. If you do, it will not unpack everything and it will almost
  certainly break \biber. You will then have to delete your binary
  cache (see section \ref{bc} below) and re-run the \biber\ executable
  again for the first time to allow it to unpack properly.
\end{itemize}

\subsection{Binary Caches}\label{bc}

\verb+PAR::Packer+ works by unpacking the required files to a cache
location. It only does this on the first run of a binary
by computing a hash of the binary and comparing it with
the cache directory name which contains the hash. So, if you run
several versions of a binary, you will end up with several cached
trees which are never used. This is particularly true if you are regularly
testing new versions of the \biber\ binary. It is a good idea to
delete the caches for older binaries as they are not needed and can take up
a fair bit of space. The caches are located in a temporary location which
varies from OS to OS. The cache name is:\\[1ex]

\noindent\verb+par-<hex_encoded_username>/cache-<hash>+ (Linux/Unix/OSX)\\
\verb+par-<hex_encoded_username>\cache-<hash>+ (Windows)\\[1ex]

\noindent The temp location is not always obvious but these are sensible
places to look (where \verb+*+ can vary depending on username):

\begin{itemize}
\item \verb+/var/folders/*/*/*/+ (OSX, local GUI login shell)
\item \verb+/var/tmp/+ (OSX (remote ssh login shell), Unix)
\item \verb+/tmp/+ (Linux)
\item \verb+C:\Documents and Settings\<username>\Local Settings\Temp+ (Windows/Cygwin)
\item \verb+C:\Windows\Temp+ (Windows)
\end{itemize}

\noindent To clean up, you can just remove the whole \verb+par-<hex_encoded_username>+
directory/folder and then run the current binary again. You can see the active
cache by running biber with the \texttt{--cache} option which will print the
current cache location and exit. The environment variable
\verb+PAR_GLOBAL_TMPDIR+ can be used to specify a custom cache location.

\subsection{Binary Architectures}

Binaries are available for many architectures, directly on SourceForge. If
you want to run development versions, they are usually only regularly
updated for the core architectures which are not flagged as third-party
built above. If you want to regularly run the latest development version,
you should probably git clone the relevant branch and run \biber\ as a pure
Perl program directly.

\subsection{Installing}

These instructions only apply to manually downloaded binaries. If
\biber\ came with your \TeX\ distribution just use it as normal.

Download the binary appropriate to you
OS/arch\footnote{\url{https://sourceforge.net/projects/biblatex-biber}}. Below
I assume it's on your desktop.

You have to move the binary to somewhere in you command-line or \TeX\ utility
path so that it can be found. If you know how to do this, just ignore the
rest of this section which contains some instructions for users who are
not sure about this.

\subsubsection{OSX}

If you are using the \TeX Live Mac\TeX\ distribution:

\begin{verbatim}
sudo mv ~/Desktop/biber /usr/texbin/
sudo chmod +x /usr/texbin/biber
\end{verbatim}

\noindent If you are using the MacPorts \TeX Live distribution:

\begin{verbatim}
sudo mv ~/Desktop/biber /opt/local/bin/
sudo chmod +x /opt/local/bin/biber
\end{verbatim}

\noindent The «\verb+sudo+» commands will prompt you for your password.

\subsubsection{Windows}

The easiest way is to just move the executable into your \verb+C:\Windows+ directory since
that is always in your path. A more elegant way is to put it somewhere in
your \TeX\ distribution that is already in your path. For example if you
are using MiK\TeX:

\begin{verbatim}
C:\Program Files\MiKTeX 2.9\miktex\bin\
\end{verbatim}

\subsubsection{Unix/Linux}

\begin{verbatim}
sudo mv ~/Desktop/biber /usr/local/bin/biber
sudo chmod +x /usr/local/bin/biber
\end{verbatim}

\noindent Make sure \verb+/usr/local/bin+ is in your PATH. Search Google for «set PATH
linux» if unsure about this. There are many pages about this, for example:
\url{http://www.cyberciti.biz/faq/unix-linux-adding-path/}

\subsection{Building}

Instructions for those who want/need to build an executable from the
Perl version. For this, you will need to have the required Perl minimum
version (running \verb+perl Build.PL+ below will tell you if your version
is not enough) and the following modules (best installed in this order):

\begin{itemize}
\item \verb+Module::Build+ and all dependencies
\item All \biber\ pre-requisites
\item \verb+PAR::Packer+ and all dependencies
\end{itemize}

\noindent \biber\ is very specific in some cases about module versions and
sometimes depends on recent fixes. You can see if you have the
\biber\ Perl dependencies by the usual \verb+Module::Build+ command:

\begin{verbatim}
perl ./Build.PL
\end{verbatim}

\noindent run at the root of the \biber\ Perl distribution
directory. Normally, the build procedure for the binaries is as
follows\footnote{On Unix-like systems, you may need to specify a full
  path to the scripts e.g. \texttt{./Build}}:

\begin{itemize}
\item Get the \biber\ source tree from Github and put it on the architecture
  you are building for
\item cd to the root of the source tree
\item \verb+perl Build.PL+ (this will check your module dependencies)
\item If you are missing dependencies, you will be informed and then you
  should run \verb+Build installdeps+ (may need to run this with sudo on
  Unix-like systems)
\item Run the test suite with \verb+Build test+
\item Install with \verb+Build install+ (may need to run this with sudo on
  Unix-like systems)
\item \verb+cd dist/<arch>+
\item \verb+build.sh+ (\verb+build.bat+ on Windows)
\end{itemize}

\noindent This leaves a binary called «\verb+biber-<arch>+» (also with
a «\verb+.exe+» extension on Windows/Cygwin) in your current directory.
The important part is constructing the information for the build
script. There are two things that need to be configured, both of
which are required by the \verb+PAR::Packer+ module:

\begin{enumerate}
\item A list of modules/libraries to include in the binary which are not
  automatically detected by the \verb+PAR::Packer+ dependency
  scanner
\item A list of extra files to include in the binary which are not
  automatically detected by the \verb+PAR::Packer+ dependency
  scanner
\end{enumerate}

\noindent To build \biber\ for a new architecture you need to
define these two things as part of constructing new build scripts:

\begin{itemize}
\item Make a new sub-folder in the \verb+dist+ directory named after the
  architecture you are building for.
\item Copy the \verb+biber.files+ file from an existing build
  architecture into this directory.
\item For all of the files with absolute pathnames in there (that is,
  ones we are not pulling from the \biber\ tree itself), locate these
  files in your Perl installation tree and put the correct path in the
  file.
\item Copy the build script from a similar architecture
  (i.e. Windows/non-Windows \ldots) to your new architecture
  directory. 
\item Change the \opt{--link} options to point to where the required
  libraries reside on your system.
\item Change the \opt{--output} option to name the resulting binary
  for your architecture.
\item Run the build script
\end{itemize}

\noindent The \opt{--link} options can be a little tricky sometimes. It is
usually best to build without them once and then run
\verb+ldd+\footnote{\texttt{otool} on OSX and \texttt{depends.exe} on Windows}
on the binary to see which version/location of a library you should link
to. You can also try just running the binary and it should complain about
missing libraries and where it expected to find them. Put missing library
paths into \opt{--link} options. The \opt{--module} options are the same
for all architectures and do not need to be modified. On architectures
which have or can have case-insensitive file systems, you should use the
build script from either Windows or OSX as a reference as these include a
step to copy the main \biber\ script to a new name before packing the
binary. This is required as otherwise a spurious error is reported to the
user on first run of the binary due to a name collision when it unpacks
itself.

See the \verb+PAR+ wiki
page\footnote{\url{http://par.perl.org/wiki/Main_Page}} for FAQs and help
on building with \verb+PAR::Packer+. Take special note of the FAQs on
including libraries with the packed
binary\footnote{\url{http://par.perl.org/wiki/FAQ}, section entitled «My
  PAR executable needs some dynamic libraries»}.

\subsubsection{Testing a binary build}
You can test a binary that you have created by copying it to a machine
which preferably doesn't have \verb+perl+ at all on it. Running the binary with no
arguments will unpack it in the background and display the help. To really
test it without having \latex\ available, change directory the \verb+testfiles+
directory and simply run \biber\ e.g:

\begin{verbatim}
biber --validate-control --convert-control test
\end{verbatim}

\noindent This will run \biber\ normally on the test files plus it
will also perform an XSLT transform on the \verb+.bcf+ and
leave an HTML representation of it in the same directory thus testing the
links to the XML and XSLT libraries as well as the \BibTeX\ parsing
libraries. The output should look something like this (may be differences
of \biber\ version and locale of course but there should be no errors
or warnings).

\begin{verbatim}
INFO - This is Biber 2.19
INFO - Logfile is 'test.blg'
INFO - BibLaTeX control file 'test.bcf' validates
INFO - Converted BibLaTeX control file 'test.bcf' to 'test.bcf.html'
INFO - Reading 'test.bcf'
INFO - Found 1 citekeys in bib section 0
INFO - Processing bib section 0
INFO - Looking for BibTeX format file 'test.bib' for section 0
INFO - Found BibTeX data file 'test.bib'
INFO - Decoding LaTeX character macros into UTF-8
INFO - Sorting list 'nyt/global' keys
INFO - No sort tailoring available for locale 'en_GB.UTF-8'
INFO - Sorting list 'shorthands/global' keys
INFO - No sort tailoring available for locale 'en_GB.UTF-8'
INFO - Writing 'test.bbl' with encoding 'UTF-8'
INFO - Output to test.bbl
\end{verbatim}

\noindent There should now be these new files in the directory:

\begin{verbatim}
test.bcf.html
test.blg
test.bbl
\end{verbatim}

\appendix
\section{Appendix}
\subsection{Babel/Polyglossia language to Locale mapping}\label{localemap}

\begin{center}
\footnotesize
\begin{tabular}{alalalal}
\toprule
Language & Locale & Language & Locale & Language & Locale & Language & Locale\\
\midrule
acadian    & \texttt{fr\_CA}  & divehi      & \texttt{dv\_MV}  & latin           & \texttt{la\_Latn} & sanskrit        & \texttt{sa\_IN}\\
american   & \texttt{en\_US}  & dutch       & \texttt{nl\_NL}  & latvian         & \texttt{lv\_LV} &   scottish        & \texttt{gd\_GB}\\
australian & \texttt{en\_AU}  & english     & \texttt{en\_US}  & lithuanian      & \texttt{lt\_LT} &   serbian         & \texttt{sr\_Latn}\\ 
afrikaans  & \texttt{af\_ZA}  & esperanto   & \texttt{eo\_001} & lowersorbian    & \texttt{dsb\_DE} &  serbianc        & \texttt{sr\_Cyrl}\\ 
albanian   & \texttt{sq\_AL}  & estonian    & \texttt{et\_EE}  & lsorbian        & \texttt{dsb\_DE} &  slovak          & \texttt{sk\_SK}\\
amharic    & \texttt{am\_ET}  & ethiopia    & \texttt{am\_ET}  & magyar          & \texttt{hu\_HU} &   slovene         & \texttt{sl\_SI}\\
arabic     & \texttt{ar\_001} & farsi       & \texttt{fa\_IR}  & malay           & \texttt{id\_ID} &   slovenian       & \texttt{sl\_SI}\\
armenian   & \texttt{hy\_AM}  & finnish     & \texttt{fi\_FI}  & malayalam       & \texttt{ml\_IN} &   spanish         & \texttt{es\_ES}\\
asturian   & \texttt{ast\_ES} & francais    & \texttt{fr\_FR}  & marathi         & \texttt{mr\_IN} &   swedish         & \texttt{sv\_SE}\\
austrian   & \texttt{de\_AT}  & french      & \texttt{fr\_FR}  & meyalu          & \texttt{id\_ID} &   syriac          & \texttt{syc}\\
bahasa     & \texttt{id\_ID}  & frenchle    & \texttt{fr\_FR}  & mongolian       & \texttt{mn\_Cyrl} & tamil           & \texttt{ta\_IN}\\
bahasai    & \texttt{id\_ID}  & friulan     & \texttt{fur\_IT} & naustrian       & \texttt{de\_AT} &   telugu          & \texttt{te\_IN}\\
bahasam    & \texttt{id\_ID}  & galician    & \texttt{gl\_ES}  & newzealand      & \texttt{en\_US} &   thai            & \texttt{th\_TH}\\
basque     & \texttt{eu\_ES}  & german      & \texttt{de\_DE}  & ngerman         & \texttt{de\_DE} &   thaicjk         & \texttt{th\_TH}\\
bengali    & \texttt{bn\_BD}  & germanb     & \texttt{de\_DE}  & nko             & \texttt{ha\_NG} &   tibetan         & \texttt{bo\_CN}\\
bgreek     & \texttt{el\_GR}  & greek       & \texttt{el\_GR}  & norsk           & \texttt{nb\_NO} &   turkish         & \texttt{tr\_TR}\\
brazil     & \texttt{pt\_BR}  & hebrew      & \texttt{he\_IL}  & nynorsk         & \texttt{nn\_NO} &   turkmen         & \texttt{tk\_TM}\\
brazilian  & \texttt{pt\_BR}  & hindi       & \texttt{hi\_IN}  & occitan         & \texttt{oc\_FR} &   ukrainian       & \texttt{uk\_UA}\\
breton     & \texttt{br\_FR}  & ibygreek    & \texttt{el\_CY}  & piedmontese     & \texttt{pms\_IT} &  urdu            & \texttt{ur\_IN}\\
british    & \texttt{en\_GB}  & icelandic   & \texttt{is\_IS}  & pinyin          & \texttt{pny} &      UKenglish       & \texttt{en\_GB}\\
bulgarian  & \texttt{bg\_BG}  & indon       & \texttt{id\_ID}  & polish          & \texttt{pl\_PL} &   uppersorbian    & \texttt{hsb\_DE}\\
canadian   & \texttt{en\_US}  & indonesia   & \texttt{id\_ID}  & polutonikogreek & \texttt{el\_GR} &   USenglish       & \texttt{en\_US}\\
canadien   & \texttt{fr\_CA}  & interlingua & \texttt{ia\_FR}  & portuges        & \texttt{pt\_PT} &   usorbian        & \texttt{hsb\_DE}\\
catalan    & \texttt{ca\_ES}  & irish       & \texttt{ga\_IE}  & portuguese      & \texttt{pt\_PT} &   vietnamese      & \texttt{vi\_VN}\\
coptic     & \texttt{cop}     & italian     & \texttt{it\_IT}  & romanian        & \texttt{ro\_RO} &   welsh           & \texttt{cy\_GB}\\
croatian   & \texttt{hr\_HR}  & japanese    & \texttt{ja\_JP}  & romansh         & \texttt{rm\_CH}\\
czech      & \texttt{cs\_CZ}  & kannada     & \texttt{kn\_IN}  & russian         & \texttt{ru\_RU}\\
danish     & \texttt{da\_DK}  & lao         & \texttt{lo\_LA}  & samin           & \texttt{se\_NO}\\
\bottomrule
\end{tabular}
\end{center}
\end{document}

% Local Variables:
% TeX-engine: luatex
% End:<|MERGE_RESOLUTION|>--- conflicted
+++ resolved
@@ -26,13 +26,8 @@
 \newcommand*{\biblatex}{Biblatex\xspace}
 \MakeAutoQuote{«}{»}
 
-<<<<<<< HEAD
 \gdef\biberversion{4.0}    % BIBER VERSION
 \gdef\biblatexversion{4.0}   % BIBLATEX VERSION
-=======
-\gdef\biberversion{2.20}    % BIBER VERSION
-\gdef\biblatexversion{3.20}   % BIBLATEX VERSION
->>>>>>> 4da35659
 
 % colour for tables
 \definecolor{Gray}{gray}{0.85}
