package Biber::Config;

use Biber::Constants;
use IPC::Cmd qw( can_run run );
use Cwd qw( abs_path );
use Config::General qw( ParseConfig );
use Data::Dump;
use Carp;
use List::AllUtils qw(first);

=encoding utf-8

=head1 NAME

Biber::Config - Configuration items which need to be saved across the
                lifetime of a Biber object

  This class contains a static object and static methods to access
  configuration and state data. There are several classes of data in here
  which have separate accessors:

  * Biber options
  * Biblatex options
  * State information used by Biber as it processes entries
  * displaymode date

=cut


# Static (class) data
our $CONFIG;
$CONFIG->{state}{crossrefkeys} = {};
$CONFIG->{state}{inset_entries} = {};
$CONFIG->{state}{seennamehash} = {};
$CONFIG->{state}{keycase} = {};

# namehashcount holds a hash of namehashes and 
# occurences of unique names that generate the hash. For example:
# {AA => { Adams_A => 1, Allport_A => 2 }}
$CONFIG->{state}{namehashcount} = {};

$CONFIG->{state}{uniquenamecount} = {};
$CONFIG->{state}{seennameyear} = {};
$CONFIG->{state}{seenlabelyear} = {};
$CONFIG->{state}{seenkeys} = {};

=head2 _init

    Reset internal hashes to defaults. This is needed for tests when
    prepare() is used more than once

=cut

sub _init {
  $CONFIG->{state}{seennamehash} = {};
  $CONFIG->{state}{namehashcount} = {};
  $CONFIG->{state}{uniquenamecount} = {};
  $CONFIG->{state}{seennameyear} = {};
  $CONFIG->{state}{seenlabelyear} = {};
  $CONFIG->{state}{seenkeys} = {};
<<<<<<< HEAD
=======
  $CONFIG->{state}{keycase} = {};
  delete $CONFIG->{options}{biblatex}{PER_ENTRY};
>>>>>>> 757a7704
  return;
}

=head2 _initopts

    Initialise default options, optionally with config file as argument

=cut

sub _initopts {
  shift; # class method so don't care about class name
  my $conffile = shift;
  my %LOCALCONF = ();

  # if a config file was given as cmd-line arg, it overrides everything else
  unless ( defined $conffile and -f $conffile ) {
    $conffile = config_file();
  }

  if (defined $conffile) {
    %LOCALCONF = ParseConfig(-ConfigFile => $conffile, -UTF8 => 1) or
      $logger->logcarp("Failure to read config file " . $conffile . "\n $@");
  }
  my %CONFIG = (%CONFIG_DEFAULT_BIBER, %LOCALCONF);

  foreach (keys %CONFIG) {
    Biber::Config->setoption($_, $CONFIG{$_});
  }
  foreach (keys %CONFIG_DEFAULT_BIBLATEX) {
    Biber::Config->setblxoption($_, $CONFIG_DEFAULT_BIBLATEX{$_});
  }
  return;
}

=head2 config_file

Returns the full path of the B<Biber> configuration file.
If returns the first file found among:

=over 4

=item * C<biber.conf> in the current directory

=item * C<$HOME/.biber.conf>

=item * C<$ENV{XDG_CONFIG_HOME}/biber/biber.conf>

=item * C<$HOME/Library/biber/biber.conf> (Mac OSX only)

=item * C<$ENV{APPDATA}/biber.conf> (Windows only)

=item * the output of C<kpsewhich biber.conf> (if available on the system).

=back

If no file is found, it returns C<undef>.

=cut

sub config_file {
  my $biberconf;
  if ( -f $BIBER_CONF_NAME ) {
    $biberconf = abs_path($BIBER_CONF_NAME);
  } elsif ( -f File::Spec->catfile($ENV{HOME}, ".$BIBER_CONF_NAME" ) ) {
    $biberconf = File::Spec->catfile($ENV{HOME}, ".$BIBER_CONF_NAME" );
  } elsif ( defined $ENV{XDG_CONFIG_HOME} and
    -f File::Spec->catfile($ENV{XDG_CONFIG_HOME}, "biber", $BIBER_CONF_NAME) ) {
    $biberconf = File::Spec->catfile($ENV{XDG_CONFIG_HOME}, "biber", $BIBER_CONF_NAME);
  } elsif ( $^O =~ /(?:Mac|darwin)/ and
    -f File::Spec->catfile($ENV{HOME}, "Library", "biber", $BIBER_CONF_NAME) ) {
    $biberconf = File::Spec->catfile($ENV{HOME}, "Library", "biber", $BIBER_CONF_NAME);
  } elsif ( $^O =~ /Win/ and
    defined $ENV{APPDATA} and
    -f File::Spec->catfile($ENV{APPDATA}, "biber", $BIBER_CONF_NAME) ) {
    $biberconf = File::Spec->catfile($ENV{APPDATA}, $BIBER_CONF_NAME);
  } elsif ( can_run("kpsewhich") ) {
    scalar run( command => [ 'kpsewhich', $BIBER_CONF_NAME ],
      verbose => 0,
      buffer => \$biberconf );
  } else {
    $biberconf = undef;
  }
  return $biberconf;
}

##############################
# Biber options static methods
##############################

=head2 setoption

    Store a Biber config option

=cut

sub setoption {
  shift; # class method so don't care about class name
  my ($opt, $val) = @_;
  $CONFIG->{options}{biber}{$opt} = $val;
  return;
}

=head2 getoption

    Get a Biber option

=cut

sub getoption {
  shift; # class method so don't care about class name
  my $opt = shift;
  return $CONFIG->{options}{biber}{$opt};
}

=head2 setcmdlineoption

    Store a Biber command-line option

=cut

sub setcmdlineoption {
  shift; # class method so don't care about class name
  my ($opt, $val) = @_;

  # Command line options are also options ...
  $CONFIG->{options}{biber}{$opt} = $CONFIG->{cmdlineoptions}{$opt} = $val;
  return;
}

=head2 getcmdlineoption

    Get a Biber command lineoption

=cut

sub getcmdlineoption {
  shift; # class method so don't care about class name
  my $opt = shift;
  return $CONFIG->{cmdlineoptions}{$opt};
}

#################################
# BibLaTeX options static methods
#################################

=head2 setblxoption

    Set a biblatex option on the global or per entry-type scope

=cut

sub setblxoption {
  shift; # class method so don't care about class name
  my ($opt, $val, $scope, $scopeval) = @_;
  if (not defined($scope)) { # global is the default
    $CONFIG->{options}{biblatex}{GLOBAL}{$opt} = $val;
  }
  else { # Per-type/entry options need to specify type/entry too
    $scopeval = lc($scopeval) if $scope eq 'PER_ENTRY';
    $CONFIG->{options}{biblatex}{$scope}{$scopeval}{$opt} = $val;
  }
  return;
}

=head2 getblxoption

    Get a biblatex option from the global or per entry-type scope

    getblxoption('option', ['entrytype'], ['citekey'])

    Returns the value of option. In order of decreasing preference, returns:
    1. Biblatex option defined for entry
    2. Biblatex option defined for entry type
    3. Biblatex option defined globally

=cut

sub getblxoption {
  shift; # class method so don't care about class name
  my ($opt, $entrytype, $citekey) = @_;
  if ( defined($citekey) and
    defined $CONFIG->{options}{biblatex}{PER_ENTRY}{lc($citekey)} and
    defined $CONFIG->{options}{biblatex}{PER_ENTRY}{lc($citekey)}{$opt}) {
    return $CONFIG->{options}{biblatex}{PER_ENTRY}{lc($citekey)}{$opt};
  }
  elsif (defined($entrytype) and
    defined $CONFIG->{options}{biblatex}{PER_TYPE}{$entrytype} and
    defined $CONFIG->{options}{biblatex}{PER_TYPE}{$entrytype}{$opt}) {
    return $CONFIG->{options}{biblatex}{PER_TYPE}{$entrytype}{$opt};
  }
  else {
    return $CONFIG->{options}{biblatex}{GLOBAL}{$opt};
  }
}

=head2 setblxsection

    Set biblatex bibsections information

=cut

sub setblxsection {
  shift; # class method so don't care about class name
  my ($num, $val) = @_;
  $CONFIG->{options}{biblatex}{GLOBAL}{bibsections}{$num} = @$val;
  return;
}

=head2 getblxsection

    Get biblatex bibsections information

=cut

sub getblxsection {
  shift; # class method so don't care about class name
  my ($num) = @_;
  return $CONFIG->{options}{biblatex}{GLOBAL}{bibsections}{$num};
}

##############################
# Biber state static methods
##############################

#============================
#        seenkey
#============================

=head2 get_seenkey

    Get the count of a key

    Biber::Config->get_seenkey($hash);

=cut

sub get_seenkey {
  shift; # class method so don't care about class name
  my $key = shift;
  return $CONFIG->{state}{seenkeys}{lc($key)};
}

=head2 get_keycase

    Return a key in the original case it was cited with so we
    can return mismatched cite key errors

    Biber::Config->get_keycase($key);

=cut

sub get_keycase {
  shift; # class method so don't care about class name
  my $key = shift;
  return $CONFIG->{state}{keycase}{lc($key)};
}

=head2 incr_seenkey

    Increment the seen count of a key

    Biber::Config->incr_seenkey($ay);

=cut

sub incr_seenkey {
  shift; # class method so don't care about class name
  my $key = shift;
  $CONFIG->{state}{keycase}{lc($key)} = $key;
  $CONFIG->{state}{seenkeys}{lc($key)}++;
  return;
}

#============================
#        seenlabelyear
#============================

=head2 get_seenlabelyear

    Get the count of a labelyear

    Biber::Config->get_seenlabelyear($hash);

=cut

sub get_seenlabelyear {
  shift; # class method so don't care about class name
  my $ay = shift;
  return $CONFIG->{state}{seenlabelyear}{$ay};
}

=head2 incr_seenlabelyear

    Increment the count of a labelyear

    Biber::Config->incr_seenlabelyear($ay);

=cut

sub incr_seenlabelyear {
  shift; # class method so don't care about class name
  my $ay = shift;
  $CONFIG->{state}{seenlabelyear}{$ay}++;
  return;
}

#============================
#       seennameyear
#============================

=head2 get_seennameyear

    Get the count of an labelname/labelyear combination

    Biber::Config->get_seennameyear($ny);

=cut

sub get_seennameyear {
  shift; # class method so don't care about class name
  my $ny = shift;
  return $CONFIG->{state}{seennameyear}{$ny};
}

=head2 incr_seennameyear

    Increment the count of an labelname/labelyear combination

    Biber::Config->incr_seenameyear($ns, $ys);

    We pass in the name and year strings seperately as we have to
    be careful and only increment this counter beyond 1 if there is
    both a name and year component. Otherwise, extrayear gets defined for all
    entries with no name but the same year etc.

=cut

sub incr_seennameyear {
  shift; # class method so don't care about class name
  my ($ns, $ys) = @_;
  $tmp = $ns . '0' . $ys;
  # We can always increment this to 1
  unless  ($CONFIG->{state}{seennameyear}{$tmp}) {
    $CONFIG->{state}{seennameyear}{$tmp}++;
  }
  # But beyond that only if we have a labelname and labelyear in the entry since
  # this counter is used to create extrayear which doesn't mean anything for
  # entries with only one of these.
  else {
    if ($ns and $ys) {
      $CONFIG->{state}{seennameyear}{$tmp}++;
    }
  }
  return;
}


#============================
#       uniquenamecount
#============================

=head2 get_numofuniquenames

    Get the number of uniquenames entries for a name

    Biber::Config->get_numofuniquenames($name);

=cut

sub get_numofuniquenames {
  shift; # class method so don't care about class name
  my $name = shift;
  return scalar keys %{$CONFIG->{state}{uniquenamecount}{$name}};
}


=head2 get_uniquenamecount

    Get the uniquenamecount of a lastname/hash combination

    Biber::Config->get_uniquenamecount($lastname, $hash);

=cut

sub get_uniquenamecount {
  shift; # class method so don't care about class name
  my ($lname, $hash) = @_;
  return $CONFIG->{state}{uniquenamecount}{$lname}{$hash};
}

=head2 _get_uniquename

    Get the uniquename hash of a lastname/hash combination
    Mainly for use in tests

    Biber::Config->get_uniquename($name);

=cut

sub _get_uniquename {
  shift; # class method so don't care about class name
  my $name = shift;
  return $CONFIG->{state}{uniquenamecount}{$name};
}


=head2 set_uniquenamecount

    Set the uniquenamecount of a lastname/hash combination

    Biber::Config->set_uniquenamecount($lastname, $hash, $num);

=cut

sub set_uniquenamecount {
  shift; # class method so don't care about class name
  my ($lname, $hash, $num) = @_;
  $CONFIG->{state}{uniquenamecount}{$lname}{$hash} = $num;
  return;
}

=head2 del_uniquename

    Del the uniquename entry of a name

    Biber::Config->del_uniquename($name);

=cut

sub del_uniquename{
  shift; # class method so don't care about class name
  my $name = shift;
  delete $CONFIG->{state}{uniquenamecount}{$name};
  return;
}


=head2 uniquenameexists

    Return true if the last name has a uniquecount entry

    Biber::Config->get_uniquenameexists($lastname);

=cut

sub uniquenameexists {
  shift; # class method so don't care about class name
  my $lname = shift;
  return exists($CONFIG->{state}{uniquenamecount}{$lname}) ? 1 : 0;
}

#============================
#       namehashcount
#============================


=head2 get_numofnamehashes

    Get the number of name hashes

    Biber::Config->get_numofnamehashes($hash);

=cut

sub get_numofnamehashes {
  shift; # class method so don't care about class name
  my $hash = shift;
  return scalar keys %{$CONFIG->{state}{namehashcount}{$hash}};
}

=head2 namehashexists

    Check if there is an entry for a namehash

    Biber::Config->namehashexists($hash);

=cut

sub namehashexists {
  shift; # class method so don't care about class name
  my $hash = shift;
  return exists($CONFIG->{state}{namehashcount}{$hash}) ? 1 : 0;
}


=head2 get_namehashcount

    Get the count of a name hash and name id

    Biber::Config->get_namehashcount($hash, $id);

=cut

sub get_namehashcount {
  shift; # class method so don't care about class name
  my ($hash, $id) = @_;
  return $CONFIG->{state}{namehashcount}{$hash}{$id};
}

=head2 set_namehashcount

    Set the count of a name hash and name id

    Biber::Config->set_namehashcount($hash, $id, $num);

=cut

sub set_namehashcount {
  shift; # class method so don't care about class name
  my ($hash, $id, $num) = @_;
  $CONFIG->{state}{namehashcount}{$hash}{$id} = $num;
  return;
}


=head2 del_namehash

    Delete the count information for a name hash

    Biber::Config->del_namehashcount($hash);

=cut

sub del_namehash {
  shift; # class method so don't care about class name
  my $hash = shift;
  if (exists($CONFIG->{state}{namehashcount}{$hash})) {
    delete $CONFIG->{state}{namehashcount}{$hash};
  }
  return;
}

#============================
#       seennamehash
#============================


=head2 get_seennamehash

    Get the count of a seen name hash

    Biber::Config->get_seennamehash($hash);

=cut

sub get_seennamehash {
  shift; # class method so don't care about class name
  my $hash = shift;
  return $CONFIG->{state}{seennamehash}{$hash};
}


=head2 incr_seennamehash

    Increment the count of a seen name hash

    Biber::Config->incr_seennamehash($hash);

=cut

sub incr_seennamehash {
  shift; # class method so don't care about class name
  my $hash = shift;
  $CONFIG->{state}{seennamehash}{$hash}++;
  return;
}

#============================
#       set entries
#============================



=head2 get_setparentkey

    Return the key of the set parent of the passed key

    Biber::Config->get_setparentkey($key);

=cut

sub get_setparentkey {
  shift; # class method so don't care about class name
  my $key = shift;
  return $CONFIG->{state}{inset_entries}{lc($key)};
}

=head2 set_setparentkey

    Set the set parent key of the passed key

    Biber::Config->set_setparentkey($key, $parent);

=cut

sub set_setparentkey {
  shift; # class method so don't care about class name
  my ($key, $parent) = @_;
  $CONFIG->{state}{inset_entries}{lc($key)} = lc($parent);
  return;
}

#============================
#       crossrefkeys
#============================


=head2 get_crossrefkeys

    Return ref to array of keys which are crossref targets

    Biber::Config->get_crossrefkeys();

=cut

sub get_crossrefkeys {
  shift; # class method so don't care about class name
  return [ keys %{$CONFIG->{state}{crossrefkeys}} ];
}

=head2 get_crossrefkey

    Return an integer representing the number of times a
    crossref target key has been ref'ed

    Biber::Config->get_crossrefkey($key);

=cut

sub get_crossrefkey {
  shift; # class method so don't care about class name
  my $k = shift;
  return $CONFIG->{state}{crossrefkeys}{lc($k)};
}

=head2 del_crossrefkey

    Remove a crossref target key from the crossrefkeys state

    Biber::Config->del_crossrefkey($key);

=cut

sub del_crossrefkey {
  shift; # class method so don't care about class name
  my $k = shift;
  if (exists($CONFIG->{state}{crossrefkeys}{lc($k)})) {
    delete $CONFIG->{state}{crossrefkeys}{lc($k)};
  }
  return;
}

=head2 incr_crossrefkey

    Increment the crossreferences count for a target crossref key

    Biber::Config->incr_crossrefkey($key);

=cut

sub incr_crossrefkey {
  shift; # class method so don't care about class name
  my $k = shift;
  $CONFIG->{state}{crossrefkeys}{lc($k)}++;
  return;
}


############################
# Displaymode static methods
############################

=head2 set_displaymode

    Set the display mode for a field.
    setdisplaymode(['entrytype'], ['field'], ['citekey'], $value)

    This sets the desired displaymode to use for some data in the bib.
    Of course, this is entirey seperate semantically from the
    displaymodes *defined* in the bib which just tell you what to return
    for a particular displaymode request for some data.

=cut

sub set_displaymode {
  shift; # class method so don't care about class name
  my ($val, $entrytype, $fieldtype, $citekey) = @_;
  if ($citekey) {
    my $key = lc($citekey);
    if ($fieldtype) {
      $CONFIG->{displaymodes}{PER_FIELD}{$key}{$fieldtype} = $val;
    }
    else {
      $CONFIG->{displaymodes}{PER_ENTRY}{$key} = $val;
    }
  }
  elsif ($fieldtype) {
    $CONFIG->{displaymodes}{PER_FIELDTYPE}{$fieldtype} = $val;
  }
  elsif ($entrytype) {
    $CONFIG->{displaymodes}{PER_ENTRYTYPE}{$entrytype} = $val;
  }
  else {
    $CONFIG->{displaymodes}{GLOBAL} = $val ;
  }
}

=head2 get_displaymode

    Get the display mode for a field.
    getdisplaymode(['entrytype'], ['field'], ['citekey'])

    Returns the displaymode. In order of decreasing preference, returns:
    1. Mode defined for a specific field in a specific citekey
    2. Mode defined for a citekey
    3. Mode defined for a fieldtype (any citekey)
    4. Mode defined for an entrytype (any citekey)
    5. Mode defined globally (any citekey)

=cut

sub get_displaymode {
  shift; # class method so don't care about class name
  my ($entrytype, $fieldtype, $citekey) = @_;
  my $dm;
  if ($citekey) {
    my $key = lc($citekey);
    if ($fieldtype and
      defined($CONFIG->{displaymodes}{PER_FIELD}) and
      defined($CONFIG->{displaymodes}{PER_FIELD}{$key}) and
      defined($CONFIG->{displaymodes}{PER_FIELD}{$key}{$fieldtype})) {
      $dm = $CONFIG->{displaymodes}{PER_FIELD}{$key}{$fieldtype};
    }
    elsif (defined($CONFIG->{displaymodes}{PER_ENTRY}) and
      defined($CONFIG->{displaymodes}{PER_ENTRY}{$key})) {
      $dm = $CONFIG->{displaymodes}{PER_ENTRY}{$key};
    }
  }
  elsif ($fieldtype and
    defined($CONFIG->{displaymodes}{PER_FIELDTYPE}) and
    defined($CONFIG->{displaymodes}{PER_FIELDTYPE}{$fieldtype})) {
    $dm = $CONFIG->{displaymodes}{PER_FIELDTYPE}{$fieldtype};
  }
  elsif ($entrytype and
    defined($CONFIG->{displaymodes}{PER_ENTRYTYPE}) and
    defined($CONFIG->{displaymodes}{PER_ENTRYTYPE}{$entrytype})) {
    $dm = $CONFIG->{displaymodes}{PER_ENTRYTYPE}{$entrytype};
  }
  $dm = $CONFIG->{displaymodes}{GLOBAL} unless $dm; # Global if nothing else;
  $dm = $DISPLAYMODE_DEFAULT unless $dm; # fall back to this constant
  if ( ref $dm eq 'ARRAY') {
    return $dm;
  }
  else {
    return $DISPLAYMODES{$dm};
  }
}

=head2 dump

    Dump config information (for debugging)

=cut

sub dump {
  shift; # class method so don't care about class name
  dd($CONFIG);
}

=head1 AUTHORS

François Charette, C<< <firmicus at gmx.net> >>
Philip Kime C<< <philip at kime.org.uk> >>

=head1 BUGS

Please report any bugs or feature requests on our sourceforge tracker at
L<https://sourceforge.net/tracker2/?func=browse&group_id=228270>.

=head1 COPYRIGHT & LICENSE

Copyright 2009-2010 François Charette and Philip Kime, all rights reserved.

This program is free software; you can redistribute it and/or
modify it under the terms of either:

=over 4

=item * the GNU General Public License as published by the Free
Software Foundation; either version 1, or (at your option) any
later version, or

=item * the Artistic License version 2.0.

=back

=cut

1;

# vim: set tabstop=2 shiftwidth=2 expandtab:<|MERGE_RESOLUTION|>--- conflicted
+++ resolved
@@ -58,11 +58,7 @@
   $CONFIG->{state}{seennameyear} = {};
   $CONFIG->{state}{seenlabelyear} = {};
   $CONFIG->{state}{seenkeys} = {};
-<<<<<<< HEAD
-=======
   $CONFIG->{state}{keycase} = {};
-  delete $CONFIG->{options}{biblatex}{PER_ENTRY};
->>>>>>> 757a7704
   return;
 }
 
