# -*- cperl -*-
use strict;
use warnings;
use utf8;
no warnings 'utf8';

use Test::More tests => 57;
use Test::Differences;
unified_diff;

use Biber;
use Biber::Utils;
use Biber::Output::bbl;
use Log::Log4perl;
use Unicode::Normalize;
chdir("t/tdata");

# Set up Biber object
my $biber = Biber->new(configfile => 'biber-test.conf');
my $LEVEL = 'ERROR';
my $l4pconf = qq|
    log4perl.category.main                             = $LEVEL, Screen
    log4perl.category.screen                           = $LEVEL, Screen
    log4perl.appender.Screen                           = Log::Log4perl::Appender::Screen
    log4perl.appender.Screen.utf8                      = 1
    log4perl.appender.Screen.Threshold                 = $LEVEL
    log4perl.appender.Screen.stderr                    = 0
    log4perl.appender.Screen.layout                    = Log::Log4perl::Layout::SimpleLayout
|;
Log::Log4perl->init(\$l4pconf);

# WARNING - the .bcf has special defs for URLS to test verbatim lists
$biber->parse_ctrlfile('general2.bcf');
$biber->set_output_obj(Biber::Output::bbl->new());

# Options - we could set these in the control file but it's nice to see what we're
# relying on here for tests

# Biber options
Biber::Config->setoption('sortlocale', 'C');
Biber::Config->setoption('fastsort', 1);
Biber::Config->setblxoption('uniquelist', 1);
Biber::Config->setblxoption('maxcitenames', 3);
Biber::Config->setblxoption('mincitenames', 1);
Biber::Config->setblxoption('maxalphanames', 3);
Biber::Config->setblxoption('minalphanames', 1);
Biber::Config->setblxoption('maxbibnames', 10);
Biber::Config->setblxoption('minbibnames', 7);

# THERE IS A CONFIG FILE BEING READ TO TEST USER MAPS TOO!

# Now generate the information
$biber->prepare;
my $out = $biber->get_output_obj;
my $section = $biber->sections->get_section(0);
my $main = $biber->sortlists->get_list(0, 'nty', 'entry', 'nty');
my @keys = sort $section->get_citekeys;
my @citedkeys = sort qw{ alias1 alias2 alias5 anon1 anon2 murray t1 kant:ku kant:kpv t2 shore u1 u2 us1 list1 };

# entry "loh" is missing as the biber.conf map removes it with map_entry_null
my @allkeys = sort map {lc()} qw{ anon1 anon2 stdmodel aristotle:poetics vazques-de-parga t1
gonzalez averroes/bland laufenberg westfahl:frontier knuth:ct:a kastenholz
averroes/hannes iliad luzzatto malinowski sorace knuth:ct:d britannica
nietzsche:historie stdmodel:weinberg knuth:ct:b baez/article knuth:ct:e itzhaki
jaffe padhye cicero stdmodel:salam reese averroes/hercz murray shore
aristotle:physics massa aristotle:anima gillies set kowalik gaonkar springer
geer hammond wormanx westfahl:space worman set:herrmann augustine gerhardt
piccato hasan hyman stdmodel:glashow stdmodel:ps_sc kant:kpv companion almendro
sigfridsson ctan baez/online aristotle:rhetoric pimentel00 pines knuth:ct:c moraux cms
angenendt angenendtsk markey cotton vangennepx kant:ku nussbaum nietzsche:ksa1
vangennep knuth:ct angenendtsa spiegelberg bertram brandt set:aksin chiu nietzsche:ksa
set:yoon maron coleridge tvonb t2 u1 u2 i1 i2 tmn1 tmn2 tmn3 tmn4 lne1 alias1 alias2 alias5 url1 url2 ol1 pages1 pages2 pages3 pages4 pages5 pages6 pages7 pages8 us1 labelstest list1 sn1 } ;

my $u1 = q|    \entry{u1}{misc}{}
<<<<<<< HEAD
      \name{labelname}{4}{uniquelist=4}{%
        {{uniquename=0,hash=e1faffb3e614e6c2fba74296962386b7}{AAA}{A\bibinitperiod}{}{}{}{}{}{}}%
        {{uniquename=0,hash=2bb225f0ba9a58930757a868ed57d9a3}{BBB}{B\bibinitperiod}{}{}{}{}{}{}}%
        {{uniquename=0,hash=defb99e69a9f1f6e06f15006b1f166ae}{CCC}{C\bibinitperiod}{}{}{}{}{}{}}%
        {{uniquename=0,hash=45054f47ac3305a2a33e9bcceadff712}{DDD}{D\bibinitperiod}{}{}{}{}{}{}}%
      }
      \name[form=original,lang=english]{author}{4}{uniquelist=4}{%
=======
      \name{author}{4}{uniquelist=4}{%
>>>>>>> 06c6d749
        {{uniquename=0,hash=e1faffb3e614e6c2fba74296962386b7}{AAA}{A\bibinitperiod}{}{}{}{}{}{}}%
        {{uniquename=0,hash=2bb225f0ba9a58930757a868ed57d9a3}{BBB}{B\bibinitperiod}{}{}{}{}{}{}}%
        {{uniquename=0,hash=defb99e69a9f1f6e06f15006b1f166ae}{CCC}{C\bibinitperiod}{}{}{}{}{}{}}%
        {{uniquename=0,hash=45054f47ac3305a2a33e9bcceadff712}{DDD}{D\bibinitperiod}{}{}{}{}{}{}}%
      }
      \field{labelnamesourcefield}{author}
      \field{labelnamesourceform}{original}
      \field{labelnamesourcelang}{english}
      \strng{namehash}{b78abdc838d79b6576f2ed0021642766}
      \strng{fullhash}{b78abdc838d79b6576f2ed0021642766}
      \field{labelalpha}{AAA\textbf{+}00}
      \field{sortinit}{A}
<<<<<<< HEAD
      \field{sortinithash}{c8a29dea43e9d2645817723335a4dbe8}
      \field{labeltitle}{A title}
      \field{labeltitlesourcefield}{title}
      \field{labeltitlesourceform}{original}
      \field{labeltitlesourcelang}{english}
      \true{singletitle}
      \field[form=original,lang=english]{title}{A title}
=======
      \field{sortinithash}{b685c7856330eaee22789815b49de9bb}
      \true{singletitle}
      \field{labelnamesource}{author}
      \field{labeltitlesource}{title}
      \field{title}{A title}
>>>>>>> 06c6d749
      \field{year}{2000}
    \endentry
|;

eq_or_diff( $out->get_output_entry('u1', $main), $u1, 'uniquelist 1' ) ;

is_deeply( \@keys, \@citedkeys, 'citekeys 1') ;
is_deeply( [ $biber->sortlists->get_list(0, 'shorthands', 'list', 'shorthands')->get_keys ], [ 'kant:kpv', 'kant:ku' ], 'shorthands' ) ;

# reset some options and re-generate information

# Have to do a citekey deletion as we are not re-reading the .bcf which would do it for us
# Otherwise, we have citekeys and allkeys which confuses fetch_data()
$section->del_citekeys;
$section->set_allkeys(1);
$section->bibentries->del_entries;
$section->del_everykeys;
Biber::Input::file::bibtex->init_cache;
$biber->prepare;

$section = $biber->sections->get_section(0);
my $bibentries = $section->bibentries;

$out = $biber->get_output_obj;

@keys = sort map {lc()} $section->get_citekeys;

is_deeply( \@keys, \@allkeys, 'citekeys 2') ;

<<<<<<< HEAD
my $murray1 = q|    \entry{murray}{article}{vlang=english}
      \name{labelname}{14}{}{%
        {{uniquename=0,hash=f1bafaf959660d1c3ca82d486ce5a651}{Hostetler}{H\bibinitperiod}{Michael\bibnamedelima J.}{M\bibinitperiod\bibinitdelim J\bibinitperiod}{}{}{}{}}%
        {{uniquename=0,hash=de9f774c929dc661b4180b07f5eb62f3}{Wingate}{W\bibinitperiod}{Julia\bibnamedelima E.}{J\bibinitperiod\bibinitdelim E\bibinitperiod}{}{}{}{}}%
        {{uniquename=0,hash=76100791c221471771c6bf1dbbc0975d}{Zhong}{Z\bibinitperiod}{Chuan-Jian}{C\bibinithyphendelim J\bibinitperiod}{}{}{}{}}%
        {{uniquename=0,hash=34c410f87490dd022093780c69640413}{Harris}{H\bibinitperiod}{Jay\bibnamedelima E.}{J\bibinitperiod\bibinitdelim E\bibinitperiod}{}{}{}{}}%
        {{uniquename=0,hash=a803710eddd16b95e91f420c0081985c}{Vachet}{V\bibinitperiod}{Richard\bibnamedelima W.}{R\bibinitperiod\bibinitdelim W\bibinitperiod}{}{}{}{}}%
        {{uniquename=0,hash=38d1db37321ac524d14a116e74123685}{Clark}{C\bibinitperiod}{Michael\bibnamedelima R.}{M\bibinitperiod\bibinitdelim R\bibinitperiod}{}{}{}{}}%
        {{uniquename=0,hash=969c673c8b05314f89a822ecfbead6af}{Londono}{L\bibinitperiod}{J.\bibnamedelimi David}{J\bibinitperiod\bibinitdelim D\bibinitperiod}{}{}{}{}}%
        {{uniquename=0,hash=fc6cda30bdeb421b5b57ef2d1ce6f92b}{Green}{G\bibinitperiod}{Stephen\bibnamedelima J.}{S\bibinitperiod\bibinitdelim J\bibinitperiod}{}{}{}{}}%
        {{uniquename=0,hash=69dcde2965d0ce8a53fae463355f36f5}{Stokes}{S\bibinitperiod}{Jennifer\bibnamedelima J.}{J\bibinitperiod\bibinitdelim J\bibinitperiod}{}{}{}{}}%
        {{uniquename=0,hash=8cfed260a429843a4846ad8d83f9a09f}{Wignall}{W\bibinitperiod}{George\bibnamedelima D.}{G\bibinitperiod\bibinitdelim D\bibinitperiod}{}{}{}{}}%
        {{uniquename=0,hash=71a4aee3f5124c9c94825634735417be}{Glish}{G\bibinitperiod}{Gary\bibnamedelima L.}{G\bibinitperiod\bibinitdelim L\bibinitperiod}{}{}{}{}}%
        {{uniquename=0,hash=9406f7f2b15056febb90692ae05e8620}{Porter}{P\bibinitperiod}{Marc\bibnamedelima D.}{M\bibinitperiod\bibinitdelim D\bibinitperiod}{}{}{}{}}%
        {{uniquename=0,hash=f8d80918767d0ce7f535453dc016c327}{Evans}{E\bibinitperiod}{Neal\bibnamedelima D.}{N\bibinitperiod\bibinitdelim D\bibinitperiod}{}{}{}{}}%
        {{uniquename=0,hash=98688e58f25c10d275f9d15d31ba3396}{Murray}{M\bibinitperiod}{Royce\bibnamedelima W.}{R\bibinitperiod\bibinitdelim W\bibinitperiod}{}{}{}{}}%
      }
      \name[form=original,lang=english]{author}{14}{}{%
=======
my $murray1 = q|    \entry{murray}{article}{}
      \name{author}{14}{}{%
>>>>>>> 06c6d749
        {{uniquename=0,hash=f1bafaf959660d1c3ca82d486ce5a651}{Hostetler}{H\bibinitperiod}{Michael\bibnamedelima J.}{M\bibinitperiod\bibinitdelim J\bibinitperiod}{}{}{}{}}%
        {{uniquename=0,hash=de9f774c929dc661b4180b07f5eb62f3}{Wingate}{W\bibinitperiod}{Julia\bibnamedelima E.}{J\bibinitperiod\bibinitdelim E\bibinitperiod}{}{}{}{}}%
        {{uniquename=0,hash=76100791c221471771c6bf1dbbc0975d}{Zhong}{Z\bibinitperiod}{Chuan-Jian}{C\bibinithyphendelim J\bibinitperiod}{}{}{}{}}%
        {{uniquename=0,hash=34c410f87490dd022093780c69640413}{Harris}{H\bibinitperiod}{Jay\bibnamedelima E.}{J\bibinitperiod\bibinitdelim E\bibinitperiod}{}{}{}{}}%
        {{uniquename=0,hash=a803710eddd16b95e91f420c0081985c}{Vachet}{V\bibinitperiod}{Richard\bibnamedelima W.}{R\bibinitperiod\bibinitdelim W\bibinitperiod}{}{}{}{}}%
        {{uniquename=0,hash=38d1db37321ac524d14a116e74123685}{Clark}{C\bibinitperiod}{Michael\bibnamedelima R.}{M\bibinitperiod\bibinitdelim R\bibinitperiod}{}{}{}{}}%
        {{uniquename=0,hash=969c673c8b05314f89a822ecfbead6af}{Londono}{L\bibinitperiod}{J.\bibnamedelimi David}{J\bibinitperiod\bibinitdelim D\bibinitperiod}{}{}{}{}}%
        {{uniquename=0,hash=fc6cda30bdeb421b5b57ef2d1ce6f92b}{Green}{G\bibinitperiod}{Stephen\bibnamedelima J.}{S\bibinitperiod\bibinitdelim J\bibinitperiod}{}{}{}{}}%
        {{uniquename=0,hash=69dcde2965d0ce8a53fae463355f36f5}{Stokes}{S\bibinitperiod}{Jennifer\bibnamedelima J.}{J\bibinitperiod\bibinitdelim J\bibinitperiod}{}{}{}{}}%
        {{uniquename=0,hash=8cfed260a429843a4846ad8d83f9a09f}{Wignall}{W\bibinitperiod}{George\bibnamedelima D.}{G\bibinitperiod\bibinitdelim D\bibinitperiod}{}{}{}{}}%
        {{uniquename=0,hash=71a4aee3f5124c9c94825634735417be}{Glish}{G\bibinitperiod}{Gary\bibnamedelima L.}{G\bibinitperiod\bibinitdelim L\bibinitperiod}{}{}{}{}}%
        {{uniquename=0,hash=9406f7f2b15056febb90692ae05e8620}{Porter}{P\bibinitperiod}{Marc\bibnamedelima D.}{M\bibinitperiod\bibinitdelim D\bibinitperiod}{}{}{}{}}%
        {{uniquename=0,hash=f8d80918767d0ce7f535453dc016c327}{Evans}{E\bibinitperiod}{Neal\bibnamedelima D.}{N\bibinitperiod\bibinitdelim D\bibinitperiod}{}{}{}{}}%
        {{uniquename=0,hash=98688e58f25c10d275f9d15d31ba3396}{Murray}{M\bibinitperiod}{Royce\bibnamedelima W.}{R\bibinitperiod\bibinitdelim W\bibinitperiod}{}{}{}{}}%
      }
      \field{labelnamesourcefield}{author}
      \field{labelnamesourceform}{original}
      \field{labelnamesourcelang}{english}
      \strng{namehash}{7ba00ed438c44a2270c14ba95a7fc011}
      \strng{fullhash}{61836f4684b2615842b68c26479f6ec2}
      \field{labelalpha}{Hos\textbf{+}98}
      \field{sortinit}{H}
<<<<<<< HEAD
      \field{sortinithash}{95b2cb08933fe649b7e9f8beee2132b4}
      \field{labeltitle}{Alkanethiolate gold cluster molecules}
      \field{labeltitlesourcefield}{shorttitle}
      \field{labeltitlesourceform}{original}
      \field{labeltitlesourcelang}{english}
      \true{singletitle}
      \field[form=original,lang=english]{annotation}{An \texttt{article} entry with \arabic{author} authors. By default, long author and editor lists are automatically truncated. This is configurable}
=======
      \field{sortinithash}{82012198d5dfa657b8c4a168793268a6}
      \true{singletitle}
      \field{labelnamesource}{author}
      \field{labeltitlesource}{shorttitle}
      \field{annotation}{An \texttt{article} entry with \arabic{author} authors. By default, long author and editor lists are automatically truncated. This is configurable}
>>>>>>> 06c6d749
      \field{indextitle}{Alkanethiolate gold cluster molecules}
      \field[form=original,lang=english]{journaltitle}{Langmuir}
      \field{langid}{english}
      \field{langidopts}{variant=american}
      \field{number}{1}
      \field[form=original,lang=english]{shorttitle}{Alkanethiolate gold cluster molecules}
      \field[form=original,lang=english]{subtitle}{Core and monolayer properties as a function of core size}
      \field[form=original,lang=english]{title}{Alkanethiolate gold cluster molecules with core diameters from 1.5 to 5.2~nm}
      \field{volume}{14}
      \field{year}{1998}
      \field{pages}{17\bibrangedash 30}
      \range{pages}{14}
      \keyw{keyw1,keyw2}
    \endentry
|;

<<<<<<< HEAD
my $murray2 = q|    \entry{murray}{article}{vlang=english}
      \name{labelname}{14}{}{%
        {{uniquename=0,hash=f1bafaf959660d1c3ca82d486ce5a651}{Hostetler}{H\bibinitperiod}{Michael\bibnamedelima J.}{M\bibinitperiod\bibinitdelim J\bibinitperiod}{}{}{}{}}%
        {{uniquename=0,hash=de9f774c929dc661b4180b07f5eb62f3}{Wingate}{W\bibinitperiod}{Julia\bibnamedelima E.}{J\bibinitperiod\bibinitdelim E\bibinitperiod}{}{}{}{}}%
        {{uniquename=0,hash=76100791c221471771c6bf1dbbc0975d}{Zhong}{Z\bibinitperiod}{Chuan-Jian}{C\bibinithyphendelim J\bibinitperiod}{}{}{}{}}%
        {{uniquename=0,hash=34c410f87490dd022093780c69640413}{Harris}{H\bibinitperiod}{Jay\bibnamedelima E.}{J\bibinitperiod\bibinitdelim E\bibinitperiod}{}{}{}{}}%
        {{uniquename=0,hash=a803710eddd16b95e91f420c0081985c}{Vachet}{V\bibinitperiod}{Richard\bibnamedelima W.}{R\bibinitperiod\bibinitdelim W\bibinitperiod}{}{}{}{}}%
        {{uniquename=0,hash=38d1db37321ac524d14a116e74123685}{Clark}{C\bibinitperiod}{Michael\bibnamedelima R.}{M\bibinitperiod\bibinitdelim R\bibinitperiod}{}{}{}{}}%
        {{uniquename=0,hash=969c673c8b05314f89a822ecfbead6af}{Londono}{L\bibinitperiod}{J.\bibnamedelimi David}{J\bibinitperiod\bibinitdelim D\bibinitperiod}{}{}{}{}}%
        {{uniquename=0,hash=fc6cda30bdeb421b5b57ef2d1ce6f92b}{Green}{G\bibinitperiod}{Stephen\bibnamedelima J.}{S\bibinitperiod\bibinitdelim J\bibinitperiod}{}{}{}{}}%
        {{uniquename=0,hash=69dcde2965d0ce8a53fae463355f36f5}{Stokes}{S\bibinitperiod}{Jennifer\bibnamedelima J.}{J\bibinitperiod\bibinitdelim J\bibinitperiod}{}{}{}{}}%
        {{uniquename=0,hash=8cfed260a429843a4846ad8d83f9a09f}{Wignall}{W\bibinitperiod}{George\bibnamedelima D.}{G\bibinitperiod\bibinitdelim D\bibinitperiod}{}{}{}{}}%
        {{uniquename=0,hash=71a4aee3f5124c9c94825634735417be}{Glish}{G\bibinitperiod}{Gary\bibnamedelima L.}{G\bibinitperiod\bibinitdelim L\bibinitperiod}{}{}{}{}}%
        {{uniquename=0,hash=9406f7f2b15056febb90692ae05e8620}{Porter}{P\bibinitperiod}{Marc\bibnamedelima D.}{M\bibinitperiod\bibinitdelim D\bibinitperiod}{}{}{}{}}%
        {{uniquename=0,hash=f8d80918767d0ce7f535453dc016c327}{Evans}{E\bibinitperiod}{Neal\bibnamedelima D.}{N\bibinitperiod\bibinitdelim D\bibinitperiod}{}{}{}{}}%
        {{uniquename=0,hash=98688e58f25c10d275f9d15d31ba3396}{Murray}{M\bibinitperiod}{Royce\bibnamedelima W.}{R\bibinitperiod\bibinitdelim W\bibinitperiod}{}{}{}{}}%
      }
      \name[form=original,lang=english]{author}{14}{}{%
=======
my $murray2 = q|    \entry{murray}{article}{}
      \name{author}{14}{}{%
>>>>>>> 06c6d749
        {{uniquename=0,hash=f1bafaf959660d1c3ca82d486ce5a651}{Hostetler}{H\bibinitperiod}{Michael\bibnamedelima J.}{M\bibinitperiod\bibinitdelim J\bibinitperiod}{}{}{}{}}%
        {{uniquename=0,hash=de9f774c929dc661b4180b07f5eb62f3}{Wingate}{W\bibinitperiod}{Julia\bibnamedelima E.}{J\bibinitperiod\bibinitdelim E\bibinitperiod}{}{}{}{}}%
        {{uniquename=0,hash=76100791c221471771c6bf1dbbc0975d}{Zhong}{Z\bibinitperiod}{Chuan-Jian}{C\bibinithyphendelim J\bibinitperiod}{}{}{}{}}%
        {{uniquename=0,hash=34c410f87490dd022093780c69640413}{Harris}{H\bibinitperiod}{Jay\bibnamedelima E.}{J\bibinitperiod\bibinitdelim E\bibinitperiod}{}{}{}{}}%
        {{uniquename=0,hash=a803710eddd16b95e91f420c0081985c}{Vachet}{V\bibinitperiod}{Richard\bibnamedelima W.}{R\bibinitperiod\bibinitdelim W\bibinitperiod}{}{}{}{}}%
        {{uniquename=0,hash=38d1db37321ac524d14a116e74123685}{Clark}{C\bibinitperiod}{Michael\bibnamedelima R.}{M\bibinitperiod\bibinitdelim R\bibinitperiod}{}{}{}{}}%
        {{uniquename=0,hash=969c673c8b05314f89a822ecfbead6af}{Londono}{L\bibinitperiod}{J.\bibnamedelimi David}{J\bibinitperiod\bibinitdelim D\bibinitperiod}{}{}{}{}}%
        {{uniquename=0,hash=fc6cda30bdeb421b5b57ef2d1ce6f92b}{Green}{G\bibinitperiod}{Stephen\bibnamedelima J.}{S\bibinitperiod\bibinitdelim J\bibinitperiod}{}{}{}{}}%
        {{uniquename=0,hash=69dcde2965d0ce8a53fae463355f36f5}{Stokes}{S\bibinitperiod}{Jennifer\bibnamedelima J.}{J\bibinitperiod\bibinitdelim J\bibinitperiod}{}{}{}{}}%
        {{uniquename=0,hash=8cfed260a429843a4846ad8d83f9a09f}{Wignall}{W\bibinitperiod}{George\bibnamedelima D.}{G\bibinitperiod\bibinitdelim D\bibinitperiod}{}{}{}{}}%
        {{uniquename=0,hash=71a4aee3f5124c9c94825634735417be}{Glish}{G\bibinitperiod}{Gary\bibnamedelima L.}{G\bibinitperiod\bibinitdelim L\bibinitperiod}{}{}{}{}}%
        {{uniquename=0,hash=9406f7f2b15056febb90692ae05e8620}{Porter}{P\bibinitperiod}{Marc\bibnamedelima D.}{M\bibinitperiod\bibinitdelim D\bibinitperiod}{}{}{}{}}%
        {{uniquename=0,hash=f8d80918767d0ce7f535453dc016c327}{Evans}{E\bibinitperiod}{Neal\bibnamedelima D.}{N\bibinitperiod\bibinitdelim D\bibinitperiod}{}{}{}{}}%
        {{uniquename=0,hash=98688e58f25c10d275f9d15d31ba3396}{Murray}{M\bibinitperiod}{Royce\bibnamedelima W.}{R\bibinitperiod\bibinitdelim W\bibinitperiod}{}{}{}{}}%
      }
      \field{labelnamesourcefield}{author}
      \field{labelnamesourceform}{original}
      \field{labelnamesourcelang}{english}
      \strng{namehash}{7ba00ed438c44a2270c14ba95a7fc011}
      \strng{fullhash}{61836f4684b2615842b68c26479f6ec2}
      \field{labelalpha}{Hos98}
      \field{sortinit}{H}
<<<<<<< HEAD
      \field{sortinithash}{95b2cb08933fe649b7e9f8beee2132b4}
      \field{labeltitle}{Alkanethiolate gold cluster molecules}
      \field{labeltitlesourcefield}{shorttitle}
      \field{labeltitlesourceform}{original}
      \field{labeltitlesourcelang}{english}
      \true{singletitle}
      \field[form=original,lang=english]{annotation}{An \texttt{article} entry with \arabic{author} authors. By default, long author and editor lists are automatically truncated. This is configurable}
=======
      \field{sortinithash}{82012198d5dfa657b8c4a168793268a6}
      \true{singletitle}
      \field{labelnamesource}{author}
      \field{labeltitlesource}{shorttitle}
      \field{annotation}{An \texttt{article} entry with \arabic{author} authors. By default, long author and editor lists are automatically truncated. This is configurable}
>>>>>>> 06c6d749
      \field{indextitle}{Alkanethiolate gold cluster molecules}
      \field[form=original,lang=english]{journaltitle}{Langmuir}
      \field{langid}{english}
      \field{langidopts}{variant=american}
      \field{number}{1}
      \field[form=original,lang=english]{shorttitle}{Alkanethiolate gold cluster molecules}
      \field[form=original,lang=english]{subtitle}{Core and monolayer properties as a function of core size}
      \field[form=original,lang=english]{title}{Alkanethiolate gold cluster molecules with core diameters from 1.5 to 5.2~nm}
      \field{volume}{14}
      \field{year}{1998}
      \field{pages}{17\bibrangedash 30}
      \range{pages}{14}
      \keyw{keyw1,keyw2}
    \endentry
|;

# This example wouldn't compile - it's just to test escaping
my $t1 = q+    \entry{t1}{misc}{}
<<<<<<< HEAD
      \name{labelname}{1}{}{%
        {{uniquename=0,hash=858fcf9483ec29b7707a7dda2dde7a6f}{Brown}{B\bibinitperiod}{Bill}{B\bibinitperiod}{}{}{}{}}%
      }
      \name[form=original,lang=english]{author}{1}{}{%
=======
      \name{author}{1}{}{%
>>>>>>> 06c6d749
        {{uniquename=0,hash=858fcf9483ec29b7707a7dda2dde7a6f}{Brown}{B\bibinitperiod}{Bill}{B\bibinitperiod}{}{}{}{}}%
      }
      \field{labelnamesourcefield}{author}
      \field{labelnamesourceform}{original}
      \field{labelnamesourcelang}{english}
      \strng{namehash}{858fcf9483ec29b7707a7dda2dde7a6f}
      \strng{fullhash}{858fcf9483ec29b7707a7dda2dde7a6f}
      \field{labelalpha}{Bro92}
      \field{sortinit}{B}
<<<<<<< HEAD
      \field{sortinithash}{1a3a21dbed09540af12d49a0b14f4751}
      \field{labeltitle}{10\% of [100] and 90% of $Normal_2$ | \& # things {$^{3}$}}
      \field{labeltitlesourcefield}{title}
      \field{labeltitlesourceform}{original}
      \field{labeltitlesourcelang}{english}
      \field[form=original,lang=english]{title}{10\% of [100] and 90% of $Normal_2$ | \& # things {$^{3}$}}
=======
      \field{sortinithash}{4ecbea03efd0532989d3836d1a048c32}
      \field{labelnamesource}{author}
      \field{labeltitlesource}{title}
      \field{title}{10\% of [100] and 90% of $Normal_2$ | \& # things {$^{3}$}}
>>>>>>> 06c6d749
      \field{year}{1992}
      \field{pages}{100\bibrangedash}
      \range{pages}{-1}
      \keyw{primary,something,somethingelse}
    \endentry
+;

my $t2 = q|    \entry{t2}{misc}{}
<<<<<<< HEAD
      \name{labelname}{1}{}{%
        {{uniquename=0,hash=858fcf9483ec29b7707a7dda2dde7a6f}{Brown}{B\bibinitperiod}{Bill}{B\bibinitperiod}{}{}{}{}}%
      }
      \name[form=original,lang=english]{author}{1}{}{%
=======
      \name{author}{1}{}{%
>>>>>>> 06c6d749
        {{uniquename=0,hash=858fcf9483ec29b7707a7dda2dde7a6f}{Brown}{B\bibinitperiod}{Bill}{B\bibinitperiod}{}{}{}{}}%
      }
      \field{labelnamesourcefield}{author}
      \field{labelnamesourceform}{original}
      \field{labelnamesourcelang}{english}
      \strng{namehash}{858fcf9483ec29b7707a7dda2dde7a6f}
      \strng{fullhash}{858fcf9483ec29b7707a7dda2dde7a6f}
      \field{labelalpha}{Bro94}
      \field{sortinit}{B}
<<<<<<< HEAD
      \field{sortinithash}{1a3a21dbed09540af12d49a0b14f4751}
      \field{labeltitle}{Signs of W$\frac{o}{a}$nder}
      \field{labeltitlesourcefield}{title}
      \field{labeltitlesourceform}{original}
      \field{labeltitlesourcelang}{english}
      \field[form=original,lang=english]{title}{Signs of W$\frac{o}{a}$nder}
=======
      \field{sortinithash}{4ecbea03efd0532989d3836d1a048c32}
      \field{labelnamesource}{author}
      \field{labeltitlesource}{title}
      \field{title}{Signs of W$\frac{o}{a}$nder}
>>>>>>> 06c6d749
      \field{year}{1994}
      \field{pages}{100\bibrangedash 108}
      \range{pages}{9}
    \endentry
|;

<<<<<<< HEAD
my $anon1 = q|    \entry{anon1}{unpublished}{vlang=english}
      \name{labelname}{1}{}{%
        {{uniquename=0,hash=9873a6cc65c553faa2b21aaad626fe4b}{XAnony}{X\bibinitperiod}{}{}{}{}{}{}}%
      }
      \name[form=original,lang=english]{author}{1}{}{%
=======
my $anon1 = q|    \entry{anon1}{unpublished}{}
      \name{author}{1}{}{%
>>>>>>> 06c6d749
        {{hash=a66f357fe2fd356fe49959173522a651}{AnonymousX}{A\bibinitperiod}{}{}{}{}{}{}}%
      }
      \name[form=original,lang=english]{shortauthor}{1}{}{%
        {{uniquename=0,hash=9873a6cc65c553faa2b21aaad626fe4b}{XAnony}{X\bibinitperiod}{}{}{}{}{}{}}%
      }
      \field{labelnamesourcefield}{shortauthor}
      \field{labelnamesourceform}{original}
      \field{labelnamesourcelang}{english}
      \strng{namehash}{9873a6cc65c553faa2b21aaad626fe4b}
      \strng{fullhash}{a66f357fe2fd356fe49959173522a651}
      \field{labelalpha}{XAn35}
      \field{sortinit}{A}
<<<<<<< HEAD
      \field{sortinithash}{c8a29dea43e9d2645817723335a4dbe8}
      \field{labeltitle}{Shorttitle}
      \field{labeltitlesourcefield}{shorttitle}
      \field{labeltitlesourceform}{original}
      \field{labeltitlesourcelang}{english}
=======
      \field{sortinithash}{b685c7856330eaee22789815b49de9bb}
>>>>>>> 06c6d749
      \true{singletitle}
      \field{labelnamesource}{shortauthor}
      \field{labeltitlesource}{shorttitle}
      \field{langid}{english}
      \field{langidopts}{variant=american}
      \field[form=original,lang=english]{note}{anon1}
      \field[form=original,lang=english]{shorttitle}{Shorttitle}
      \field[form=original,lang=english]{title}{Title1}
      \field{year}{1835}
      \field{pages}{111\bibrangedash 118}
      \range{pages}{8}
      \keyw{arc}
    \endentry
|;

<<<<<<< HEAD
my $anon2 = q|    \entry{anon2}{unpublished}{vlang=english}
      \name{labelname}{1}{}{%
        {{uniquename=0,hash=f64c29e89ea49402b997956610b58ef6}{YAnony}{Y\bibinitperiod}{}{}{}{}{}{}}%
      }
      \name[form=original,lang=english]{author}{1}{}{%
=======
my $anon2 = q|    \entry{anon2}{unpublished}{}
      \name{author}{1}{}{%
>>>>>>> 06c6d749
        {{hash=a0bccee4041bc840e14c06e5ba7f083c}{AnonymousY}{A\bibinitperiod}{}{}{}{}{}{}}%
      }
      \name[form=original,lang=english]{shortauthor}{1}{}{%
        {{uniquename=0,hash=f64c29e89ea49402b997956610b58ef6}{YAnony}{Y\bibinitperiod}{}{}{}{}{}{}}%
      }
      \field{labelnamesourcefield}{shortauthor}
      \field{labelnamesourceform}{original}
      \field{labelnamesourcelang}{english}
      \strng{namehash}{f64c29e89ea49402b997956610b58ef6}
      \strng{fullhash}{a0bccee4041bc840e14c06e5ba7f083c}
      \field{labelalpha}{YAn39}
      \field{sortinit}{A}
<<<<<<< HEAD
      \field{sortinithash}{c8a29dea43e9d2645817723335a4dbe8}
      \field{labeltitle}{Shorttitle}
      \field{labeltitlesourcefield}{shorttitle}
      \field{labeltitlesourceform}{original}
      \field{labeltitlesourcelang}{english}
=======
      \field{sortinithash}{b685c7856330eaee22789815b49de9bb}
>>>>>>> 06c6d749
      \true{singletitle}
      \field{labelnamesource}{shortauthor}
      \field{labeltitlesource}{shorttitle}
      \field{langid}{english}
      \field{langidopts}{variant=american}
      \field[form=original,lang=english]{note}{anon2}
      \field[form=original,lang=english]{shorttitle}{Shorttitle}
      \field[form=original,lang=english]{title}{Title2}
      \field{year}{1839}
      \field{pages}{1176\bibrangedash 1276}
      \range{pages}{101}
      \keyw{arc}
    \endentry
|;

my $url1 = q|    \entry{url1}{misc}{}
<<<<<<< HEAD
      \name{labelname}{1}{}{%
        {{uniquename=0,hash=b2106a3dda6c5a4879a0cab37e9cca55}{Alias}{A\bibinitperiod}{Alan}{A\bibinitperiod}{}{}{}{}}%
      }
      \name[form=original,lang=english]{author}{1}{}{%
=======
      \name{author}{1}{}{%
>>>>>>> 06c6d749
        {{uniquename=0,hash=b2106a3dda6c5a4879a0cab37e9cca55}{Alias}{A\bibinitperiod}{Alan}{A\bibinitperiod}{}{}{}{}}%
      }
      \field{labelnamesourcefield}{author}
      \field{labelnamesourceform}{original}
      \field{labelnamesourcelang}{english}
      \strng{namehash}{b2106a3dda6c5a4879a0cab37e9cca55}
      \strng{fullhash}{b2106a3dda6c5a4879a0cab37e9cca55}
      \field{labelalpha}{Ali05}
      \field{sortinit}{A}
      \field{sortinithash}{b685c7856330eaee22789815b49de9bb}
      \field{extraalpha}{4}
      \field{labelnamesource}{author}
      \field{year}{2005}
      \verb{url}
      \verb http://www.something.com/q=%C3%A1%C3%A9%C3%A1%C5%A0
      \endverb
      \lverb{urls}{2}
      \lverb http://www.something.com/q=%C3%A1%C3%A9%C3%A1%C5%A0
      \lverb http://www.sun.com
      \endlverb
    \endentry
|;

my $list1 = q|    \entry{list1}{book}{}
      \true{morelocation}
      \list[form=original,lang=english]{location}{2}{%
        {AAA}%
        {BBB}%
      }
      \field{sortinit}{0}
      \field{sortinithash}{990108227b3316c02842d895999a0165}
    \endentry
|;

my $Worman_N = [ 'Worman_N' ] ;
my $Gennep = [ 'v_Gennep_A', 'v_Gennep_J' ] ;

eq_or_diff( $out->get_output_entry('t1', $main), $t1, 'bbl entry with maths in title 1' ) ;
eq_or_diff( $bibentries->entry('shore')->get_field('month'), '03', 'default bib month macros' ) ;
ok( $bibentries->entry('t1')->has_keyword('primary'), 'Keywords test - 1' ) ;
ok( $bibentries->entry('t1')->has_keyword('something'), 'Keywords test - 2' ) ;
ok( $bibentries->entry('t1')->has_keyword('somethingelse'), 'Keywords test - 3' ) ;
eq_or_diff( $out->get_output_entry('t2', $main), $t2, 'bbl entry with maths in title 2' ) ;
is_deeply( Biber::Config->_get_uniquename('Worman_N', 'global'), $Worman_N, 'uniquename count 1') ;
is_deeply( Biber::Config->_get_uniquename('vanGennep', 'global'), $Gennep, 'uniquename count 2') ;
eq_or_diff( $out->get_output_entry('murray', $main), $murray1, 'bbl with > maxcitenames' ) ;
eq_or_diff( $out->get_output_entry('missing1', $main), "  \\missing{missing1}\n", 'missing citekey 1' ) ;
eq_or_diff( $out->get_output_entry('missing2', $main), "  \\missing{missing2}\n", 'missing citekey 2' ) ;


Biber::Config->setblxoption('alphaothers', '');
Biber::Config->setblxoption('sortalphaothers', '');

# Have to do a citekey deletion as we are not re-reading the .bcf which would do it for us
# Otherwise, we have citekeys and allkeys which confuses fetch_data()
$section->del_citekeys;
$section->bibentries->del_entries;
$section->del_everykeys;
Biber::Input::file::bibtex->init_cache;
$biber->prepare ;
$section = $biber->sections->get_section(0);
$main = $biber->sortlists->get_list(0, 'nty', 'entry', 'nty');
$out = $biber->get_output_obj;

eq_or_diff($out->get_output_entry('murray', $main), $murray2, 'bbl with > maxcitenames, empty alphaothers');

# Make sure namehash and fullhash are seperately generated
eq_or_diff( $out->get_output_entry('anon1', $main), $anon1, 'namehash/fullhash 1' ) ;
eq_or_diff( $out->get_output_entry('anon2', $main), $anon2, 'namehash/fullhash 2' ) ;

# Testing of user field map ignores
ok(is_undef($bibentries->entry('i1')->get_field('abstract')), 'map 1' );
eq_or_diff($bibentries->entry('i1')->get_field('userd'), 'test', 'map 2' );
ok(is_undef($bibentries->entry('i2')->get_field('userb')), 'map 3' );
eq_or_diff(NFC($bibentries->entry('i2')->get_field('usere')), 'a Štring', 'map 4' );
# Testing ot UTF8 match/replace
eq_or_diff($biber->_liststring('i1', 'listd'), 'abc', 'map 5' );
# Testing of user field map match/replace
eq_or_diff($biber->_liststring('i1', 'listb'), 'REPlacedte!early', 'map 6');
eq_or_diff($biber->_liststring('i1', 'institution'), 'REPlaCEDte!early', 'map 7');
# Testing of pseudo-field "entrykey" handling
eq_or_diff($bibentries->entry('i1')->get_field('note'), 'i1', 'map 8' );
# Checking deletion of alsosets with value BMAP_NULL
ok(is_undef($bibentries->entry('i2')->get_field('userf')), 'map 9' );
# Checking that the "misc" type-specific mapping to null takes precedence over global userb->userc
ok(is_undef($bibentries->entry('i2')->get_field('userc')), 'map 10' );

# Make sure visibility doesn't exceed number of names.
<<<<<<< HEAD
is($bibentries->entry('i2')->get_field($bibentries->entry('i2')->get_labelname_info->{field})->get_visible_bib, '3', 'bib visibility - 1');
=======
eq_or_diff($bibentries->entry('i2')->get_field($bibentries->entry('i2')->get_labelname_info)->get_visible_bib, '3', 'bib visibility - 1');
>>>>>>> 06c6d749

# Testing per_type and per_entry max/min* so reset globals to defaults
Biber::Config->setblxoption('uniquelist', 0);
Biber::Config->setblxoption('maxcitenames', 3);
Biber::Config->setblxoption('mincitenames', 1);
Biber::Config->setblxoption('maxitems', 3);
Biber::Config->setblxoption('minitems', 1);
Biber::Config->setblxoption('maxbibnames', 3);
Biber::Config->setblxoption('minbibnames', 1);
Biber::Config->setblxoption('maxalphanames', 3);
Biber::Config->setblxoption('minalphanames', 1);
Biber::Config->setblxoption('maxcitenames', 1, 'PER_TYPE', 'misc');
Biber::Config->setblxoption('maxbibnames', 2, 'PER_TYPE', 'unpublished');
Biber::Config->setblxoption('minbibnames', 2, 'PER_TYPE', 'unpublished');
# maxalphanames is set on tmn2 entry
Biber::Config->setblxoption('minalphanames', 2, 'PER_TYPE', 'book');
# minitems is set on tmn3 entry
Biber::Config->setblxoption('maxitems', 2, 'PER_TYPE', 'unpublished');

# Have to do a citekey deletion as we are not re-reading the .bcf which would do it for us
# Otherwise, we have citekeys and allkeys which confuses fetch_data()
$section->del_citekeys;
$section->bibentries->del_entries;
$section->del_everykeys;
Biber::Input::file::bibtex->init_cache;
$biber->prepare;
$section = $biber->sections->get_section(0);
$main = $biber->sortlists->get_list(0, 'nty', 'entry', 'nty');

<<<<<<< HEAD
is($bibentries->entry('tmn1')->get_field($bibentries->entry('tmn1')->get_labelname_info->{field})->get_visible_cite, '1', 'per_type maxcitenames - 1');
is($bibentries->entry('tmn2')->get_field($bibentries->entry('tmn2')->get_labelname_info->{field})->get_visible_cite, '3', 'per_type maxcitenames - 2');
is($bibentries->entry('tmn3')->get_field($bibentries->entry('tmn3')->get_labelname_info->{field})->get_visible_bib, '2', 'per_type bibnames - 3');
is($bibentries->entry('tmn4')->get_field($bibentries->entry('tmn4')->get_labelname_info->{field})->get_visible_bib, '3', 'per_type bibnames - 4');
is($bibentries->entry('tmn1')->get_field($bibentries->entry('tmn1')->get_labelname_info->{field})->get_visible_alpha, '3', 'per_type/entry alphanames - 1');
is($bibentries->entry('tmn2')->get_field($bibentries->entry('tmn2')->get_labelname_info->{field})->get_visible_alpha, '2', 'per_type/entry alphanames - 2');
is($biber->_liststring('tmn1', 'institution'), 'A!B!C', 'per_type/entry items - 1');
is($biber->_liststring('tmn3', 'institution'), "A!B\x{10FFFD}", 'per_type/entry items - 2');
=======
eq_or_diff($bibentries->entry('tmn1')->get_field($bibentries->entry('tmn1')->get_labelname_info)->get_visible_cite, '1', 'per_type maxcitenames - 1');
eq_or_diff($bibentries->entry('tmn2')->get_field($bibentries->entry('tmn2')->get_labelname_info)->get_visible_cite, '3', 'per_type maxcitenames - 2');
eq_or_diff($bibentries->entry('tmn3')->get_field($bibentries->entry('tmn3')->get_labelname_info)->get_visible_bib, '2', 'per_type bibnames - 3');
eq_or_diff($bibentries->entry('tmn4')->get_field($bibentries->entry('tmn4')->get_labelname_info)->get_visible_bib, '3', 'per_type bibnames - 4');
eq_or_diff($bibentries->entry('tmn1')->get_field($bibentries->entry('tmn1')->get_labelname_info)->get_visible_alpha, '3', 'per_type/entry alphanames - 1');
eq_or_diff($bibentries->entry('tmn2')->get_field($bibentries->entry('tmn2')->get_labelname_info)->get_visible_alpha, '2', 'per_type/entry alphanames - 2');
eq_or_diff($biber->_liststring('tmn1', 'institution'), 'A!B!C', 'per_type/entry items - 1');
eq_or_diff($biber->_liststring('tmn3', 'institution'), "A!B\x{10FFFD}", 'per_type/entry items - 2');
>>>>>>> 06c6d749

# Citekey alias testing
eq_or_diff($section->get_citekey_alias('alias3'), 'alias1', 'Citekey aliases - 1');
ok(is_undef($section->get_citekey_alias('alias2')), 'Citekey aliases - 2');
eq_or_diff($section->get_citekey_alias('alias4'), 'alias2', 'Citekey aliases - 3');
# primary key 'alias5' is not cited but should be added anyway as cited alias 'alias6' needs it
eq_or_diff($section->get_citekey_alias('alias6'), 'alias5', 'Citekey aliases - 4');
ok($bibentries->entry('alias5'), 'Citekey aliases - 5');

# URL encoding testing
eq_or_diff($bibentries->entry('url1')->get_field('url'), 'http://www.something.com/q=%C3%A1%C3%A9%C3%A1%C5%A0', 'URL encoding - 1');
eq_or_diff($bibentries->entry('url2')->get_field('url'), 'http://www.something.com/q=one%20two', 'URL encoding - 2');
eq_or_diff($out->get_output_entry('url1', $main), $url1, 'URL encoding - 3' ) ;

# map_final testing with map_field_set
eq_or_diff($bibentries->entry('ol1')->get_field('note'), 'A note', 'map_final - 1');
eq_or_diff($bibentries->entry('ol1')->get_field('title'), 'Online1', 'map_final - 2');

# Test for tricky pages field
is_deeply($bibentries->entry('pages1')->get_field('pages'),[[23, 24]], 'pages - 1');
is_deeply($bibentries->entry('pages2')->get_field('pages'),[[23, undef]], 'pages - 2');
is_deeply($bibentries->entry('pages3')->get_field('pages'), [['I-II', 'III-IV']], 'pages - 3');
is_deeply($bibentries->entry('pages4')->get_field('pages'), [[3,5]], 'pages - 4');
is_deeply($bibentries->entry('pages5')->get_field('pages'), [[42, '']], 'pages - 5');
is_deeply($bibentries->entry('pages6')->get_field('pages'), [['\bibstring{number} 42', undef]], 'pages - 6');
is_deeply($bibentries->entry('pages7')->get_field('pages'), [['\bibstring{number} 42', undef], [3,6], ['I-II',5 ]], 'pages - 7');
is_deeply($bibentries->entry('pages8')->get_field('pages'), [[10,15],['ⅥⅠ', 'ⅻ']], 'pages - 8');

# Test for map levels, the user map makes this CUSTOMC and then style map makes it CUSTOMA
eq_or_diff($bibentries->entry('us1')->get_field('entrytype'), 'customa', 'Map levels - 1');

# Test for "others" in lists
eq_or_diff( $out->get_output_entry('list1', $main), $list1, 'Entry with others list' ) ;<|MERGE_RESOLUTION|>--- conflicted
+++ resolved
@@ -72,44 +72,21 @@
 set:yoon maron coleridge tvonb t2 u1 u2 i1 i2 tmn1 tmn2 tmn3 tmn4 lne1 alias1 alias2 alias5 url1 url2 ol1 pages1 pages2 pages3 pages4 pages5 pages6 pages7 pages8 us1 labelstest list1 sn1 } ;
 
 my $u1 = q|    \entry{u1}{misc}{}
-<<<<<<< HEAD
-      \name{labelname}{4}{uniquelist=4}{%
+      \name[form=original,lang=english]{author}{4}{uniquelist=4}{%
         {{uniquename=0,hash=e1faffb3e614e6c2fba74296962386b7}{AAA}{A\bibinitperiod}{}{}{}{}{}{}}%
         {{uniquename=0,hash=2bb225f0ba9a58930757a868ed57d9a3}{BBB}{B\bibinitperiod}{}{}{}{}{}{}}%
         {{uniquename=0,hash=defb99e69a9f1f6e06f15006b1f166ae}{CCC}{C\bibinitperiod}{}{}{}{}{}{}}%
         {{uniquename=0,hash=45054f47ac3305a2a33e9bcceadff712}{DDD}{D\bibinitperiod}{}{}{}{}{}{}}%
       }
-      \name[form=original,lang=english]{author}{4}{uniquelist=4}{%
-=======
-      \name{author}{4}{uniquelist=4}{%
->>>>>>> 06c6d749
-        {{uniquename=0,hash=e1faffb3e614e6c2fba74296962386b7}{AAA}{A\bibinitperiod}{}{}{}{}{}{}}%
-        {{uniquename=0,hash=2bb225f0ba9a58930757a868ed57d9a3}{BBB}{B\bibinitperiod}{}{}{}{}{}{}}%
-        {{uniquename=0,hash=defb99e69a9f1f6e06f15006b1f166ae}{CCC}{C\bibinitperiod}{}{}{}{}{}{}}%
-        {{uniquename=0,hash=45054f47ac3305a2a33e9bcceadff712}{DDD}{D\bibinitperiod}{}{}{}{}{}{}}%
-      }
-      \field{labelnamesourcefield}{author}
-      \field{labelnamesourceform}{original}
-      \field{labelnamesourcelang}{english}
       \strng{namehash}{b78abdc838d79b6576f2ed0021642766}
       \strng{fullhash}{b78abdc838d79b6576f2ed0021642766}
       \field{labelalpha}{AAA\textbf{+}00}
       \field{sortinit}{A}
-<<<<<<< HEAD
       \field{sortinithash}{c8a29dea43e9d2645817723335a4dbe8}
-      \field{labeltitle}{A title}
-      \field{labeltitlesourcefield}{title}
-      \field{labeltitlesourceform}{original}
-      \field{labeltitlesourcelang}{english}
       \true{singletitle}
+      \field{labelnamesource}{author}
+      \field{labeltitlesource}{title}
       \field[form=original,lang=english]{title}{A title}
-=======
-      \field{sortinithash}{b685c7856330eaee22789815b49de9bb}
-      \true{singletitle}
-      \field{labelnamesource}{author}
-      \field{labeltitlesource}{title}
-      \field{title}{A title}
->>>>>>> 06c6d749
       \field{year}{2000}
     \endentry
 |;
@@ -139,9 +116,8 @@
 
 is_deeply( \@keys, \@allkeys, 'citekeys 2') ;
 
-<<<<<<< HEAD
 my $murray1 = q|    \entry{murray}{article}{vlang=english}
-      \name{labelname}{14}{}{%
+      \name[form=original,lang=english]{author}{14}{}{%
         {{uniquename=0,hash=f1bafaf959660d1c3ca82d486ce5a651}{Hostetler}{H\bibinitperiod}{Michael\bibnamedelima J.}{M\bibinitperiod\bibinitdelim J\bibinitperiod}{}{}{}{}}%
         {{uniquename=0,hash=de9f774c929dc661b4180b07f5eb62f3}{Wingate}{W\bibinitperiod}{Julia\bibnamedelima E.}{J\bibinitperiod\bibinitdelim E\bibinitperiod}{}{}{}{}}%
         {{uniquename=0,hash=76100791c221471771c6bf1dbbc0975d}{Zhong}{Z\bibinitperiod}{Chuan-Jian}{C\bibinithyphendelim J\bibinitperiod}{}{}{}{}}%
@@ -157,11 +133,34 @@
         {{uniquename=0,hash=f8d80918767d0ce7f535453dc016c327}{Evans}{E\bibinitperiod}{Neal\bibnamedelima D.}{N\bibinitperiod\bibinitdelim D\bibinitperiod}{}{}{}{}}%
         {{uniquename=0,hash=98688e58f25c10d275f9d15d31ba3396}{Murray}{M\bibinitperiod}{Royce\bibnamedelima W.}{R\bibinitperiod\bibinitdelim W\bibinitperiod}{}{}{}{}}%
       }
+      \strng{namehash}{7ba00ed438c44a2270c14ba95a7fc011}
+      \strng{fullhash}{61836f4684b2615842b68c26479f6ec2}
+      \field{labelalpha}{Hos\textbf{+}98}
+      \field{sortinit}{H}
+      \field{sortinithash}{95b2cb08933fe649b7e9f8beee2132b4}
+      \field{labeltitle}{Alkanethiolate gold cluster molecules}
+      \true{singletitle}
+      \field{labelnamesource}{author}
+      \field{labeltitlesource}{title}
+      \field[form=original,lang=english]{annotation}{An \texttt{article} entry with \arabic{author} authors. By default, long author and editor lists are automatically truncated. This is configurable}
+      \field{indextitle}{Alkanethiolate gold cluster molecules}
+      \field[form=original,lang=english]{journaltitle}{Langmuir}
+      \field{langid}{english}
+      \field{langidopts}{variant=american}
+      \field{number}{1}
+      \field[form=original,lang=english]{shorttitle}{Alkanethiolate gold cluster molecules}
+      \field[form=original,lang=english]{subtitle}{Core and monolayer properties as a function of core size}
+      \field[form=original,lang=english]{title}{Alkanethiolate gold cluster molecules with core diameters from 1.5 to 5.2~nm}
+      \field{volume}{14}
+      \field{year}{1998}
+      \field{pages}{17\bibrangedash 30}
+      \range{pages}{14}
+      \keyw{keyw1,keyw2}
+    \endentry
+|;
+
+my $murray2 = q|    \entry{murray}{article}{vlang=english}
       \name[form=original,lang=english]{author}{14}{}{%
-=======
-my $murray1 = q|    \entry{murray}{article}{}
-      \name{author}{14}{}{%
->>>>>>> 06c6d749
         {{uniquename=0,hash=f1bafaf959660d1c3ca82d486ce5a651}{Hostetler}{H\bibinitperiod}{Michael\bibnamedelima J.}{M\bibinitperiod\bibinitdelim J\bibinitperiod}{}{}{}{}}%
         {{uniquename=0,hash=de9f774c929dc661b4180b07f5eb62f3}{Wingate}{W\bibinitperiod}{Julia\bibnamedelima E.}{J\bibinitperiod\bibinitdelim E\bibinitperiod}{}{}{}{}}%
         {{uniquename=0,hash=76100791c221471771c6bf1dbbc0975d}{Zhong}{Z\bibinitperiod}{Chuan-Jian}{C\bibinithyphendelim J\bibinitperiod}{}{}{}{}}%
@@ -177,28 +176,15 @@
         {{uniquename=0,hash=f8d80918767d0ce7f535453dc016c327}{Evans}{E\bibinitperiod}{Neal\bibnamedelima D.}{N\bibinitperiod\bibinitdelim D\bibinitperiod}{}{}{}{}}%
         {{uniquename=0,hash=98688e58f25c10d275f9d15d31ba3396}{Murray}{M\bibinitperiod}{Royce\bibnamedelima W.}{R\bibinitperiod\bibinitdelim W\bibinitperiod}{}{}{}{}}%
       }
-      \field{labelnamesourcefield}{author}
-      \field{labelnamesourceform}{original}
-      \field{labelnamesourcelang}{english}
       \strng{namehash}{7ba00ed438c44a2270c14ba95a7fc011}
       \strng{fullhash}{61836f4684b2615842b68c26479f6ec2}
-      \field{labelalpha}{Hos\textbf{+}98}
+      \field{labelalpha}{Hos98}
       \field{sortinit}{H}
-<<<<<<< HEAD
       \field{sortinithash}{95b2cb08933fe649b7e9f8beee2132b4}
-      \field{labeltitle}{Alkanethiolate gold cluster molecules}
-      \field{labeltitlesourcefield}{shorttitle}
-      \field{labeltitlesourceform}{original}
-      \field{labeltitlesourcelang}{english}
       \true{singletitle}
+      \field{labelnamesource}{author}
+      \field{labeltitlesource}{title}
       \field[form=original,lang=english]{annotation}{An \texttt{article} entry with \arabic{author} authors. By default, long author and editor lists are automatically truncated. This is configurable}
-=======
-      \field{sortinithash}{82012198d5dfa657b8c4a168793268a6}
-      \true{singletitle}
-      \field{labelnamesource}{author}
-      \field{labeltitlesource}{shorttitle}
-      \field{annotation}{An \texttt{article} entry with \arabic{author} authors. By default, long author and editor lists are automatically truncated. This is configurable}
->>>>>>> 06c6d749
       \field{indextitle}{Alkanethiolate gold cluster molecules}
       \field[form=original,lang=english]{journaltitle}{Langmuir}
       \field{langid}{english}
@@ -215,114 +201,19 @@
     \endentry
 |;
 
-<<<<<<< HEAD
-my $murray2 = q|    \entry{murray}{article}{vlang=english}
-      \name{labelname}{14}{}{%
-        {{uniquename=0,hash=f1bafaf959660d1c3ca82d486ce5a651}{Hostetler}{H\bibinitperiod}{Michael\bibnamedelima J.}{M\bibinitperiod\bibinitdelim J\bibinitperiod}{}{}{}{}}%
-        {{uniquename=0,hash=de9f774c929dc661b4180b07f5eb62f3}{Wingate}{W\bibinitperiod}{Julia\bibnamedelima E.}{J\bibinitperiod\bibinitdelim E\bibinitperiod}{}{}{}{}}%
-        {{uniquename=0,hash=76100791c221471771c6bf1dbbc0975d}{Zhong}{Z\bibinitperiod}{Chuan-Jian}{C\bibinithyphendelim J\bibinitperiod}{}{}{}{}}%
-        {{uniquename=0,hash=34c410f87490dd022093780c69640413}{Harris}{H\bibinitperiod}{Jay\bibnamedelima E.}{J\bibinitperiod\bibinitdelim E\bibinitperiod}{}{}{}{}}%
-        {{uniquename=0,hash=a803710eddd16b95e91f420c0081985c}{Vachet}{V\bibinitperiod}{Richard\bibnamedelima W.}{R\bibinitperiod\bibinitdelim W\bibinitperiod}{}{}{}{}}%
-        {{uniquename=0,hash=38d1db37321ac524d14a116e74123685}{Clark}{C\bibinitperiod}{Michael\bibnamedelima R.}{M\bibinitperiod\bibinitdelim R\bibinitperiod}{}{}{}{}}%
-        {{uniquename=0,hash=969c673c8b05314f89a822ecfbead6af}{Londono}{L\bibinitperiod}{J.\bibnamedelimi David}{J\bibinitperiod\bibinitdelim D\bibinitperiod}{}{}{}{}}%
-        {{uniquename=0,hash=fc6cda30bdeb421b5b57ef2d1ce6f92b}{Green}{G\bibinitperiod}{Stephen\bibnamedelima J.}{S\bibinitperiod\bibinitdelim J\bibinitperiod}{}{}{}{}}%
-        {{uniquename=0,hash=69dcde2965d0ce8a53fae463355f36f5}{Stokes}{S\bibinitperiod}{Jennifer\bibnamedelima J.}{J\bibinitperiod\bibinitdelim J\bibinitperiod}{}{}{}{}}%
-        {{uniquename=0,hash=8cfed260a429843a4846ad8d83f9a09f}{Wignall}{W\bibinitperiod}{George\bibnamedelima D.}{G\bibinitperiod\bibinitdelim D\bibinitperiod}{}{}{}{}}%
-        {{uniquename=0,hash=71a4aee3f5124c9c94825634735417be}{Glish}{G\bibinitperiod}{Gary\bibnamedelima L.}{G\bibinitperiod\bibinitdelim L\bibinitperiod}{}{}{}{}}%
-        {{uniquename=0,hash=9406f7f2b15056febb90692ae05e8620}{Porter}{P\bibinitperiod}{Marc\bibnamedelima D.}{M\bibinitperiod\bibinitdelim D\bibinitperiod}{}{}{}{}}%
-        {{uniquename=0,hash=f8d80918767d0ce7f535453dc016c327}{Evans}{E\bibinitperiod}{Neal\bibnamedelima D.}{N\bibinitperiod\bibinitdelim D\bibinitperiod}{}{}{}{}}%
-        {{uniquename=0,hash=98688e58f25c10d275f9d15d31ba3396}{Murray}{M\bibinitperiod}{Royce\bibnamedelima W.}{R\bibinitperiod\bibinitdelim W\bibinitperiod}{}{}{}{}}%
-      }
-      \name[form=original,lang=english]{author}{14}{}{%
-=======
-my $murray2 = q|    \entry{murray}{article}{}
-      \name{author}{14}{}{%
->>>>>>> 06c6d749
-        {{uniquename=0,hash=f1bafaf959660d1c3ca82d486ce5a651}{Hostetler}{H\bibinitperiod}{Michael\bibnamedelima J.}{M\bibinitperiod\bibinitdelim J\bibinitperiod}{}{}{}{}}%
-        {{uniquename=0,hash=de9f774c929dc661b4180b07f5eb62f3}{Wingate}{W\bibinitperiod}{Julia\bibnamedelima E.}{J\bibinitperiod\bibinitdelim E\bibinitperiod}{}{}{}{}}%
-        {{uniquename=0,hash=76100791c221471771c6bf1dbbc0975d}{Zhong}{Z\bibinitperiod}{Chuan-Jian}{C\bibinithyphendelim J\bibinitperiod}{}{}{}{}}%
-        {{uniquename=0,hash=34c410f87490dd022093780c69640413}{Harris}{H\bibinitperiod}{Jay\bibnamedelima E.}{J\bibinitperiod\bibinitdelim E\bibinitperiod}{}{}{}{}}%
-        {{uniquename=0,hash=a803710eddd16b95e91f420c0081985c}{Vachet}{V\bibinitperiod}{Richard\bibnamedelima W.}{R\bibinitperiod\bibinitdelim W\bibinitperiod}{}{}{}{}}%
-        {{uniquename=0,hash=38d1db37321ac524d14a116e74123685}{Clark}{C\bibinitperiod}{Michael\bibnamedelima R.}{M\bibinitperiod\bibinitdelim R\bibinitperiod}{}{}{}{}}%
-        {{uniquename=0,hash=969c673c8b05314f89a822ecfbead6af}{Londono}{L\bibinitperiod}{J.\bibnamedelimi David}{J\bibinitperiod\bibinitdelim D\bibinitperiod}{}{}{}{}}%
-        {{uniquename=0,hash=fc6cda30bdeb421b5b57ef2d1ce6f92b}{Green}{G\bibinitperiod}{Stephen\bibnamedelima J.}{S\bibinitperiod\bibinitdelim J\bibinitperiod}{}{}{}{}}%
-        {{uniquename=0,hash=69dcde2965d0ce8a53fae463355f36f5}{Stokes}{S\bibinitperiod}{Jennifer\bibnamedelima J.}{J\bibinitperiod\bibinitdelim J\bibinitperiod}{}{}{}{}}%
-        {{uniquename=0,hash=8cfed260a429843a4846ad8d83f9a09f}{Wignall}{W\bibinitperiod}{George\bibnamedelima D.}{G\bibinitperiod\bibinitdelim D\bibinitperiod}{}{}{}{}}%
-        {{uniquename=0,hash=71a4aee3f5124c9c94825634735417be}{Glish}{G\bibinitperiod}{Gary\bibnamedelima L.}{G\bibinitperiod\bibinitdelim L\bibinitperiod}{}{}{}{}}%
-        {{uniquename=0,hash=9406f7f2b15056febb90692ae05e8620}{Porter}{P\bibinitperiod}{Marc\bibnamedelima D.}{M\bibinitperiod\bibinitdelim D\bibinitperiod}{}{}{}{}}%
-        {{uniquename=0,hash=f8d80918767d0ce7f535453dc016c327}{Evans}{E\bibinitperiod}{Neal\bibnamedelima D.}{N\bibinitperiod\bibinitdelim D\bibinitperiod}{}{}{}{}}%
-        {{uniquename=0,hash=98688e58f25c10d275f9d15d31ba3396}{Murray}{M\bibinitperiod}{Royce\bibnamedelima W.}{R\bibinitperiod\bibinitdelim W\bibinitperiod}{}{}{}{}}%
-      }
-      \field{labelnamesourcefield}{author}
-      \field{labelnamesourceform}{original}
-      \field{labelnamesourcelang}{english}
-      \strng{namehash}{7ba00ed438c44a2270c14ba95a7fc011}
-      \strng{fullhash}{61836f4684b2615842b68c26479f6ec2}
-      \field{labelalpha}{Hos98}
-      \field{sortinit}{H}
-<<<<<<< HEAD
-      \field{sortinithash}{95b2cb08933fe649b7e9f8beee2132b4}
-      \field{labeltitle}{Alkanethiolate gold cluster molecules}
-      \field{labeltitlesourcefield}{shorttitle}
-      \field{labeltitlesourceform}{original}
-      \field{labeltitlesourcelang}{english}
-      \true{singletitle}
-      \field[form=original,lang=english]{annotation}{An \texttt{article} entry with \arabic{author} authors. By default, long author and editor lists are automatically truncated. This is configurable}
-=======
-      \field{sortinithash}{82012198d5dfa657b8c4a168793268a6}
-      \true{singletitle}
-      \field{labelnamesource}{author}
-      \field{labeltitlesource}{shorttitle}
-      \field{annotation}{An \texttt{article} entry with \arabic{author} authors. By default, long author and editor lists are automatically truncated. This is configurable}
->>>>>>> 06c6d749
-      \field{indextitle}{Alkanethiolate gold cluster molecules}
-      \field[form=original,lang=english]{journaltitle}{Langmuir}
-      \field{langid}{english}
-      \field{langidopts}{variant=american}
-      \field{number}{1}
-      \field[form=original,lang=english]{shorttitle}{Alkanethiolate gold cluster molecules}
-      \field[form=original,lang=english]{subtitle}{Core and monolayer properties as a function of core size}
-      \field[form=original,lang=english]{title}{Alkanethiolate gold cluster molecules with core diameters from 1.5 to 5.2~nm}
-      \field{volume}{14}
-      \field{year}{1998}
-      \field{pages}{17\bibrangedash 30}
-      \range{pages}{14}
-      \keyw{keyw1,keyw2}
-    \endentry
-|;
-
 # This example wouldn't compile - it's just to test escaping
 my $t1 = q+    \entry{t1}{misc}{}
-<<<<<<< HEAD
-      \name{labelname}{1}{}{%
+      \name[form=original,lang=english]{author}{1}{}{%
         {{uniquename=0,hash=858fcf9483ec29b7707a7dda2dde7a6f}{Brown}{B\bibinitperiod}{Bill}{B\bibinitperiod}{}{}{}{}}%
       }
-      \name[form=original,lang=english]{author}{1}{}{%
-=======
-      \name{author}{1}{}{%
->>>>>>> 06c6d749
-        {{uniquename=0,hash=858fcf9483ec29b7707a7dda2dde7a6f}{Brown}{B\bibinitperiod}{Bill}{B\bibinitperiod}{}{}{}{}}%
-      }
-      \field{labelnamesourcefield}{author}
-      \field{labelnamesourceform}{original}
-      \field{labelnamesourcelang}{english}
       \strng{namehash}{858fcf9483ec29b7707a7dda2dde7a6f}
       \strng{fullhash}{858fcf9483ec29b7707a7dda2dde7a6f}
       \field{labelalpha}{Bro92}
       \field{sortinit}{B}
-<<<<<<< HEAD
+      \field{labelnamesource}{author}
+      \field{labeltitlesource}{title}
       \field{sortinithash}{1a3a21dbed09540af12d49a0b14f4751}
-      \field{labeltitle}{10\% of [100] and 90% of $Normal_2$ | \& # things {$^{3}$}}
-      \field{labeltitlesourcefield}{title}
-      \field{labeltitlesourceform}{original}
-      \field{labeltitlesourcelang}{english}
       \field[form=original,lang=english]{title}{10\% of [100] and 90% of $Normal_2$ | \& # things {$^{3}$}}
-=======
-      \field{sortinithash}{4ecbea03efd0532989d3836d1a048c32}
-      \field{labelnamesource}{author}
-      \field{labeltitlesource}{title}
-      \field{title}{10\% of [100] and 90% of $Normal_2$ | \& # things {$^{3}$}}
->>>>>>> 06c6d749
       \field{year}{1992}
       \field{pages}{100\bibrangedash}
       \range{pages}{-1}
@@ -331,73 +222,35 @@
 +;
 
 my $t2 = q|    \entry{t2}{misc}{}
-<<<<<<< HEAD
-      \name{labelname}{1}{}{%
+      \name[form=original,lang=english]{author}{1}{}{%
         {{uniquename=0,hash=858fcf9483ec29b7707a7dda2dde7a6f}{Brown}{B\bibinitperiod}{Bill}{B\bibinitperiod}{}{}{}{}}%
       }
-      \name[form=original,lang=english]{author}{1}{}{%
-=======
-      \name{author}{1}{}{%
->>>>>>> 06c6d749
-        {{uniquename=0,hash=858fcf9483ec29b7707a7dda2dde7a6f}{Brown}{B\bibinitperiod}{Bill}{B\bibinitperiod}{}{}{}{}}%
-      }
-      \field{labelnamesourcefield}{author}
-      \field{labelnamesourceform}{original}
-      \field{labelnamesourcelang}{english}
       \strng{namehash}{858fcf9483ec29b7707a7dda2dde7a6f}
       \strng{fullhash}{858fcf9483ec29b7707a7dda2dde7a6f}
       \field{labelalpha}{Bro94}
       \field{sortinit}{B}
-<<<<<<< HEAD
+      \field{labelnamesource}{author}
+      \field{labeltitlesource}{title}
       \field{sortinithash}{1a3a21dbed09540af12d49a0b14f4751}
-      \field{labeltitle}{Signs of W$\frac{o}{a}$nder}
-      \field{labeltitlesourcefield}{title}
-      \field{labeltitlesourceform}{original}
-      \field{labeltitlesourcelang}{english}
       \field[form=original,lang=english]{title}{Signs of W$\frac{o}{a}$nder}
-=======
-      \field{sortinithash}{4ecbea03efd0532989d3836d1a048c32}
-      \field{labelnamesource}{author}
-      \field{labeltitlesource}{title}
-      \field{title}{Signs of W$\frac{o}{a}$nder}
->>>>>>> 06c6d749
       \field{year}{1994}
       \field{pages}{100\bibrangedash 108}
       \range{pages}{9}
     \endentry
 |;
 
-<<<<<<< HEAD
 my $anon1 = q|    \entry{anon1}{unpublished}{vlang=english}
-      \name{labelname}{1}{}{%
-        {{uniquename=0,hash=9873a6cc65c553faa2b21aaad626fe4b}{XAnony}{X\bibinitperiod}{}{}{}{}{}{}}%
-      }
       \name[form=original,lang=english]{author}{1}{}{%
-=======
-my $anon1 = q|    \entry{anon1}{unpublished}{}
-      \name{author}{1}{}{%
->>>>>>> 06c6d749
         {{hash=a66f357fe2fd356fe49959173522a651}{AnonymousX}{A\bibinitperiod}{}{}{}{}{}{}}%
       }
       \name[form=original,lang=english]{shortauthor}{1}{}{%
         {{uniquename=0,hash=9873a6cc65c553faa2b21aaad626fe4b}{XAnony}{X\bibinitperiod}{}{}{}{}{}{}}%
       }
-      \field{labelnamesourcefield}{shortauthor}
-      \field{labelnamesourceform}{original}
-      \field{labelnamesourcelang}{english}
       \strng{namehash}{9873a6cc65c553faa2b21aaad626fe4b}
       \strng{fullhash}{a66f357fe2fd356fe49959173522a651}
       \field{labelalpha}{XAn35}
       \field{sortinit}{A}
-<<<<<<< HEAD
       \field{sortinithash}{c8a29dea43e9d2645817723335a4dbe8}
-      \field{labeltitle}{Shorttitle}
-      \field{labeltitlesourcefield}{shorttitle}
-      \field{labeltitlesourceform}{original}
-      \field{labeltitlesourcelang}{english}
-=======
-      \field{sortinithash}{b685c7856330eaee22789815b49de9bb}
->>>>>>> 06c6d749
       \true{singletitle}
       \field{labelnamesource}{shortauthor}
       \field{labeltitlesource}{shorttitle}
@@ -413,37 +266,18 @@
     \endentry
 |;
 
-<<<<<<< HEAD
 my $anon2 = q|    \entry{anon2}{unpublished}{vlang=english}
-      \name{labelname}{1}{}{%
-        {{uniquename=0,hash=f64c29e89ea49402b997956610b58ef6}{YAnony}{Y\bibinitperiod}{}{}{}{}{}{}}%
-      }
       \name[form=original,lang=english]{author}{1}{}{%
-=======
-my $anon2 = q|    \entry{anon2}{unpublished}{}
-      \name{author}{1}{}{%
->>>>>>> 06c6d749
         {{hash=a0bccee4041bc840e14c06e5ba7f083c}{AnonymousY}{A\bibinitperiod}{}{}{}{}{}{}}%
       }
       \name[form=original,lang=english]{shortauthor}{1}{}{%
         {{uniquename=0,hash=f64c29e89ea49402b997956610b58ef6}{YAnony}{Y\bibinitperiod}{}{}{}{}{}{}}%
       }
-      \field{labelnamesourcefield}{shortauthor}
-      \field{labelnamesourceform}{original}
-      \field{labelnamesourcelang}{english}
       \strng{namehash}{f64c29e89ea49402b997956610b58ef6}
       \strng{fullhash}{a0bccee4041bc840e14c06e5ba7f083c}
       \field{labelalpha}{YAn39}
       \field{sortinit}{A}
-<<<<<<< HEAD
       \field{sortinithash}{c8a29dea43e9d2645817723335a4dbe8}
-      \field{labeltitle}{Shorttitle}
-      \field{labeltitlesourcefield}{shorttitle}
-      \field{labeltitlesourceform}{original}
-      \field{labeltitlesourcelang}{english}
-=======
-      \field{sortinithash}{b685c7856330eaee22789815b49de9bb}
->>>>>>> 06c6d749
       \true{singletitle}
       \field{labelnamesource}{shortauthor}
       \field{labeltitlesource}{shorttitle}
@@ -460,19 +294,9 @@
 |;
 
 my $url1 = q|    \entry{url1}{misc}{}
-<<<<<<< HEAD
-      \name{labelname}{1}{}{%
+      \name[form=original,lang=english]{author}{1}{}{%
         {{uniquename=0,hash=b2106a3dda6c5a4879a0cab37e9cca55}{Alias}{A\bibinitperiod}{Alan}{A\bibinitperiod}{}{}{}{}}%
       }
-      \name[form=original,lang=english]{author}{1}{}{%
-=======
-      \name{author}{1}{}{%
->>>>>>> 06c6d749
-        {{uniquename=0,hash=b2106a3dda6c5a4879a0cab37e9cca55}{Alias}{A\bibinitperiod}{Alan}{A\bibinitperiod}{}{}{}{}}%
-      }
-      \field{labelnamesourcefield}{author}
-      \field{labelnamesourceform}{original}
-      \field{labelnamesourcelang}{english}
       \strng{namehash}{b2106a3dda6c5a4879a0cab37e9cca55}
       \strng{fullhash}{b2106a3dda6c5a4879a0cab37e9cca55}
       \field{labelalpha}{Ali05}
@@ -556,11 +380,7 @@
 ok(is_undef($bibentries->entry('i2')->get_field('userc')), 'map 10' );
 
 # Make sure visibility doesn't exceed number of names.
-<<<<<<< HEAD
 is($bibentries->entry('i2')->get_field($bibentries->entry('i2')->get_labelname_info->{field})->get_visible_bib, '3', 'bib visibility - 1');
-=======
-eq_or_diff($bibentries->entry('i2')->get_field($bibentries->entry('i2')->get_labelname_info)->get_visible_bib, '3', 'bib visibility - 1');
->>>>>>> 06c6d749
 
 # Testing per_type and per_entry max/min* so reset globals to defaults
 Biber::Config->setblxoption('uniquelist', 0);
@@ -590,7 +410,6 @@
 $section = $biber->sections->get_section(0);
 $main = $biber->sortlists->get_list(0, 'nty', 'entry', 'nty');
 
-<<<<<<< HEAD
 is($bibentries->entry('tmn1')->get_field($bibentries->entry('tmn1')->get_labelname_info->{field})->get_visible_cite, '1', 'per_type maxcitenames - 1');
 is($bibentries->entry('tmn2')->get_field($bibentries->entry('tmn2')->get_labelname_info->{field})->get_visible_cite, '3', 'per_type maxcitenames - 2');
 is($bibentries->entry('tmn3')->get_field($bibentries->entry('tmn3')->get_labelname_info->{field})->get_visible_bib, '2', 'per_type bibnames - 3');
@@ -599,16 +418,6 @@
 is($bibentries->entry('tmn2')->get_field($bibentries->entry('tmn2')->get_labelname_info->{field})->get_visible_alpha, '2', 'per_type/entry alphanames - 2');
 is($biber->_liststring('tmn1', 'institution'), 'A!B!C', 'per_type/entry items - 1');
 is($biber->_liststring('tmn3', 'institution'), "A!B\x{10FFFD}", 'per_type/entry items - 2');
-=======
-eq_or_diff($bibentries->entry('tmn1')->get_field($bibentries->entry('tmn1')->get_labelname_info)->get_visible_cite, '1', 'per_type maxcitenames - 1');
-eq_or_diff($bibentries->entry('tmn2')->get_field($bibentries->entry('tmn2')->get_labelname_info)->get_visible_cite, '3', 'per_type maxcitenames - 2');
-eq_or_diff($bibentries->entry('tmn3')->get_field($bibentries->entry('tmn3')->get_labelname_info)->get_visible_bib, '2', 'per_type bibnames - 3');
-eq_or_diff($bibentries->entry('tmn4')->get_field($bibentries->entry('tmn4')->get_labelname_info)->get_visible_bib, '3', 'per_type bibnames - 4');
-eq_or_diff($bibentries->entry('tmn1')->get_field($bibentries->entry('tmn1')->get_labelname_info)->get_visible_alpha, '3', 'per_type/entry alphanames - 1');
-eq_or_diff($bibentries->entry('tmn2')->get_field($bibentries->entry('tmn2')->get_labelname_info)->get_visible_alpha, '2', 'per_type/entry alphanames - 2');
-eq_or_diff($biber->_liststring('tmn1', 'institution'), 'A!B!C', 'per_type/entry items - 1');
-eq_or_diff($biber->_liststring('tmn3', 'institution'), "A!B\x{10FFFD}", 'per_type/entry items - 2');
->>>>>>> 06c6d749
 
 # Citekey alias testing
 eq_or_diff($section->get_citekey_alias('alias3'), 'alias1', 'Citekey aliases - 1');
