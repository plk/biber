#!/usr/bin/env perl

use v5.24;
use strict;
use warnings;

use constant {
  EXIT_OK => 0,
  EXIT_ERROR => 2
};

use Carp;
use IPC::Cmd qw( can_run run );
use Log::Log4perl qw(:no_extra_logdie_message);
use Log::Log4perl::Level;
use POSIX qw(strftime);
use Biber;
use Biber::Utils;
use File::Spec;
use Pod::Usage;
use List::AllUtils qw( first );

use Getopt::Long qw/:config no_ignore_case/;
my $opts = {};
GetOptions(
           $opts,
           'annotation_marker|annotation-marker=s',
           'bibencoding=s', # legacy alias for input_encoding
           'bblencoding=s', # legacy alias for output_encoding
           'bblsafechars',  # legacy alias for output_safechars
           'bblsafecharsset=s', # legacy alias for output_safecharsset
           'cache',
           'clrmacros',
           'collate_options|collate-options|c=s',
           'configfile|g=s',
           'convert_control|convert-control',
           'debug|D',
           'decodecharsset=s',
           'dieondatamodel',
           'fastsort|f', # does nothing now
           'fixinits',
           'glob_datasources|glob-datasources',
           'help|h|?',
           'input_directory|input-directory=s',
           'input_encoding|input-encodinge=s',
           'input_format|input-format=s',
           'isbn10',
           'isbn13',
           'isbn_normalise|isbn-normalise',
           'listsep=s',
           'logfile=s',
           'mincrossrefs|m=s',
           'mslang=s',
           'mssep=s',
           'named_annotation_marker|named-annotation-marker=s',
           'namesep=s',
           'no_bltxml_schema|no-bltxml-schema',
           'noconf',
           'no_default_datamodel|no-default-datamodel',
           'nodieonerror',
           'nolog',
           'nostdmacros',
           'onlylog',
           'others_string|others-string=s',
           'outfile=s',           # legacy alias for output_file
           'outformat=s',         # legacy alias for output_format
           'output_align|output-align',
           'output_annotation_marker|output-annotation-marker=s',
           'output_directory|output-directory=s',
           'output_encoding|output-encoding|E=s',
           'output_fieldcase|output-fieldcase=s',
           'output_field_order|output-field-order=s',
           'output_file|output-file|O=s',
           'output_format|output-format=s',
           'output_indent|output-indent=s',
           'output_listsep|output-listsep=s',
           'output_macro_fields|output-macro-fields=s',
           'output_mssep|output-mssep=s',
           'output_named_annotation_marker|output-named-annotation-marker=s',
           'output_namesep|output-namesep=s',
           'output_resolve|output-resolve',
           'output_resolve_xdata|output-resolve-xdata',
           'output_resolve_crossrefs|output-resolve-crossrefs',
           'output_resolve_sets|output-resolve-sets',
           'output_safechars|output-safechars',
           'output_safecharsset|output-safecharsset=s',
           'output_xdatamarker|output-xdatamarker=s',
           'output_xdatasep|output-xdatasep=s',
           'output_xname|output-xname',
           'output_xnamesep|output-xnamesep=s',
           'quiet|q+',
           'recodedata=s',
           'noremove_tmp_dir|noremove-tmp-dir',
           'noskipduplicates',
           'noxname',
           'show_tmp_dir|show-tmp-dir',
           'sortdebug',
           'sortcase=s',
           'sortlocale|l=s',
           'sortupper=s',
           'ssl-nointernalca',
           'ssl-noverify-host',
           'strip_comments|strip-comments',
           'tool',
           'tool_align|tool-align',                 # legacy alias for output_align
           'tool_config|tool-config',
           'tool_fieldcase|tool-fieldcase=s',       # legacy alias for output_fieldcase
           'tool_noremove_missing_dependants|tool-noremove-missing-dependants',
           'tool_indent|tool-indent=s',             # legacy alias for output_indent
           'tool_macro_fields|tool-macro-fields=s', # legacy alias for output_macro_fields
           'tool_resolve|tool-resolve',             # legacy alias for output_resolve
           'trace|T',
           'u',                   # alias for input_encoding=UTF-8
           'U',                   # alias for output_encoding=UTF-8
           'validate_bltxml|validate-bltxml',
           'validate_config|validate-config',
           'validate_control|validate-control',
           'validate_datamodel|validate-datamodel|V',
           'version|v',
           'wraplines|w',
           'xdatamarker=s',
           'xdatasep=s',
           'xnamesep=s',
           'xsvsep=s',
          ) or pod2usage(-verbose => 0,
                         -exitval => EXIT_ERROR);

# verbose > 1 uses external perldoc, this doesn't work with PAR::Packer binaries
# so use "-noperldoc" to use built-in POD::Text
if (exists $opts->{'help'}) {
  pod2usage(-verbose => 2, -noperldoc => 1, -exitval => EXIT_OK);
}

if (exists $opts->{version}) {
  my $v = "biber version: $Biber::Config::VERSION";
  $v .= ' (beta)' if $Biber::Config::BETA_VERSION;
  say "$v";
  exit EXIT_OK;
}

# Show location of PAR::Packer cache
if (exists $opts->{cache}) {
  if (my $cache = $ENV{PAR_TEMP}) {
    $cache =~ s|//|/|og; # Sanitise path in case it worries people
    say $cache;
  }
  else {
    say "No cache - you are not running the PAR::Packer executable version of biber";
  }
  exit EXIT_OK;
}

# Show location of default tool mode config file and exit
if (exists $opts->{tool_config}) {
  (my $vol, my $dir, undef) = File::Spec->splitpath( $INC{"Biber/Config.pm"} );
  $dir =~ s/\/$//; # splitpath sometimes leaves a trailing '/'
  say File::Spec->catpath($vol, "$dir", 'biber-tool.conf');
  exit EXIT_OK;
}

# Catch this situation early
unless (@ARGV) {
  pod2usage(-verbose => 0,
            -exitval => EXIT_ERROR);
}

# normalise bcp47 tag case
if (exists $opts->{mslang}) {
  $opts->{mslang} = fc($opts->{mslang});
}

# Resolve some option shortcuts and legacy aliases
if (my $o = $opts->{tool_align}) {
  $opts->{output_align} = $o;
  delete $opts->{tool_align};
}
if (my $o = $opts->{tool_fieldcase}) {
  $opts->{output_fieldcase} = $o;
  delete $opts->{tool_fieldcase};
}
if (my $o = $opts->{tool_indent}) {
  $opts->{output_indent} = $o;
  delete $opts->{tool_indent};
}
if (my $o = $opts->{tool_macro_fields}) {
  $opts->{output_macro_fields} = $o;
  delete $opts->{tool_macro_fields};
}
if (my $o = $opts->{tool_resolve}) {
  $opts->{output_resolve} = $o;
  delete $opts->{tool_resolve};
}
if (my $o = $opts->{bibencoding}) {
  $opts->{input_encoding} = $o;
  delete $opts->{bibencoding};
}
if (my $o = $opts->{bblencoding}) {
  $opts->{output_encoding} = $o;
  delete $opts->{bblencoding};
}
if (my $o = $opts->{bblsafechars}) {
  $opts->{output_safechars} = $o;
  delete $opts->{bblsafechars};
}
if (my $o = $opts->{bblsafecharsset}) {
  $opts->{output_safecharsset} = $o;
  delete $opts->{bblsafecharsset};
}
if (my $o = $opts->{outfile}) {
  $opts->{output_file} = $o;
  delete $opts->{outfile};
}
if (my $o = $opts->{outformat}) {
  $opts->{output_format} = $o;
  delete $opts->{outformat};
}
if ($opts->{u}) {
  $opts->{input_encoding} = 'UTF-8';
  delete $opts->{u};
}
if ($opts->{U}) {
  $opts->{output_encoding} = 'UTF-8';
  delete $opts->{U};
}

# Break up resolve meta-option
if (exists($opts->{output_resolve})) {
  $opts->{output_resolve_xdata} = 1;
  $opts->{output_resolve_crossrefs} = 1;
  $opts->{output_resolve_sets} = 1;
  delete $opts->{output_resolve};
}

# Check the output_format option
if (my $of = $opts->{output_format}) {
  unless ($opts->{output_format} =~ /\A(?:bbl|bibtex|biblatexml)\z/xms) {
    say STDERR "Biber: Unknown output format '$of', must be one of 'bbl', 'bibtex', 'biblatexml'";
    exit EXIT_ERROR;
  }
}

# Auto-detect input-format from extension if not given
if (exists($opts->{tool}) and
    not exists($opts->{input_format})) {
  if ($ARGV[0] =~ m/\.bib$/) {
    $opts->{input_format} = 'bibtex';
  }
  elsif ($ARGV[0] =~ m/\.bltxml$/) {
    $opts->{input_format} = 'biblatexml';
  }
}

# Check output-format value
if (exists($opts->{tool}) and
    exists($opts->{output_format}) and
    $opts->{output_format} !~ /\A(?:bibtex|biblatexml)\z/xms) {
    say STDERR "Biber: Output format in tool mode must be one of 'bibtex' or 'biblatexml'";
    exit EXIT_ERROR;
}

# Set default output format
if (not exists($opts->{output_format})) {
  if (exists($opts->{tool})) {
    $opts->{output_format} = 'bibtex'; # default for tool mode is different
  }
  else {
    $opts->{output_format} = 'bbl'; # default for normal use
  }
}

# Check ISBN options
if (exists($opts->{isbn10}) and exists($opts->{isbn13})) {
  say STDERR "Biber: Select only one of 'isbn10' or 'isbn13' but not both";
  exit EXIT_ERROR;
}

# Check the tool_* options
if (exists($opts->{output_indent}) and $opts->{output_indent} !~ /^\d+$/) {
  say STDERR "Biber: Invalid non-numeric argument for 'output_indent' option!";
  exit EXIT_ERROR;
}
if (exists($opts->{output_fieldcase}) and $opts->{output_fieldcase} !~ /^(?:upper|lower|title)$/i) {
  say STDERR "Biber: Invalid argument for 'output_fieldcase' option - must be one of 'upper', 'lower' or 'title'!";
  exit EXIT_ERROR;
}

# Check input_format option
if (exists($opts->{input_format}) and not exists($opts->{tool}) ) {
  say STDERR "Biber: 'input_format' option is only valid in tool mode";
  exit EXIT_ERROR;
}

if (exists($opts->{input_format}) and
    $opts->{input_format} !~ /^(?:bibtex|biblatexml|)$/i) {
  say STDERR 'Biber: ' . $opts->{input_format} . ' is an invalid input format in tool mode';
  exit EXIT_ERROR;
}

# Create Biber object, passing command-line options
my $biber = Biber->new($opts->%*);

# get the logger object
my $logger  = Log::Log4perl::get_logger('main');
my $screen  = Log::Log4perl::get_logger('screen');
my $logfile = Log::Log4perl::get_logger('logfile');

my $outfile;

my $time_string = strftime "%a %b %e, %Y, %H:%M:%S", localtime;
$logfile->info("=== $time_string");

my $bcf = Biber::Config->getoption('bcf');

if (Biber::Config->getoption('output_file')) {
  $outfile = Biber::Config->getoption('output_file')
}
else {
  if (Biber::Config->getoption('tool')) {
    if (Biber::Config->getoption('output_format') eq 'bibtex') { # tool .bib output
      $outfile = $ARGV[0] =~ s/\..+$/_bibertool.bib/r;
    }
    elsif (Biber::Config->getoption('output_format') eq 'biblatexml') { # tool .blxtxml output
      $outfile = $ARGV[0] =~ s/\..+$/_bibertool.bltxml/r;
    }
  }
  else {
    if (Biber::Config->getoption('output_format') eq 'bibtex') { # bibtex output
      $outfile = $bcf =~ s/\..+$/_biber.bib/r;
    }
    elsif (Biber::Config->getoption('output_format') eq 'bbl') { # bbl output
      $outfile = $bcf =~ s/bcf$/bbl/r;
    }
    else {
      say "output_format option '" . Biber::Config->getoption('output_format') . "' only makes sense in tool mode (--tool)";
      exit EXIT_ERROR;
    }
  }
}

# Set the .bbl path to the output dir, if specified
if (my $outdir = Biber::Config->getoption('output_directory')) {
  my (undef, undef, $file) = File::Spec->splitpath($outfile);
  $outfile = File::Spec->catfile($outdir, $file)
}

# Set the output class. Should be a subclass of Biber::Output::base
my $package = 'Biber::Output::' . Biber::Config->getoption('output_format');
eval "require $package" or biber_error("Error loading data source package '$package': $@");
$biber->set_output_obj(eval "${package}->new()");

# Get reference to output object
my $biberoutput = $biber->get_output_obj;

# Set the output filename and get ref to output object This has to come
# before .bcf parsing so that we can detect .bcf parsing errors
# early and clean up
$biberoutput->set_output_target_file($outfile);

# Fake some necessary .bcf parts if in tool mode
if (exists($opts->{tool})) {
  $biber->tool_mode_setup;
}
else {
  # parse the .bcf control file.
  # This sets the 'tool' option for non-tool
  # mode bibtex output and so don't use Biber::Config::getoption('tool')
  # after this when we need to know if --tool was specified on the command
  # line
  $biber->parse_ctrlfile($bcf);
}

# Reset output filename now we have the output coding from the .bcf
# because set_output_target_file() sets output encoding from information in .bcf
my $outfileobj = $biberoutput->set_output_target_file($outfile, 1);

# Postprocess biber options now that they are all read from the various places
Biber::Config->postprocess_biber_opts;

# Set the output target obj
# Must come after ctrlfile/option parsing otherwise output encoding is not set
$biberoutput->set_output_target($outfileobj);

# Check to see if the .bcf set debug=1. If so, increase logging level
# We couldn't set this on logger init as the .bcf hadn't been read then
if (Biber::Config->getoption('debug')) {
  $logger->level($DEBUG);
}

if (Biber::Config->getoption('trace')) {
  $logger->trace("\n###########################################################\n",
    "############# Dump of initial config object: ##############\n",
    Data::Dump::pp($Biber::Config::CONFIG), "\n",
    "############# Dump of initial biber object: ###############\n",
    $biber->_stringdump,
    "\n###########################################################")
}

# Do all the real work
exists($opts->{tool}) ? $biber->prepare_tool : $biber->prepare;

if (Biber::Config->getoption('trace')) {
  $logger->trace("\n###########################################################\n",
    "############# Dump of final config object: ################\n",
    Data::Dump::pp($Biber::Config::CONFIG), "\n",
    "############# Dump of final biber object: #################\n",
    $biber->_stringdump,
    "\n###########################################################")
}

# Write the output to the target
$biberoutput->output;

$biber->display_end;

exit EXIT_OK;

__END__

=pod

=encoding utf8

=head1 NAME

C<biber> - A bibtex replacement for users of biblatex

=head1 SYNOPSIS

  biber [options] file[.bcf]
  biber [options] --tool <datasource>

  Creates "file.bbl" using control file "file.bcf" (".bcf" extension is
  optional). Normally use with biblatex requires no options as they are
  all set in biblatex and passed via the ".bcf" file

  In "tool" mode (see B<--tool> option), takes a datasource (defaults to
  "bibtex" datasource) and outputs a copy of the datasource with any command-line
  or config file options applied.

  Please run "biber --help" for option details

=head1 DESCRIPTION

C<biber> provides a replacement of the bibtex processor for users of biblatex.

=head1 OPTIONS

=over 4

=item B<--annotation-marker=[marker]>

Sets the suffix which can be appended to a BibTeX data source field name to
indicate that the value of the field is a data annotation. The default is C<+an>.

=item B<--cache>

If running as a PAR::Packer binary, show the cache location and exit.

=item B<--clrmacros>

Clears any BibTeX macros (@STRING) between BibLaTeX refsections. This prevents
BibTeX warnings about macro redefinitions if you are using the same datasource
several times for different refsections.

=item B<--collate-options|-c [options]>

Options to pass to the C<Unicode::Collate> object used for sorting
(default is 'level => "4", variable => "non-ignorable"').
See C<perldoc Unicode::Collate> for details.

=item B<--configfile|-g [file]>

Use F<file> as configuration file for C<biber>. The default is the first
file found among F<biber.conf> in the current directory,
C<$HOME/.biber.conf>, or else the output of C<kpsewhich biber.conf>. In
tool mode, (B<--tool>) the F<biber-tool.conf> installed with Biber is
always used to set default options if a user-defined config file is not
specified. Use the B<--tool-config> option to view the location of the
default tool mode config file, copy this file and edit it to your
requirements for use with this option. The options in the default config
file reflect the options set by biblatex by default.

=item B<--convert-control>

Converts the F<.bcf> control file into html using an XSLT transform. Can
be useful for debugging. File is named by appending C<.html>
to F<.bcf> file.

=item B<--decodecharsset=[recode set name]>

The set of characters included in the conversion routine when decoding
LaTeX macros into UTF-8 (which happens when B<--bblencoding|-E> is set to
UTF-8). Set to "full" to try harder with a much larger set or "base" to
use a smaller basic set. Default is "base". You may want to try "full"
if you have less common UTF-8 characters in your data source. The recode
sets are defined in the reencoding data file which can be customised.
See the B<--recodedata> option and the PDF manual. The virtual set name "null"
may be specified which effectively turns off macro decoding.

=item B<--debug|-D>

Turn on debugging for C<biber>.

=item B<--dieondatamodel>

Exit immediately with error if using C<--validate-datamodel> and a datamodel validation
error is found. Default is to warn and continue.

<<<<<<< HEAD
=======
=item B<--dot-include=section,field,xdata,crossref,xref,related>

Specifies the element to include in GraphViz DOT output format if the output format is 'dot'.
You can also choose to display crossref, xref, xdata and/or related entry connections.
The default if not specified is C<--dot-include=section,xdata,crossref,xref>.

>>>>>>> b7715d3f
=item B<--fixinits>

Try to fix broken multiple initials when they have no space between them in BibTeX
data sources. That is, "A.B. Clarke" becomes "A. B. Clarke" before name parsing.
This can slightly mess up things like "{U.K. Government}" and other esoteric cases.

=item B<--help|-h>

Show this help message.

=item B<--input-directory [directory]>

F<.bcf> and data files will be looked for first in the F<directory>. See the biber
PDF documentation for the other possibilities and how this interacts with the
C<--output-directory> option.

=item B<--input-encoding|-e [encoding]>

Specify the encoding of the data source file(s). Default is "UTF-8"
Normally it's not necessary to set this as it's passed via the
.bcf file from biblatex's C<bibencoding> option.
See "perldoc Encode::Supported" for a list of supported encodings.
The legacy option B<--bibencoding> is supported as an alias.

=item B<--input-format=bibtex|biblatexml>

Biber input format. This option only means something in tool mode (see B<tool> option) since
normally the input format of a data source is specified in the F<.bcf> file and
therefore from the B<\addbibresouce> macro in BibLaTeX.
The default value when in tool mode is 'bibtex'

=item B<--isbn10>

Force all ISBNs to 10-digit versions on output. This will convert the ISBN internally to an ISBN
object which will not have hyphens on output. If you use this option and want an ISBN with hyphens
in the correct place on output, use the B<--isbn-normalise> option.

=item B<--isbn13>

Force all ISBNs to 13-digit versions on output. This will convert the ISBN internally to an ISBN
object which will not have hyphens on output. If you use this option and want an ISBN with hyphens
in the correct place on output, use the B<--isbn-normalise> option.

=item B<--isbn-normalise>

Normalise ISBNs with hyphens in the correct places on output.

=item B<--logfile [file]>

Use F<file.blg> as the name of the logfile.

=item B<--listsep=[sep]>

Use F<sep> as the separator for BibTeX data source list fields. Defaults to BibTeX's usual
'and'.

=item B<--mincrossrefs|-m [number]>

Set threshold for crossrefs.

=item B<--mslang=[langtag]>

Use F<langtag> as the default BCP47 language tag for multiscript fields
when no language is specified for the field in tool mode. Default is 'en-US'.

=item B<--mssep=[sep]>

Use F<sep> as the separator between parts of a multiscript bibtex
datasource field. Default is '_'.

=item B<--named-annotation-marker=[marker]>

Sets the separator between the C<--annotation-marker> and the name of a
named annotation. The default is C<:>.

=item B<--namesep=[sep]>

Use F<sep> as the separator for BibTeX data source name fields. Defaults to BibTeX's usual
'and'.

=item B<--no-bltxml-schema>

When reading or writing biblatexml data sources, don't generate an RNG XML schema from the data
model.

=item B<--noconf>

Don't look for a configfile.

=item B<--no-default-datamodel>

Do not load the default datamodel coming from either the F<.bcf> or, when
in tool mode, from the default tool mode config file. Use of this option
implies that you will provide a complete datamodel in a config file. This
option is useful when you wish to make major modifications to the datamodel
because the simple add/modify operations to the default datamodel via a user
config file are not enough. For example, to remove things from the default
datamodel, you would use this option and supply a complete, reduced
datamodel in the user config file.

=item B<--nodieonerror>

Don't exit on errors, just log and continue as far as possible.
This can be useful if the error is something from, for example, the underlying
BibTeX parsing C library which can complain about parsing errors which can be ignored.

=item B<--glob-datasources>

By default, glob (expand according to pattern) any data source filenames.
Allows data sources to be specified like B<*.bib> to load all B<.bib> files
in a directory. Can be overriden on a per-dataource basis with the B<glob>
option to B<\addbibresource> in biblatex.

=item B<--nolog>

Do not write any logfile.

=item B<--noskipduplicates>

Don't skip duplicate bibliography keys if found. The detection of duplicate keys is done across
all data sources. Sometimes you might need duplicates when using several data sources
across several refsections in which case you might need to use this option.

=item B<--nostdmacros>

Don't automatically define any standard macros like month abbreviations.
If you also define these yourself, this option can be used to suppress
macro redefinition warnings.

=item B<--noremove-tmp-dir>

Do not remove the temporary directory used for various intermediate files
and data before exit (default is false). Name of the directory can
be obtained with the B<--show-tmp-dir> option.

=item B<--noxname>

Disable exended name processing in bibtex data sources. Can be useful if
you don't use this and it causes problems due to auto-detection of extended
name format.

=item B<--onlylog>

Do not write any message to screen.

=item B<--others-string=[string]>

Use F<string> as the final name in a name field which implies "et al". Defaults to BibTeX's usual
'others'.

=item B<--output-align>

Align field values in neat columns in output. Effect depends on the output format. Default is false.
The legacy option B<--tool-align> is supported as an alias.

=item B<--output-annotation-marker=[marker]>

As B<--annotation-marker> but for tool mode bibtex output. The default is C<+an>.

=item B<--output-named-annotation-marker=[marker]>

As B<--named-annotation-marker> but for tool mode bibtex output. The default is C<:>.

=item B<--output-directory [directory]>

Output files (including log files) are output to F<directory> instead
of the current directory. Input files are also looked for in F<directory>
before current directory unless C<--input-directory> is also specified in which
case input files are only looked for in the directory specified by C<--input-directory>.

=item B<--output-encoding|-E [encoding]>

Specify the encoding of the output C<.bbl> file. Default is "UTF-8".
Normally it's not necessary to set this as it's passed via the
.bcf file from biblatex's C<texencoding> option.
See C<perldoc Encode::Supported> for a list of supported encodings.
The legacy option B<--bblencoding> is supported as an alias.

=item B<--output-indent=[num]>

Indentation for body of entries in output. Effect depends on the output format. Defaults to 2.
The legacy option B<--tool-indent> is supported as an alias.

=item B<--output-fieldcase=upper|lower|title>

Case for field names output. Effect depends on the output format. Defaults to 'upper'.
The legacy option B<--tool-fieldcase> is supported as an alias.

=item B<--output-field-order=[field1, ... fieldn]>

When outputting bibtex format data, this option allows the customisation
of the order of fields within entries. The value is a comma-separated string of field names
or classes of fields. Fields not mentioned in the list are output in sorted name order after
the explicitly specified fields. The classes of fields are:

'names' - All name list fields
'lists' - All non-name list fields
'dates' - All date fields

By default, its value is 'options,abstract,names,lists,dates'.

=item B<--output-file|-O [file]>

Output to F<file> instead of F<basename.bbl> F<file> is relative to
B<--output-directory>, if set (absolute paths in this case are stripped to
filename only). F<file> can be absolute if B<--output-directory> is not
set. F<file> can be '-' to output directly to STDOUT. The legacy option
B<--outfile> is supported as an alias.

<<<<<<< HEAD
=item B<--output-format=bibtex|biblatexml|bbl>

Biber output format. Default if not specified is of course, F<bbl>.
=======
=item B<--output-format=dot|bibtex|biblatexml|bbl|bblxml>

Biber output format. Default if not specified is of course, F<bbl>. Use F<dot>
to output a GraphViz DOT file instead of F<.bbl>. This is a directed graph of
the bibliography data showing entries and, as requested, sections and fields.
You must process this file with C<dot>, e.g. C<dot -Tsvg test.dot -o test.svg> to
render the graph. See the B<--dot-include> option to select what is included in
the DOT output. F<bblxml> is an XML version of the F<bbl> format which you could
transform using XSLT. By default, when outputting F<bblxml>, a RelaxNG XML schema
is generated from the active data modeal and saved with a F<rng> extension along
with the output file name (unless the B<--no-bblxml-schema> option is specified). You
may validate the F<bblxml> using the schema with the B<--validate-bblxml> option.
>>>>>>> b7715d3f
The legacy option B<--outformat> is supported as an alias.

=item B<--output-listsep=[sep]>

As B<--listsep> but for bibtex output. Defaults to BibTeX's usual
'and'.

=item B<--output-macro-fields=[field1, ... fieldn]>

A comma-separated list of field names whose values are, on output, treated as BibTeX macros.
Effectively this means that they are not wrapped in braces. Effect depends on the output format.
The legacy option B<--tool-macro-fields> is supported as an alias.

=item B<--output-mssep=[sep]>

As B<--mssep> but for bibtex output. Defaults to '_'.

=item B<--output-namesep=[sep]>

As B<--namesep> but for bibtex output. Defaults to BibTeX's usual
'and'.

=item B<--output-resolve>

Convenience option to set all of the B<--output-resolve-*> options to
'true'. The legacy option B<--tool-resolve> is supported as an alias.

=item B<--output-resolve-xdata>

Whether to resolve XDATA inheritance in tool mode or when
B<--output-format=bibtex> in non tool mode. Defaults to 'false'.

=item B<--output-resolve-crossrefs>

Whether to resolve CROSSREF/XREF inheritance in tool mode or when
B<--output-format=bibtex> in non tool mode. Defaults to
'false'.

=item B<--output-resolve-sets>

Whether to resolve data sets in tool mode or when
B<--output-format=bibtex> in non tool mode. Defaults to 'false'.

=item B<--output-safechars>

Try to convert UTF-8 chars into LaTeX macros when writing the output.
This can prevent unknown char errors when using PDFLaTeX and inputenc
as this doesn't understand all of UTF-8. Note, it is better to switch
to XeTeX or LuaTeX to avoid this situation. By default uses the
--output-safecharsset "base" set of characters.
The legacy option B<--bblsafechars> is supported as an alias.

=item B<--output-safecharsset=[recode set name]>

The set of characters included in the conversion routine for
B<--output-safechars>. Set to "full" to try harder with a much
larger set or "base" to use a basic set. Default is "base" which is
fine for most use cases. You may need to load more macro packages to
deal with the results of "full" (Dings, Greek characters, special
symbols etc.). The recode sets are defined in the reencoding data file which
can be customised. See the B<--recodedata> option and the PDF manual.
The legacy option B<--bblsafecharsset> is supported as an alias. The
virtual set name "null" may be specified which effectively turns off macro encoding.

=item B<--output-xdatamarker=[marker]>

As B<--xdatamarker> but for tool mode output. Default is 'xdata'.

=item B<--output-xdatasep=[sep]>

As B<--xdatasep> but for tool mode output. Default is '-'.

=item B<--output-xname>

When output is a .bib BibTeX file in tool mode, whether to output names the
eXtended BibTeX name field format.

=item B<--output-xnamesep=[sep]>

As B<--xnamesep> but for tool mode bibtex output. Default is '='.

=item B<--quiet|-q>

Log only errors. If this option is used more than once, don't even log errors.

=item B<--recodedata=[file]>

The data file to use for the reencoding between UTF-8 and LaTeX macros. It defines
the sets specified with the B<--output-safecharsset> and B<--decodecharsset> options.
It defaults to F<recode_data.xml> in the same directory as Biber's F<Recode.pm> module.
See the PDF documentation for the format of this file. If this option is
used, then F<file> should be somewhere C<kpsewhich> can find it.

=item B<--show-tmp-dir>

Prints the location of the temporary directory used for various intermediate
files and data. Only useful if B<--remove-tmp-dir> is set to true.

=item B<--sortdebug>

Add comments to output with sorting keys. Useful for debugging.

=item B<--sortcase=true|false>

Case-sensitive sorting (default is true).

=item B<--sortlocale|-l [locale]>

Set the locale to be used for sorting. The locale is used to add CLDR
tailoring to the sort (if available for the locale).

=item B<--sortupper=true|false>

Whether to sort uppercase before lowercase when sorting (default is true).

=item B<--ssl-nointernalca>

Don't try to use the default Mozilla CA certificates when using HTTPS to fetch remote data.
This assumes that the user will set one of the perl LWP::UserAgent module environment variables
to find the CA certs.

=item B<--ssl-noverify-host>

Turn off host verification when using HTTPS to fetch remote data sources.
You may need this if the SSL certificate is self-signed for example.

=item B<--strip-comments>

In tool mode, strip all comments from the output file.

=item B<--tool>

Run in tool mode. This mode is datasource centric rather than document centric. biber
reads a datasource (and a config file if specified), applies the command-line and config
file options to the datasource and writes a new datasource. Essentially,
this allows you to change your data sources using biber's transformation options (such as
source mapping, sorting etc.)

=item B<--tool-config>

Show the location of the default tool mode config file and exit. Useful when you need to
copy this file and customise it.

=item B<--tool-noremove-missing-dependants>

Use this option in tool mode if you don't want to remove C<XREF>,
C<CROSSREF> and C<XDATA> fields from the output which point to a missing
entry. Useful if you have split datafiles where the e.g. C<CROSSREF>s are
in another file that you are not including in the tool mode run.

=item B<--trace|T>

Turn on tracing. Also turns on B<--debug|d> and additionally provides a lot of low-level tracing
information in the log.

=item B<-u>

Alias for B<--input-encoding=UTF-8>

=item B<-U>

Alias for B<--output-encoding=UTF-8>

=item B<--validate-bltxml>

Schema validate BibLaTeXML datasources against a schema auto-generated from the BibLaTeX
datamodel. The schema will be auto-generated with the name of the F<.bcf> file with a F<.rng>
extension. The generated schema can be kept and used with standard XML editors to validate the
datasource during datasource development. The schema validation does not validate all
semantic aspects of the datamodel (i.e. the data model constraints)---for this use the
C<--validate-datamodel> option.

=item B<--validate-config>

Schema validate the biber config file.

=item B<--validate-control>

Schema validate the F<.bcf> biblatex control file.

=item B<--validate-datamodel|-V>

Validate the data against a data model.

=item B<--version|-v>

Display version number.

=item B<--wraplines|-w>

Wrap lines in the F<.bbl> file.

=item B<--xdatamarker=[marker]>

Use F<marker> as the string before C<--xdatasep> which introduces an XDATA
reference in BibTeX format data sources. Not used in BibLaTeXML data
sources as it has a dedicated XML attribute C<xdata>' for this. Default is
'xdata'.

=item B<--xdatasep=[sep]>

Use F<sep> as the separator between XDATA sub-entry parts
in the eXtended name format. See biber docs. Default is '-'.

=item B<--xnamesep=[sep]>

Use F<sep> as the separator between namepart names and the namepart values
in the eXtended name format. Also applies to XDATA references as the
separator between C<--xdatamarker> and the XDATA reference. See biber docs.
Default is '='.

=item B<--xsvsep=[sep]>

Use F<sep> as the separator for fields of format type "xsv" in the data model. A Perl regexp can be specified. Defaults to a single comma surround by optional whitespace (\s*,\s*).

=back

=head1 AUTHOR

Philip Kime, C<Philip at kime.org.uk>

=head1 BUGS & DOCUMENTATION

To see the full documentation, run B<texdoc biber> or get the F<biber.pdf>
manual from SourceForge.

Please report any bugs or feature requests on our Github tracker at
L<https://github.com/plk/biber/issues>.

=head1 COPYRIGHT & LICENSE

Copyright 2009-2012 François Charette and Philip Kime, all rights reserved.
Copyright 2012-2020 Philip Kime, all rights reserved.

This module is free software.  You can redistribute it and/or
modify it under the terms of the Artistic License 2.0.

This program is distributed in the hope that it will be useful,
but without any warranty; without even the implied warranty of
merchantability or fitness for a particular purpose.

=cut<|MERGE_RESOLUTION|>--- conflicted
+++ resolved
@@ -506,15 +506,6 @@
 Exit immediately with error if using C<--validate-datamodel> and a datamodel validation
 error is found. Default is to warn and continue.
 
-<<<<<<< HEAD
-=======
-=item B<--dot-include=section,field,xdata,crossref,xref,related>
-
-Specifies the element to include in GraphViz DOT output format if the output format is 'dot'.
-You can also choose to display crossref, xref, xdata and/or related entry connections.
-The default if not specified is C<--dot-include=section,xdata,crossref,xref>.
-
->>>>>>> b7715d3f
 =item B<--fixinits>
 
 Try to fix broken multiple initials when they have no space between them in BibTeX
@@ -724,24 +715,9 @@
 set. F<file> can be '-' to output directly to STDOUT. The legacy option
 B<--outfile> is supported as an alias.
 
-<<<<<<< HEAD
 =item B<--output-format=bibtex|biblatexml|bbl>
 
 Biber output format. Default if not specified is of course, F<bbl>.
-=======
-=item B<--output-format=dot|bibtex|biblatexml|bbl|bblxml>
-
-Biber output format. Default if not specified is of course, F<bbl>. Use F<dot>
-to output a GraphViz DOT file instead of F<.bbl>. This is a directed graph of
-the bibliography data showing entries and, as requested, sections and fields.
-You must process this file with C<dot>, e.g. C<dot -Tsvg test.dot -o test.svg> to
-render the graph. See the B<--dot-include> option to select what is included in
-the DOT output. F<bblxml> is an XML version of the F<bbl> format which you could
-transform using XSLT. By default, when outputting F<bblxml>, a RelaxNG XML schema
-is generated from the active data modeal and saved with a F<rng> extension along
-with the output file name (unless the B<--no-bblxml-schema> option is specified). You
-may validate the F<bblxml> using the schema with the B<--validate-bblxml> option.
->>>>>>> b7715d3f
 The legacy option B<--outformat> is supported as an alias.
 
 =item B<--output-listsep=[sep]>
