--- conflicted
+++ resolved
@@ -85,27 +85,16 @@
       }
       \strng{namehash}{f2574dc91f1242eb0e7507a71730631b}
       \strng{fullhash}{f2574dc91f1242eb0e7507a71730631b}
-<<<<<<< HEAD
       \field{form=original,lang=default}{sortinit}{S}
       \field{form=original,lang=default}{labelyear}{1996}
+      \field{form=original,lang=default}{labelmonth}{03}
+      \field{form=original,lang=default}{labelday}{12}
       \field{form=original,lang=default}{labeltitle}{Sometitle}
       \field{form=original,lang=default}{day}{12}
       \field{form=original,lang=default}{month}{03}
       \field{form=original,lang=default}{title}{Sometitle}
       \field{form=original,lang=default}{year}{1996}
       \field{form=original,lang=default}{pages}{1\bibrangedash 20}
-=======
-      \field{sortinit}{S}
-      \field{labelyear}{1996}
-      \field{labelmonth}{03}
-      \field{labelday}{12}
-      \field{labeltitle}{Sometitle}
-      \field{day}{12}
-      \field{month}{03}
-      \field{title}{Sometitle}
-      \field{year}{1996}
-      \field{pages}{1\bibrangedash 20}
->>>>>>> 3614a136
       \keyw{somevalue}
     \endentry
 |;
