package Biber::Utils;
use v5.16;
use strict;
use warnings;
use re 'eval';
use parent 'Exporter';

use constant {
  EXIT_OK => 0,
  EXIT_ERROR => 2
};

use Carp;
use Encode;
use File::Find;
use File::Spec;
use IPC::Cmd qw( can_run );
use IPC::Run3; # This works with PAR::Packer and Windows. IPC::Run doesn't
use Biber::Constants;
use Biber::LaTeX::Recode;
use Biber::Entry::Name;
use Regexp::Common qw( balanced );
use Log::Log4perl qw(:no_extra_logdie_message);
<<<<<<< HEAD
use List::Util qw( first );
use Text::BibTeX qw(:nameparts :joinmethods :metatypes);
=======
use Text::Roman qw(isroman roman2int);
>>>>>>> 9d31114b
use Unicode::Normalize;
my $logger = Log::Log4perl::get_logger('main');

=encoding utf-8

=head1 NAME

Biber::Utils - Various utility subs used in Biber

=cut

=head1 EXPORT

All functions are exported by default.

=cut

our @EXPORT = qw{ locate_biber_file makenamesid makenameid stringify_hash
  normalise_string normalise_string_hash normalise_string_underscore normalise_string_sort
  normalise_string_label reduce_array remove_outer add_outer ucinit strip_nosort strip_noinit
  is_def is_undef is_def_and_notnull is_def_and_null
  is_undef_or_null is_notnull is_null normalise_utf8 inits join_name latex_recode_output
  filter_entry_options biber_error biber_warn ireplace imatch validate_biber_xml
  process_entry_options escape_label unescape_label biber_decode_utf8 out parse_date
<<<<<<< HEAD
  bcp472locale locale2bcp47 find_variant_field check_vform};
=======
  locale2bcp47 bcp472locale rangelen};
>>>>>>> 9d31114b

=head1 FUNCTIONS

=head2 locate_biber_file

  Searches for a file by

  The exact path if the filename is absolute
  In the input_directory, if defined
  In the output_directory, if defined
  Relative to the current directory
  In the same directory as the control file
  Using kpsewhich, if available

=cut

sub locate_biber_file {
  my $filename = shift;
  my $filenamepath = $filename; # default if nothing else below applies
  my $foundfile;
  # If input_directory is set, perhaps the file can be found there so
  # construct a path to test later
  if (my $indir = Biber::Config->getoption('input_directory')) {
    $foundfile = File::Spec->catfile($indir, $filename);
  }
  # If output_directory is set, perhaps the file can be found there so
  # construct a path to test later
  elsif (my $outdir = Biber::Config->getoption('output_directory')) {
    $foundfile = File::Spec->catfile($outdir, $filename);
  }

  # Filename is absolute
  if (File::Spec->file_name_is_absolute($filename) and -e $filename) {
    return $filename;
  }

  # File is input_directory or output_directory
  if (defined($foundfile) and -e $foundfile) {
    return $foundfile;
  }

  # File is relative to cwd
  if (-e $filename) {
    return $filename;
  }

  # File is where control file lives
  if (my $cfp = Biber::Config->get_ctrlfile_path) {
    my ($ctlvolume, $ctldir, undef) = File::Spec->splitpath($cfp);
    if ($ctlvolume) { # add vol sep for windows if volume is set and there isn't one
      $ctlvolume .= ':' unless $ctlvolume =~ /:\z/;
    }
    if ($ctldir) { # add path sep if there isn't one
      $ctldir .= '/' unless $ctldir =~ /\/\z/;
    }

    my $path = "$ctlvolume$ctldir$filename";

    return $path if -e $path;
  }

  # File is in kpse path
  if (can_run('kpsewhich')) {
    $logger->debug("Looking for file '$filename' via kpsewhich");
    my $found;
    my $err;
    run3  [ 'kpsewhich', $filename ], \undef, \$found, \$err, { return_if_system_error => 1};
    if ($?) {
      $logger->debug("kpsewhich returned error: $err ($!)");
    }
    $logger->trace("kpsewhich returned '$found'");
    if ($found) {
      $logger->debug("Found '$filename' via kpsewhich");
      chomp $found;
      $found =~ s/\cM\z//xms; # kpsewhich in cygwin sometimes returns ^M at the end
      # filename can be UTF-8 and run3() isn't clever with UTF-8
      return decode_utf8($found);
    }
    else {
      $logger->debug("Could not find '$filename' via kpsewhich");
    }
  }
  return undef;
}

=head2 biber_warn

    Wrapper around various warnings bits and pieces
    Logs a warning, add warning to the list of .bbl warnings and optionally
    increments warning count in Biber object, if present

=cut

sub biber_warn {
  my ($warning, $entry) = @_;
  $logger->warn($warning);
  $entry->add_warning($warning) if $entry;
  $Biber::MASTER->{warnings}++;
  return;
}


=head2 biber_error

    Wrapper around error logging
    Forces an exit.

=cut

sub biber_error {
  my $error = shift;
  $logger->error($error);
  $Biber::MASTER->{errors}++;
  # exit unless user requested not to for errors
  unless (Biber::Config->getoption('nodieonerror')) {
    $Biber::MASTER->display_problems;
    exit EXIT_ERROR;
  }
}

=head2 makenamesid

Given a Biber::Names object, return an underscore normalised
concatenation of all of the full name strings.

=cut

sub makenamesid {
  my $names = shift;
  my @namestrings;
  foreach my $name (@{$names->names}) {
    push @namestrings, $name->get_namestring;
  }
  my $tmp = join ' ', @namestrings;
  return normalise_string_underscore($tmp);
}

=head2 makenameid

Given a Biber::Name object, return an underscore normalised
concatenation of the full name strings.

=cut

sub makenameid {
  my $name = shift;
  return normalise_string_underscore($name->get_namestring);
}


=head2 latex_recode_output

  Tries to convert UTF-8 to TeX macros in passed string

=cut

sub latex_recode_output {
  my $string = shift;
  return Biber::LaTeX::Recode::latex_encode($string);
};


=head2 strip_noinit

  Removes elements which are not to be considered during initials generation
  in names

=cut

sub strip_noinit {
  my $string = shift;
  return '' unless $string; # Sanitise missing data
  return $string unless my $noinit = Biber::Config->getoption('noinit');
  foreach my $opt (@$noinit) {
    my $re = $opt->{value};
    $re = qr/$re/;
    $string =~ s/$re//gxms;
  }
  return $string;
}


=head2 strip_nosort

  Removes elements which are not to be used in sorting a name from a string

=cut

sub strip_nosort {
  my $string = shift;
  my $fieldname = shift;
  return '' unless $string; # Sanitise missing data
  return $string unless my $nosort = Biber::Config->getoption('nosort');
  # Strip user-defined REs from string
  my $restrings;
  foreach my $nsopt (@$nosort) {
    # Specific fieldnames override types
    if (fc($nsopt->{name}) eq fc($fieldname)) {
      push @$restrings, $nsopt->{value};
    }
  }

  unless ($restrings) {
    foreach my $nsopt (@$nosort) {
      next unless $nsopt->{name} =~ /\Atype_/xms;
      if ($NOSORT_TYPES{lc($nsopt->{name})}{lc($fieldname)}) {
        push @$restrings, $nsopt->{value};
      }
    }
  }
  # If no nosort to do, just return string
  return $string unless $restrings;
  foreach my $re (@$restrings) {
    $re = qr/$re/;
    $string =~ s/$re//gxms;
  }
  return $string;
}


=head2 normalise_string_label

Remove some things from a string for label generation, like braces.
It also decodes LaTeX character macros into Unicode as this is always safe when
normalising strings for sorting since they don't appear in the output.

=cut

sub normalise_string_label {
  my $str = shift;
  my $fieldname = shift;
  return '' unless $str; # Sanitise missing data
  return normalise_string_common($str);
}


=head2 normalise_string_sort

Removes LaTeX macros, and all punctuation, symbols, separators and control characters,
as well as leading and trailing whitespace for sorting strings.
It also decodes LaTeX character macros into Unicode as this is always safe when
normalising strings for sorting since they don't appear in the output.

=cut

sub normalise_string_sort {
  my $str = shift;
  my $fieldname = shift;
  return '' unless $str; # Sanitise missing data
  # First strip nosort REs
  $str = strip_nosort($str, $fieldname);
  # Then replace ties with spaces or they will be lost
  $str =~ s/([^\\])~/$1 /g; # Foo~Bar -> Foo Bar
  return normalise_string_common($str);
}

=head2 normalise_string

Removes LaTeX macros, and all punctuation, symbols, separators and control characters,
as well as leading and trailing whitespace for sorting strings.
Only decodes LaTeX character macros into Unicode if output is UTF-8

=cut

sub normalise_string {
  my $str = shift;
  return '' unless $str; # Sanitise missing data
  # First replace ties with spaces or they will be lost
  $str =~ s/([^\\])~/$1 /g; # Foo~Bar -> Foo Bar
  return normalise_string_common($str);
}

=head2 normalise_string_common

  Common bit for normalisation

=cut

sub normalise_string_common {
  my $str = shift;
  $str =~ s/\\[A-Za-z]+//g;        # remove latex macros (assuming they have only ASCII letters)
  $str =~ s/[\p{P}\p{S}\p{C}]+//g; # remove punctuation, symbols, separator and control
  $str =~ s/^\s+//;                # Remove leading spaces
  $str =~ s/\s+$//;                # Remove trailing spaces
  $str =~ s/\s+/ /g;               # collapse spaces
  return $str;
}

=head2 normalise_string_hash

  Normalise strings used for hashes. We collapse LaTeX macros into a vestige
  so that hashes are unique between things like:

  Smith
  {\v S}mith

  we replace macros like this to preserve their vestiges:

  \v S -> v:
  \" -> 34:

=cut

sub normalise_string_hash {
  my $str = shift;
  return '' unless $str; # Sanitise missing data
  $str =~ s/\\(\p{L}+)\s*/$1:/g; # remove tex macros
  $str =~ s/\\([^\p{L}])\s*/ord($1).':'/ge; # remove accent macros like \"a
  $str =~ s/[{}~\.\s]+//g; # Remove brackes, ties, dots, spaces
  return $str;
}

=head2 normalise_string_underscore

  Like normalise_string, but also substitutes ~ and whitespace with underscore.

=cut

sub normalise_string_underscore {
  my $str = shift;
  return '' unless $str; # Sanitise missing data
  $str =~ s/([^\\])~/$1 /g; # Foo~Bar -> Foo Bar
  $str = normalise_string($str);
  $str =~ s/\s+/_/g;
  return $str;
}

=head2 escape_label

  Escapes a few special character which might be used in labels

=cut

sub escape_label {
  my $str = shift;
  return '' unless $str; # Sanitise missing data
  $str =~ s/([_\^\$\#\%\&])/\\$1/g;
  $str =~ s/~/{\\textasciitilde}/g;
  $str =~ s/>/{\\textgreater}/g;
  $str =~ s/</{\\textless}/g;
  return $str;
}

=head2 unescape_label

  Unscapes a few special character which might be used in label but which need
  sorting without escapes

=cut

sub unescape_label {
  my $str = shift;
  return '' unless $str; # Sanitise missing data
  $str =~ s/\\([_\^\$\~\#\%\&])/$1/g;
  $str =~ s/\{\\textasciitilde\}/~/g;
  $str =~ s/\{\\textgreater\}/>/g;
  $str =~ s/\{\\textless\}/</g;
  return $str;
}

=head2 reduce_array

reduce_array(\@a, \@b) returns all elements in @a that are not in @b

=cut

sub reduce_array {
  my ($a, $b) = @_;
  my %countb = ();
  foreach my $elem (@$b) {
    $countb{$elem}++;
  }
  my @result;
  foreach my $elem (@$a) {
    push @result, $elem unless $countb{$elem};
  }
  return @result;
}

=head2 remove_outer

    Remove surrounding curly brackets:
        '{string}' -> 'string'

=cut

sub remove_outer {
  my $str = shift;
  $str =~ s/^{(\X+)}$/$1/;
  return $str;
}

=head2 add_outer

    Add surrounding curly brackets:
        'string' -> '{string}'

=cut

sub add_outer {
  my $str = shift;
  return '{' . $str . '}';
}


=head2 ucinit

    upper case of initial letters in a string

=cut

sub ucinit {
  my $str = shift;
  $str = lc($str);
  $str =~ s/\b(\p{Ll})/\u$1/g;
  return $str;
}

=head2 is_undef

    Checks for undefness of arbitrary things, including
    composite method chain calls which don't reliably work
    with defined() (see perldoc for defined())
    This works because we are just testing the value passed
    to this sub. So, for example, this is randomly unreliable
    even if the resulting value of the arg to defined() is "undef":

    defined($thing->method($arg)->method)

    wheras:

    is_undef($thing->method($arg)->method)

    works since we only test the return value of all the methods
    with defined()

=cut

sub is_undef {
  my $val = shift;
  return defined($val) ? 0 : 1;
}

=head2 is_def

    Checks for definedness in the same way as is_undef()

=cut

sub is_def {
  my $val = shift;
  return defined($val) ? 1 : 0;
}

=head2 is_undef_or_null

    Checks for undef or nullness (see is_undef() above)

=cut

sub is_undef_or_null {
  my $val = shift;
  return 1 if is_undef($val);
  return $val ? 0 : 1;
}

=head2 is_def_and_notnull

    Checks for def and unnullness (see is_undef() above)

=cut

sub is_def_and_notnull {
  my $arg = shift;
  if (defined($arg) and is_notnull($arg)) {
    return 1;
  }
  else {
    return 0;
  }
}

=head2 is_def_and_null

    Checks for def and nullness (see is_undef() above)

=cut

sub is_def_and_null {
  my $arg = shift;
  if (defined($arg) and is_null($arg)) {
    return 1;
  }
  else {
    return 0;
  }
}

=head2 is_null

    Checks for nullness

=cut

sub is_null {
  my $arg = shift;
  return is_notnull($arg) ? 0 : 1;
}

=head2 is_notnull

    Checks for notnullness

=cut

sub is_notnull {
  my $arg = shift;
  return undef unless defined($arg);
  my $st = is_notnull_scalar($arg);
  if (defined($st) and $st) { return 1; }
  my $at = is_notnull_array($arg);
  if (defined($at) and $at) { return 1; }
  my $ht = is_notnull_hash($arg);
  if (defined($ht) and $ht) { return 1; }
  my $ot = is_notnull_object($arg);
  if (defined($ot) and $ot) { return 1; }
  return 0;
}

=head2 is_notnull_scalar

    Checks for notnullness of a scalar

=cut

sub is_notnull_scalar {
  my $arg = shift;
  unless (ref \$arg eq 'SCALAR') {
    return undef;
  }
  return $arg ne '' ? 1 : 0;
}

=head2 is_notnull_array

    Checks for notnullness of an array (passed by ref)

=cut

sub is_notnull_array {
  my $arg = shift;
  unless (ref $arg eq 'ARRAY') {
    return undef;
  }
  my @arr = @$arg;
  return $#arr > -1 ? 1 : 0;
}

=head2 is_notnull_hash

    Checks for notnullness of an hash (passed by ref)

=cut

sub is_notnull_hash {
  my $arg = shift;
  unless (ref $arg eq 'HASH') {
    return undef;
  }
  my @arr = keys %$arg;
  return $#arr > -1 ? 1 : 0;
}

=head2 is_notnull_object

    Checks for notnullness of an object (passed by ref)

=cut

sub is_notnull_object {
  my $arg = shift;
  unless (ref($arg) =~ m/\ABiber::/xms) {
    return undef;
  }
  return $arg->notnull ? 1 : 0;
}


=head2 stringify_hash

    Turns a hash into a string of keys and values

=cut

sub stringify_hash {
  my $hashref = shift;
  my $string;
  while (my ($k,$v) = each %$hashref) {
    $string .= "$k => $v, ";
  }
  # Take off the trailing comma and space
  chop $string;
  chop $string;
  return $string;
}

=head2 normalise_utf8

  Normalise any UTF-8 encoding string immediately to exactly what we want
  We want the strict perl utf8 "UTF-8"

=cut

sub normalise_utf8 {
  if (defined(Biber::Config->getoption('input_encoding')) and
      Biber::Config->getoption('input_encoding') =~ m/\Autf-?8\z/xmsi) {
    Biber::Config->setoption('input_encoding', 'UTF-8');
  }
  if (defined(Biber::Config->getoption('output_encoding')) and
      Biber::Config->getoption('output_encoding') =~ m/\Autf-?8\z/xmsi) {
    Biber::Config->setoption('output_encoding', 'UTF-8');
  }
}

=head2 inits

   We turn the initials into an array so we can be flexible with them later
   The tie here is used only so we know what to split on. We don't want to make
   any typesetting decisions in Biber, like what to use to join initials so on
   output to the .bbl, we only use BibLaTeX macros.

=cut

sub inits {
  my $istring = shift;
  return [ split(/(?<!\\)~/, $istring) ];
}


=head2 join_name

  Replace all join typsetting elements in a name part (space, ties) with BibLaTeX macros
  so that typesetting decisions are made in BibLaTeX, not hard-coded in Biber

=cut

sub join_name {
  my $nstring = shift;
  $nstring =~ s/(?<!\\\S)\s+/\\bibnamedelimb /gxms; # Don't do spaces in char macros
  $nstring =~ s/(?<!\\)~/\\bibnamedelima /gxms; # Don't do '\~'
  # Special delim after name parts ending in period
  $nstring =~ s/(?<=\.)\\bibnamedelim[ab]/\\bibnamedelimi/gxms;
  return $nstring;
}


=head2 filter_entry_options

    Process any per_entry option transformations which are necessary

=cut

sub filter_entry_options {
  my $options = shift;
  return [] unless $options;
  my $roptions = [];
  foreach (@$options) {
    m/^([^=\s]+)\s*=?\s*([^\s]+)?$/;
    my $cfopt = $CONFIG_BIBLATEX_PER_ENTRY_OPTIONS{lc($1)}{OUTPUT};
    # Standard option
    if (not defined($cfopt) or $cfopt == 1) {
      # Don't bother with vtranslang if it's the same as the global setting
      unless (lc($1) eq 'vtranslang' and
              Biber::Config->getblxoption('vtranslang') eq $2) {
        push @$roptions, $1 . ($2 ? "=$2" : '') ;
      }
    }
    # Set all split options to same value as parent
    elsif (ref($cfopt) eq 'ARRAY') {
      foreach my $map (@$cfopt) {
        push @$roptions, "$map=$2";
      }
    }
    # Set all splits to specific values
    elsif (ref($cfopt) eq 'HASH') {
      foreach my $map (keys %$cfopt) {
        push @$roptions, "$map=" . $cfopt->{$map};
      }
    }
  }
  return $roptions;
}

=head2 imatch

    Do an interpolating (neg)match using a match RE and a string passed in as variables

=cut

sub imatch {
  my ($value, $val_match, $negmatch) = @_;
  return 0 unless $val_match;
  $val_match = qr/$val_match/;
  if ($negmatch) {# "!~" doesn't work here as we need an array returned
    return $value =~ m/$val_match/xms ? () : (1);
  }
  else {
    return $value =~ m/$val_match/xms;
  }
}


=head2 ireplace

    Do an interpolating match/replace using a match RE, replacement RE
    and string passed in as variables

=cut

sub ireplace {
  my ($value, $val_match, $val_replace) = @_;
  return $value unless $val_match;
  $val_match = qr/$val_match/;
  # Tricky quoting because of later evals
  $val_replace = '"' . $val_replace . '"';
  $value =~ s/$val_match/$val_replace/eegxms;
  return $value;
}


=head2 validate_biber_xml

  Validate a biber/biblatex XML metadata file against an RNG schema

=cut

sub validate_biber_xml {
  my ($file, $type, $prefix) = @_;
  require XML::LibXML;

  # Set up XML parser
  my $xmlparser = XML::LibXML->new();
  $xmlparser->line_numbers(1); # line numbers for more informative errors

  # Set up schema
  my $xmlschema;

  # we assume that the schema files are in the same dir as Biber.pm:
  (my $vol, my $biber_path, undef) = File::Spec->splitpath( $INC{"Biber.pm"} );
  $biber_path =~ s/\/$//; # splitpath sometimes leaves a trailing '/'

  # Deal with the strange world of Par::Packer paths
  # We might be running inside a PAR executable and @INC is a bit odd in this case
  # Specifically, "Biber.pm" in @INC might resolve to an internal jumbled name
  # nowhere near to these files. You know what I mean if you've dealt with pp
  my $rng;
  if ($biber_path =~ m|/par\-| and $biber_path !~ m|/inc|) { # a mangled PAR @INC path
    $rng = File::Spec->catpath($vol, "$biber_path/inc/lib/Biber", "${type}.rng");
  }
  else {
    $rng = File::Spec->catpath($vol, "$biber_path/Biber", "${type}.rng");
  }

  if (-e $rng) {
    $xmlschema = XML::LibXML::RelaxNG->new( location => $rng )
  }
  else {
    biber_warn("Cannot find XML::LibXML::RelaxNG schema. Skipping validation : $!");
    return;
  }

  # Parse file
  my $xp = $xmlparser->parse_file($file);

  # XPath context
  if ($prefix) {
    my $xpc = XML::LibXML::XPathContext->new($xp);
    $xpc->registerNs($type, $prefix);
  }

  # Validate against schema. Dies if it fails.
  eval { $xmlschema->validate($xp) };
  if (ref($@)) {
    $logger->debug( $@->dump() );
    biber_error("'$file' failed to validate against schema '$rng'");
  }
  elsif ($@) {
    biber_error("'$file' failed to validate against schema '$rng'\n$@");
  }
  else {
    $logger->info("'$file' validates against schema '$rng'");
  }
  undef $xmlparser;
}

=head2 process_entry_options

    Set per-entry options

=cut

sub process_entry_options {
  my $citekey = shift;
  my $options = shift;
  return unless $options;       # Just in case it's null
  foreach (@$options) {
    s/\s+=\s+/=/g; # get rid of spaces around any "="
    m/^([^=]+)(=?)(.+)?$/;
    my $val;
    if ($2) {
      if ($3 eq 'true') {
        $val = 1;
      }
      elsif ($3 eq 'false') {
        $val = 0;
      }
      else {
        $val = $3;
      }
      _expand_option($1, $val, $citekey);
    }
    else {
      _expand_option($1, 1, $citekey);
    }
  }
  return;
}

=head2 parse_date

  Simple parse of ISO8601 dates because not decent module exists for this that
  doesn't default the missing components

=cut

sub parse_date {
  my $date = shift;
  # We are not validating dates here, just syntax parsing
  my $date_re = qr/(\d{4}) # year
                   (?:-(\d{2}))? # month
                   (?:-(\d{2}))? # day
                  /xms;
  return $date =~ m|\A$date_re(/)?(?:$date_re)?\z|xms;
}

=head2 biber_decode_utf8

    Perform NFD form conversion as well as UTF-8 conversion. Used to normalize
    bibtex input as the T::B interface doesn't allow a neat whole file slurping.

=cut

sub biber_decode_utf8 {
  return NFD(decode_utf8(shift));# Unicode NFD boundary
}

=head2 out

  Output to target. Outputs NFC UTF-8. Of course $fh may have an encoding filter applied
  which means that the target isn't necessarily UTF-8.

=cut

sub out {
  my ($fh, $string) = @_;
  print $fh NFC($string);# Unicode NFC boundary
}

sub _expand_option {
  my ($opt, $val, $citekey) = @_;
  my $cfopt = $CONFIG_BIBLATEX_PER_ENTRY_OPTIONS{lc($opt)}{INPUT};
  # Standard option
  if (not defined($cfopt)) {
    Biber::Config->setblxoption($opt, $val, 'PER_ENTRY', $citekey);
  }
  # Set all split options to same value as parent
  elsif (ref($cfopt) eq 'ARRAY') {
    foreach my $k (@$cfopt) {
      Biber::Config->setblxoption($k, $val, 'PER_ENTRY', $citekey);
    }
  }
  # Specify values per all splits
  elsif (ref($cfopt) eq 'HASH') {
    foreach my $k (keys %$cfopt) {
      Biber::Config->setblxoption($k, $cfopt->{$k}, 'PER_ENTRY', $citekey);
    }
  }
  return;
}

=head2 find_variant_field

  Check for the existence of a field with particular lang/form.
  This is needed during sourcemap processing before we have the usual Biber internals
  for doing this.

=cut

sub find_variant_field {
  # $source is a ref so we can modify it in the calling context
  my ($entry, $step, $source) = @_;
  my $sform = $step->{map_field_source_form};
  my $slang = $step->{map_field_source_lang};

  my $forms = join('|', map {$_->{content}} @{Biber::Config->getblxoption('variantforms')});
  my $S = Biber::Config->getoption('vsplit');
  my $fl_re = qr/\A([^$S]+)$S?($forms)?$S?(.+)?\z/;

  # Simple field, check and return
  if (not $sform and not $slang) {
    return $entry->exists(lc($$source)) ? 1 : 0;
  }

  # form and lang are specified
  if ($sform and $slang) {
    my $realsource = lc($$source) . $S . lc($sform) . $S . lc($slang);
    if ($entry->exists(lc($realsource))) {
      $$source = $realsource;
      return 1;
    }
    else {
      return 0;
    }
  }

  # sform xor slang must be specified by here
  my $field_variants;

  # form
  if ($sform) {
    foreach my $f (map {lc} $entry->fieldlist) {
      my ($field, $form, $lang) = $f =~ m/$fl_re/xms;
      next unless lc($field) eq lc($$source);
      next unless (lc($form) eq lc($sform));
      $field_variants->{lc($field)}{langs}++;
      $field_variants->{lc($field)}{$form ? lc($form): ''} = ($lang ? lc($lang) : '');
    }

    if ($field_variants->{lc($$source)}{langs} > 1) {
      return 0; # More than one lang for form, we can't tell which one is wanted
    }
    else {
      # Have to drop final vsplit char if there is no lang in .bib
      my $LANGS = $field_variants->{lc($$source)}{lc($sform)} ? $S : '';
      my $realsource = lc($$source) . $S . lc($sform) . $LANGS . $field_variants->{lc($$source)}{lc($sform)};
      if ($entry->exists(lc($realsource))) {
        $$source = $realsource;
        return 1;
      }
      else {
        return 0;
      }
    }
  }
  # lang
  elsif ($slang) {
    foreach my $f (map {lc} $entry->fieldlist) {
      my ($field, $form, $lang) = $f =~ m/$fl_re/xms;
      next unless lc($field) eq lc($$source);
      next unless (lc($lang) eq lc($slang));
      $field_variants->{lc($field)}{forms}++;
      $field_variants->{lc($field)}{$lang ? lc($lang): ''} = ($form ? lc($form) : '');
    }

    if ($field_variants->{lc($$source)}{forms} > 1) {
      return 0; # More than one form for lang, we can't tell which one is wanted
    }
    else {
      my $realsource = lc($$source) . $S . $field_variants->{lc($$source)}{lc($slang)} . $S . lc($slang);
      if ($entry->exists(lc($realsource))) {
        $$source = $realsource;
        return 1;
      }
      else {
        return 0;
      }
    }
  }
  return 0;
}

=head2 locale2bcp47

  Map babel/polyglossia language options to a sensible CLDR (bcp47) locale default
  Return input string if there is no mapping

=cut

sub locale2bcp47 {
  my $localestr = shift;
  return $localestr unless $localestr;
  return $LOCALE_MAP{$localestr} || $localestr;
}

=head2 bcp472locale

  Map CLDR (bcp47) locale to a babel/polyglossia locale
  Return input string if there is no mapping

=cut

sub bcp472locale {
  my $localestr = shift;
  return $localestr unless $localestr;
  return $LOCALE_MAP_R{$localestr} || $localestr;
}

<<<<<<< HEAD
=head2 check_vform

  Check a variant form to see if it is one of the forms allowed by
  \DeclareVariantforms passed from biblatex

=cut

sub check_vform {
  my $vform = shift;
  if (first {$vform eq $_->{content}} @{Biber::Config->getblxoption('variantforms')} ) {
    return 1;
  }
  else {
    return 0;
  }
}

=======
=head2 rangelen

  Calculate the length of a range field
  Range fields are an array ref of two-element array refs [range_start, range_end]
  range_end can be be empty for open-ended range or undef
  Deals with Unicode and ASCII roman numerals via the magic of Unicode NFKD form

  m-n -> [m, n]
  m   -> [m, undef]
  m-  -> [m, '']
  -n  -> ['', n]
  -   -> ['', undef]

=cut

sub rangelen {
  my $rf = shift;
  my $rl = 0;
  foreach my $f (@$rf) {
    my $m = $f->[0];
    my $n = $f->[1];
    # m is something that's just numerals (decimal Unicode roman or ASCII roman)
    if ($m and $m =~ /^[\p{Nd}\p{Nl}iIvVxXlLcCdDmM]+$/) {
      # This magically decomposes Unicode roman chars into ASCII compat
      $m = NFKD($m);
      # n is something that's just numerals (decimal Unicode roman or ASCII roman)
      if ($n and $n =~ /^[\p{Nd}\p{Nl}iIvVxXlLcCdDmM]+$/) {
        # This magically decomposes Unicode roman chars into ASCII compat
        $n = NFKD($n);
        $m = isroman($m) ? roman2int($m) : $m;
        $n = isroman($n) ? roman2int($n) : $n;
        # Deal with not so explicit ranges like 22-4 or 135-38
        # Done by turning numbers into string arrays, reversing and then filling in blanks
        if ($n < $m) {
          my @m = reverse split(//,$m);
          my @n = reverse split(//,$n);
          for (my $i=0;$i<=$#m;$i++) {
            next if $n[$i];
            $n[$i] = $m[$i];
          }
          $n = join('', reverse @n);
        }
        $rl += (($n - $m) + 1);
      }
      # n is ''
      elsif (defined($n)) {
        # open-ended range can't be calculated, just return -1
        return -1;
      }
      # n is undef, single item
      else {
        $rl += 1;
      }
    }
    else {
      # open-ended range can't be calculated, just return -1
      return -1;
    }
  }
  return $rl;
}
>>>>>>> 9d31114b

1;

__END__

=head1 AUTHOR

François Charette, C<< <firmicus at ankabut.net> >>
Philip Kime C<< <philip at kime.org.uk> >>

=head1 BUGS

Please report any bugs or feature requests on our Github tracker at
L<https://github.com/plk/biber/issues>.

=head1 COPYRIGHT & LICENSE

Copyright 2009-2014 François Charette and Philip Kime, all rights reserved.

This module is free software.  You can redistribute it and/or
modify it under the terms of the Artistic License 2.0.

This program is distributed in the hope that it will be useful,
but without any warranty; without even the implied warranty of
merchantability or fitness for a particular purpose.

=cut<|MERGE_RESOLUTION|>--- conflicted
+++ resolved
@@ -21,12 +21,9 @@
 use Biber::Entry::Name;
 use Regexp::Common qw( balanced );
 use Log::Log4perl qw(:no_extra_logdie_message);
-<<<<<<< HEAD
 use List::Util qw( first );
 use Text::BibTeX qw(:nameparts :joinmethods :metatypes);
-=======
 use Text::Roman qw(isroman roman2int);
->>>>>>> 9d31114b
 use Unicode::Normalize;
 my $logger = Log::Log4perl::get_logger('main');
 
@@ -51,11 +48,7 @@
   is_undef_or_null is_notnull is_null normalise_utf8 inits join_name latex_recode_output
   filter_entry_options biber_error biber_warn ireplace imatch validate_biber_xml
   process_entry_options escape_label unescape_label biber_decode_utf8 out parse_date
-<<<<<<< HEAD
-  bcp472locale locale2bcp47 find_variant_field check_vform};
-=======
-  locale2bcp47 bcp472locale rangelen};
->>>>>>> 9d31114b
+  bcp472locale locale2bcp47 find_variant_field check_vform rangelen};
 
 =head1 FUNCTIONS
 
@@ -1063,7 +1056,6 @@
   return $LOCALE_MAP_R{$localestr} || $localestr;
 }
 
-<<<<<<< HEAD
 =head2 check_vform
 
   Check a variant form to see if it is one of the forms allowed by
@@ -1081,7 +1073,6 @@
   }
 }
 
-=======
 =head2 rangelen
 
   Calculate the length of a range field
@@ -1143,7 +1134,7 @@
   }
   return $rl;
 }
->>>>>>> 9d31114b
+
 
 1;
 
