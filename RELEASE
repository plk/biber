* If first release in a new year, update copyright and licensing in files
* Change content, if necessary, of README.md
* Change version string in and content of "Changes" file
* Change version strings in doc and update volatile doc info (e.g. compat matrix)
* Update main html page 
* Update "TODO" file
* Change version string and beta flag in "Config.pm"
* Change $BCF_VERSION/$BBL_VERSION in Constants.pm if necessary
* "perl Build.PL" and "Build dist" to update YAML/JSON
* Run test suite and make sure it passes cleanly
* Commit and tag with version number
* Move "current" to version number on SF
* Create a new empty version tree for new version, use the dist/empty_tree.sh script:
  empty_tree.sh current
* Build binaries from release and upload to SF to new version folder using
  "current" as release 
* Inform builders of binaries to update
* Associate new defaults with new binaries and change labels
* scp htdocs/*.html philkime,biblatex-biber@web.sourceforge.net:htdocs/
* Update SF main page, news, add new README in web interface at root, if needed
* Run dist/re-package.sh, copy the /tmp/biber.tgz to Dropbox and then go to
  CTAN biber dir as usual (https://ctan.org/pkg/biber) upload an empty zip
<<<<<<< HEAD
  and put the Dropbox URL in the comments.

=======
  and put the Dropbox URL in the comments.
>>>>>>> 3d089617
<|MERGE_RESOLUTION|>--- conflicted
+++ resolved
@@ -20,9 +20,4 @@
 * Update SF main page, news, add new README in web interface at root, if needed
 * Run dist/re-package.sh, copy the /tmp/biber.tgz to Dropbox and then go to
   CTAN biber dir as usual (https://ctan.org/pkg/biber) upload an empty zip
-<<<<<<< HEAD
-  and put the Dropbox URL in the comments.
-
-=======
-  and put the Dropbox URL in the comments.
->>>>>>> 3d089617
+  and put the Dropbox URL in the comments.