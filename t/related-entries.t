# -*- cperl -*-
use strict;
use warnings;
use utf8;
no warnings 'utf8';

use Test::More tests => 12;

use Biber;
use Biber::Output::bbl;
use Log::Log4perl;
chdir("t/tdata") ;

# Set up Biber object
my $biber = Biber->new(noconf => 1);
my $LEVEL = 'ERROR';
my $l4pconf = qq|
    log4perl.category.main                             = $LEVEL, Screen
    log4perl.category.screen                           = $LEVEL, Screen
    log4perl.appender.Screen                           = Log::Log4perl::Appender::Screen
    log4perl.appender.Screen.utf8                      = 1
    log4perl.appender.Screen.Threshold                 = $LEVEL
    log4perl.appender.Screen.stderr                    = 0
    log4perl.appender.Screen.layout                    = Log::Log4perl::Layout::SimpleLayout
|;
Log::Log4perl->init(\$l4pconf);

$biber->parse_ctrlfile('related.bcf');
$biber->set_output_obj(Biber::Output::bbl->new());

# Options - we could set these in the control file but it's nice to see what we're
# relying on here for tests

# Biber options
Biber::Config->setoption('fastsort', 1);
Biber::Config->setoption('sortlocale', 'C');

# Now generate the information
$biber->prepare;
my $out = $biber->get_output_obj;
my $section = $biber->sections->get_section(0);
my $shs = $biber->sortlists->get_list(0, 'shorthand', 'shorthand');
my $main = $biber->sortlists->get_list(0, 'entry', 'nty');
my $bibentries = $section->bibentries;

my $k1 = q|    \entry{key1}{article}{}
      \name{form=original,lang=default}{labelname}{1}{}{%
        {{hash=a517747c3d12f99244ae598910d979c5}{Author}{A\bibinitperiod}{}{}{}{}{}{}}%
      }
      \name{form=original,lang=default}{author}{1}{}{%
        {{hash=a517747c3d12f99244ae598910d979c5}{Author}{A\bibinitperiod}{}{}{}{}{}{}}%
      }
      \strng{namehash}{a517747c3d12f99244ae598910d979c5}
      \strng{fullhash}{a517747c3d12f99244ae598910d979c5}
<<<<<<< HEAD
      \field{form=original,lang=default}{sortinit}{0}
      \field{form=original,lang=default}{labelyear}{1998}
      \field{form=original,lang=default}{labeltitle}{Original Title}
      \field{form=original,lang=default}{journaltitle}{Journal Title}
      \field{form=original,lang=default}{number}{5}
      \field{form=original,lang=default}{related}{78f825aaa0103319aaa1a30bf4fe3ada,3631578538a2d6ba5879b31a9a42f290,caf8e34be07426ae7127c1b4829983c1}
      \field{form=original,lang=default}{relatedtype}{reprintas}
      \field{form=original,lang=default}{shorthand}{RK1}
      \field{form=original,lang=default}{title}{Original Title}
      \field{form=original,lang=default}{volume}{12}
      \field{form=original,lang=default}{year}{1998}
      \field{form=original,lang=default}{pages}{125\bibrangedash 150}
=======
      \field{sortinit}{0}
      \field{labelyear}{1998}
      \field{labeltitle}{Original Title}
      \field{journaltitle}{Journal Title}
      \field{number}{5}
      \field{related}{78f825aaa0103319aaa1a30bf4fe3ada,3631578538a2d6ba5879b31a9a42f290}
      \field{relatedtype}{reprintas}
      \field{shorthand}{RK1}
      \field{title}{Original Title}
      \field{volume}{12}
      \field{year}{1998}
      \field{pages}{125\bibrangedash 150}
>>>>>>> 3614a136
    \endentry
|;

my $k2 = q|    \entry{key2}{inbook}{}
      \name{form=original,lang=default}{labelname}{1}{}{%
        {{hash=a517747c3d12f99244ae598910d979c5}{Author}{A\bibinitperiod}{}{}{}{}{}{}}%
      }
      \name{form=original,lang=default}{author}{1}{}{%
        {{hash=a517747c3d12f99244ae598910d979c5}{Author}{A\bibinitperiod}{}{}{}{}{}{}}%
      }
      \list{form=original,lang=default}{location}{1}{%
        {Location}%
      }
      \list{form=original,lang=default}{publisher}{1}{%
        {Publisher}%
      }
      \strng{namehash}{a517747c3d12f99244ae598910d979c5}
      \strng{fullhash}{a517747c3d12f99244ae598910d979c5}
      \field{form=original,lang=default}{sortinit}{0}
      \field{form=original,lang=default}{labelyear}{2009}
      \field{form=original,lang=default}{labeltitle}{Reprint Title}
      \field{form=original,lang=default}{booktitle}{Booktitle}
      \field{form=original,lang=default}{related}{c2add694bf942dc77b376592d9c862cd}
      \field{form=original,lang=default}{relatedstring}{First}
      \field{form=original,lang=default}{relatedtype}{reprintof}
      \field{form=original,lang=default}{shorthand}{RK2}
      \field{form=original,lang=default}{title}{Reprint Title}
      \field{form=original,lang=default}{year}{2009}
      \field{form=original,lang=default}{pages}{34\bibrangedash 60}
    \endentry
|;

<<<<<<< HEAD
my $k3 = q|    \entry{key3}{inbook}{}
      \name{form=original,lang=default}{labelname}{1}{}{%
        {{hash=a517747c3d12f99244ae598910d979c5}{Author}{A\bibinitperiod}{}{}{}{}{}{}}%
      }
      \name{form=original,lang=default}{author}{1}{}{%
        {{hash=a517747c3d12f99244ae598910d979c5}{Author}{A\bibinitperiod}{}{}{}{}{}{}}%
      }
      \list{form=original,lang=default}{location}{1}{%
        {Location}%
      }
      \list{form=original,lang=default}{publisher}{1}{%
        {Publisher2}%
      }
      \strng{namehash}{a517747c3d12f99244ae598910d979c5}
      \strng{fullhash}{a517747c3d12f99244ae598910d979c5}
      \field{form=original,lang=default}{sortinit}{0}
      \field{form=original,lang=default}{labelyear}{2010}
      \field{form=original,lang=default}{labeltitle}{Reprint Title}
      \field{form=original,lang=default}{booktitle}{Booktitle}
      \field{form=original,lang=default}{related}{c2add694bf942dc77b376592d9c862cd}
      \field{form=original,lang=default}{relatedstring}{Second}
      \field{form=original,lang=default}{relatedtype}{reprintof}
      \field{form=original,lang=default}{shorthand}{RK3}
      \field{form=original,lang=default}{title}{Reprint Title}
      \field{form=original,lang=default}{year}{2010}
      \field{form=original,lang=default}{pages}{33\bibrangedash 57}
    \endentry
|;
=======
>>>>>>> 3614a136

my $kck1 = q|    \entry{c2add694bf942dc77b376592d9c862cd}{article}{dataonly}
      \name{form=original,lang=default}{labelname}{1}{}{%
        {{hash=a517747c3d12f99244ae598910d979c5}{Author}{A\bibinitperiod}{}{}{}{}{}{}}%
      }
      \name{form=original,lang=default}{author}{1}{}{%
        {{hash=a517747c3d12f99244ae598910d979c5}{Author}{A\bibinitperiod}{}{}{}{}{}{}}%
      }
      \strng{namehash}{a517747c3d12f99244ae598910d979c5}
      \strng{fullhash}{a517747c3d12f99244ae598910d979c5}
<<<<<<< HEAD
      \field{form=original,lang=default}{sortinit}{0}
      \field{form=original,lang=default}{labeltitle}{Original Title}
      \field{form=original,lang=default}{journaltitle}{Journal Title}
      \field{form=original,lang=default}{number}{5}
      \field{form=original,lang=default}{shorthand}{RK1}
      \field{form=original,lang=default}{title}{Original Title}
      \field{form=original,lang=default}{volume}{12}
      \field{form=original,lang=default}{year}{1998}
      \field{form=original,lang=default}{pages}{125\bibrangedash 150}
=======
      \field{sortinit}{0}
      \field{labeltitle}{Original Title}
      \field{journaltitle}{Journal Title}
      \field{number}{5}
      \field{related}{78f825aaa0103319aaa1a30bf4fe3ada,3631578538a2d6ba5879b31a9a42f290}
      \field{relatedtype}{reprintas}
      \field{shorthand}{RK1}
      \field{title}{Original Title}
      \field{volume}{12}
      \field{year}{1998}
      \field{pages}{125\bibrangedash 150}
>>>>>>> 3614a136
    \endentry
|;

my $kck2 = q|    \entry{78f825aaa0103319aaa1a30bf4fe3ada}{inbook}{dataonly}
      \name{form=original,lang=default}{labelname}{1}{}{%
        {{hash=a517747c3d12f99244ae598910d979c5}{Author}{A\bibinitperiod}{}{}{}{}{}{}}%
      }
      \name{form=original,lang=default}{author}{1}{}{%
        {{hash=a517747c3d12f99244ae598910d979c5}{Author}{A\bibinitperiod}{}{}{}{}{}{}}%
      }
      \list{form=original,lang=default}{location}{1}{%
        {Location}%
      }
      \list{form=original,lang=default}{publisher}{1}{%
        {Publisher}%
      }
      \strng{namehash}{a517747c3d12f99244ae598910d979c5}
      \strng{fullhash}{a517747c3d12f99244ae598910d979c5}
<<<<<<< HEAD
      \field{form=original,lang=default}{sortinit}{0}
      \field{form=original,lang=default}{labeltitle}{Reprint Title}
      \field{form=original,lang=default}{booktitle}{Booktitle}
      \field{form=original,lang=default}{shorthand}{RK2}
      \field{form=original,lang=default}{title}{Reprint Title}
      \field{form=original,lang=default}{year}{2009}
      \field{form=original,lang=default}{pages}{34\bibrangedash 60}
=======
      \field{sortinit}{0}
      \field{labeltitle}{Reprint Title}
      \field{booktitle}{Booktitle}
      \field{related}{c2add694bf942dc77b376592d9c862cd}
      \field{relatedstring}{First}
      \field{relatedtype}{reprintof}
      \field{shorthand}{RK2}
      \field{title}{Reprint Title}
      \field{year}{2009}
      \field{pages}{34\bibrangedash 60}
>>>>>>> 3614a136
    \endentry
|;

my $kck3 = q|    \entry{3631578538a2d6ba5879b31a9a42f290}{inbook}{dataonly}
      \name{form=original,lang=default}{labelname}{1}{}{%
        {{hash=a517747c3d12f99244ae598910d979c5}{Author}{A\bibinitperiod}{}{}{}{}{}{}}%
      }
      \name{form=original,lang=default}{author}{1}{}{%
        {{hash=a517747c3d12f99244ae598910d979c5}{Author}{A\bibinitperiod}{}{}{}{}{}{}}%
      }
      \list{form=original,lang=default}{location}{1}{%
        {Location}%
      }
      \list{form=original,lang=default}{publisher}{1}{%
        {Publisher2}%
      }
      \strng{namehash}{a517747c3d12f99244ae598910d979c5}
      \strng{fullhash}{a517747c3d12f99244ae598910d979c5}
<<<<<<< HEAD
      \field{form=original,lang=default}{sortinit}{0}
      \field{form=original,lang=default}{labeltitle}{Reprint Title}
      \field{form=original,lang=default}{booktitle}{Booktitle}
      \field{form=original,lang=default}{shorthand}{RK3}
      \field{form=original,lang=default}{title}{Reprint Title}
      \field{form=original,lang=default}{year}{2010}
      \field{form=original,lang=default}{pages}{33\bibrangedash 57}
=======
      \field{sortinit}{0}
      \field{labeltitle}{Reprint Title}
      \field{booktitle}{Booktitle}
      \field{related}{caf8e34be07426ae7127c1b4829983c1}
      \field{relatedtype}{translationof}
      \field{shorthand}{RK3}
      \field{title}{Reprint Title}
      \field{year}{2010}
      \field{pages}{33\bibrangedash 57}
>>>>>>> 3614a136
    \endentry
|;

my $kck4 = q|    \entry{caf8e34be07426ae7127c1b4829983c1}{inbook}{dataonly}
      \name{form=original,lang=default}{labelname}{1}{}{%
        {{hash=a517747c3d12f99244ae598910d979c5}{Author}{A\bibinitperiod}{}{}{}{}{}{}}%
      }
      \name{form=original,lang=default}{author}{1}{}{%
        {{hash=a517747c3d12f99244ae598910d979c5}{Author}{A\bibinitperiod}{}{}{}{}{}{}}%
      }
      \list{form=original,lang=default}{location}{1}{%
        {Location}%
      }
      \list{form=original,lang=default}{publisher}{1}{%
        {Publisher2}%
      }
      \strng{namehash}{a517747c3d12f99244ae598910d979c5}
      \strng{fullhash}{a517747c3d12f99244ae598910d979c5}
<<<<<<< HEAD
      \field{form=original,lang=default}{sortinit}{0}
      \field{form=original,lang=default}{labeltitle}{Reprint Title}
      \field{form=original,lang=default}{booktitle}{Booktitle}
      \field{form=original,lang=default}{shorthand}{RK4}
      \field{form=original,lang=default}{title}{Reprint Title}
      \field{form=original,lang=default}{year}{2011}
      \field{form=original,lang=default}{pages}{33\bibrangedash 57}
=======
      \field{sortinit}{0}
      \field{labeltitle}{Orig Language Title}
      \field{booktitle}{Booktitle}
      \field{shorthand}{RK4}
      \field{title}{Orig Language Title}
      \field{year}{2011}
      \field{pages}{33\bibrangedash 57}
>>>>>>> 3614a136
    \endentry
|;

my $c1 = q|    \entry{c1}{book}{}
      \field{sortinit}{0}
      \field{related}{9ab62b5ef34a985438bfdf7ee0102229}
    \endentry
|;

my $c2k = q|    \entry{9ab62b5ef34a985438bfdf7ee0102229}{book}{dataonly}
      \field{sortinit}{0}
      \field{related}{0a3d72134fb3d6c024db4c510bc1605b}
    \endentry
|;

my $c3k = q|    \entry{0a3d72134fb3d6c024db4c510bc1605b}{book}{dataonly}
      \field{sortinit}{0}
      \field{related}{9ab62b5ef34a985438bfdf7ee0102229}
    \endentry
|;


is( $out->get_output_entry('key1', $main), $k1, 'Related entry test 1' ) ;
is( $out->get_output_entry('key2', $main), $k2, 'Related entry test 2' ) ;
# Key k3 is used only to create a related entry clone but since it isn't cited itself
# it shouldn't be in the .bbl
is( $out->get_output_entry('key3', $main), undef, 'Related entry test 3' ) ;
is( $out->get_output_entry('c2add694bf942dc77b376592d9c862cd', $main), $kck1, 'Related entry test 4' ) ;
is( $out->get_output_entry('78f825aaa0103319aaa1a30bf4fe3ada', $main), $kck2, 'Related entry test 5' ) ;
is( $out->get_output_entry('3631578538a2d6ba5879b31a9a42f290', $main), $kck3, 'Related entry test 6' ) ;
is( $out->get_output_entry('caf8e34be07426ae7127c1b4829983c1', $main), $kck4, 'Related entry test 7' ) ;
# Key k4 is used only to create a related entry clone but since it isn't cited itself
# it shouldn't be in the .bbl
is( $out->get_output_entry('key4', $main), undef, 'Related entry test 8' ) ;
is_deeply([$shs->get_keys], ['key1', 'key2'], 'Related entry test 9');
# Testing circular dependencies
is( $out->get_output_entry('c1', $main), $c1, 'Related entry test 10' ) ;
is( $out->get_output_entry('9ab62b5ef34a985438bfdf7ee0102229', $main), $c2k, 'Related entry test 11' ) ;
is( $out->get_output_entry('0a3d72134fb3d6c024db4c510bc1605b', $main), $c3k, 'Related entry test 12' ) ;<|MERGE_RESOLUTION|>--- conflicted
+++ resolved
@@ -52,33 +52,18 @@
       }
       \strng{namehash}{a517747c3d12f99244ae598910d979c5}
       \strng{fullhash}{a517747c3d12f99244ae598910d979c5}
-<<<<<<< HEAD
       \field{form=original,lang=default}{sortinit}{0}
       \field{form=original,lang=default}{labelyear}{1998}
       \field{form=original,lang=default}{labeltitle}{Original Title}
       \field{form=original,lang=default}{journaltitle}{Journal Title}
       \field{form=original,lang=default}{number}{5}
-      \field{form=original,lang=default}{related}{78f825aaa0103319aaa1a30bf4fe3ada,3631578538a2d6ba5879b31a9a42f290,caf8e34be07426ae7127c1b4829983c1}
+      \field{form=original,lang=default}{related}{78f825aaa0103319aaa1a30bf4fe3ada,3631578538a2d6ba5879b31a9a42f290}
       \field{form=original,lang=default}{relatedtype}{reprintas}
       \field{form=original,lang=default}{shorthand}{RK1}
       \field{form=original,lang=default}{title}{Original Title}
       \field{form=original,lang=default}{volume}{12}
       \field{form=original,lang=default}{year}{1998}
       \field{form=original,lang=default}{pages}{125\bibrangedash 150}
-=======
-      \field{sortinit}{0}
-      \field{labelyear}{1998}
-      \field{labeltitle}{Original Title}
-      \field{journaltitle}{Journal Title}
-      \field{number}{5}
-      \field{related}{78f825aaa0103319aaa1a30bf4fe3ada,3631578538a2d6ba5879b31a9a42f290}
-      \field{relatedtype}{reprintas}
-      \field{shorthand}{RK1}
-      \field{title}{Original Title}
-      \field{volume}{12}
-      \field{year}{1998}
-      \field{pages}{125\bibrangedash 150}
->>>>>>> 3614a136
     \endentry
 |;
 
@@ -111,37 +96,6 @@
     \endentry
 |;
 
-<<<<<<< HEAD
-my $k3 = q|    \entry{key3}{inbook}{}
-      \name{form=original,lang=default}{labelname}{1}{}{%
-        {{hash=a517747c3d12f99244ae598910d979c5}{Author}{A\bibinitperiod}{}{}{}{}{}{}}%
-      }
-      \name{form=original,lang=default}{author}{1}{}{%
-        {{hash=a517747c3d12f99244ae598910d979c5}{Author}{A\bibinitperiod}{}{}{}{}{}{}}%
-      }
-      \list{form=original,lang=default}{location}{1}{%
-        {Location}%
-      }
-      \list{form=original,lang=default}{publisher}{1}{%
-        {Publisher2}%
-      }
-      \strng{namehash}{a517747c3d12f99244ae598910d979c5}
-      \strng{fullhash}{a517747c3d12f99244ae598910d979c5}
-      \field{form=original,lang=default}{sortinit}{0}
-      \field{form=original,lang=default}{labelyear}{2010}
-      \field{form=original,lang=default}{labeltitle}{Reprint Title}
-      \field{form=original,lang=default}{booktitle}{Booktitle}
-      \field{form=original,lang=default}{related}{c2add694bf942dc77b376592d9c862cd}
-      \field{form=original,lang=default}{relatedstring}{Second}
-      \field{form=original,lang=default}{relatedtype}{reprintof}
-      \field{form=original,lang=default}{shorthand}{RK3}
-      \field{form=original,lang=default}{title}{Reprint Title}
-      \field{form=original,lang=default}{year}{2010}
-      \field{form=original,lang=default}{pages}{33\bibrangedash 57}
-    \endentry
-|;
-=======
->>>>>>> 3614a136
 
 my $kck1 = q|    \entry{c2add694bf942dc77b376592d9c862cd}{article}{dataonly}
       \name{form=original,lang=default}{labelname}{1}{}{%
@@ -152,29 +106,17 @@
       }
       \strng{namehash}{a517747c3d12f99244ae598910d979c5}
       \strng{fullhash}{a517747c3d12f99244ae598910d979c5}
-<<<<<<< HEAD
       \field{form=original,lang=default}{sortinit}{0}
       \field{form=original,lang=default}{labeltitle}{Original Title}
       \field{form=original,lang=default}{journaltitle}{Journal Title}
       \field{form=original,lang=default}{number}{5}
+      \field{form=original,lang=default}{related}{78f825aaa0103319aaa1a30bf4fe3ada,3631578538a2d6ba5879b31a9a42f290}
+      \field{form=original,lang=default}{relatedtype}{reprintas}
       \field{form=original,lang=default}{shorthand}{RK1}
       \field{form=original,lang=default}{title}{Original Title}
       \field{form=original,lang=default}{volume}{12}
       \field{form=original,lang=default}{year}{1998}
       \field{form=original,lang=default}{pages}{125\bibrangedash 150}
-=======
-      \field{sortinit}{0}
-      \field{labeltitle}{Original Title}
-      \field{journaltitle}{Journal Title}
-      \field{number}{5}
-      \field{related}{78f825aaa0103319aaa1a30bf4fe3ada,3631578538a2d6ba5879b31a9a42f290}
-      \field{relatedtype}{reprintas}
-      \field{shorthand}{RK1}
-      \field{title}{Original Title}
-      \field{volume}{12}
-      \field{year}{1998}
-      \field{pages}{125\bibrangedash 150}
->>>>>>> 3614a136
     \endentry
 |;
 
@@ -193,26 +135,16 @@
       }
       \strng{namehash}{a517747c3d12f99244ae598910d979c5}
       \strng{fullhash}{a517747c3d12f99244ae598910d979c5}
-<<<<<<< HEAD
       \field{form=original,lang=default}{sortinit}{0}
       \field{form=original,lang=default}{labeltitle}{Reprint Title}
       \field{form=original,lang=default}{booktitle}{Booktitle}
+      \field{form=original,lang=default}{related}{c2add694bf942dc77b376592d9c862cd}
+      \field{form=original,lang=default}{relatedstring}{First}
+      \field{form=original,lang=default}{relatedtype}{reprintof}
       \field{form=original,lang=default}{shorthand}{RK2}
       \field{form=original,lang=default}{title}{Reprint Title}
       \field{form=original,lang=default}{year}{2009}
       \field{form=original,lang=default}{pages}{34\bibrangedash 60}
-=======
-      \field{sortinit}{0}
-      \field{labeltitle}{Reprint Title}
-      \field{booktitle}{Booktitle}
-      \field{related}{c2add694bf942dc77b376592d9c862cd}
-      \field{relatedstring}{First}
-      \field{relatedtype}{reprintof}
-      \field{shorthand}{RK2}
-      \field{title}{Reprint Title}
-      \field{year}{2009}
-      \field{pages}{34\bibrangedash 60}
->>>>>>> 3614a136
     \endentry
 |;
 
@@ -231,25 +163,15 @@
       }
       \strng{namehash}{a517747c3d12f99244ae598910d979c5}
       \strng{fullhash}{a517747c3d12f99244ae598910d979c5}
-<<<<<<< HEAD
       \field{form=original,lang=default}{sortinit}{0}
       \field{form=original,lang=default}{labeltitle}{Reprint Title}
       \field{form=original,lang=default}{booktitle}{Booktitle}
+      \field{form=original,lang=default}{related}{caf8e34be07426ae7127c1b4829983c1}
+      \field{form=original,lang=default}{relatedtype}{translationof}
       \field{form=original,lang=default}{shorthand}{RK3}
       \field{form=original,lang=default}{title}{Reprint Title}
       \field{form=original,lang=default}{year}{2010}
       \field{form=original,lang=default}{pages}{33\bibrangedash 57}
-=======
-      \field{sortinit}{0}
-      \field{labeltitle}{Reprint Title}
-      \field{booktitle}{Booktitle}
-      \field{related}{caf8e34be07426ae7127c1b4829983c1}
-      \field{relatedtype}{translationof}
-      \field{shorthand}{RK3}
-      \field{title}{Reprint Title}
-      \field{year}{2010}
-      \field{pages}{33\bibrangedash 57}
->>>>>>> 3614a136
     \endentry
 |;
 
@@ -268,41 +190,31 @@
       }
       \strng{namehash}{a517747c3d12f99244ae598910d979c5}
       \strng{fullhash}{a517747c3d12f99244ae598910d979c5}
-<<<<<<< HEAD
-      \field{form=original,lang=default}{sortinit}{0}
-      \field{form=original,lang=default}{labeltitle}{Reprint Title}
+      \field{form=original,lang=default}{sortinit}{0}
+      \field{form=original,lang=default}{labeltitle}{Orig Language Title}
       \field{form=original,lang=default}{booktitle}{Booktitle}
       \field{form=original,lang=default}{shorthand}{RK4}
-      \field{form=original,lang=default}{title}{Reprint Title}
+      \field{form=original,lang=default}{title}{Orig Language Title}
       \field{form=original,lang=default}{year}{2011}
       \field{form=original,lang=default}{pages}{33\bibrangedash 57}
-=======
-      \field{sortinit}{0}
-      \field{labeltitle}{Orig Language Title}
-      \field{booktitle}{Booktitle}
-      \field{shorthand}{RK4}
-      \field{title}{Orig Language Title}
-      \field{year}{2011}
-      \field{pages}{33\bibrangedash 57}
->>>>>>> 3614a136
     \endentry
 |;
 
 my $c1 = q|    \entry{c1}{book}{}
-      \field{sortinit}{0}
-      \field{related}{9ab62b5ef34a985438bfdf7ee0102229}
+      \field{form=original,lang=default}{sortinit}{0}
+      \field{form=original,lang=default}{related}{9ab62b5ef34a985438bfdf7ee0102229}
     \endentry
 |;
 
 my $c2k = q|    \entry{9ab62b5ef34a985438bfdf7ee0102229}{book}{dataonly}
-      \field{sortinit}{0}
-      \field{related}{0a3d72134fb3d6c024db4c510bc1605b}
+      \field{form=original,lang=default}{sortinit}{0}
+      \field{form=original,lang=default}{related}{0a3d72134fb3d6c024db4c510bc1605b}
     \endentry
 |;
 
 my $c3k = q|    \entry{0a3d72134fb3d6c024db4c510bc1605b}{book}{dataonly}
-      \field{sortinit}{0}
-      \field{related}{9ab62b5ef34a985438bfdf7ee0102229}
+      \field{form=original,lang=default}{sortinit}{0}
+      \field{form=original,lang=default}{related}{9ab62b5ef34a985438bfdf7ee0102229}
     \endentry
 |;
 
