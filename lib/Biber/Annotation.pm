--- conflicted
+++ resolved
@@ -58,13 +58,8 @@
   $ANN->{fields}{$key}{$field}{$form}{$lang} = 1;
 
   # Record all annotation names for a field
-<<<<<<< HEAD
   unless (first {fc($_) eq fc($name)} $ANN->{names}{$key}{$field}{$form}{$lang}->@*) {
     push $ANN->{names}{$key}{$field}{$form}{$lang}->@*, $name;
-=======
-  unless (first {fc($_) eq fc($name)} $ANN->{names}{$key}{$field}->@*) {
-    push $ANN->{names}{$key}{$field}->@*, $name;
->>>>>>> 4da35659
   }
 
   # Record all fields annotated with a name
@@ -91,40 +86,40 @@
 
 sub inherit_annotations {
   shift; # class method so don't care about class name
-  my ($sourcekey, $targetkey, $sourcefield, $targetfield, $sourceitem, $targetitem) = @_;
+  my ($sourcekey, $targetkey, $sourcefield, $sourceform, $sourcelang, $targetfield, $targetform, $targetlang, $sourceitem, $targetitem) = @_;
 
   if (-not $sourceitem) {
-    if (exists($ANN->{field}{$sourcekey}{$sourcefield})) {
-      $ANN->{field}{$targetkey}{$targetfield} = dclone($ANN->{field}{$sourcekey}{$sourcefield})
-    }
-    if (exists($ANN->{item}{$sourcekey}{$sourcefield})) {
-      $ANN->{item}{$targetkey}{$targetfield} = dclone($ANN->{item}{$sourcekey}{$sourcefield})
-    }
-    if (exists($ANN->{part}{$sourcekey}{$sourcefield})) {
-      $ANN->{part}{$targetkey}{$targetfield} = dclone($ANN->{part}{$sourcekey}{$sourcefield})
+    if (exists($ANN->{field}{$sourcekey}{$sourcefield}{$sourceform}{$sourcelang})) {
+      $ANN->{field}{$targetkey}{$targetfield}{$targetform}{$targetlang} = dclone($ANN->{field}{$sourcekey}{$sourcefield}{$sourceform}{$sourcelang})
+    }
+    if (exists($ANN->{item}{$sourcekey}{$sourcefield}{$sourceform}{$sourcelang})) {
+      $ANN->{item}{$targetkey}{$targetfield}{$targetform}{$targetlang} = dclone($ANN->{item}{$sourcekey}{$sourcefield}{$sourceform}{$sourcelang})
+    }
+    if (exists($ANN->{part}{$sourcekey}{$sourcefield}{$sourceform}{$sourcelang})) {
+      $ANN->{part}{$targetkey}{$targetfield}{$targetform}{$targetlang} = dclone($ANN->{part}{$sourcekey}{$sourcefield}{$sourceform}{$sourcelang})
     }
   }
   else {
-    if (exists($ANN->{item}{$sourcekey}{$sourcefield})) {
-      foreach my $name (keys $ANN->{item}{$sourcekey}{$sourcefield}->%*) {
-        unless (first {fc($_) eq fc($name)} $ANN->{names}{$targetkey}{$targetfield}->@*) {
-          push $ANN->{names}{$targetkey}{$targetfield}->@*, $name;
+    if (exists($ANN->{item}{$sourcekey}{$sourcefield}{$sourceform}{$sourcelang})) {
+      foreach my $name (keys $ANN->{item}{$sourcekey}{$sourcefield}{$sourceform}{$sourcelang}->%*) {
+        unless (first {fc($_) eq fc($name)} $ANN->{names}{$targetkey}{$targetfield}{$targetform}{$targetlang}->@*) {
+          push $ANN->{names}{$targetkey}{$targetfield}{$targetform}{$targetlang}->@*, $name;
         }
-        if (exists($ANN->{item}{$sourcekey}{$sourcefield}{$name}{$sourceitem})) {
-          $ANN->{item}{$targetkey}{$targetfield}{$name}{$targetitem} =
-            dclone($ANN->{item}{$sourcekey}{$sourcefield}{$name}{$sourceitem});
+        if (exists($ANN->{item}{$sourcekey}{$sourcefield}{$sourceform}{$sourcelang}{$name}{$sourceitem})) {
+          $ANN->{item}{$targetkey}{$targetfield}{$targetform}{$targetlang}{$name}{$targetitem} =
+            dclone($ANN->{item}{$sourcekey}{$sourcefield}{$sourceform}{$sourcelang}{$name}{$sourceitem});
         }
       }
     }
 
-    if (exists($ANN->{part}{$sourcekey}{$sourcefield})) {
-      foreach my $name (keys $ANN->{part}{$sourcekey}{$sourcefield}->%*) {
-        unless (first {fc($_) eq fc($name)} $ANN->{names}{$targetkey}{$targetfield}->@*) {
-          push $ANN->{names}{$targetkey}{$targetfield}->@*, $name;
+    if (exists($ANN->{part}{$sourcekey}{$sourcefield}{$sourceform}{$sourcelang})) {
+      foreach my $name (keys $ANN->{part}{$sourcekey}{$sourcefield}{$sourceform}{$sourcelang}->%*) {
+        unless (first {fc($_) eq fc($name)} $ANN->{names}{$targetkey}{$targetfield}{$targetform}{$targetlang}->@*) {
+          push $ANN->{names}{$targetkey}{$targetfield}{$targetform}{$targetlang}->@*, $name;
         }
-        if (exists($ANN->{part}{$sourcekey}{$sourcefield}{$name}{$sourceitem})) {
-          $ANN->{part}{$targetkey}{$targetfield}{$name}{$targetitem} =
-            dclone($ANN->{part}{$sourcekey}{$sourcefield}{$name}{$sourceitem})
+        if (exists($ANN->{part}{$sourcekey}{$sourcefield}{$sourceform}{$sourcelang}{$name}{$sourceitem})) {
+          $ANN->{part}{$targetkey}{$targetfield}{$targetform}{$targetlang}{$name}{$targetitem} =
+            dclone($ANN->{part}{$sourcekey}{$sourcefield}{$sourceform}{$sourcelang}{$name}{$sourceitem})
           }
       }
     }
@@ -132,7 +127,7 @@
 
   foreach my $type (('field', 'item', 'part')) {
     foreach my $f (keys $ANN->{$type}{$targetkey}->%*) {
-      $ANN->{fields}{$targetkey}{$f} = 1;
+      $ANN->{fields}{$targetkey}{$f}{$targetform}{$targetlang} = 1;
     }
   }
 
@@ -153,18 +148,14 @@
   $ANN->{item}{$targetkey} = dclone($ANN->{item}{$sourcekey}) if exists($ANN->{item}{$sourcekey});
   $ANN->{part}{$targetkey} = dclone($ANN->{part}{$sourcekey}) if exists($ANN->{part}{$sourcekey});
   $ANN->{names}{$targetkey} = dclone($ANN->{names}{$sourcekey}) if exists($ANN->{names}{$sourcekey});
-<<<<<<< HEAD
   $ANN->{fieldswithname}{$targetkey} = dclone($ANN->{fieldswithname}{$sourcekey}) if exists($ANN->{fieldswithname}{$sourcekey});
   $ANN->{ms}{$targetkey} = dclone($ANN->{ms}{$sourcekey}) if exists($ANN->{ms}{$sourcekey});
 
-=======
-
   foreach my $type (('field', 'item', 'part')) {
     foreach my $f (keys $ANN->{$type}{$targetkey}->%*) {
-      $ANN->{fields}{$targetkey}{$f} = 1;
-    }
-  }
->>>>>>> 4da35659
+      $ANN->{fields}{$targetkey}{$f}{$targetform}{$targetlang} = 1;
+    }
+  }
   return;
 }
 
