--- conflicted
+++ resolved
@@ -50,12 +50,8 @@
       \field{labelalpha}{Doe10}
       \field{extraalpha}{1}
       \field{sortinit}{D}
-<<<<<<< HEAD
-      \strng{sortinithash}{6f385f66841fb5e82009dc833c761848}
-=======
-      \field{sortinithash}{6f385f66841fb5e82009dc833c761848}
+      \strng{sortinithash}{6f385f66841fb5e82009dc833c761848}
       \keyw{key1,key2}
->>>>>>> 5a085478
     \endentry
 |;
 
