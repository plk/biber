<?xml version="1.0" encoding="UTF-8"?>
<?oxygen RNGSchema="../../data/schemata/bcf.rnc" type="compact"?>
<bcf:controlfile version="0.9" xmlns:bcf="https://sourceforge.net/projects/biblatex">
  <!-- OPTIONS -->
<<<<<<< HEAD
  <bcf:options component="biber" type="global">
=======
  <bcf:options component="biber" type="global"> 
>>>>>>> a275a9db
    <bcf:option type="singlevalued">
      <bcf:key>cssort</bcf:key>
      <bcf:value>0</bcf:value>
    </bcf:option>
  </bcf:options>
  <bcf:options component="biblatex" type="global">
    <bcf:option type="singlevalued">
      <bcf:key>alphaothers</bcf:key>
      <bcf:value>\textbf{+}</bcf:value>
    </bcf:option>
    <bcf:option type="singlevalued">
      <bcf:key>labelalpha</bcf:key>
      <bcf:value>1</bcf:value>
    </bcf:option>
    <bcf:option type="multivalued">
      <bcf:key>labelname</bcf:key>
      <bcf:value order="1">shortauthor</bcf:value>
      <bcf:value order="2">author</bcf:value>
      <bcf:value order="3">shorteditor</bcf:value>
      <bcf:value order="4">editor</bcf:value>
      <bcf:value order="5">translator</bcf:value>
    </bcf:option>
    <bcf:option type="multivalued">
      <bcf:key>labelyear</bcf:key>
      <bcf:value order="1">year</bcf:value>
    </bcf:option>
    <bcf:option type="singlevalued">
      <bcf:key>maxitems</bcf:key>
      <bcf:value>3</bcf:value>
    </bcf:option>
    <bcf:option type="singlevalued">
      <bcf:key>maxnames</bcf:key>
      <bcf:value>1</bcf:value>
    </bcf:option>
    <bcf:option type="singlevalued">
      <bcf:key>minitems</bcf:key>
      <bcf:value>1</bcf:value>
    </bcf:option>
    <bcf:option type="singlevalued">
      <bcf:key>minnames</bcf:key>
      <bcf:value>1</bcf:value>
    </bcf:option>
    <bcf:option type="singlevalued">
      <bcf:key>singletitle</bcf:key>
      <bcf:value>0</bcf:value>
    </bcf:option>
    <bcf:option type="singlevalued">
      <bcf:key>sortalphaothers</bcf:key>
      <bcf:value>+</bcf:value>
    </bcf:option>
    <bcf:option type="singlevalued">
      <bcf:key>sortlos</bcf:key>
      <bcf:value>0</bcf:value>
    </bcf:option>
    <bcf:option type="singlevalued">
      <bcf:key>terseinits</bcf:key>
      <bcf:value>0</bcf:value>
    </bcf:option>
    <bcf:option type="singlevalued">
      <bcf:key>uniquename</bcf:key>
      <bcf:value>2</bcf:value>
    </bcf:option>
    <bcf:option type="singlevalued">
      <bcf:key>useauthor</bcf:key>
      <bcf:value>1</bcf:value>
    </bcf:option>
    <bcf:option type="singlevalued">
      <bcf:key>useeditor</bcf:key>
      <bcf:value>1</bcf:value>
    </bcf:option>
    <bcf:option type="singlevalued">
      <bcf:key>useprefix</bcf:key>
      <bcf:value>1</bcf:value>
    </bcf:option>
    <bcf:option type="singlevalued">
      <bcf:key>usetranslator</bcf:key>
      <bcf:value>1</bcf:value>
    </bcf:option>
  </bcf:options>
  <bcf:sorting type="global">
    <bcf:sort order="1">
      <bcf:sortitem order="1">presort</bcf:sortitem>
      <bcf:sortitem order="2">mm</bcf:sortitem>
    </bcf:sort>
    <bcf:sort order="2">
      <bcf:sortitem order="1" final="1">sortkey</bcf:sortitem>
    </bcf:sort>
    <bcf:sort order="3">
      <bcf:sortitem order="1">sortname</bcf:sortitem>
      <bcf:sortitem order="2">author</bcf:sortitem>
      <bcf:sortitem order="3">editor</bcf:sortitem>
      <bcf:sortitem order="4">translator</bcf:sortitem>
      <bcf:sortitem order="5">sorttitle</bcf:sortitem>
      <bcf:sortitem order="6">title</bcf:sortitem>
    </bcf:sort>
    <bcf:sort order="4">
      <bcf:sortitem order="1">sorttitle</bcf:sortitem>
      <bcf:sortitem order="2">title</bcf:sortitem>
    </bcf:sort>
    <bcf:sort order="5">
      <bcf:sortitem order="1">sortyear</bcf:sortitem>
      <bcf:sortitem order="2">year</bcf:sortitem>
    </bcf:sort>
    <bcf:sort order="6">
      <bcf:sortitem order="1">volume</bcf:sortitem>
      <bcf:sortitem order="2">0000</bcf:sortitem>
    </bcf:sort>
  </bcf:sorting>
  <!-- SECTION 0 -->
  <bcf:bibdata section="0">
    <bcf:datasource type="file">uniquename</bcf:datasource>
  </bcf:bibdata>
  <bcf:section number="0">
    <bcf:citekey>un1</bcf:citekey>
    <bcf:citekey>un2</bcf:citekey>
    <bcf:citekey>un3</bcf:citekey>
    <bcf:citekey>un4</bcf:citekey>
    <bcf:citekey>un5</bcf:citekey>
  </bcf:section>
</bcf:controlfile><|MERGE_RESOLUTION|>--- conflicted
+++ resolved
@@ -1,129 +1,125 @@
-<?xml version="1.0" encoding="UTF-8"?>
-<?oxygen RNGSchema="../../data/schemata/bcf.rnc" type="compact"?>
-<bcf:controlfile version="0.9" xmlns:bcf="https://sourceforge.net/projects/biblatex">
-  <!-- OPTIONS -->
-<<<<<<< HEAD
-  <bcf:options component="biber" type="global">
-=======
-  <bcf:options component="biber" type="global"> 
->>>>>>> a275a9db
-    <bcf:option type="singlevalued">
-      <bcf:key>cssort</bcf:key>
-      <bcf:value>0</bcf:value>
-    </bcf:option>
-  </bcf:options>
-  <bcf:options component="biblatex" type="global">
-    <bcf:option type="singlevalued">
-      <bcf:key>alphaothers</bcf:key>
-      <bcf:value>\textbf{+}</bcf:value>
-    </bcf:option>
-    <bcf:option type="singlevalued">
-      <bcf:key>labelalpha</bcf:key>
-      <bcf:value>1</bcf:value>
-    </bcf:option>
-    <bcf:option type="multivalued">
-      <bcf:key>labelname</bcf:key>
-      <bcf:value order="1">shortauthor</bcf:value>
-      <bcf:value order="2">author</bcf:value>
-      <bcf:value order="3">shorteditor</bcf:value>
-      <bcf:value order="4">editor</bcf:value>
-      <bcf:value order="5">translator</bcf:value>
-    </bcf:option>
-    <bcf:option type="multivalued">
-      <bcf:key>labelyear</bcf:key>
-      <bcf:value order="1">year</bcf:value>
-    </bcf:option>
-    <bcf:option type="singlevalued">
-      <bcf:key>maxitems</bcf:key>
-      <bcf:value>3</bcf:value>
-    </bcf:option>
-    <bcf:option type="singlevalued">
-      <bcf:key>maxnames</bcf:key>
-      <bcf:value>1</bcf:value>
-    </bcf:option>
-    <bcf:option type="singlevalued">
-      <bcf:key>minitems</bcf:key>
-      <bcf:value>1</bcf:value>
-    </bcf:option>
-    <bcf:option type="singlevalued">
-      <bcf:key>minnames</bcf:key>
-      <bcf:value>1</bcf:value>
-    </bcf:option>
-    <bcf:option type="singlevalued">
-      <bcf:key>singletitle</bcf:key>
-      <bcf:value>0</bcf:value>
-    </bcf:option>
-    <bcf:option type="singlevalued">
-      <bcf:key>sortalphaothers</bcf:key>
-      <bcf:value>+</bcf:value>
-    </bcf:option>
-    <bcf:option type="singlevalued">
-      <bcf:key>sortlos</bcf:key>
-      <bcf:value>0</bcf:value>
-    </bcf:option>
-    <bcf:option type="singlevalued">
-      <bcf:key>terseinits</bcf:key>
-      <bcf:value>0</bcf:value>
-    </bcf:option>
-    <bcf:option type="singlevalued">
-      <bcf:key>uniquename</bcf:key>
-      <bcf:value>2</bcf:value>
-    </bcf:option>
-    <bcf:option type="singlevalued">
-      <bcf:key>useauthor</bcf:key>
-      <bcf:value>1</bcf:value>
-    </bcf:option>
-    <bcf:option type="singlevalued">
-      <bcf:key>useeditor</bcf:key>
-      <bcf:value>1</bcf:value>
-    </bcf:option>
-    <bcf:option type="singlevalued">
-      <bcf:key>useprefix</bcf:key>
-      <bcf:value>1</bcf:value>
-    </bcf:option>
-    <bcf:option type="singlevalued">
-      <bcf:key>usetranslator</bcf:key>
-      <bcf:value>1</bcf:value>
-    </bcf:option>
-  </bcf:options>
-  <bcf:sorting type="global">
-    <bcf:sort order="1">
-      <bcf:sortitem order="1">presort</bcf:sortitem>
-      <bcf:sortitem order="2">mm</bcf:sortitem>
-    </bcf:sort>
-    <bcf:sort order="2">
-      <bcf:sortitem order="1" final="1">sortkey</bcf:sortitem>
-    </bcf:sort>
-    <bcf:sort order="3">
-      <bcf:sortitem order="1">sortname</bcf:sortitem>
-      <bcf:sortitem order="2">author</bcf:sortitem>
-      <bcf:sortitem order="3">editor</bcf:sortitem>
-      <bcf:sortitem order="4">translator</bcf:sortitem>
-      <bcf:sortitem order="5">sorttitle</bcf:sortitem>
-      <bcf:sortitem order="6">title</bcf:sortitem>
-    </bcf:sort>
-    <bcf:sort order="4">
-      <bcf:sortitem order="1">sorttitle</bcf:sortitem>
-      <bcf:sortitem order="2">title</bcf:sortitem>
-    </bcf:sort>
-    <bcf:sort order="5">
-      <bcf:sortitem order="1">sortyear</bcf:sortitem>
-      <bcf:sortitem order="2">year</bcf:sortitem>
-    </bcf:sort>
-    <bcf:sort order="6">
-      <bcf:sortitem order="1">volume</bcf:sortitem>
-      <bcf:sortitem order="2">0000</bcf:sortitem>
-    </bcf:sort>
-  </bcf:sorting>
-  <!-- SECTION 0 -->
-  <bcf:bibdata section="0">
-    <bcf:datasource type="file">uniquename</bcf:datasource>
-  </bcf:bibdata>
-  <bcf:section number="0">
-    <bcf:citekey>un1</bcf:citekey>
-    <bcf:citekey>un2</bcf:citekey>
-    <bcf:citekey>un3</bcf:citekey>
-    <bcf:citekey>un4</bcf:citekey>
-    <bcf:citekey>un5</bcf:citekey>
-  </bcf:section>
-</bcf:controlfile>+<?xml version="1.0" encoding="UTF-8"?>
+<?oxygen RNGSchema="../../data/schemata/bcf.rnc" type="compact"?>
+<bcf:controlfile version="0.9" xmlns:bcf="https://sourceforge.net/projects/biblatex">
+  <!-- OPTIONS -->
+  <bcf:options component="biber" type="global">
+    <bcf:option type="singlevalued">
+      <bcf:key>cssort</bcf:key>
+      <bcf:value>0</bcf:value>
+    </bcf:option>
+  </bcf:options>
+  <bcf:options component="biblatex" type="global">
+    <bcf:option type="singlevalued">
+      <bcf:key>alphaothers</bcf:key>
+      <bcf:value>\textbf{+}</bcf:value>
+    </bcf:option>
+    <bcf:option type="singlevalued">
+      <bcf:key>labelalpha</bcf:key>
+      <bcf:value>1</bcf:value>
+    </bcf:option>
+    <bcf:option type="multivalued">
+      <bcf:key>labelname</bcf:key>
+      <bcf:value order="1">shortauthor</bcf:value>
+      <bcf:value order="2">author</bcf:value>
+      <bcf:value order="3">shorteditor</bcf:value>
+      <bcf:value order="4">editor</bcf:value>
+      <bcf:value order="5">translator</bcf:value>
+    </bcf:option>
+    <bcf:option type="multivalued">
+      <bcf:key>labelyear</bcf:key>
+      <bcf:value order="1">year</bcf:value>
+    </bcf:option>
+    <bcf:option type="singlevalued">
+      <bcf:key>maxitems</bcf:key>
+      <bcf:value>3</bcf:value>
+    </bcf:option>
+    <bcf:option type="singlevalued">
+      <bcf:key>maxnames</bcf:key>
+      <bcf:value>1</bcf:value>
+    </bcf:option>
+    <bcf:option type="singlevalued">
+      <bcf:key>minitems</bcf:key>
+      <bcf:value>1</bcf:value>
+    </bcf:option>
+    <bcf:option type="singlevalued">
+      <bcf:key>minnames</bcf:key>
+      <bcf:value>1</bcf:value>
+    </bcf:option>
+    <bcf:option type="singlevalued">
+      <bcf:key>singletitle</bcf:key>
+      <bcf:value>0</bcf:value>
+    </bcf:option>
+    <bcf:option type="singlevalued">
+      <bcf:key>sortalphaothers</bcf:key>
+      <bcf:value>+</bcf:value>
+    </bcf:option>
+    <bcf:option type="singlevalued">
+      <bcf:key>sortlos</bcf:key>
+      <bcf:value>0</bcf:value>
+    </bcf:option>
+    <bcf:option type="singlevalued">
+      <bcf:key>terseinits</bcf:key>
+      <bcf:value>0</bcf:value>
+    </bcf:option>
+    <bcf:option type="singlevalued">
+      <bcf:key>uniquename</bcf:key>
+      <bcf:value>2</bcf:value>
+    </bcf:option>
+    <bcf:option type="singlevalued">
+      <bcf:key>useauthor</bcf:key>
+      <bcf:value>1</bcf:value>
+    </bcf:option>
+    <bcf:option type="singlevalued">
+      <bcf:key>useeditor</bcf:key>
+      <bcf:value>1</bcf:value>
+    </bcf:option>
+    <bcf:option type="singlevalued">
+      <bcf:key>useprefix</bcf:key>
+      <bcf:value>1</bcf:value>
+    </bcf:option>
+    <bcf:option type="singlevalued">
+      <bcf:key>usetranslator</bcf:key>
+      <bcf:value>1</bcf:value>
+    </bcf:option>
+  </bcf:options>
+  <bcf:sorting type="global">
+    <bcf:sort order="1">
+      <bcf:sortitem order="1">presort</bcf:sortitem>
+      <bcf:sortitem order="2">mm</bcf:sortitem>
+    </bcf:sort>
+    <bcf:sort order="2">
+      <bcf:sortitem order="1" final="1">sortkey</bcf:sortitem>
+    </bcf:sort>
+    <bcf:sort order="3">
+      <bcf:sortitem order="1">sortname</bcf:sortitem>
+      <bcf:sortitem order="2">author</bcf:sortitem>
+      <bcf:sortitem order="3">editor</bcf:sortitem>
+      <bcf:sortitem order="4">translator</bcf:sortitem>
+      <bcf:sortitem order="5">sorttitle</bcf:sortitem>
+      <bcf:sortitem order="6">title</bcf:sortitem>
+    </bcf:sort>
+    <bcf:sort order="4">
+      <bcf:sortitem order="1">sorttitle</bcf:sortitem>
+      <bcf:sortitem order="2">title</bcf:sortitem>
+    </bcf:sort>
+    <bcf:sort order="5">
+      <bcf:sortitem order="1">sortyear</bcf:sortitem>
+      <bcf:sortitem order="2">year</bcf:sortitem>
+    </bcf:sort>
+    <bcf:sort order="6">
+      <bcf:sortitem order="1">volume</bcf:sortitem>
+      <bcf:sortitem order="2">0000</bcf:sortitem>
+    </bcf:sort>
+  </bcf:sorting>
+  <!-- SECTION 0 -->
+  <bcf:bibdata section="0">
+    <bcf:datasource type="file">uniquename</bcf:datasource>
+  </bcf:bibdata>
+  <bcf:section number="0">
+    <bcf:citekey>un1</bcf:citekey>
+    <bcf:citekey>un2</bcf:citekey>
+    <bcf:citekey>un3</bcf:citekey>
+    <bcf:citekey>un4</bcf:citekey>
+    <bcf:citekey>un5</bcf:citekey>
+  </bcf:section>
+</bcf:controlfile>