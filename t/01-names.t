use strict;
use warnings;
use utf8;
no warnings 'utf8';

use Test::More tests => 45;

use Biber;
use Biber::BibTeX;
use Biber::Output::BBL;
use Log::Log4perl qw(:easy);
Log::Log4perl->easy_init($ERROR);
chdir("t/tdata");

# Set up Biber object
my $biber = Biber->new(noconf => 1);
$biber->parse_ctrlfile('names.bcf');
$biber->set_output_obj(Biber::Output::BBL->new());

# Options - we could set these in the control file but it's nice to see what we're
# relying on here for tests

# Biber options
Biber::Config->setoption('fastsort', 1);
Biber::Config->setoption('locale', 'C');
<<<<<<< HEAD
$biber->parse_auxfile('names.aux');
$biber->parse_ctrlfile('names.bcf');
$biber->set_output_obj(Biber::Output::BBL->new());
$bibfile = Biber::Config->getoption('bibdata')->[0] . '.bib';
$biber->parse_bibtex($bibfile);
=======

# Now generate the information
>>>>>>> 2c77e0f9
$biber->prepare;
my $bibentries = $biber->bib;
my $out = $biber->get_output_obj;
my $bibentries = $biber->sections->get_section('0')->bib;

<<<<<<< HEAD
=======
my $section = $biber->sections->get_section('0');

>>>>>>> 2c77e0f9
my $name1 =
    { firstname      => "John",
      firstname_i    => "J.",
      firstname_it   => "J",
      lastname       => "Doe",
      lastname_i     => "D.",
      lastname_it    => "D",
      nameinitstring => "Doe_J",
      namestring     => "Doe, John",
      prefix         => undef,
      prefix_i       => undef,
      prefix_it      => undef,
      strip          => { firstname => 0, lastname => 0, prefix => undef, suffix => undef },
      suffix         => undef,
      suffix_i       => undef,
      suffix_it      => undef};
my $name2 =
    { firstname      => "John",
      firstname_i    => "J.",
      firstname_it   => "J",
      lastname       => "Doe",
      lastname_i     => "D.",
      lastname_it    => "D",
      nameinitstring => "Doe_J_J",
      namestring     => "Doe, Jr, John",
      prefix         => undef,
      prefix_i       => undef,
      prefix_it      => undef,
      strip          => { firstname => 0, lastname => 0, prefix => undef, suffix => 0 },
      suffix         => "Jr",
      suffix_i       => "J.",
      suffix_it      => "J" } ;



my $name3 =
    { firstname      => "Johann~Gottfried",
      firstname_i    => "J.~G.",
      firstname_it   => "JG",
      lastname       => "Berlichingen zu~Hornberg",
      lastname_i     => "B.~z.~H.",
      lastname_it    => "BzH",
      nameinitstring => "v_Berlichingen_zu_Hornberg_JG",
      namestring     => "von Berlichingen zu Hornberg, Johann Gottfried",
      prefix         => "von",
      prefix_i       => "v.",
      prefix_it      => "v",
      strip          => { firstname => 0, lastname => 0, prefix => 0, suffix => undef },
      suffix         => undef,
      suffix_i       => undef,
      suffix_it      => undef};

my $name4 =
    { firstname      => "Johann~Gottfried",
      firstname_i    => "J.~G.",
      firstname_it   => "JG",
      lastname       => "Berlichingen zu~Hornberg",
      lastname_i     => "B.~z.~H.",
      lastname_it    => "BzH",
      nameinitstring => "Berlichingen_zu_Hornberg_JG",
      namestring     => "Berlichingen zu Hornberg, Johann Gottfried",
      prefix         => undef,
      prefix_i       => undef,
      prefix_it      => undef,
      strip          => { firstname => 0, lastname => 0, prefix => undef, suffix => undef },
      suffix         => undef,
      suffix_i       => undef,
      suffix_it      => undef};


my $name5 =
   {  firstname      => undef,
      firstname_i    => undef,
      firstname_it   => undef,
      lastname       => "Robert and Sons, Inc.",
      lastname_i     => "R.",
      lastname_it    => "R",
      nameinitstring => "{Robert_and_Sons,_Inc.}",
      namestring     => "Robert and Sons, Inc.",
      prefix         => undef,
      prefix_i       => undef,
      prefix_it      => undef,
      strip          => { firstname => undef, lastname => 1, prefix => undef, suffix => undef },
      suffix         => undef,
      suffix_i       => undef,
      suffix_it      => undef};


my $name6 =
   {  firstname => 'ʿAbdallāh',
      firstname_i => 'A.',
      firstname_it => 'A',
      lastname => 'al-Ṣāliḥ',
      lastname_i => 'Ṣ.',
      lastname_it => 'Ṣ',
      prefix => undef,
      prefix_i => undef,
      prefix_it => undef,
      suffix => undef,
      suffix_i => undef,
      suffix_it => undef,
      strip => { firstname => 0, lastname => 0, prefix => undef, suffix => undef },
      namestring => 'al-Ṣāliḥ, ʿAbdallāh',
      nameinitstring => 'al-Ṣāliḥ_A' } ;


my $name7 =
   {  firstname    => 'Jean Charles~Gabriel',
      firstname_i  => 'J.~C.~G.',
      firstname_it => 'JCG',
      lastname_i   => 'V.~P.',
      lastname_it  => 'VP',
      lastname     => 'Vallée~Poussin',
      prefix       => 'de~la',
      prefix_i     => 'd.~l.',
      prefix_it    => 'dl',
      suffix       => undef,
      suffix_i     => undef,
      suffix_it    => undef,
      strip => { firstname => 0, lastname => 0, prefix => 0, suffix => undef },
      namestring => 'de la Vallée Poussin, Jean Charles Gabriel',
      nameinitstring => 'dl_Vallée_Poussin_JCG' } ;
my $name8 =
   {  firstname    => 'Jean Charles Gabriel',
      firstname_i  => 'J.',
      firstname_it => 'J',
      lastname     => 'Vallée~Poussin',
      lastname_i   => 'V.~P.',
      lastname_it  => 'VP',
      prefix       => undef,
      prefix_i     => undef,
      prefix_it    => undef,
      suffix       => undef,
      suffix_i     => undef,
      suffix_it    => undef,
      strip => { firstname => 1, lastname => 0, prefix => undef, suffix => undef },
      namestring => 'Vallée Poussin, Jean Charles Gabriel',
      nameinitstring => 'Vallée_Poussin_J' } ;
my $name9 =
   {  firstname     => 'Jean Charles Gabriel {de la}~Vallée',
      firstname_i   => 'J.~C. G. d.~V.',
      firstname_it  => 'JCGdV',
      lastname      => 'Poussin',
      lastname_i    => 'P.',
      lastname_it   => 'P',
      prefix        => undef,
      prefix_i      => undef,
      prefix_it     => undef,
      suffix        => undef,
      suffix_i      => undef,
      suffix_it     => undef,
      strip => { firstname => 0, lastname => 0, prefix => undef, suffix => undef },
      namestring => 'Poussin, Jean Charles Gabriel {de la} Vallée',
      nameinitstring => 'Poussin_JCGdV' } ;
my $name10 =
   {  firstname    => 'Jean Charles~Gabriel',
      firstname_i  => 'J.~C.~G.',
      firstname_it => 'JCG',
      lastname     => 'Vallée Poussin',
      lastname_i   => 'V.',
      lastname_it  => 'V',
      prefix       => undef,
      prefix_i     => undef,
      prefix_it    => undef,
      suffix       => undef,
      suffix_i     => undef,
      suffix_it    => undef,
      strip => { firstname => 0, lastname => 1, prefix => undef, suffix => undef },
      namestring => 'Vallée Poussin, Jean Charles Gabriel',
      nameinitstring => '{Vallée_Poussin}_JCG' } ;
my $name11 =
   {  firstname    => 'Jean Charles Gabriel',
      firstname_i  => 'J.',
      firstname_it => 'J',
      lastname     => 'Vallée Poussin',
      lastname_i   => 'V.',
      lastname_it  => 'V',
      prefix       => undef,
      prefix_i     => undef,
      prefix_it    => undef,
      suffix       => undef,
      suffix_i     => undef,
      suffix_it    => undef,
      strip => { firstname => 1, lastname => 1, prefix => undef, suffix => undef },
      namestring => 'Vallée Poussin, Jean Charles Gabriel',
      nameinitstring => '{Vallée_Poussin}_J' } ;

my $name12 =
   {  firstname    => 'Jean Charles~Gabriel',
      firstname_i  => 'J.~C.~G.',
      firstname_it => 'JCG',
      lastname      => 'Poussin',
      lastname_i    => 'P.',
      lastname_it   => 'P',
      prefix       => undef,
      prefix_i     => undef,
      prefix_it    => undef,
      suffix       => undef,
      suffix_i     => undef,
      suffix_it    => undef,
      strip => { firstname => 0, lastname => 0, prefix => undef, suffix => undef },
      namestring => 'Poussin, Jean Charles Gabriel',
      nameinitstring => 'Poussin_JCG' } ;
my $name13 =
   {  firstname    => 'Jean~Charles',
      firstname_i  => 'J.~C.',
      firstname_it => 'JC',
      lastname     => 'Poussin Lecoq',
      lastname_i   => 'P.',
      lastname_it  => 'P',
      prefix       => undef,
      prefix_i     => undef,
      prefix_it    => undef,
      suffix       => undef,
      suffix_i     => undef,
      suffix_it    => undef,
      strip => { firstname => 0, lastname => 1, prefix => undef, suffix => undef },
      namestring => 'Poussin Lecoq, Jean Charles',
      nameinitstring => '{Poussin_Lecoq}_JC' } ;
my $name14 =
   {  firstname    => 'J.~C.~G.',
      firstname_i  => 'J.~C.~G.',
      firstname_it => 'JCG',
      lastname     => 'Vallée~Poussin',
      lastname_i   => 'V.~P.',
      lastname_it  => 'VP',
      prefix       => 'de~la',
      prefix_i     => 'd.~l.',
      prefix_it    => 'dl',
      suffix       => undef,
      suffix_i     => undef,
      suffix_it    => undef,
      strip => { firstname => 0, lastname => 0, prefix => 0, suffix => undef },
      namestring => 'de la Vallée Poussin, J. C. G.',
      nameinitstring => 'dl_Vallée_Poussin_JCG' } ;


<<<<<<< HEAD
=======
my $l1 = q|  \entry{L1}{book}{}
    \name{author}{1}{%
      {{Adler}{A.}{Alfred}{A.}{}{}{}{}}%
    }
    \strng{namehash}{AA1}
    \strng{fullhash}{AA1}
    \field{sortinit}{A}
  \endentry

|;

my $l2 = q|  \entry{L2}{book}{}
    \name{author}{1}{%
      {{Bull}{B.}{Bertie~B.}{B.~B.}{}{}{}{}}%
    }
    \strng{namehash}{BBB1}
    \strng{fullhash}{BBB1}
    \field{sortinit}{B}
  \endentry

|;

my $l3 = q|  \entry{L3}{book}{}
    \name{author}{1}{%
      {{Crop}{C.}{C.~Z.}{C.~Z.}{}{}{}{}}%
    }
    \strng{namehash}{CCZ1}
    \strng{fullhash}{CCZ1}
    \field{sortinit}{C}
  \endentry

|;

my $l4 = q|  \entry{L4}{book}{}
    \name{author}{1}{%
      {{Decket}{D.}{Derek~D}{D.~D.}{}{}{}{}}%
    }
    \strng{namehash}{DDD1}
    \strng{fullhash}{DDD1}
    \field{sortinit}{D}
  \endentry

|;

my $l5 = q|  \entry{L5}{book}{}
    \name{author}{1}{%
      {{Eel}{E.}{Egbert}{E.}{von}{v.}{}{}}%
    }
    \strng{namehash}{vEE1}
    \strng{fullhash}{vEE1}
    \field{sortinit}{v}
  \endentry

|;

my $l6 = q|  \entry{L6}{book}{}
    \name{author}{1}{%
      {{Frome}{F.}{Francis}{F.}{van~der~valt}{v.~d.~v.}{}{}}%
    }
    \strng{namehash}{vdvFF1}
    \strng{fullhash}{vdvFF1}
    \field{sortinit}{v}
  \endentry

|;

my $l7 = q|  \entry{L7}{book}{}
    \name{author}{1}{%
      {{Gloom}{G.}{Gregory~R.}{G.~R.}{van}{v.}{}{}}%
    }
    \strng{namehash}{vGGR1}
    \strng{fullhash}{vGGR1}
    \field{sortinit}{v}
  \endentry

|;

my $l8 = q|  \entry{L8}{book}{}
    \name{author}{1}{%
      {{Henkel}{H.}{Henry~F.}{H.~F.}{van}{v.}{}{}}%
    }
    \strng{namehash}{vHHF1}
    \strng{fullhash}{vHHF1}
    \field{sortinit}{v}
  \endentry

|;

my $l9 = q|  \entry{L9}{book}{}
    \name{author}{1}{%
      {{{Iliad Ipswich}}{I.}{Ian}{I.}{}{}{}{}}%
    }
    \strng{namehash}{II1}
    \strng{fullhash}{II1}
    \field{sortinit}{I}
  \endentry

|;

my $l10 = q|  \entry{L10}{book}{}
    \name{author}{1}{%
      {{Jolly}{J.}{James}{J.}{}{}{III}{I.}}%
    }
    \strng{namehash}{JIJ1}
    \strng{fullhash}{JIJ1}
    \field{sortinit}{J}
  \endentry

|;

my $l11 = q|  \entry{L11}{book}{}
    \name{author}{1}{%
      {{Kluster}{K.}{Kevin}{K.}{van}{v.}{Jr.}{J.}}%
    }
    \strng{namehash}{vKJK1}
    \strng{fullhash}{vKJK1}
    \field{sortinit}{v}
  \endentry

|;

my $l12 = q|  \entry{L12}{book}{}
    \name{author}{1}{%
      {{Vall{\'e}e~Poussin}{V.~P.}{Charles Louis Xavier~Joseph}{C.~L. X.~J.}{de~la}{d.~l.}{}{}}%
    }
    \strng{namehash}{dlVPCLXJ1}
    \strng{fullhash}{dlVPCLXJ1}
    \field{sortinit}{d}
  \endentry

|;

my $l13 = q|  \entry{L13}{book}{}
    \name{author}{1}{%
      {{Van de~Graaff}{V.~d.~G.}{R.~J.}{R.~J.}{}{}{}{}}%
    }
    \strng{namehash}{VdGRJ1}
    \strng{fullhash}{VdGRJ1}
    \field{sortinit}{V}
  \endentry

|;

my $l14 = q|  \entry{L14}{book}{}
    \name{author}{1}{%
      {{St~John-Mollusc}{S.~J.-M.}{Oliver}{O.}{}{}{}{}}%
    }
    \strng{namehash}{SJMO1}
    \strng{fullhash}{SJMO1}
    \field{sortinit}{S}
  \endentry

|;

my $l15 = q|  \entry{L15}{book}{}
    \name{author}{1}{%
      {{Gompel}{G.}{Roger~P.{\,}G.}{R.~P.}{van}{v.}{}{}}%
    }
    \strng{namehash}{vGRP1}
    \strng{fullhash}{vGRP1}
    \field{sortinit}{v}
  \endentry

|;

my $l16 = q|  \entry{L16}{book}{}
    \name{author}{1}{%
      {{Gompel}{G.}{Roger~{P.\,G.}}{R.~P.}{van}{v.}{}{}}%
    }
    \strng{namehash}{vGRP1}
    \strng{fullhash}{vGRP1}
    \field{sortinit}{v}
  \endentry

|;

my $l17 = q|  \entry{L17}{book}{}
    \name{author}{1}{%
      {{Lovecraft}{L.}{Bill~H.{\,}P.}{B.~H.}{}{}{}{}}%
    }
    \strng{namehash}{LBH1}
    \strng{fullhash}{LBH1}
    \field{sortinit}{L}
  \endentry

|;

my $l18 = q|  \entry{L18}{book}{}
    \name{author}{1}{%
      {{Lovecraft}{L.}{Bill~{H.\,P.}}{B.~H.}{}{}{}{}}%
    }
    \strng{namehash}{LBH1}
    \strng{fullhash}{LBH1}
    \field{sortinit}{L}
  \endentry

|;

my $l19 = q|  \entry{L19}{book}{}
    \name{author}{1}{%
      {{Mustermann}{M.}{Klaus-Peter}{K.-P.}{}{}{}{}}%
    }
    \strng{namehash}{MKP1}
    \strng{fullhash}{MKP1}
    \field{sortinit}{M}
  \endentry

|;

my $l20 = q|  \entry{L20}{book}{}
    \name{author}{1}{%
      {{Ford}{F.}{{John Henry}}{J.}{}{}{}{}}%
    }
    \strng{namehash}{FJ1}
    \strng{fullhash}{FJ1}
    \field{sortinit}{F}
  \endentry

|;

my $l21 = q|  \entry{L21}{book}{}
    \name{author}{1}{%
      {{Smith}{S.}{{\v S}omeone}{{\v S}.}{}{}{}{}}%
    }
    \strng{namehash}{SS1}
    \strng{fullhash}{SS1}
    \field{sortinit}{S}
  \endentry

|;

my $l22 = q|  \entry{L22}{book}{}
    \name{author}{1}{%
      {{{\v S}mith}{{\v S}.}{Someone}{S.}{}{}{}{}}%
    }
    \strng{namehash}{SS1}
    \strng{fullhash}{SS1}
    \field{sortinit}{S}
  \endentry

|;


my $l23 = q|  \entry{L23}{book}{}
    \name{author}{1}{%
      {{Smith}{S.}{Šomeone}{Š.}{}{}{}{}}%
    }
    \strng{namehash}{SŠ1}
    \strng{fullhash}{SŠ1}
    \field{sortinit}{S}
  \endentry

|;

my $l24 = q|  \entry{L24}{book}{}
    \name{author}{1}{%
      {{Šmith}{Š.}{Someone}{S.}{}{}{}{}}%
    }
    \strng{namehash}{ŠS1}
    \strng{fullhash}{ŠS1}
    \field{sortinit}{Š}
  \endentry

|;

my $l25 = q|  \entry{L25}{book}{}
    \name{author}{1}{%
      {{{American Psychological Association, Task Force on the Sexualization of Girls}}{A.}{}{}{}{}{}{}}%
    }
    \strng{namehash}{A1}
    \strng{fullhash}{A1}
    \field{sortinit}{A}
  \endentry

|;

my $l26 = q|  \entry{L26}{book}{}
    \name{author}{1}{%
      {{{Sci-Art Publishers}}{S.}{}{}{}{}{}{}}%
    }
    \strng{namehash}{S1}
    \strng{fullhash}{S1}
    \field{sortinit}{S}
  \endentry

|;

my $l29 = q|  \entry{L29}{book}{}
    \name{author}{1}{%
      {{{U.S. Department of Health and Human Services, National Institute of Mental Health, National Heart, Lung and Blood Institute}}{U.}{}{}{}{}{}{}}%
    }
    \strng{namehash}{U1}
    \strng{fullhash}{U1}
    \field{sortinit}{U}
  \endentry

|;
>>>>>>> 2c77e0f9

is_deeply(parsename('John Doe'), $name1, 'parsename 1');
is_deeply(parsename('Doe, Jr, John'), $name2, 'parsename 2');
is_deeply(parsename('von Berlichingen zu Hornberg, Johann Gottfried', {useprefix => 1}),
                    $name3, 'parsename 3') ;
is_deeply(parsename('von Berlichingen zu Hornberg, Johann Gottfried', {useprefix => 0}),
                    $name4, 'parsename 4') ;
is_deeply(parsename('{Robert and Sons, Inc.}'), $name5, 'parsename 5') ;
is_deeply(parsename('al-Ṣāliḥ, ʿAbdallāh'), $name6, 'parsename 6') ;
is_deeply(parsename('Jean Charles Gabriel de la Vallée Poussin', {useprefix => 1}), $name7, 'parsename 7');
is_deeply(parsename('{Jean Charles Gabriel} de la Vallée Poussin'), $name8, 'parsename 8');
is_deeply(parsename('Jean Charles Gabriel {de la} Vallée Poussin'), $name9, 'parsename 9');
is_deeply(parsename('Jean Charles Gabriel de la {Vallée Poussin}'), $name10, 'parsename 10');
is_deeply(parsename('{Jean Charles Gabriel} de la {Vallée Poussin}'), $name11, 'parsename 11');
is_deeply(parsename('Jean Charles Gabriel Poussin'), $name12, 'parsename 12');
is_deeply(parsename('Jean Charles {Poussin Lecoq}'), $name13, 'parsename 13');
is_deeply(parsename('J. C. G. de la Vallée Poussin', {useprefix => 1}), $name14, 'parsename 14');

is($bibentries->entry('l1')->get_field($bibentries->entry('l1')->get_field('labelnamename'))->nth_element(1)->name_to_bbl, '    {{}{Adler}{A.}{Alfred}{A.}{}{}{}{}}%' . "\n", 'First Last');
is($bibentries->entry('l2')->get_field($bibentries->entry('l2')->get_field('labelnamename'))->nth_element(1)->name_to_bbl, '    {{}{Bull}{B.}{Bertie~B.}{B.~B.}{}{}{}{}}%' . "\n", 'First Initial. Last');
is($bibentries->entry('l3')->get_field($bibentries->entry('l3')->get_field('labelnamename'))->nth_element(1)->name_to_bbl, '    {{}{Crop}{C.}{C.~Z.}{C.~Z.}{}{}{}{}}%' . "\n", 'Initial. Initial. Last');
is($bibentries->entry('l4')->get_field($bibentries->entry('l4')->get_field('labelnamename'))->nth_element(1)->name_to_bbl, '    {{}{Decket}{D.}{Derek~D}{D.~D.}{}{}{}{}}%' . "\n", 'First Initial Last');
is($bibentries->entry('l5')->get_field($bibentries->entry('l5')->get_field('labelnamename'))->nth_element(1)->name_to_bbl, '    {{}{Eel}{E.}{Egbert}{E.}{von}{v.}{}{}}%' . "\n", 'First prefix Last');
is($bibentries->entry('l6')->get_field($bibentries->entry('l6')->get_field('labelnamename'))->nth_element(1)->name_to_bbl, '    {{}{Frome}{F.}{Francis}{F.}{van~der~valt}{v.~d.~v.}{}{}}%' . "\n", 'First prefix prefix Last');
is($bibentries->entry('l7')->get_field($bibentries->entry('l7')->get_field('labelnamename'))->nth_element(1)->name_to_bbl, '    {{}{Gloom}{G.}{Gregory~R.}{G.~R.}{van}{v.}{}{}}%' . "\n", 'First Initial. prefix Last');
is($bibentries->entry('l8')->get_field($bibentries->entry('l8')->get_field('labelnamename'))->nth_element(1)->name_to_bbl, '    {{}{Henkel}{H.}{Henry~F.}{H.~F.}{van}{v.}{}{}}%' . "\n", 'First Initial prefix Last');
is($bibentries->entry('l9')->get_field($bibentries->entry('l9')->get_field('labelnamename'))->nth_element(1)->name_to_bbl, '    {{}{{Iliad Ipswich}}{I.}{Ian}{I.}{}{}{}{}}%' . "\n", 'First {Last Last}');
is($bibentries->entry('l10')->get_field($bibentries->entry('l10')->get_field('labelnamename'))->nth_element(1)->name_to_bbl, '    {{}{Jolly}{J.}{James}{J.}{}{}{III}{I.}}%' . "\n", 'Last, Suffix, First') ;
is($bibentries->entry('l11')->get_field($bibentries->entry('l11')->get_field('labelnamename'))->nth_element(1)->name_to_bbl, '    {{}{Kluster}{K.}{Kevin}{K.}{van}{v.}{Jr.}{J.}}%' . "\n", 'prefix Last, Suffix, First');
is($bibentries->entry('l12')->get_field($bibentries->entry('l12')->get_field('labelnamename'))->nth_element(1)->name_to_bbl, "    {{}{Vall{\\'e}e~Poussin}{V.~P.}{Charles Louis Xavier~Joseph}{C.~L. X.~J.}{de~la}{d.~l.}{}{}}%" . "\n", 'First First First First prefix prefix Last Last');
is($bibentries->entry('l13')->get_field($bibentries->entry('l13')->get_field('labelnamename'))->nth_element(1)->name_to_bbl, '    {{}{Van de~Graaff}{V.~d.~G.}{R.~J.}{R.~J.}{}{}{}{}}%' . "\n", 'Last Last Last, Initial. Initial.');
is($bibentries->entry('l14')->get_field($bibentries->entry('l14')->get_field('labelnamename'))->nth_element(1)->name_to_bbl, '    {{}{St~John-Mollusc}{S.~J.-M.}{Oliver}{O.}{}{}{}{}}%' . "\n", 'Last Last-Last, First');
is($bibentries->entry('l15')->get_field($bibentries->entry('l15')->get_field('labelnamename'))->nth_element(1)->name_to_bbl, '    {{}{Gompel}{G.}{Roger~P.{\,}G.}{R.~P.}{van}{v.}{}{}}%' . "\n", 'First F.{\,}F. Last');
is($bibentries->entry('l16')->get_field($bibentries->entry('l16')->get_field('labelnamename'))->nth_element(1)->name_to_bbl, '    {{}{Gompel}{G.}{Roger~{P.\,G.}}{R.~P.}{van}{v.}{}{}}%' . "\n", 'First {F.\,F.} Last');
is($bibentries->entry('l17')->get_field($bibentries->entry('l17')->get_field('labelnamename'))->nth_element(1)->name_to_bbl, '    {{}{Lovecraft}{L.}{Bill~H.{\,}P.}{B.~H.}{}{}{}{}}%' . "\n", 'Last, First {F.\,F.}');
is($bibentries->entry('l18')->get_field($bibentries->entry('l18')->get_field('labelnamename'))->nth_element(1)->name_to_bbl, '    {{}{Lovecraft}{L.}{Bill~{H.\,P.}}{B.~H.}{}{}{}{}}%' . "\n", 'Last, First F.{\,}F.');
is($bibentries->entry('l19')->get_field($bibentries->entry('l19')->get_field('labelnamename'))->nth_element(1)->name_to_bbl, '    {{}{Mustermann}{M.}{Klaus-Peter}{K.-P.}{}{}{}{}}%' . "\n", 'Firstname with hyphen');
is($bibentries->entry('l20')->get_field($bibentries->entry('l20')->get_field('labelnamename'))->nth_element(1)->name_to_bbl, '    {{}{Ford}{F.}{{John Henry}}{J.}{}{}{}{}}%' . "\n", 'Protected dual first name');
is($bibentries->entry('l21')->get_field($bibentries->entry('l21')->get_field('labelnamename'))->nth_element(1)->name_to_bbl, '    {{}{Smith}{S.}{{\v S}omeone}{{\v S}.}{}{}{}{}}%' . "\n", 'LaTeX encoded unicode firstname');
is($bibentries->entry('l22')->get_field($bibentries->entry('l22')->get_field('labelnamename'))->nth_element(1)->name_to_bbl, '    {{}{{\v S}mith}{{\v S}.}{Someone}{S.}{}{}{}{}}%' . "\n", 'LaTeX encoded unicode lastname');
is($bibentries->entry('l23')->get_field($bibentries->entry('l23')->get_field('labelnamename'))->nth_element(1)->name_to_bbl, '    {{}{Smith}{S.}{Šomeone}{Š.}{}{}{}{}}%' . "\n", 'Unicode firstname');
is($bibentries->entry('l24')->get_field($bibentries->entry('l24')->get_field('labelnamename'))->nth_element(1)->name_to_bbl, '    {{}{Šmith}{Š.}{Someone}{S.}{}{}{}{}}%' . "\n", 'Unicode lastname');
is($bibentries->entry('l21')->get_field($bibentries->entry('l21')->get_field('labelnamename'))->nth_element(1)->get_firstname_it, '{\v S}', 'Terseinitials 1');
<<<<<<< HEAD
is($bibentries->entry('l21')->get_field('namehash'), 'SS1', 'Namehash check 1');
is($bibentries->entry('l25')->get_field($bibentries->entry('l25')->get_field('labelnamename'))->nth_element(1)->name_to_bbl, '    {{}{{American Psychological Association, Task Force on the Sexualization of Girls}}{A.}{}{}{}{}{}{}}%' . "\n", 'Single string name');
is($bibentries->entry('l26')->get_field($bibentries->entry('l26')->get_field('labelnamename'))->nth_element(1)->name_to_bbl, '    {{}{{Sci-Art Publishers}}{S.}{}{}{}{}{}{}}%' . "\n", 'Hyphen at brace level <> 0');
is($biber->has_citekey('l27'), '0', 'Bad name with 3 commas');
is($biber->has_citekey('l28'), '0', 'Bad name with consecutive commas');
=======
is( $out->get_output_entry('l1'), $l1, 'First Last') ;
is( $out->get_output_entry('l2'), $l2, 'First Initial. Last') ;
is( $out->get_output_entry('l3'), $l3, 'Initial. Initial. Last') ;
is( $out->get_output_entry('l4'), $l4, 'First Initial Last') ;
is( $out->get_output_entry('l5'), $l5, 'First prefix Last') ;
is( $out->get_output_entry('l6'), $l6, 'First prefix prefix Last') ;
is( $out->get_output_entry('l7'), $l7, 'First Initial. prefix Last') ;
is( $out->get_output_entry('l8'), $l8, 'First Initial prefix Last') ;
is( $out->get_output_entry('l9'), $l9, 'First {Last Last}') ;
is( $out->get_output_entry('l10'), $l10, 'Last, Suffix, First') ;
is( $out->get_output_entry('l11'), $l11, 'prefix Last, Suffix, First') ;
is( $out->get_output_entry('l12'), $l12, 'First First First First prefix prefix Last Last') ;
is( $out->get_output_entry('l13'), $l13, 'Last Last Last, Initial. Initial.');
is( $out->get_output_entry('l14'), $l14, 'Last Last-Last, First');
is( $out->get_output_entry('l15'), $l15, 'First F.{\,}F. Last');
is( $out->get_output_entry('l16'), $l16, 'First {F.\,F.} Last');
is( $out->get_output_entry('l17'), $l17, 'Last, First {F.\,F.}');
is( $out->get_output_entry('l18'), $l18, 'Last, First F.{\,}F.');
is( $out->get_output_entry('l19'), $l19, 'Firstname with hyphen');
is( $out->get_output_entry('l20'), $l20, 'Protected dual first name');
is( $out->get_output_entry('l21'), $l21, 'LaTeX encoded unicode firstname');
is( $out->get_output_entry('l22'), $l22, 'LaTeX encoded unicode lastname');
is( $out->get_output_entry('l23'), $l23, 'Unicode firstname');
is( $out->get_output_entry('l24'), $l24, 'Unicode lastname');
is( $out->get_output_entry('l25'), $l25, 'Single string name');
is( $out->get_output_entry('l26'), $l26, 'Hyphen at brace level <> 0');
is($section->has_citekey('l27'), '0', 'Bad name with 3 commas');
is($section->has_citekey('l28'), '0', 'Bad name with consecutive commas');
>>>>>>> 2c77e0f9
SKIP: {
  skip "Text::BibTeX < 0.41", 1, if $Text::BibTeX::VERSION < 0.41;
  is($bibentries->entry('l29')->get_field($bibentries->entry('l29')->get_field('labelnamename'))->nth_element(1)->name_to_bbl, '    {{}{{U.S. Department of Health and Human Services, National Institute of Mental Health, National Heart, Lung and Blood Institute}}{U.}{}{}{}{}{}{}}%' . "\n",  'Escaped name with 3 commas');


<<<<<<< HEAD
}


unlink "$bibfile.utf8";
=======
unlink "*.utf8";
>>>>>>> 2c77e0f9
<|MERGE_RESOLUTION|>--- conflicted
+++ resolved
@@ -23,26 +23,13 @@
 # Biber options
 Biber::Config->setoption('fastsort', 1);
 Biber::Config->setoption('locale', 'C');
-<<<<<<< HEAD
-$biber->parse_auxfile('names.aux');
-$biber->parse_ctrlfile('names.bcf');
-$biber->set_output_obj(Biber::Output::BBL->new());
-$bibfile = Biber::Config->getoption('bibdata')->[0] . '.bib';
-$biber->parse_bibtex($bibfile);
-=======
 
 # Now generate the information
->>>>>>> 2c77e0f9
 $biber->prepare;
-my $bibentries = $biber->bib;
 my $out = $biber->get_output_obj;
 my $bibentries = $biber->sections->get_section('0')->bib;
-
-<<<<<<< HEAD
-=======
 my $section = $biber->sections->get_section('0');
 
->>>>>>> 2c77e0f9
 my $name1 =
     { firstname      => "John",
       firstname_i    => "J.",
@@ -280,306 +267,6 @@
       nameinitstring => 'dl_Vallée_Poussin_JCG' } ;
 
 
-<<<<<<< HEAD
-=======
-my $l1 = q|  \entry{L1}{book}{}
-    \name{author}{1}{%
-      {{Adler}{A.}{Alfred}{A.}{}{}{}{}}%
-    }
-    \strng{namehash}{AA1}
-    \strng{fullhash}{AA1}
-    \field{sortinit}{A}
-  \endentry
-
-|;
-
-my $l2 = q|  \entry{L2}{book}{}
-    \name{author}{1}{%
-      {{Bull}{B.}{Bertie~B.}{B.~B.}{}{}{}{}}%
-    }
-    \strng{namehash}{BBB1}
-    \strng{fullhash}{BBB1}
-    \field{sortinit}{B}
-  \endentry
-
-|;
-
-my $l3 = q|  \entry{L3}{book}{}
-    \name{author}{1}{%
-      {{Crop}{C.}{C.~Z.}{C.~Z.}{}{}{}{}}%
-    }
-    \strng{namehash}{CCZ1}
-    \strng{fullhash}{CCZ1}
-    \field{sortinit}{C}
-  \endentry
-
-|;
-
-my $l4 = q|  \entry{L4}{book}{}
-    \name{author}{1}{%
-      {{Decket}{D.}{Derek~D}{D.~D.}{}{}{}{}}%
-    }
-    \strng{namehash}{DDD1}
-    \strng{fullhash}{DDD1}
-    \field{sortinit}{D}
-  \endentry
-
-|;
-
-my $l5 = q|  \entry{L5}{book}{}
-    \name{author}{1}{%
-      {{Eel}{E.}{Egbert}{E.}{von}{v.}{}{}}%
-    }
-    \strng{namehash}{vEE1}
-    \strng{fullhash}{vEE1}
-    \field{sortinit}{v}
-  \endentry
-
-|;
-
-my $l6 = q|  \entry{L6}{book}{}
-    \name{author}{1}{%
-      {{Frome}{F.}{Francis}{F.}{van~der~valt}{v.~d.~v.}{}{}}%
-    }
-    \strng{namehash}{vdvFF1}
-    \strng{fullhash}{vdvFF1}
-    \field{sortinit}{v}
-  \endentry
-
-|;
-
-my $l7 = q|  \entry{L7}{book}{}
-    \name{author}{1}{%
-      {{Gloom}{G.}{Gregory~R.}{G.~R.}{van}{v.}{}{}}%
-    }
-    \strng{namehash}{vGGR1}
-    \strng{fullhash}{vGGR1}
-    \field{sortinit}{v}
-  \endentry
-
-|;
-
-my $l8 = q|  \entry{L8}{book}{}
-    \name{author}{1}{%
-      {{Henkel}{H.}{Henry~F.}{H.~F.}{van}{v.}{}{}}%
-    }
-    \strng{namehash}{vHHF1}
-    \strng{fullhash}{vHHF1}
-    \field{sortinit}{v}
-  \endentry
-
-|;
-
-my $l9 = q|  \entry{L9}{book}{}
-    \name{author}{1}{%
-      {{{Iliad Ipswich}}{I.}{Ian}{I.}{}{}{}{}}%
-    }
-    \strng{namehash}{II1}
-    \strng{fullhash}{II1}
-    \field{sortinit}{I}
-  \endentry
-
-|;
-
-my $l10 = q|  \entry{L10}{book}{}
-    \name{author}{1}{%
-      {{Jolly}{J.}{James}{J.}{}{}{III}{I.}}%
-    }
-    \strng{namehash}{JIJ1}
-    \strng{fullhash}{JIJ1}
-    \field{sortinit}{J}
-  \endentry
-
-|;
-
-my $l11 = q|  \entry{L11}{book}{}
-    \name{author}{1}{%
-      {{Kluster}{K.}{Kevin}{K.}{van}{v.}{Jr.}{J.}}%
-    }
-    \strng{namehash}{vKJK1}
-    \strng{fullhash}{vKJK1}
-    \field{sortinit}{v}
-  \endentry
-
-|;
-
-my $l12 = q|  \entry{L12}{book}{}
-    \name{author}{1}{%
-      {{Vall{\'e}e~Poussin}{V.~P.}{Charles Louis Xavier~Joseph}{C.~L. X.~J.}{de~la}{d.~l.}{}{}}%
-    }
-    \strng{namehash}{dlVPCLXJ1}
-    \strng{fullhash}{dlVPCLXJ1}
-    \field{sortinit}{d}
-  \endentry
-
-|;
-
-my $l13 = q|  \entry{L13}{book}{}
-    \name{author}{1}{%
-      {{Van de~Graaff}{V.~d.~G.}{R.~J.}{R.~J.}{}{}{}{}}%
-    }
-    \strng{namehash}{VdGRJ1}
-    \strng{fullhash}{VdGRJ1}
-    \field{sortinit}{V}
-  \endentry
-
-|;
-
-my $l14 = q|  \entry{L14}{book}{}
-    \name{author}{1}{%
-      {{St~John-Mollusc}{S.~J.-M.}{Oliver}{O.}{}{}{}{}}%
-    }
-    \strng{namehash}{SJMO1}
-    \strng{fullhash}{SJMO1}
-    \field{sortinit}{S}
-  \endentry
-
-|;
-
-my $l15 = q|  \entry{L15}{book}{}
-    \name{author}{1}{%
-      {{Gompel}{G.}{Roger~P.{\,}G.}{R.~P.}{van}{v.}{}{}}%
-    }
-    \strng{namehash}{vGRP1}
-    \strng{fullhash}{vGRP1}
-    \field{sortinit}{v}
-  \endentry
-
-|;
-
-my $l16 = q|  \entry{L16}{book}{}
-    \name{author}{1}{%
-      {{Gompel}{G.}{Roger~{P.\,G.}}{R.~P.}{van}{v.}{}{}}%
-    }
-    \strng{namehash}{vGRP1}
-    \strng{fullhash}{vGRP1}
-    \field{sortinit}{v}
-  \endentry
-
-|;
-
-my $l17 = q|  \entry{L17}{book}{}
-    \name{author}{1}{%
-      {{Lovecraft}{L.}{Bill~H.{\,}P.}{B.~H.}{}{}{}{}}%
-    }
-    \strng{namehash}{LBH1}
-    \strng{fullhash}{LBH1}
-    \field{sortinit}{L}
-  \endentry
-
-|;
-
-my $l18 = q|  \entry{L18}{book}{}
-    \name{author}{1}{%
-      {{Lovecraft}{L.}{Bill~{H.\,P.}}{B.~H.}{}{}{}{}}%
-    }
-    \strng{namehash}{LBH1}
-    \strng{fullhash}{LBH1}
-    \field{sortinit}{L}
-  \endentry
-
-|;
-
-my $l19 = q|  \entry{L19}{book}{}
-    \name{author}{1}{%
-      {{Mustermann}{M.}{Klaus-Peter}{K.-P.}{}{}{}{}}%
-    }
-    \strng{namehash}{MKP1}
-    \strng{fullhash}{MKP1}
-    \field{sortinit}{M}
-  \endentry
-
-|;
-
-my $l20 = q|  \entry{L20}{book}{}
-    \name{author}{1}{%
-      {{Ford}{F.}{{John Henry}}{J.}{}{}{}{}}%
-    }
-    \strng{namehash}{FJ1}
-    \strng{fullhash}{FJ1}
-    \field{sortinit}{F}
-  \endentry
-
-|;
-
-my $l21 = q|  \entry{L21}{book}{}
-    \name{author}{1}{%
-      {{Smith}{S.}{{\v S}omeone}{{\v S}.}{}{}{}{}}%
-    }
-    \strng{namehash}{SS1}
-    \strng{fullhash}{SS1}
-    \field{sortinit}{S}
-  \endentry
-
-|;
-
-my $l22 = q|  \entry{L22}{book}{}
-    \name{author}{1}{%
-      {{{\v S}mith}{{\v S}.}{Someone}{S.}{}{}{}{}}%
-    }
-    \strng{namehash}{SS1}
-    \strng{fullhash}{SS1}
-    \field{sortinit}{S}
-  \endentry
-
-|;
-
-
-my $l23 = q|  \entry{L23}{book}{}
-    \name{author}{1}{%
-      {{Smith}{S.}{Šomeone}{Š.}{}{}{}{}}%
-    }
-    \strng{namehash}{SŠ1}
-    \strng{fullhash}{SŠ1}
-    \field{sortinit}{S}
-  \endentry
-
-|;
-
-my $l24 = q|  \entry{L24}{book}{}
-    \name{author}{1}{%
-      {{Šmith}{Š.}{Someone}{S.}{}{}{}{}}%
-    }
-    \strng{namehash}{ŠS1}
-    \strng{fullhash}{ŠS1}
-    \field{sortinit}{Š}
-  \endentry
-
-|;
-
-my $l25 = q|  \entry{L25}{book}{}
-    \name{author}{1}{%
-      {{{American Psychological Association, Task Force on the Sexualization of Girls}}{A.}{}{}{}{}{}{}}%
-    }
-    \strng{namehash}{A1}
-    \strng{fullhash}{A1}
-    \field{sortinit}{A}
-  \endentry
-
-|;
-
-my $l26 = q|  \entry{L26}{book}{}
-    \name{author}{1}{%
-      {{{Sci-Art Publishers}}{S.}{}{}{}{}{}{}}%
-    }
-    \strng{namehash}{S1}
-    \strng{fullhash}{S1}
-    \field{sortinit}{S}
-  \endentry
-
-|;
-
-my $l29 = q|  \entry{L29}{book}{}
-    \name{author}{1}{%
-      {{{U.S. Department of Health and Human Services, National Institute of Mental Health, National Heart, Lung and Blood Institute}}{U.}{}{}{}{}{}{}}%
-    }
-    \strng{namehash}{U1}
-    \strng{fullhash}{U1}
-    \field{sortinit}{U}
-  \endentry
-
-|;
->>>>>>> 2c77e0f9
 
 is_deeply(parsename('John Doe'), $name1, 'parsename 1');
 is_deeply(parsename('Doe, Jr, John'), $name2, 'parsename 2');
@@ -598,77 +285,39 @@
 is_deeply(parsename('Jean Charles {Poussin Lecoq}'), $name13, 'parsename 13');
 is_deeply(parsename('J. C. G. de la Vallée Poussin', {useprefix => 1}), $name14, 'parsename 14');
 
-is($bibentries->entry('l1')->get_field($bibentries->entry('l1')->get_field('labelnamename'))->nth_element(1)->name_to_bbl, '    {{}{Adler}{A.}{Alfred}{A.}{}{}{}{}}%' . "\n", 'First Last');
-is($bibentries->entry('l2')->get_field($bibentries->entry('l2')->get_field('labelnamename'))->nth_element(1)->name_to_bbl, '    {{}{Bull}{B.}{Bertie~B.}{B.~B.}{}{}{}{}}%' . "\n", 'First Initial. Last');
-is($bibentries->entry('l3')->get_field($bibentries->entry('l3')->get_field('labelnamename'))->nth_element(1)->name_to_bbl, '    {{}{Crop}{C.}{C.~Z.}{C.~Z.}{}{}{}{}}%' . "\n", 'Initial. Initial. Last');
-is($bibentries->entry('l4')->get_field($bibentries->entry('l4')->get_field('labelnamename'))->nth_element(1)->name_to_bbl, '    {{}{Decket}{D.}{Derek~D}{D.~D.}{}{}{}{}}%' . "\n", 'First Initial Last');
-is($bibentries->entry('l5')->get_field($bibentries->entry('l5')->get_field('labelnamename'))->nth_element(1)->name_to_bbl, '    {{}{Eel}{E.}{Egbert}{E.}{von}{v.}{}{}}%' . "\n", 'First prefix Last');
-is($bibentries->entry('l6')->get_field($bibentries->entry('l6')->get_field('labelnamename'))->nth_element(1)->name_to_bbl, '    {{}{Frome}{F.}{Francis}{F.}{van~der~valt}{v.~d.~v.}{}{}}%' . "\n", 'First prefix prefix Last');
-is($bibentries->entry('l7')->get_field($bibentries->entry('l7')->get_field('labelnamename'))->nth_element(1)->name_to_bbl, '    {{}{Gloom}{G.}{Gregory~R.}{G.~R.}{van}{v.}{}{}}%' . "\n", 'First Initial. prefix Last');
-is($bibentries->entry('l8')->get_field($bibentries->entry('l8')->get_field('labelnamename'))->nth_element(1)->name_to_bbl, '    {{}{Henkel}{H.}{Henry~F.}{H.~F.}{van}{v.}{}{}}%' . "\n", 'First Initial prefix Last');
-is($bibentries->entry('l9')->get_field($bibentries->entry('l9')->get_field('labelnamename'))->nth_element(1)->name_to_bbl, '    {{}{{Iliad Ipswich}}{I.}{Ian}{I.}{}{}{}{}}%' . "\n", 'First {Last Last}');
-is($bibentries->entry('l10')->get_field($bibentries->entry('l10')->get_field('labelnamename'))->nth_element(1)->name_to_bbl, '    {{}{Jolly}{J.}{James}{J.}{}{}{III}{I.}}%' . "\n", 'Last, Suffix, First') ;
-is($bibentries->entry('l11')->get_field($bibentries->entry('l11')->get_field('labelnamename'))->nth_element(1)->name_to_bbl, '    {{}{Kluster}{K.}{Kevin}{K.}{van}{v.}{Jr.}{J.}}%' . "\n", 'prefix Last, Suffix, First');
-is($bibentries->entry('l12')->get_field($bibentries->entry('l12')->get_field('labelnamename'))->nth_element(1)->name_to_bbl, "    {{}{Vall{\\'e}e~Poussin}{V.~P.}{Charles Louis Xavier~Joseph}{C.~L. X.~J.}{de~la}{d.~l.}{}{}}%" . "\n", 'First First First First prefix prefix Last Last');
-is($bibentries->entry('l13')->get_field($bibentries->entry('l13')->get_field('labelnamename'))->nth_element(1)->name_to_bbl, '    {{}{Van de~Graaff}{V.~d.~G.}{R.~J.}{R.~J.}{}{}{}{}}%' . "\n", 'Last Last Last, Initial. Initial.');
-is($bibentries->entry('l14')->get_field($bibentries->entry('l14')->get_field('labelnamename'))->nth_element(1)->name_to_bbl, '    {{}{St~John-Mollusc}{S.~J.-M.}{Oliver}{O.}{}{}{}{}}%' . "\n", 'Last Last-Last, First');
-is($bibentries->entry('l15')->get_field($bibentries->entry('l15')->get_field('labelnamename'))->nth_element(1)->name_to_bbl, '    {{}{Gompel}{G.}{Roger~P.{\,}G.}{R.~P.}{van}{v.}{}{}}%' . "\n", 'First F.{\,}F. Last');
-is($bibentries->entry('l16')->get_field($bibentries->entry('l16')->get_field('labelnamename'))->nth_element(1)->name_to_bbl, '    {{}{Gompel}{G.}{Roger~{P.\,G.}}{R.~P.}{van}{v.}{}{}}%' . "\n", 'First {F.\,F.} Last');
-is($bibentries->entry('l17')->get_field($bibentries->entry('l17')->get_field('labelnamename'))->nth_element(1)->name_to_bbl, '    {{}{Lovecraft}{L.}{Bill~H.{\,}P.}{B.~H.}{}{}{}{}}%' . "\n", 'Last, First {F.\,F.}');
-is($bibentries->entry('l18')->get_field($bibentries->entry('l18')->get_field('labelnamename'))->nth_element(1)->name_to_bbl, '    {{}{Lovecraft}{L.}{Bill~{H.\,P.}}{B.~H.}{}{}{}{}}%' . "\n", 'Last, First F.{\,}F.');
-is($bibentries->entry('l19')->get_field($bibentries->entry('l19')->get_field('labelnamename'))->nth_element(1)->name_to_bbl, '    {{}{Mustermann}{M.}{Klaus-Peter}{K.-P.}{}{}{}{}}%' . "\n", 'Firstname with hyphen');
-is($bibentries->entry('l20')->get_field($bibentries->entry('l20')->get_field('labelnamename'))->nth_element(1)->name_to_bbl, '    {{}{Ford}{F.}{{John Henry}}{J.}{}{}{}{}}%' . "\n", 'Protected dual first name');
-is($bibentries->entry('l21')->get_field($bibentries->entry('l21')->get_field('labelnamename'))->nth_element(1)->name_to_bbl, '    {{}{Smith}{S.}{{\v S}omeone}{{\v S}.}{}{}{}{}}%' . "\n", 'LaTeX encoded unicode firstname');
-is($bibentries->entry('l22')->get_field($bibentries->entry('l22')->get_field('labelnamename'))->nth_element(1)->name_to_bbl, '    {{}{{\v S}mith}{{\v S}.}{Someone}{S.}{}{}{}{}}%' . "\n", 'LaTeX encoded unicode lastname');
-is($bibentries->entry('l23')->get_field($bibentries->entry('l23')->get_field('labelnamename'))->nth_element(1)->name_to_bbl, '    {{}{Smith}{S.}{Šomeone}{Š.}{}{}{}{}}%' . "\n", 'Unicode firstname');
-is($bibentries->entry('l24')->get_field($bibentries->entry('l24')->get_field('labelnamename'))->nth_element(1)->name_to_bbl, '    {{}{Šmith}{Š.}{Someone}{S.}{}{}{}{}}%' . "\n", 'Unicode lastname');
+is($bibentries->entry('l1')->get_field($bibentries->entry('l1')->get_field('labelnamename'))->nth_element(1)->name_to_bbl, '      {{}{Adler}{A.}{Alfred}{A.}{}{}{}{}}%' . "\n", 'First Last');
+is($bibentries->entry('l2')->get_field($bibentries->entry('l2')->get_field('labelnamename'))->nth_element(1)->name_to_bbl, '      {{}{Bull}{B.}{Bertie~B.}{B.~B.}{}{}{}{}}%' . "\n", 'First Initial. Last');
+is($bibentries->entry('l3')->get_field($bibentries->entry('l3')->get_field('labelnamename'))->nth_element(1)->name_to_bbl, '      {{}{Crop}{C.}{C.~Z.}{C.~Z.}{}{}{}{}}%' . "\n", 'Initial. Initial. Last');
+is($bibentries->entry('l4')->get_field($bibentries->entry('l4')->get_field('labelnamename'))->nth_element(1)->name_to_bbl, '      {{}{Decket}{D.}{Derek~D}{D.~D.}{}{}{}{}}%' . "\n", 'First Initial Last');
+is($bibentries->entry('l5')->get_field($bibentries->entry('l5')->get_field('labelnamename'))->nth_element(1)->name_to_bbl, '      {{}{Eel}{E.}{Egbert}{E.}{von}{v.}{}{}}%' . "\n", 'First prefix Last');
+is($bibentries->entry('l6')->get_field($bibentries->entry('l6')->get_field('labelnamename'))->nth_element(1)->name_to_bbl, '      {{}{Frome}{F.}{Francis}{F.}{van~der~valt}{v.~d.~v.}{}{}}%' . "\n", 'First prefix prefix Last');
+is($bibentries->entry('l7')->get_field($bibentries->entry('l7')->get_field('labelnamename'))->nth_element(1)->name_to_bbl, '      {{}{Gloom}{G.}{Gregory~R.}{G.~R.}{van}{v.}{}{}}%' . "\n", 'First Initial. prefix Last');
+is($bibentries->entry('l8')->get_field($bibentries->entry('l8')->get_field('labelnamename'))->nth_element(1)->name_to_bbl, '      {{}{Henkel}{H.}{Henry~F.}{H.~F.}{van}{v.}{}{}}%' . "\n", 'First Initial prefix Last');
+is($bibentries->entry('l9')->get_field($bibentries->entry('l9')->get_field('labelnamename'))->nth_element(1)->name_to_bbl, '      {{}{{Iliad Ipswich}}{I.}{Ian}{I.}{}{}{}{}}%' . "\n", 'First {Last Last}');
+is($bibentries->entry('l10')->get_field($bibentries->entry('l10')->get_field('labelnamename'))->nth_element(1)->name_to_bbl, '      {{}{Jolly}{J.}{James}{J.}{}{}{III}{I.}}%' . "\n", 'Last, Suffix, First') ;
+is($bibentries->entry('l11')->get_field($bibentries->entry('l11')->get_field('labelnamename'))->nth_element(1)->name_to_bbl, '      {{}{Kluster}{K.}{Kevin}{K.}{van}{v.}{Jr.}{J.}}%' . "\n", 'prefix Last, Suffix, First');
+is($bibentries->entry('l12')->get_field($bibentries->entry('l12')->get_field('labelnamename'))->nth_element(1)->name_to_bbl, "      {{}{Vall{\\'e}e~Poussin}{V.~P.}{Charles Louis Xavier~Joseph}{C.~L. X.~J.}{de~la}{d.~l.}{}{}}%" . "\n", 'First First First First prefix prefix Last Last');
+is($bibentries->entry('l13')->get_field($bibentries->entry('l13')->get_field('labelnamename'))->nth_element(1)->name_to_bbl, '      {{}{Van de~Graaff}{V.~d.~G.}{R.~J.}{R.~J.}{}{}{}{}}%' . "\n", 'Last Last Last, Initial. Initial.');
+is($bibentries->entry('l14')->get_field($bibentries->entry('l14')->get_field('labelnamename'))->nth_element(1)->name_to_bbl, '      {{}{St~John-Mollusc}{S.~J.-M.}{Oliver}{O.}{}{}{}{}}%' . "\n", 'Last Last-Last, First');
+is($bibentries->entry('l15')->get_field($bibentries->entry('l15')->get_field('labelnamename'))->nth_element(1)->name_to_bbl, '      {{}{Gompel}{G.}{Roger~P.{\,}G.}{R.~P.}{van}{v.}{}{}}%' . "\n", 'First F.{\,}F. Last');
+is($bibentries->entry('l16')->get_field($bibentries->entry('l16')->get_field('labelnamename'))->nth_element(1)->name_to_bbl, '      {{}{Gompel}{G.}{Roger~{P.\,G.}}{R.~P.}{van}{v.}{}{}}%' . "\n", 'First {F.\,F.} Last');
+is($bibentries->entry('l17')->get_field($bibentries->entry('l17')->get_field('labelnamename'))->nth_element(1)->name_to_bbl, '      {{}{Lovecraft}{L.}{Bill~H.{\,}P.}{B.~H.}{}{}{}{}}%' . "\n", 'Last, First {F.\,F.}');
+is($bibentries->entry('l18')->get_field($bibentries->entry('l18')->get_field('labelnamename'))->nth_element(1)->name_to_bbl, '      {{}{Lovecraft}{L.}{Bill~{H.\,P.}}{B.~H.}{}{}{}{}}%' . "\n", 'Last, First F.{\,}F.');
+is($bibentries->entry('l19')->get_field($bibentries->entry('l19')->get_field('labelnamename'))->nth_element(1)->name_to_bbl, '      {{}{Mustermann}{M.}{Klaus-Peter}{K.-P.}{}{}{}{}}%' . "\n", 'Firstname with hyphen');
+is($bibentries->entry('l20')->get_field($bibentries->entry('l20')->get_field('labelnamename'))->nth_element(1)->name_to_bbl, '      {{}{Ford}{F.}{{John Henry}}{J.}{}{}{}{}}%' . "\n", 'Protected dual first name');
+is($bibentries->entry('l21')->get_field($bibentries->entry('l21')->get_field('labelnamename'))->nth_element(1)->name_to_bbl, '      {{}{Smith}{S.}{{\v S}omeone}{{\v S}.}{}{}{}{}}%' . "\n", 'LaTeX encoded unicode firstname');
+is($bibentries->entry('l22')->get_field($bibentries->entry('l22')->get_field('labelnamename'))->nth_element(1)->name_to_bbl, '      {{}{{\v S}mith}{{\v S}.}{Someone}{S.}{}{}{}{}}%' . "\n", 'LaTeX encoded unicode lastname');
+is($bibentries->entry('l23')->get_field($bibentries->entry('l23')->get_field('labelnamename'))->nth_element(1)->name_to_bbl, '      {{}{Smith}{S.}{Šomeone}{Š.}{}{}{}{}}%' . "\n", 'Unicode firstname');
+is($bibentries->entry('l24')->get_field($bibentries->entry('l24')->get_field('labelnamename'))->nth_element(1)->name_to_bbl, '      {{}{Šmith}{Š.}{Someone}{S.}{}{}{}{}}%' . "\n", 'Unicode lastname');
 is($bibentries->entry('l21')->get_field($bibentries->entry('l21')->get_field('labelnamename'))->nth_element(1)->get_firstname_it, '{\v S}', 'Terseinitials 1');
-<<<<<<< HEAD
 is($bibentries->entry('l21')->get_field('namehash'), 'SS1', 'Namehash check 1');
-is($bibentries->entry('l25')->get_field($bibentries->entry('l25')->get_field('labelnamename'))->nth_element(1)->name_to_bbl, '    {{}{{American Psychological Association, Task Force on the Sexualization of Girls}}{A.}{}{}{}{}{}{}}%' . "\n", 'Single string name');
-is($bibentries->entry('l26')->get_field($bibentries->entry('l26')->get_field('labelnamename'))->nth_element(1)->name_to_bbl, '    {{}{{Sci-Art Publishers}}{S.}{}{}{}{}{}{}}%' . "\n", 'Hyphen at brace level <> 0');
-is($biber->has_citekey('l27'), '0', 'Bad name with 3 commas');
-is($biber->has_citekey('l28'), '0', 'Bad name with consecutive commas');
-=======
-is( $out->get_output_entry('l1'), $l1, 'First Last') ;
-is( $out->get_output_entry('l2'), $l2, 'First Initial. Last') ;
-is( $out->get_output_entry('l3'), $l3, 'Initial. Initial. Last') ;
-is( $out->get_output_entry('l4'), $l4, 'First Initial Last') ;
-is( $out->get_output_entry('l5'), $l5, 'First prefix Last') ;
-is( $out->get_output_entry('l6'), $l6, 'First prefix prefix Last') ;
-is( $out->get_output_entry('l7'), $l7, 'First Initial. prefix Last') ;
-is( $out->get_output_entry('l8'), $l8, 'First Initial prefix Last') ;
-is( $out->get_output_entry('l9'), $l9, 'First {Last Last}') ;
-is( $out->get_output_entry('l10'), $l10, 'Last, Suffix, First') ;
-is( $out->get_output_entry('l11'), $l11, 'prefix Last, Suffix, First') ;
-is( $out->get_output_entry('l12'), $l12, 'First First First First prefix prefix Last Last') ;
-is( $out->get_output_entry('l13'), $l13, 'Last Last Last, Initial. Initial.');
-is( $out->get_output_entry('l14'), $l14, 'Last Last-Last, First');
-is( $out->get_output_entry('l15'), $l15, 'First F.{\,}F. Last');
-is( $out->get_output_entry('l16'), $l16, 'First {F.\,F.} Last');
-is( $out->get_output_entry('l17'), $l17, 'Last, First {F.\,F.}');
-is( $out->get_output_entry('l18'), $l18, 'Last, First F.{\,}F.');
-is( $out->get_output_entry('l19'), $l19, 'Firstname with hyphen');
-is( $out->get_output_entry('l20'), $l20, 'Protected dual first name');
-is( $out->get_output_entry('l21'), $l21, 'LaTeX encoded unicode firstname');
-is( $out->get_output_entry('l22'), $l22, 'LaTeX encoded unicode lastname');
-is( $out->get_output_entry('l23'), $l23, 'Unicode firstname');
-is( $out->get_output_entry('l24'), $l24, 'Unicode lastname');
-is( $out->get_output_entry('l25'), $l25, 'Single string name');
-is( $out->get_output_entry('l26'), $l26, 'Hyphen at brace level <> 0');
+is($bibentries->entry('l25')->get_field($bibentries->entry('l25')->get_field('labelnamename'))->nth_element(1)->name_to_bbl, '      {{}{{American Psychological Association, Task Force on the Sexualization of Girls}}{A.}{}{}{}{}{}{}}%' . "\n", 'Single string name');
+is($bibentries->entry('l26')->get_field($bibentries->entry('l26')->get_field('labelnamename'))->nth_element(1)->name_to_bbl, '      {{}{{Sci-Art Publishers}}{S.}{}{}{}{}{}{}}%' . "\n", 'Hyphen at brace level <> 0');
 is($section->has_citekey('l27'), '0', 'Bad name with 3 commas');
 is($section->has_citekey('l28'), '0', 'Bad name with consecutive commas');
->>>>>>> 2c77e0f9
 SKIP: {
   skip "Text::BibTeX < 0.41", 1, if $Text::BibTeX::VERSION < 0.41;
-  is($bibentries->entry('l29')->get_field($bibentries->entry('l29')->get_field('labelnamename'))->nth_element(1)->name_to_bbl, '    {{}{{U.S. Department of Health and Human Services, National Institute of Mental Health, National Heart, Lung and Blood Institute}}{U.}{}{}{}{}{}{}}%' . "\n",  'Escaped name with 3 commas');
-
-
-<<<<<<< HEAD
+  is($bibentries->entry('l29')->get_field($bibentries->entry('l29')->get_field('labelnamename'))->nth_element(1)->name_to_bbl, '      {{}{{U.S. Department of Health and Human Services, National Institute of Mental Health, National Heart, Lung and Blood Institute}}{U.}{}{}{}{}{}{}}%' . "\n",  'Escaped name with 3 commas');
 }
 
-
-unlink "$bibfile.utf8";
-=======
-unlink "*.utf8";
->>>>>>> 2c77e0f9
+unlink "*.utf8";