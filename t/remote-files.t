--- conflicted
+++ resolved
@@ -1,4 +1,3 @@
-<<<<<<< HEAD
 use strict;
 use warnings;
 use utf8;
@@ -92,101 +91,3 @@
 is( $out->get_output_entry($main,'AbdelbarH98'), $dl1, 'Fetch from plain bib download') ;
 
 unlink <*.utf8>;
-
-=======
-use strict;
-use warnings;
-use utf8;
-no warnings 'utf8' ;
-
-use Test::More tests => 2;
-
-use Biber;
-use Biber::Output::BBL;
-use Log::Log4perl qw(:easy);
-Log::Log4perl->easy_init($ERROR);
-chdir("t/tdata") ;
-
-# Set up Biber object
-my $biber = Biber->new(noconf => 1);
-$biber->parse_ctrlfile('remote-files.bcf');
-$biber->set_output_obj(Biber::Output::BBL->new());
-
-# Options - we could set these in the control file but it's nice to see what we're
-# relying on here for tests
-
-# Biber options
-Biber::Config->setoption('fastsort', 1);
-Biber::Config->setoption('sortlocale', 'C');
-Biber::Config->setoption('quiet', 1);
-
-# Now generate the information
-$biber->prepare;
-my $out = $biber->get_output_obj;
-my $section = $biber->sections->get_section(0);
-my $main = $section->get_list('MAIN');
-my $bibentries = $section->bibentries;
-
-my $cu1 = q|  \entry{citeulike:8283461}{article}{}
-    \name{labelname}{4}{%
-      {{Marazziti}{M\bibinitperiod}{D.}{D\bibinitperiod}{}{}{}{}}%
-      {{Akiskal}{A\bibinitperiod}{H.\bibnamedelima S.}{H\bibinitperiod\bibinitdelim S\bibinitperiod}{}{}{}{}}%
-      {{Rossi}{R\bibinitperiod}{A.}{A\bibinitperiod}{}{}{}{}}%
-      {{Cassano}{C\bibinitperiod}{G.\bibnamedelima B.}{G\bibinitperiod\bibinitdelim B\bibinitperiod}{}{}{}{}}%
-    }
-    \name{author}{4}{%
-      {{Marazziti}{M\bibinitperiod}{D.}{D\bibinitperiod}{}{}{}{}}%
-      {{Akiskal}{A\bibinitperiod}{H.\bibnamedelima S.}{H\bibinitperiod\bibinitdelim S\bibinitperiod}{}{}{}{}}%
-      {{Rossi}{R\bibinitperiod}{A.}{A\bibinitperiod}{}{}{}{}}%
-      {{Cassano}{C\bibinitperiod}{G.\bibnamedelima B.}{G\bibinitperiod\bibinitdelim B\bibinitperiod}{}{}{}{}}%
-    }
-    \strng{namehash}{MD+1}
-    \strng{fullhash}{MDAHSRACGB1}
-    \field{sortinit}{M}
-    \field{labelyear}{1999}
-    \count{uniquename}{0}
-    \field{abstract}{{BACKGROUND}: The evolutionary consequences of love are so important that there must be some long-established biological process regulating it. Recent findings suggest that the serotonin ({5-HT}) transporter might be linked to both neuroticism and sexual behaviour as well as to obsessive-compulsive disorder ({OCD}). The similarities between an overvalued idea, such as that typical of subjects in the early phase of a love relationship, and obsession, prompted us to explore the possibility that the two conditions might share alterations at the level of the {5-HT} transporter. {METHODS}: Twenty subjects who had recently (within the previous 6 months) fallen in love, 20 unmedicated {OCD} patients and 20 normal controls, were included in the study. The {5-HT} transporter was evaluated with the specific binding of {3H}-paroxetine ({3H}-Par) to platelet membranes. {RESULTS}: The results showed that the density of {3H}-Par binding sites was significantly lower in subjects who had recently fallen in love and in {OCD} patients than in controls. {DISCUSSION}: The main finding of the present study is that subjects who were in the early romantic phase of a love relationship were not different from {OCD} patients in terms of the density of the platelet {5-HT} transporter, which proved to be significantly lower than in the normal controls. This would suggest common neurochemical changes involving the {5-HT} system, linked to psychological dimensions shared by the two conditions, perhaps at an ideational level.}
-    \field{issn}{0033-2917}
-    \field{journaltitle}{Psychological medicine}
-    \field{month}{05}
-    \field{number}{3}
-    \field{title}{Alteration of the platelet serotonin transporter in romantic love.}
-    \field{volume}{29}
-    \field{year}{1999}
-    \field{pages}{741\bibrangedash 745}
-    \verb{url}
-    \verb http://www.biomedexperts.com/Abstract.bme/10405096
-    \endverb
-    \keyw{love, romantic}
-  \endentry
-
-|;
-
-my $dl1 = q|  \entry{AbdelbarH98}{article}{}
-    \name{labelname}{2}{%
-      {{Abdelbar}{A\bibinitperiod}{A.M.}{A\bibinitperiod}{}{}{}{}}%
-      {{Hedetniemi}{H\bibinitperiod}{S.M.}{S\bibinitperiod}{}{}{}{}}%
-    }
-    \name{author}{2}{%
-      {{Abdelbar}{A\bibinitperiod}{A.M.}{A\bibinitperiod}{}{}{}{}}%
-      {{Hedetniemi}{H\bibinitperiod}{S.M.}{S\bibinitperiod}{}{}{}{}}%
-    }
-    \strng{namehash}{AAHS1}
-    \strng{fullhash}{AAHS1}
-    \field{sortinit}{A}
-    \field{labelyear}{1998}
-    \count{uniquename}{0}
-    \field{journaltitle}{Artificial Intelligence}
-    \field{title}{Approximating {MAP}s for belief networks is {NP}-hard and other theorems}
-    \field{volume}{102}
-    \field{year}{1998}
-    \field{pages}{21\bibrangedash 38}
-  \endentry
-
-|;
-
-is( $out->get_output_entry($main,'citeulike:8283461'), $cu1, 'Fetch from citeulike') ;
-is( $out->get_output_entry($main,'AbdelbarH98'), $dl1, 'Fetch from plain bib download') ;
-
-unlink <*.utf8>;
->>>>>>> 7f5a5fad
