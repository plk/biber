--- conflicted
+++ resolved
@@ -26,12 +26,6 @@
             <ref name="displaymode"/>
           </optional>
           <optional>
-<<<<<<< HEAD
-            <ref name="locale"/>
-          </optional>
-          <optional>
-=======
->>>>>>> 98c5d1b5
             <ref name="inputenc"/>
           </optional>
           <optional>
