--- conflicted
+++ resolved
@@ -1,10 +1,4 @@
-<<<<<<< HEAD
-* When perl 5.16.1 is released, move build farm to this and:
-** Convert lc() compares to fc()
-** use v5.16 everywhere
 * Multiscript
 ** Document that maps must specify form/lang, there is no auto mapping of all field variants. This would be messy at best.
 ** Inidividual name hashes are different between variants - does this matter?
 
-=======
->>>>>>> 3614a136
