--- conflicted
+++ resolved
@@ -17,11 +17,7 @@
 use Log::Log4perl::Layout::SimpleLayout;
 use Log::Log4perl::Layout::PatternLayout;
 
-<<<<<<< HEAD
 our $VERSION = '2.0';
-=======
-our $VERSION = '1.8';
->>>>>>> e3d4ee31
 our $BETA_VERSION = 1; # Is this a beta version?
 
 our $logger  = Log::Log4perl::get_logger('main');
@@ -164,56 +160,6 @@
     # config file locations
     unless ( defined($opts->{configfile}) and -f $opts->{configfile} ) {
       $opts->{configfile} = config_file();
-<<<<<<< HEAD
-
-      unless (defined($opts->{configfile})) {
-        # There is a special default config file for tool mode
-        # Referring to as yet unprocessed cmd-line tool option as it isn't processed until below
-        if ($opts->{tool}) {
-          (my $vol, my $dir, undef) = File::Spec->splitpath( $INC{"Biber/Config.pm"} );
-          $dir =~ s/\/$//; # splitpath sometimes leaves a trailing '/'
-          $opts->{configfile} = File::Spec->catpath($vol, "$dir", 'biber-tool.conf');
-        }
-      }
-    }
-
-    # Can't use logcroak here because logging isn't initialised yet
-    if (defined($opts->{configfile})) {
-      require XML::LibXML::Simple;
-
-      $userconf = XML::LibXML::Simple::XMLin($opts->{configfile},
-                                          'ForceContent' => 1,
-                                          'ForceArray' => [
-                                                           qr/\Aoption\z/,
-                                                           qr/\Amaps\z/,
-                                                           qr/\Amap\z/,
-                                                           qr/\Amap_step\z/,
-                                                           qr/\Aper_type\z/,
-                                                           qr/\Aper_datasource\z/,
-                                                           qr/\Atype_pair\z/,
-                                                           qr/\Ainherit\z/,
-                                                           qr/\Afieldor\z/,
-                                                           qr/\Afieldxor\z/,
-                                                           qr/\Afield\z/,
-                                                           qr/\Aalias\z/,
-                                                           qr/\Aalsoset\z/,
-                                                           qr/\Aconstraints\z/,
-                                                           qr/\Aconstraint\z/,
-                                                           qr/\Aentrytype\z/,
-                                                           qr/\Adatetype\z/,
-                                                           qr/\Acondition\z/,
-                                                           qr/\A(?:or)?filter\z/,
-                                                           qr/\Asortexclusion\z/,
-                                                           qr/\Aexclusion\z/,
-                                                           qr/\Asort\z/,
-                                                           qr/\Asortitem\z/,
-                                                           qr/\Apresort\z/,
-                                                          ],
-                                          'NsStrip' => 1,
-                                          'KeyAttr' => []) or
-           croak("Failed to read biber config file '" . $opts->{configfile} . "'\n $@");
-=======
->>>>>>> e3d4ee31
     }
   }
 
@@ -236,87 +182,12 @@
     Biber::Config->setblxoption($_, $CONFIG_DEFAULT_BIBLATEX{$_});
   }
 
-<<<<<<< HEAD
-  # Set options from config file.
-  while (my ($k, $v) = each %$userconf) {
-    if (exists($v->{content})) { # simple option
-      Biber::Config->setconfigfileoption($k, $v->{content});
-    }
-    # mildly complex options - nosort/collate_options
-    elsif (lc($k) eq 'nosort' or
-           lc($k) eq 'noinit' ) {
-      Biber::Config->setconfigfileoption($k, $v->{option});
-    }
-    # rather complex options
-    elsif (lc($k) eq 'collate_options') {
-      my $collopts = Biber::Config->getoption('collate_options');
-      # Override defaults with any user settings
-      foreach my $co (@{$v->{option}}) {
-        $collopts->{$co->{name}} = $co->{value};
-      }
-      Biber::Config->setconfigfileoption($k, $collopts);
-    }
-    elsif (lc($k) eq 'sourcemap') {
-      my $sms;
-      foreach my $sm (@{$v->{maps}}) {
-        if (defined($sm->{level}) and $sm->{level} eq 'driver') {
-          carp("You can't set driver level sourcemaps via biber - use \\DeclareDriverSourcemap in biblatex. Ignoring map.");
-        }
-        elsif (defined($sm->{level}) and $sm->{level} eq 'style') {
-          carp("You can't set style level sourcemaps via biber - use \\DeclareStyleSourcemap in biblatex. Ignoring map.");
-        }
-        else {
-          push @$sms, $sm;
-        }
-      }
-      Biber::Config->setconfigfileoption($k, $sms);
-    }
-    elsif (lc($k) eq 'inheritance') {# This is a biblatex option
-      Biber::Config->setblxoption($k, $v);
-    }
-    elsif (lc($k) eq 'sorting') {# This is a biblatex option
-      # sorting excludes
-      foreach my $sex (@{$v->{sortexclusion}}) {
-        my $excludes;
-        foreach my $ex (@{$sex->{exclusion}}) {
-          $excludes->{$ex->{content}} = 1;
-        }
-        Biber::Config->setblxoption('sortexclusion',
-                                    $excludes,
-                                    'PER_TYPE',
-                                    $sex->{type});
-      }
-
-      # presort defaults
-      foreach my $presort (@{$v->{presort}}) {
-        # Global presort default
-        unless (exists($presort->{type})) {
-          Biber::Config->setblxoption('presort', $presort->{content});
-        }
-        # Per-type default
-        else {
-          Biber::Config->setblxoption('presort',
-                                      $presort->{content},
-                                      'PER_TYPE',
-                                      $presort->{type});
-        }
-      }
-      Biber::Config->setblxoption('sorting', Biber::_parse_sort($v));
-    }
-    elsif (lc($k) eq 'datamodel') {# This is a biblatex option
-      Biber::Config->setblxoption('datamodel', $v);
-    }
-    elsif (lc($k) eq 'datamodel') {# Usually will only find this in tool mode
-      Biber::Config->set_dm(Biber::DataModel->new($v));
-    }
-=======
   # There is a special default config file for tool mode
   # Referring to as yet unprocessed cmd-line tool option as it isn't processed until below
   if ($opts->{tool}) {
     (my $vol, my $dir, undef) = File::Spec->splitpath( $INC{"Biber/Config.pm"} );
     $dir =~ s/\/$//; # splitpath sometimes leaves a trailing '/'
     _config_file_set(File::Spec->catpath($vol, "$dir", 'biber-tool.conf'));
->>>>>>> e3d4ee31
   }
 
   # Normal user config file - overrides tool mode defaults, if any
