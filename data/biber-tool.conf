<?xml version="1.0" encoding="UTF-8"?>
<config>
  <!-- SOURCEMAP -->
  <sourcemap>
    <maps datatype="bibtex">
      <map>
        <map_step map_type_source="conference" map_type_target="inproceedings"/>
        <map_step map_type_source="electronic" map_type_target="online"/>
        <map_step map_type_source="www" map_type_target="online"/>
      </map>
      <map>
        <map_step map_type_source="mastersthesis" map_type_target="thesis" map_final="1"/>
        <map_step map_field_set="type" map_field_value="mathesis"/>
      </map>
      <map>
        <map_step map_type_source="phdthesis" map_type_target="thesis" map_final="1"/>
        <map_step map_field_set="type" map_field_value="phdthesis"/>
      </map>
      <map>
        <map_step map_type_source="techreport" map_type_target="report" map_final="1"/>
        <map_step map_field_set="type" map_field_value="techreport"/>
      </map>
      <map>
        <map_step map_field_source="address" map_field_target="location"/>
        <map_step map_field_source="school" map_field_target="institution"/>
        <map_step map_field_source="annote" map_field_target="annotation"/>
        <map_step map_field_source="archiveprefix" map_field_target="eprinttype"/>
        <map_step map_field_source="journal" map_field_target="journaltitle"/>
        <map_step map_field_source="primaryclass" map_field_target="eprintclass"/>
        <map_step map_field_source="key" map_field_target="sortkey"/>
        <map_step map_field_source="pdf" map_field_target="file"/>
      </map>
    </maps>
  </sourcemap>
  <!-- INHERITANCE -->
  <inheritance>
    <defaults inherit_all="true" override_target="false">
    </defaults>
    <inherit>
      <type_pair source="mvbook" target="inbook"/>
      <type_pair source="mvbook" target="bookinbook"/>
      <type_pair source="mvbook" target="suppbook"/>
      <type_pair source="book" target="inbook"/>
      <type_pair source="book" target="bookinbook"/>
      <type_pair source="book" target="suppbook"/>
      <field source="author" target="author"/>
      <field source="author" target="bookauthor"/>
    </inherit>
    <inherit>
      <type_pair source="mvbook" target="book"/>
      <type_pair source="mvbook" target="inbook"/>
      <type_pair source="mvbook" target="bookinbook"/>
      <type_pair source="mvbook" target="suppbook"/>
      <field source="title" target="maintitle"/>
      <field source="subtitle" target="mainsubtitle"/>
      <field source="titleaddon" target="maintitleaddon"/>
    </inherit>
    <inherit>
      <type_pair source="mvcollection" target="collection"/>
      <type_pair source="mvcollection" target="incollection"/>
      <type_pair source="mvcollection" target="suppcollection"/>
      <field source="title" target="maintitle"/>
      <field source="subtitle" target="mainsubtitle"/>
      <field source="titleaddon" target="maintitleaddon"/>
    </inherit>
    <inherit>
      <type_pair source="mvproceedings" target="proceedings"/>
      <type_pair source="mvproceedings" target="inproceedings"/>
      <field source="title" target="maintitle"/>
      <field source="subtitle" target="mainsubtitle"/>
      <field source="titleaddon" target="maintitleaddon"/>
    </inherit>
    <inherit>
      <type_pair source="mvreference" target="reference"/>
      <type_pair source="mvreference" target="inreference"/>
      <field source="title" target="maintitle"/>
      <field source="subtitle" target="mainsubtitle"/>
      <field source="titleaddon" target="maintitleaddon"/>
    </inherit>
    <inherit>
      <type_pair source="book" target="inbook"/>
      <type_pair source="book" target="bookinbook"/>
      <type_pair source="book" target="suppbook"/>
      <field source="title" target="booktitle"/>
      <field source="subtitle" target="booksubtitle"/>
      <field source="titleaddon" target="booktitleaddon"/>
    </inherit>
    <inherit>
      <type_pair source="collection" target="incollection"/>
      <type_pair source="collection" target="suppcollection"/>
      <field source="title" target="booktitle"/>
      <field source="subtitle" target="booksubtitle"/>
      <field source="titleaddon" target="booktitleaddon"/>
    </inherit>
    <inherit>
      <type_pair source="reference" target="inreference"/>
      <field source="title" target="booktitle"/>
      <field source="subtitle" target="booksubtitle"/>
      <field source="titleaddon" target="booktitleaddon"/>
    </inherit>
    <inherit>
      <type_pair source="proceedings" target="inproceedings"/>
      <field source="title" target="booktitle"/>
      <field source="subtitle" target="booksubtitle"/>
      <field source="titleaddon" target="booktitleaddon"/>
    </inherit>
    <inherit>
      <type_pair source="periodical" target="article"/>
      <type_pair source="periodical" target="suppperiodical"/>
      <field source="title" target="journaltitle"/>
      <field source="subtitle" target="journalsubtitle"/>
    </inherit>
  </inheritance>
  <sorting>
    <presort>mm</presort>
    <sort order="1">
      <sortitem order="1">citeorder</sortitem>
    </sort>
  </sorting>
  <!-- DATA MODEL -->
  <datamodel>
    <entrytypes>
      <entrytype>article</entrytype>
      <entrytype>artwork</entrytype>
      <entrytype>audio</entrytype>
      <entrytype>bibnote</entrytype>
      <entrytype>book</entrytype>
      <entrytype>bookinbook</entrytype>
      <entrytype>booklet</entrytype>
      <entrytype>collection</entrytype>
      <entrytype>commentary</entrytype>
      <entrytype>customa</entrytype>
      <entrytype>customb</entrytype>
      <entrytype>customc</entrytype>
      <entrytype>customd</entrytype>
      <entrytype>custome</entrytype>
      <entrytype>customf</entrytype>
      <entrytype>inbook</entrytype>
      <entrytype>incollection</entrytype>
      <entrytype>inproceedings</entrytype>
      <entrytype>inreference</entrytype>
      <entrytype>image</entrytype>
      <entrytype>jurisdiction</entrytype>
      <entrytype>legal</entrytype>
      <entrytype>legislation</entrytype>
      <entrytype>letter</entrytype>
      <entrytype>manual</entrytype>
      <entrytype>misc</entrytype>
      <entrytype>movie</entrytype>
      <entrytype>music</entrytype>
      <entrytype>mvcollection</entrytype>
      <entrytype>mvreference</entrytype>
      <entrytype>mvbook</entrytype>
      <entrytype>online</entrytype>
      <entrytype>patent</entrytype>
      <entrytype>performance</entrytype>
      <entrytype>periodical</entrytype>
      <entrytype>proceedings</entrytype>
      <entrytype>reference</entrytype>
      <entrytype>report</entrytype>
      <entrytype>review</entrytype>
      <entrytype>set</entrytype>
      <entrytype>software</entrytype>
      <entrytype>standard</entrytype>
      <entrytype>suppbook</entrytype>
      <entrytype>suppcollection</entrytype>
      <entrytype>thesis</entrytype>
      <entrytype>unpublished</entrytype>
      <entrytype>video</entrytype>
      <entrytype skip_output="true">xdata</entrytype>
    </entrytypes>
    <fields>
<<<<<<< HEAD
      <field fieldtype="field" datatype="integer">day</field>
      <field fieldtype="field" datatype="integer">endday</field>
      <field fieldtype="field" datatype="integer">endmonth</field>
      <field fieldtype="field" datatype="integer">eventday</field>
      <field fieldtype="field" datatype="integer">eventendday</field>
      <field fieldtype="field" datatype="integer">eventendmonth</field>
      <field fieldtype="field" datatype="integer">eventmonth</field>
      <field fieldtype="field" datatype="integer">eventyear</field>
      <field fieldtype="field" datatype="integer">origday</field>
      <field fieldtype="field" datatype="integer">origendday</field>
      <field fieldtype="field" datatype="integer">origendmonth</field>
      <field fieldtype="field" datatype="integer">origmonth</field>
      <field fieldtype="field" datatype="integer">origyear</field>
      <field fieldtype="field" datatype="integer">urlday</field>
      <field fieldtype="field" datatype="integer">urlendday</field>
      <field fieldtype="field" datatype="integer">urlendmonth</field>
      <field fieldtype="field" datatype="integer">urlmonth</field>
      <field fieldtype="field" datatype="integer">urlyear</field>
      <field fieldtype="field" datatype="literal" multiscript="true">abstract</field>
      <field fieldtype="field" datatype="literal" multiscript="true">addendum</field>
      <field fieldtype="field" datatype="literal" multiscript="true">annotation</field>
      <field fieldtype="field" datatype="literal" multiscript="true">booksubtitle</field>
      <field fieldtype="field" datatype="literal" multiscript="true">booktitle</field>
      <field fieldtype="field" datatype="literal" multiscript="true">booktitleaddon</field>
      <field fieldtype="field" datatype="literal" multiscript="true">chapter</field>
      <field fieldtype="field" datatype="literal" multiscript="true">edition</field>
      <field fieldtype="field" datatype="literal" multiscript="true">eventtitle</field>
      <field fieldtype="field" datatype="literal" multiscript="true">howpublished</field>
      <field fieldtype="field" datatype="literal" multiscript="true">issue</field>
      <field fieldtype="field" datatype="literal" multiscript="true">issuesubtitle</field>
      <field fieldtype="field" datatype="literal" multiscript="true">issuetitle</field>
      <field fieldtype="field" datatype="literal" multiscript="true">journalsubtitle</field>
      <field fieldtype="field" datatype="literal" multiscript="true">journaltitle</field>
      <field fieldtype="field" datatype="literal" multiscript="true">library</field>
      <field fieldtype="field" datatype="literal" multiscript="true">mainsubtitle</field>
      <field fieldtype="field" datatype="literal" multiscript="true">maintitle</field>
      <field fieldtype="field" datatype="literal" multiscript="true">maintitleaddon</field>
      <field fieldtype="field" datatype="literal" multiscript="true">nameaddon</field>
      <field fieldtype="field" datatype="literal" multiscript="true">note</field>
      <field fieldtype="field" datatype="literal" multiscript="true">origtitle</field>
      <field fieldtype="field" datatype="literal" multiscript="true">part</field>
      <field fieldtype="field" datatype="literal" multiscript="true">reprinttitle</field>
      <field fieldtype="field" datatype="literal" multiscript="true">series</field>
      <field fieldtype="field" datatype="literal" multiscript="true">shorthandintro</field>
      <field fieldtype="field" datatype="literal" multiscript="true">shortjournal</field>
      <field fieldtype="field" datatype="literal" multiscript="true">shortseries</field>
      <field fieldtype="field" datatype="literal" multiscript="true">shorttitle</field>
      <field fieldtype="field" datatype="literal" multiscript="true">subtitle</field>
      <field fieldtype="field" datatype="literal" multiscript="true">title</field>
      <field fieldtype="field" datatype="literal" multiscript="true">titleaddon</field>
      <field fieldtype="field" datatype="literal" multiscript="true">venue</field>
=======
      <field fieldtype="field" contenttype="datepart" datatype="integer">day</field>
      <field fieldtype="field" contenttype="datepart" datatype="integer">endday</field>
      <field fieldtype="field" contenttype="datepart" datatype="integer">endmonth</field>
      <field fieldtype="field" contenttype="datepart" datatype="integer">eventday</field>
      <field fieldtype="field" contenttype="datepart" datatype="integer">eventendday</field>
      <field fieldtype="field" contenttype="datepart" datatype="integer">eventendmonth</field>
      <field fieldtype="field" contenttype="datepart" datatype="integer">eventmonth</field>
      <field fieldtype="field" contenttype="datepart" datatype="integer">eventyear</field>
      <field fieldtype="field" contenttype="datepart" datatype="integer">origday</field>
      <field fieldtype="field" contenttype="datepart" datatype="integer">origendday</field>
      <field fieldtype="field" contenttype="datepart" datatype="integer">origendmonth</field>
      <field fieldtype="field" contenttype="datepart" datatype="integer">origmonth</field>
      <field fieldtype="field" contenttype="datepart" datatype="integer">origyear</field>
      <field fieldtype="field" contenttype="datepart" datatype="integer">urlday</field>
      <field fieldtype="field" contenttype="datepart" datatype="integer">urlendday</field>
      <field fieldtype="field" contenttype="datepart" datatype="integer">urlendmonth</field>
      <field fieldtype="field" contenttype="datepart" datatype="integer">urlmonth</field>
      <field fieldtype="field" contenttype="datepart" datatype="integer">urlyear</field>
>>>>>>> 2da8b1c0
      <field fieldtype="field" datatype="literal">abstract</field>
      <field fieldtype="field" datatype="literal">addendum</field>
      <field fieldtype="field" datatype="literal">annotation</field>
      <field fieldtype="field" datatype="literal">booksubtitle</field>
      <field fieldtype="field" datatype="literal">booktitle</field>
      <field fieldtype="field" datatype="literal">booktitleaddon</field>
      <field fieldtype="field" datatype="literal">chapter</field>
      <field fieldtype="field" datatype="literal">edition</field>
      <field fieldtype="field" datatype="literal">eid</field>
      <field fieldtype="field" datatype="literal">entrysubtype</field>
      <field fieldtype="field" datatype="literal">eprintclass</field>
      <field fieldtype="field" datatype="literal">eprinttype</field>
      <field fieldtype="field" datatype="literal">eventtitle</field>
      <field fieldtype="field" datatype="literal">gender</field>
      <field fieldtype="field" datatype="literal">howpublished</field>
      <field fieldtype="field" datatype="literal">hyphenation</field>
      <field fieldtype="field" datatype="literal">indexsorttitle</field>
      <field fieldtype="field" datatype="literal">indextitle</field>
      <field fieldtype="field" datatype="literal">indexsorttitle</field>
      <field fieldtype="field" datatype="literal">isan</field>
      <field fieldtype="field" datatype="literal">isbn</field>
      <field fieldtype="field" datatype="literal">ismn</field>
      <field fieldtype="field" datatype="literal">isrn</field>
      <field fieldtype="field" datatype="literal">issn</field>
      <field fieldtype="field" datatype="literal">issue</field>
      <field fieldtype="field" datatype="literal">issuesubtitle</field>
      <field fieldtype="field" datatype="literal">issuetitle</field>
      <field fieldtype="field" datatype="literal">iswc</field>
      <field fieldtype="field" datatype="literal">journalsubtitle</field>
      <field fieldtype="field" datatype="literal">journaltitle</field>
      <field fieldtype="field" datatype="literal">label</field>
      <field fieldtype="field" datatype="literal">library</field>
      <field fieldtype="field" datatype="literal">mainsubtitle</field>
      <field fieldtype="field" datatype="literal">maintitle</field>
      <field fieldtype="field" datatype="literal">maintitleaddon</field>
      <field fieldtype="field" datatype="literal">nameaddon</field>
      <field fieldtype="field" datatype="literal">note</field>
      <field fieldtype="field" datatype="literal">number</field>
      <field fieldtype="field" datatype="literal">origtitle</field>
      <field fieldtype="field" datatype="literal">pagetotal</field>
      <field fieldtype="field" datatype="literal">part</field>
      <field fieldtype="field" datatype="literal">related</field>
      <field fieldtype="field" datatype="literal">relatedtype</field>
      <field fieldtype="field" datatype="literal">relatedstring</field>
      <field fieldtype="field" datatype="literal">relatedtype</field>
      <field fieldtype="field" datatype="literal">shorthand</field>
      <field fieldtype="field" datatype="literal">shorthandintro</field>
      <field fieldtype="field" datatype="literal">shortjournal</field>
      <field fieldtype="field" datatype="literal">shortseries</field>
      <field fieldtype="field" datatype="literal">shorttitle</field>
      <field fieldtype="field" datatype="literal">subtitle</field>
      <field fieldtype="field" datatype="literal">title</field>
      <field fieldtype="field" datatype="literal">titleaddon</field>
      <field fieldtype="field" datatype="literal">usera</field>
      <field fieldtype="field" datatype="literal">userb</field>
      <field fieldtype="field" datatype="literal">userc</field>
      <field fieldtype="field" datatype="literal">userd</field>
      <field fieldtype="field" datatype="literal">usere</field>
      <field fieldtype="field" datatype="literal">userf</field>
      <field fieldtype="field" datatype="literal">venue</field>
      <field fieldtype="field" datatype="literal">version</field>
      <field fieldtype="field" datatype="literal">volume</field>
      <field fieldtype="field" datatype="literal">volumes</field>
      <field fieldtype="field" contenttype="datepart" datatype="literal">month</field>
      <field fieldtype="field" contenttype="datepart" datatype="literal">year</field>
      <field fieldtype="field" contenttype="datepart" datatype="integer" nullok="true">urlendyear</field>
      <field fieldtype="field" contenttype="datepart" datatype="integer" nullok="true">endyear</field>
      <field fieldtype="field" contenttype="datepart" datatype="integer" nullok="true">eventendyear</field>
      <field fieldtype="field" contenttype="datepart" datatype="integer" nullok="true">origendyear</field>
      <field fieldtype="field" datatype="literal" skip_output="true">sorttitle</field>
      <field fieldtype="field" datatype="literal" skip_output="true">sortshorthand</field>
      <field fieldtype="field" datatype="literal" skip_output="true">sortyear</field>
      <field fieldtype="field" datatype="literal" skip_output="true">sortkey</field>
      <field fieldtype="field" datatype="literal" skip_output="true">presort</field>
      <field fieldtype="field" datatype="literal" skip_output="true">entryset</field>
      <field fieldtype="list" datatype="literal" multiscript="true">institution</field>
      <field fieldtype="list" datatype="literal" multiscript="true">location</field>
      <field fieldtype="list" datatype="literal" multiscript="true">organization</field>
      <field fieldtype="list" datatype="literal" multiscript="true">origlocation</field>
      <field fieldtype="list" datatype="literal" multiscript="true">origpublisher</field>
      <field fieldtype="list" datatype="literal" multiscript="true">publisher</field>
      <field fieldtype="list" datatype="literal">lista</field>
      <field fieldtype="list" datatype="literal">listb</field>
      <field fieldtype="list" datatype="literal">listc</field>
      <field fieldtype="list" datatype="literal">listd</field>
      <field fieldtype="list" datatype="literal">liste</field>
      <field fieldtype="list" datatype="literal">listf</field>
      <field fieldtype="list" datatype="name" multiscript="true">afterword</field>
      <field fieldtype="list" datatype="name" multiscript="true">annotator</field>
      <field fieldtype="list" datatype="name" multiscript="true">author</field>
      <field fieldtype="list" datatype="name" multiscript="true">bookauthor</field>
      <field fieldtype="list" datatype="name" multiscript="true">commentator</field>
      <field fieldtype="list" datatype="name" multiscript="true">editor</field>
      <field fieldtype="list" datatype="name" multiscript="true">editora</field>
      <field fieldtype="list" datatype="name" multiscript="true">editorb</field>
      <field fieldtype="list" datatype="name" multiscript="true">editorc</field>
      <field fieldtype="list" datatype="name" multiscript="true">foreword</field>
      <field fieldtype="list" datatype="name" multiscript="true">holder</field>
      <field fieldtype="list" datatype="name" multiscript="true">introduction</field>
      <field fieldtype="list" datatype="name" multiscript="true">shortauthor</field>
      <field fieldtype="list" datatype="name" multiscript="true">shorteditor</field>
      <field fieldtype="list" datatype="name" multiscript="true">translator</field>
      <field fieldtype="list" datatype="name" multiscript="true">namea</field>
      <field fieldtype="list" datatype="name" multiscript="true">nameb</field>
      <field fieldtype="list" datatype="name" multiscript="true">namec</field>
      <field fieldtype="list" datatype="name" skip_output="true">sortname</field>
      <field fieldtype="field" datatype="key">authortype</field>
      <field fieldtype="field" datatype="key">editoratype</field>
      <field fieldtype="field" datatype="key">editorbtype</field>
      <field fieldtype="field" datatype="key">editorctype</field>
      <field fieldtype="field" datatype="key">editortype</field>
      <field fieldtype="field" datatype="key">bookpagination</field>
      <field fieldtype="field" datatype="key">nameatype</field>
      <field fieldtype="field" datatype="key">namebtype</field>
      <field fieldtype="field" datatype="key">namectype</field>
      <field fieldtype="field" datatype="key">origlanguage</field>
      <field fieldtype="field" datatype="key">pagination</field>
      <field fieldtype="field" datatype="key">pubstate</field>
      <field fieldtype="field" datatype="key">type</field>
      <field fieldtype="list" datatype="key">language</field>
      <field fieldtype="field" datatype="entrykey">crossref</field>
      <field fieldtype="field" datatype="entrykey">xref</field>
      <field fieldtype="list" datatype="entrykey" skip_output="true">xdata</field>
      <field fieldtype="list" datatype="entrykey" skip_output="true">ids</field>
      <field fieldtype="field" datatype="date" skip_output="true">date</field>
      <field fieldtype="field" datatype="date" skip_output="true">eventdate</field>
      <field fieldtype="field" datatype="date" skip_output="true">origdate</field>
      <field fieldtype="field" datatype="date" skip_output="true">urldate</field>
      <field fieldtype="field" datatype="verbatim">doi</field>
      <field fieldtype="field" datatype="verbatim">eprint</field>
      <field fieldtype="field" datatype="verbatim">file</field>
      <field fieldtype="field" datatype="uri">url</field>
      <field fieldtype="field" datatype="verbatim">verba</field>
      <field fieldtype="field" datatype="verbatim">verbb</field>
      <field fieldtype="field" datatype="verbatim">verbc</field>
      <field fieldtype="field" datatype="uri">url</field>
      <field fieldtype="field" datatype="csv">keywords</field>
      <field fieldtype="field" datatype="csv" skip_output="true">options</field>
      <field fieldtype="field" datatype="csv" skip_output="true">relatedoptions</field>
      <field fieldtype="field" datatype="range">pages</field>
      <field fieldtype="field" datatype="code">execute</field>
    </fields>
    <entryfields>
      <field>abstract</field>
      <field>annotation</field>
      <field>authortype</field>
      <field>bookpagination</field>
      <field>crossref</field>
      <field>entryset</field>
      <field>entrysubtype</field>
      <field>execute</field>
      <field>file</field>
      <field>gender</field>
      <field>hyphenation</field>
      <field>ids</field>
      <field>indextitle</field>
      <field>indexsorttitle</field>
      <field>isan</field>
      <field>ismn</field>
      <field>iswc</field>
      <field>keywords</field>
      <field>label</field>
      <field>library</field>
      <field>lista</field>
      <field>listb</field>
      <field>listc</field>
      <field>listd</field>
      <field>liste</field>
      <field>listf</field>
      <field>nameaddon</field>
      <field>options</field>
      <field>origday</field>
      <field>origendday</field>
      <field>origendmonth</field>
      <field>origendyear</field>
      <field>origmonth</field>
      <field>origyear</field>
      <field>origlocation</field>
      <field>origpublisher</field>
      <field>origtitle</field>
      <field>pagination</field>
      <field>presort</field>
      <field>related</field>
      <field>relatedoptions</field>
      <field>relatedstring</field>
      <field>relatedtype</field>
      <field>shortauthor</field>
      <field>shorteditor</field>
      <field>shorthand</field>
      <field>shorthandintro</field>
      <field>shortjournal</field>
      <field>shortseries</field>
      <field>shorttitle</field>
      <field>sortkey</field>
      <field>sortname</field>
      <field>sortshorthand</field>
      <field>sorttitle</field>
      <field>sortyear</field>
      <field>usera</field>
      <field>userb</field>
      <field>userc</field>
      <field>userd</field>
      <field>usere</field>
      <field>userf</field>
      <field>verba</field>
      <field>verbb</field>
      <field>verbc</field>
      <field>xdata</field>
      <field>xref</field>
    </entryfields>
    <entryfields>
      <entrytype>set</entrytype>
      <field>entryset</field>
      <field>crossref</field>
    </entryfields>
    <entryfields>
      <entrytype>article</entrytype>
      <field>author</field>
      <field>journaltitle</field>
      <field>title</field>
      <field>day</field>
      <field>endday</field>
      <field>endmonth</field>
      <field>endyear</field>
      <field>month</field>
      <field>year</field>
      <field>addendum</field>
      <field>annotator</field>
      <field>commentator</field>
      <field>doi</field>
      <field>editor</field>
      <field>editora</field>
      <field>editorb</field>
      <field>editorc</field>
      <field>editoratype</field>
      <field>editorbtype</field>
      <field>editorctype</field>
      <field>eid</field>
      <field>eprint</field>
      <field>eprintclass</field>
      <field>eprinttype</field>
      <field>issn</field>
      <field>issue</field>
      <field>issuetitle</field>
      <field>issuesubtitle</field>
      <field>journalsubtitle</field>
      <field>language</field>
      <field>note</field>
      <field>number</field>
      <field>origlanguage</field>
      <field>pages</field>
      <field>pubstate</field>
      <field>series</field>
      <field>subtitle</field>
      <field>titleaddon</field>
      <field>translator</field>
      <field>url</field>
      <field>urlday</field>
      <field>urlendday</field>
      <field>urlendmonth</field>
      <field>urlendyear</field>
      <field>urlmonth</field>
      <field>urlyear</field>
      <field>version</field>
      <field>volume</field>
    </entryfields>
    <entryfields>
      <entrytype>bibnote</entrytype>
      <field>note</field>
    </entryfields>
    <entryfields>
      <entrytype>book</entrytype>
      <field>author</field>
      <field>title</field>
      <field>day</field>
      <field>endday</field>
      <field>endmonth</field>
      <field>endyear</field>
      <field>month</field>
      <field>year</field>
      <field>addendum</field>
      <field>afterword</field>
      <field>annotator</field>
      <field>chapter</field>
      <field>commentator</field>
      <field>doi</field>
      <field>edition</field>
      <field>editor</field>
      <field>editora</field>
      <field>editorb</field>
      <field>editorc</field>
      <field>editoratype</field>
      <field>editorbtype</field>
      <field>editorctype</field>
      <field>eprint</field>
      <field>eprintclass</field>
      <field>eprinttype</field>
      <field>foreword</field>
      <field>introduction</field>
      <field>isbn</field>
      <field>language</field>
      <field>location</field>
      <field>maintitle</field>
      <field>maintitleaddon</field>
      <field>mainsubtitle</field>
      <field>note</field>
      <field>number</field>
      <field>origlanguage</field>
      <field>pages</field>
      <field>pagetotal</field>
      <field>part</field>
      <field>publisher</field>
      <field>pubstate</field>
      <field>series</field>
      <field>subtitle</field>
      <field>titleaddon</field>
      <field>translator</field>
      <field>url</field>
      <field>urlday</field>
      <field>urlendday</field>
      <field>urlendmonth</field>
      <field>urlendyear</field>
      <field>urlmonth</field>
      <field>urlyear</field>
      <field>volume</field>
      <field>volumes</field>
    </entryfields>
    <entryfields>
      <entrytype>mvbook</entrytype>
      <field>author</field>
      <field>title</field>
      <field>day</field>
      <field>endday</field>
      <field>endmonth</field>
      <field>endyear</field>
      <field>month</field>
      <field>year</field>
      <field>addendum</field>
      <field>afterword</field>
      <field>annotator</field>
      <field>commentator</field>
      <field>doi</field>
      <field>edition</field>
      <field>editor</field>
      <field>editora</field>
      <field>editorb</field>
      <field>editorc</field>
      <field>editoratype</field>
      <field>editorbtype</field>
      <field>editorctype</field>
      <field>eprint</field>
      <field>eprintclass</field>
      <field>eprinttype</field>
      <field>foreword</field>
      <field>introduction</field>
      <field>isbn</field>
      <field>language</field>
      <field>location</field>
      <field>note</field>
      <field>number</field>
      <field>origlanguage</field>
      <field>publisher</field>
      <field>pubstate</field>
      <field>subtitle</field>
      <field>titleaddon</field>
      <field>translator</field>
      <field>url</field>
      <field>urlday</field>
      <field>urlendday</field>
      <field>urlendmonth</field>
      <field>urlendyear</field>
      <field>urlmonth</field>
      <field>urlyear</field>
      <field>volume</field>
      <field>volumes</field>
    </entryfields>
    <entryfields>
      <entrytype>inbook</entrytype>
      <entrytype>bookinbook</entrytype>
      <entrytype>suppbook</entrytype>
      <field>author</field>
      <field>title</field>
      <field>booktitle</field>
      <field>day</field>
      <field>endday</field>
      <field>endmonth</field>
      <field>endyear</field>
      <field>month</field>
      <field>year</field>
      <field>addendum</field>
      <field>afterword</field>
      <field>annotator</field>
      <field>bookauthor</field>
      <field>booksubtitle</field>
      <field>booktitleaddon</field>
      <field>chapter</field>
      <field>commentator</field>
      <field>doi</field>
      <field>edition</field>
      <field>editor</field>
      <field>editora</field>
      <field>editorb</field>
      <field>editorc</field>
      <field>editoratype</field>
      <field>editorbtype</field>
      <field>editorctype</field>
      <field>eprint</field>
      <field>eprintclass</field>
      <field>eprinttype</field>
      <field>foreword</field>
      <field>introduction</field>
      <field>isbn</field>
      <field>language</field>
      <field>location</field>
      <field>mainsubtitle</field>
      <field>maintitle</field>
      <field>maintitleaddon</field>
      <field>note</field>
      <field>number</field>
      <field>origlanguage</field>
      <field>part</field>
      <field>publisher</field>
      <field>pages</field>
      <field>pubstate</field>
      <field>series</field>
      <field>subtitle</field>
      <field>titleaddon</field>
      <field>translator</field>
      <field>url</field>
      <field>urlday</field>
      <field>urlendday</field>
      <field>urlendmonth</field>
      <field>urlendyear</field>
      <field>urlmonth</field>
      <field>urlyear</field>
      <field>volume</field>
      <field>volumes</field>
    </entryfields>
    <entryfields>
      <entrytype>booklet</entrytype>
      <field>author</field>
      <field>editor</field>
      <field>title</field>
      <field>day</field>
      <field>endday</field>
      <field>endmonth</field>
      <field>endyear</field>
      <field>month</field>
      <field>year</field>
      <field>addendum</field>
      <field>chapter</field>
      <field>doi</field>
      <field>eprint</field>
      <field>eprintclass</field>
      <field>eprinttype</field>
      <field>howpublished</field>
      <field>language</field>
      <field>location</field>
      <field>note</field>
      <field>pages</field>
      <field>pagetotal</field>
      <field>pubstate</field>
      <field>subtitle</field>
      <field>titleaddon</field>
      <field>type</field>
      <field>url</field>
      <field>urlday</field>
      <field>urlendday</field>
      <field>urlendmonth</field>
      <field>urlendyear</field>
      <field>urlmonth</field>
      <field>urlyear</field>
    </entryfields>
    <entryfields>
      <entrytype>collection</entrytype>
      <entrytype>reference</entrytype>
      <field>editor</field>
      <field>title</field>
      <field>day</field>
      <field>endday</field>
      <field>endmonth</field>
      <field>endyear</field>
      <field>month</field>
      <field>year</field>
      <field>addendum</field>
      <field>afterword</field>
      <field>annotator</field>
      <field>chapter</field>
      <field>commentator</field>
      <field>doi</field>
      <field>edition</field>
      <field>editora</field>
      <field>editorb</field>
      <field>editorc</field>
      <field>editoratype</field>
      <field>editorbtype</field>
      <field>editorctype</field>
      <field>eprint</field>
      <field>eprintclass</field>
      <field>eprinttype</field>
      <field>foreword</field>
      <field>introduction</field>
      <field>isbn</field>
      <field>language</field>
      <field>location</field>
      <field>mainsubtitle</field>
      <field>maintitle</field>
      <field>maintitleaddon</field>
      <field>note</field>
      <field>number</field>
      <field>origlanguage</field>
      <field>pages</field>
      <field>pagetotal</field>
      <field>part</field>
      <field>publisher</field>
      <field>pubstate</field>
      <field>series</field>
      <field>subtitle</field>
      <field>titleaddon</field>
      <field>translator</field>
      <field>url</field>
      <field>urlday</field>
      <field>urlendday</field>
      <field>urlendmonth</field>
      <field>urlendyear</field>
      <field>urlmonth</field>
      <field>urlyear</field>
      <field>volume</field>
      <field>volumes</field>
    </entryfields>
    <entryfields>
      <entrytype>mvcollection</entrytype>
      <entrytype>mvreference</entrytype>
      <field>author</field>
      <field>title</field>
      <field>day</field>
      <field>endday</field>
      <field>endmonth</field>
      <field>endyear</field>
      <field>month</field>
      <field>year</field>
      <field>addendum</field>
      <field>afterword</field>
      <field>annotator</field>
      <field>commentator</field>
      <field>doi</field>
      <field>edition</field>
      <field>editor</field>
      <field>editora</field>
      <field>editorb</field>
      <field>editorc</field>
      <field>editoratype</field>
      <field>editorbtype</field>
      <field>editorctype</field>
      <field>eprint</field>
      <field>eprintclass</field>
      <field>eprinttype</field>
      <field>foreword</field>
      <field>introduction</field>
      <field>isbn</field>
      <field>language</field>
      <field>location</field>
      <field>note</field>
      <field>number</field>
      <field>origlanguage</field>
      <field>publisher</field>
      <field>pubstate</field>
      <field>subtitle</field>
      <field>titleaddon</field>
      <field>translator</field>
      <field>url</field>
      <field>urlday</field>
      <field>urlendday</field>
      <field>urlendmonth</field>
      <field>urlendyear</field>
      <field>urlmonth</field>
      <field>urlyear</field>
      <field>volume</field>
      <field>volumes</field>
    </entryfields>
    <entryfields>
      <entrytype>incollection</entrytype>
      <entrytype>suppcollection</entrytype>
      <entrytype>inreference</entrytype>
      <field>author</field>
      <field>editor</field>
      <field>title</field>
      <field>booktitle</field>
      <field>day</field>
      <field>endday</field>
      <field>endmonth</field>
      <field>endyear</field>
      <field>month</field>
      <field>year</field>
      <field>addendum</field>
      <field>afterword</field>
      <field>annotator</field>
      <field>booksubtitle</field>
      <field>booktitleaddon</field>
      <field>chapter</field>
      <field>commentator</field>
      <field>doi</field>
      <field>edition</field>
      <field>editora</field>
      <field>editorb</field>
      <field>editorc</field>
      <field>editoratype</field>
      <field>editorbtype</field>
      <field>editorctype</field>
      <field>eprint</field>
      <field>eprintclass</field>
      <field>eprinttype</field>
      <field>foreword</field>
      <field>introduction</field>
      <field>isbn</field>
      <field>language</field>
      <field>location</field>
      <field>mainsubtitle</field>
      <field>maintitle</field>
      <field>maintitleaddon</field>
      <field>note</field>
      <field>number</field>
      <field>origlanguage</field>
      <field>pages</field>
      <field>part</field>
      <field>publisher</field>
      <field>pubstate</field>
      <field>series</field>
      <field>subtitle</field>
      <field>titleaddon</field>
      <field>translator</field>
      <field>url</field>
      <field>urlday</field>
      <field>urlendday</field>
      <field>urlendmonth</field>
      <field>urlendyear</field>
      <field>urlmonth</field>
      <field>urlyear</field>
      <field>volume</field>
      <field>volumes</field>
    </entryfields>
    <entryfields>
      <entrytype>manual</entrytype>
      <field>title</field>
      <field>day</field>
      <field>endday</field>
      <field>endmonth</field>
      <field>endyear</field>
      <field>month</field>
      <field>year</field>
      <field>addendum</field>
      <field>author</field>
      <field>chapter</field>
      <field>doi</field>
      <field>edition</field>
      <field>editor</field>
      <field>eprint</field>
      <field>eprintclass</field>
      <field>eprinttype</field>
      <field>isbn</field>
      <field>language</field>
      <field>location</field>
      <field>note</field>
      <field>number</field>
      <field>organization</field>
      <field>pages</field>
      <field>pagetotal</field>
      <field>publisher</field>
      <field>pubstate</field>
      <field>series</field>
      <field>subtitle</field>
      <field>titleaddon</field>
      <field>type</field>
      <field>url</field>
      <field>urlday</field>
      <field>urlendday</field>
      <field>urlendmonth</field>
      <field>urlendyear</field>
      <field>urlmonth</field>
      <field>urlyear</field>
      <field>version</field>
    </entryfields>
    <entryfields>
      <entrytype>misc</entrytype>
      <field>title</field>
      <field>day</field>
      <field>endday</field>
      <field>endmonth</field>
      <field>endyear</field>
      <field>day</field>
      <field>endday</field>
      <field>endmonth</field>
      <field>endyear</field>
      <field>month</field>
      <field>year</field>
      <field>addendum</field>
      <field>author</field>
      <field>doi</field>
      <field>editor</field>
      <field>eprint</field>
      <field>eprintclass</field>
      <field>eprinttype</field>
      <field>howpublished</field>
      <field>language</field>
      <field>location</field>
      <field>note</field>
      <field>organization</field>
      <field>pubstate</field>
      <field>subtitle</field>
      <field>titleaddon</field>
      <field>type</field>
      <field>url</field>
      <field>urlday</field>
      <field>urlendday</field>
      <field>urlendmonth</field>
      <field>urlendyear</field>
      <field>urlmonth</field>
      <field>urlyear</field>
      <field>version</field>
    </entryfields>
    <entryfields>
      <entrytype>online</entrytype>
      <field>title</field>
      <field>url</field>
      <field>addendum</field>
      <field>author</field>
      <field>editor</field>
      <field>language</field>
      <field>month</field>
      <field>note</field>
      <field>organization</field>
      <field>pubstate</field>
      <field>subtitle</field>
      <field>titleaddon</field>
      <field>urlday</field>
      <field>urlendday</field>
      <field>urlendmonth</field>
      <field>urlendyear</field>
      <field>urlmonth</field>
      <field>urlyear</field>
      <field>version</field>
      <field>year</field>
    </entryfields>
    <entryfields>
      <entrytype>patent</entrytype>
      <field>author</field>
      <field>title</field>
      <field>number</field>
      <field>day</field>
      <field>endday</field>
      <field>endmonth</field>
      <field>endyear</field>
      <field>month</field>
      <field>year</field>
      <field>addendum</field>
      <field>doi</field>
      <field>eprint</field>
      <field>eprintclass</field>
      <field>eprinttype</field>
      <field>holder</field>
      <field>location</field>
      <field>note</field>
      <field>pubstate</field>
      <field>subtitle</field>
      <field>titleaddon</field>
      <field>type</field>
      <field>url</field>
      <field>urlday</field>
      <field>urlendday</field>
      <field>urlendmonth</field>
      <field>urlendyear</field>
      <field>urlmonth</field>
      <field>urlyear</field>
      <field>version</field>
    </entryfields>
    <entryfields>
      <entrytype>periodical</entrytype>
      <field>editor</field>
      <field>title</field>
      <field>day</field>
      <field>endday</field>
      <field>endmonth</field>
      <field>endyear</field>
      <field>month</field>
      <field>year</field>
      <field>addendum</field>
      <field>doi</field>
      <field>editora</field>
      <field>editorb</field>
      <field>editorc</field>
      <field>editoratype</field>
      <field>editorbtype</field>
      <field>editorctype</field>
      <field>eprint</field>
      <field>eprintclass</field>
      <field>eprinttype</field>
      <field>issn</field>
      <field>issue</field>
      <field>issuesubtitle</field>
      <field>issuetitle</field>
      <field>language</field>
      <field>note</field>
      <field>number</field>
      <field>pubstate</field>
      <field>series</field>
      <field>subtitle</field>
      <field>url</field>
      <field>urlday</field>
      <field>urlendday</field>
      <field>urlendmonth</field>
      <field>urlendyear</field>
      <field>urlmonth</field>
      <field>urlyear</field>
      <field>volume</field>
    </entryfields>
    <entryfields>
      <entrytype>mvproceedings</entrytype>
      <field>editor</field>
      <field>title</field>
      <field>day</field>
      <field>endday</field>
      <field>endmonth</field>
      <field>endyear</field>
      <field>month</field>
      <field>year</field>
      <field>addendum</field>
      <field>doi</field>
      <field>eprint</field>
      <field>eprintclass</field>
      <field>eprinttype</field>
      <field>eventday</field>
      <field>eventendday</field>
      <field>eventendmonth</field>
      <field>eventendyear</field>
      <field>eventmonth</field>
      <field>eventyear</field>
      <field>eventtitle</field>
      <field>isbn</field>
      <field>language</field>
      <field>location</field>
      <field>note</field>
      <field>number</field>
      <field>organization</field>
      <field>pagetotal</field>
      <field>publisher</field>
      <field>pubstate</field>
      <field>series</field>
      <field>subtitle</field>
      <field>titleaddon</field>
      <field>url</field>
      <field>urlday</field>
      <field>urlendday</field>
      <field>urlendmonth</field>
      <field>urlendyear</field>
      <field>urlmonth</field>
      <field>urlyear</field>
      <field>venue</field>
      <field>volumes</field>
    </entryfields>
    <entryfields>
      <entrytype>proceedings</entrytype>
      <field>editor</field>
      <field>title</field>
      <field>day</field>
      <field>endday</field>
      <field>endmonth</field>
      <field>endyear</field>
      <field>month</field>
      <field>year</field>
      <field>addendum</field>
      <field>chapter</field>
      <field>doi</field>
      <field>eprint</field>
      <field>eprintclass</field>
      <field>eprinttype</field>
      <field>eventday</field>
      <field>eventendday</field>
      <field>eventendmonth</field>
      <field>eventendyear</field>
      <field>eventmonth</field>
      <field>eventyear</field>
      <field>eventtitle</field>
      <field>isbn</field>
      <field>language</field>
      <field>location</field>
      <field>mainsubtitle</field>
      <field>maintitle</field>
      <field>maintitleaddon</field>
      <field>note</field>
      <field>number</field>
      <field>organization</field>
      <field>pages</field>
      <field>pagetotal</field>
      <field>part</field>
      <field>publisher</field>
      <field>pubstate</field>
      <field>series</field>
      <field>subtitle</field>
      <field>titleaddon</field>
      <field>url</field>
      <field>urlday</field>
      <field>urlendday</field>
      <field>urlendmonth</field>
      <field>urlendyear</field>
      <field>urlmonth</field>
      <field>urlyear</field>
      <field>venue</field>
      <field>volume</field>
      <field>volumes</field>
    </entryfields>
    <entryfields>
      <entrytype>inproceedings</entrytype>
      <field>author</field>
      <field>editor</field>
      <field>title</field>
      <field>booktitle</field>
      <field>day</field>
      <field>endday</field>
      <field>endmonth</field>
      <field>endyear</field>
      <field>month</field>
      <field>year</field>
      <field>addendum</field>
      <field>booksubtitle</field>
      <field>booktitleaddon</field>
      <field>chapter</field>
      <field>doi</field>
      <field>eprint</field>
      <field>eprintclass</field>
      <field>eprinttype</field>
      <field>eventday</field>
      <field>eventendday</field>
      <field>eventendmonth</field>
      <field>eventendyear</field>
      <field>eventmonth</field>
      <field>eventyear</field>
      <field>eventtitle</field>
      <field>isbn</field>
      <field>language</field>
      <field>location</field>
      <field>mainsubtitle</field>
      <field>maintitle</field>
      <field>maintitleaddon</field>
      <field>note</field>
      <field>number</field>
      <field>organization</field>
      <field>pages</field>
      <field>part</field>
      <field>publisher</field>
      <field>pubstate</field>
      <field>series</field>
      <field>subtitle</field>
      <field>titleaddon</field>
      <field>url</field>
      <field>urlday</field>
      <field>urlendday</field>
      <field>urlendmonth</field>
      <field>urlendyear</field>
      <field>urlmonth</field>
      <field>urlyear</field>
      <field>venue</field>
      <field>volume</field>
      <field>volumes</field>
    </entryfields>
    <entryfields>
      <entrytype>report</entrytype>
      <field>author</field>
      <field>title</field>
      <field>type</field>
      <field>institution</field>
      <field>day</field>
      <field>endday</field>
      <field>endmonth</field>
      <field>endyear</field>
      <field>month</field>
      <field>year</field>
      <field>addendum</field>
      <field>chapter</field>
      <field>doi</field>
      <field>eprint</field>
      <field>eprintclass</field>
      <field>eprinttype</field>
      <field>isrn</field>
      <field>language</field>
      <field>location</field>
      <field>note</field>
      <field>number</field>
      <field>pages</field>
      <field>pagetotal</field>
      <field>pubstate</field>
      <field>subtitle</field>
      <field>titleaddon</field>
      <field>url</field>
      <field>urlday</field>
      <field>urlendday</field>
      <field>urlendmonth</field>
      <field>urlendyear</field>
      <field>urlmonth</field>
      <field>urlyear</field>
      <field>version</field>
    </entryfields>
    <entryfields>
      <entrytype>thesis</entrytype>
      <field>author</field>
      <field>title</field>
      <field>type</field>
      <field>institution</field>
      <field>day</field>
      <field>endday</field>
      <field>endmonth</field>
      <field>endyear</field>
      <field>month</field>
      <field>year</field>
      <field>addendum</field>
      <field>chapter</field>
      <field>doi</field>
      <field>eprint</field>
      <field>eprintclass</field>
      <field>eprinttype</field>
      <field>language</field>
      <field>location</field>
      <field>note</field>
      <field>pages</field>
      <field>pagetotal</field>
      <field>pubstate</field>
      <field>subtitle</field>
      <field>titleaddon</field>
      <field>url</field>
      <field>urlday</field>
      <field>urlendday</field>
      <field>urlendmonth</field>
      <field>urlendyear</field>
      <field>urlmonth</field>
      <field>urlyear</field>
    </entryfields>
    <entryfields>
      <entrytype>unpublished</entrytype>
      <field>author</field>
      <field>title</field>
      <field>day</field>
      <field>endday</field>
      <field>endmonth</field>
      <field>endyear</field>
      <field>month</field>
      <field>year</field>
      <field>addendum</field>
      <field>howpublished</field>
      <field>language</field>
      <field>location</field>
      <field>note</field>
      <field>pubstate</field>
      <field>subtitle</field>
      <field>titleaddon</field>
      <field>url</field>
      <field>urlday</field>
      <field>urlendday</field>
      <field>urlendmonth</field>
      <field>urlendyear</field>
      <field>urlmonth</field>
      <field>urlyear</field>
    </entryfields>
    <constraints>
      <entrytype>article</entrytype>
      <entrytype>book</entrytype>
      <entrytype>inbook</entrytype>
      <entrytype>bookinbook</entrytype>
      <entrytype>suppbook</entrytype>
      <entrytype>booklet</entrytype>
      <entrytype>collection</entrytype>
      <entrytype>incollection</entrytype>
      <entrytype>suppcollection</entrytype>
      <entrytype>manual</entrytype>
      <entrytype>misc</entrytype>
      <entrytype>mvbook</entrytype>
      <entrytype>mvcollection</entrytype>
      <entrytype>online</entrytype>
      <entrytype>patent</entrytype>
      <entrytype>periodical</entrytype>
      <entrytype>suppperiodical</entrytype>
      <entrytype>proceedings</entrytype>
      <entrytype>inproceedings</entrytype>
      <entrytype>reference</entrytype>
      <entrytype>inreference</entrytype>
      <entrytype>report</entrytype>
      <entrytype>set</entrytype>
      <entrytype>thesis</entrytype>
      <entrytype>unpublished</entrytype>
      <constraint type="mandatory">
        <fieldxor>
          <field>date</field>
          <field>year</field>
        </fieldxor>
      </constraint>
    </constraints>
    <constraints>
      <entrytype>set</entrytype>
      <constraint type="mandatory">
        <field>entryset</field>
        <field>crossref</field>
      </constraint>
    </constraints>
    <constraints>
      <entrytype>article</entrytype>
      <constraint type="mandatory">
        <field>author</field>
        <field>journaltitle</field>
        <field>title</field>
      </constraint>
    </constraints>
    <constraints>
      <entrytype>book</entrytype>
      <entrytype>mvbook</entrytype>
      <entrytype>mvcollection</entrytype>
      <entrytype>mvreference</entrytype>
      <constraint type="mandatory">
        <field>author</field>
        <field>title</field>
      </constraint>
    </constraints>
    <constraints>
      <entrytype>inbook</entrytype>
      <entrytype>bookinbook</entrytype>
      <entrytype>suppbook</entrytype>
      <constraint type="mandatory">
        <field>author</field>
        <field>title</field>
        <field>booktitle</field>
      </constraint>
    </constraints>
    <constraints>
      <entrytype>booklet</entrytype>
      <constraint type="mandatory">
        <fieldor>
          <field>author</field>
          <field>editor</field>
        </fieldor>
        <field>title</field>
      </constraint>
    </constraints>
    <constraints>
      <entrytype>collection</entrytype>
      <entrytype>reference</entrytype>
      <constraint type="mandatory">
        <field>editor</field>
        <field>title</field>
      </constraint>
    </constraints>
    <constraints>
      <entrytype>incollection</entrytype>
      <entrytype>suppcollection</entrytype>
      <entrytype>inreference</entrytype>
      <constraint type="mandatory">
        <field>author</field>
        <field>editor</field>
        <field>title</field>
        <field>booktitle</field>
      </constraint>
    </constraints>
    <constraints>
      <entrytype>manual</entrytype>
      <constraint type="mandatory">
        <field>title</field>
      </constraint>
    </constraints>
    <constraints>
      <entrytype>misc</entrytype>
      <constraint type="mandatory">
        <field>title</field>
      </constraint>
    </constraints>
    <constraints>
      <entrytype>online</entrytype>
      <constraint type="mandatory">
        <field>title</field>
        <field>url</field>
      </constraint>
    </constraints>
    <constraints>
      <entrytype>patent</entrytype>
      <constraint type="mandatory">
        <field>author</field>
        <field>title</field>
        <field>number</field>
      </constraint>
    </constraints>
    <constraints>
      <entrytype>periodical</entrytype>
      <constraint type="mandatory">
        <field>editor</field>
        <field>title</field>
      </constraint>
    </constraints>
    <constraints>
      <entrytype>proceedings</entrytype>
      <entrytype>mvproceedings</entrytype>
      <constraint type="mandatory">
        <field>editor</field>
        <field>title</field>
      </constraint>
    </constraints>
    <constraints>
      <entrytype>inproceedings</entrytype>
      <constraint type="mandatory">
        <field>author</field>
        <field>editor</field>
        <field>title</field>
        <field>booktitle</field>
      </constraint>
    </constraints>
    <constraints>
      <entrytype>report</entrytype>
      <constraint type="mandatory">
        <field>author</field>
        <field>title</field>
        <field>type</field>
        <field>institution</field>
      </constraint>
    </constraints>
    <constraints>
      <entrytype>thesis</entrytype>
      <constraint type="mandatory">
        <field>author</field>
        <field>title</field>
        <field>type</field>
        <field>institution</field>
      </constraint>
    </constraints>
    <constraints>
      <entrytype>unpublished</entrytype>
      <constraint type="mandatory">
        <field>author</field>
        <field>title</field>
      </constraint>
    </constraints>
    <constraints>
      <constraint type="data" datatype="isbn">
        <field>isbn</field>
      </constraint>
      <constraint type="data" datatype="issn">
        <field>issn</field>
      </constraint>
      <constraint type="data" datatype="ismn">
        <field>ismn</field>
      </constraint>
      <constraint type="data" datatype="date">
        <field>date</field>
        <field>eventdate</field>
        <field>origdate</field>
        <field>urldate</field>
      </constraint>
      <constraint type="data" datatype="pattern" pattern="(?:sf|sm|sn|pf|pm|pn|pp)">
        <field>gender</field>
      </constraint>
    </constraints>
  </datamodel>
</config><|MERGE_RESOLUTION|>--- conflicted
+++ resolved
@@ -170,25 +170,24 @@
       <entrytype skip_output="true">xdata</entrytype>
     </entrytypes>
     <fields>
-<<<<<<< HEAD
-      <field fieldtype="field" datatype="integer">day</field>
-      <field fieldtype="field" datatype="integer">endday</field>
-      <field fieldtype="field" datatype="integer">endmonth</field>
-      <field fieldtype="field" datatype="integer">eventday</field>
-      <field fieldtype="field" datatype="integer">eventendday</field>
-      <field fieldtype="field" datatype="integer">eventendmonth</field>
-      <field fieldtype="field" datatype="integer">eventmonth</field>
-      <field fieldtype="field" datatype="integer">eventyear</field>
-      <field fieldtype="field" datatype="integer">origday</field>
-      <field fieldtype="field" datatype="integer">origendday</field>
-      <field fieldtype="field" datatype="integer">origendmonth</field>
-      <field fieldtype="field" datatype="integer">origmonth</field>
-      <field fieldtype="field" datatype="integer">origyear</field>
-      <field fieldtype="field" datatype="integer">urlday</field>
-      <field fieldtype="field" datatype="integer">urlendday</field>
-      <field fieldtype="field" datatype="integer">urlendmonth</field>
-      <field fieldtype="field" datatype="integer">urlmonth</field>
-      <field fieldtype="field" datatype="integer">urlyear</field>
+      <field fieldtype="field" contenttype="datepart" datatype="integer">day</field>
+      <field fieldtype="field" contenttype="datepart" datatype="integer">endday</field>
+      <field fieldtype="field" contenttype="datepart" datatype="integer">endmonth</field>
+      <field fieldtype="field" contenttype="datepart" datatype="integer">eventday</field>
+      <field fieldtype="field" contenttype="datepart" datatype="integer">eventendday</field>
+      <field fieldtype="field" contenttype="datepart" datatype="integer">eventendmonth</field>
+      <field fieldtype="field" contenttype="datepart" datatype="integer">eventmonth</field>
+      <field fieldtype="field" contenttype="datepart" datatype="integer">eventyear</field>
+      <field fieldtype="field" contenttype="datepart" datatype="integer">origday</field>
+      <field fieldtype="field" contenttype="datepart" datatype="integer">origendday</field>
+      <field fieldtype="field" contenttype="datepart" datatype="integer">origendmonth</field>
+      <field fieldtype="field" contenttype="datepart" datatype="integer">origmonth</field>
+      <field fieldtype="field" contenttype="datepart" datatype="integer">origyear</field>
+      <field fieldtype="field" contenttype="datepart" datatype="integer">urlday</field>
+      <field fieldtype="field" contenttype="datepart" datatype="integer">urlendday</field>
+      <field fieldtype="field" contenttype="datepart" datatype="integer">urlendmonth</field>
+      <field fieldtype="field" contenttype="datepart" datatype="integer">urlmonth</field>
+      <field fieldtype="field" contenttype="datepart" datatype="integer">urlyear</field>
       <field fieldtype="field" datatype="literal" multiscript="true">abstract</field>
       <field fieldtype="field" datatype="literal" multiscript="true">addendum</field>
       <field fieldtype="field" datatype="literal" multiscript="true">annotation</field>
@@ -222,26 +221,6 @@
       <field fieldtype="field" datatype="literal" multiscript="true">title</field>
       <field fieldtype="field" datatype="literal" multiscript="true">titleaddon</field>
       <field fieldtype="field" datatype="literal" multiscript="true">venue</field>
-=======
-      <field fieldtype="field" contenttype="datepart" datatype="integer">day</field>
-      <field fieldtype="field" contenttype="datepart" datatype="integer">endday</field>
-      <field fieldtype="field" contenttype="datepart" datatype="integer">endmonth</field>
-      <field fieldtype="field" contenttype="datepart" datatype="integer">eventday</field>
-      <field fieldtype="field" contenttype="datepart" datatype="integer">eventendday</field>
-      <field fieldtype="field" contenttype="datepart" datatype="integer">eventendmonth</field>
-      <field fieldtype="field" contenttype="datepart" datatype="integer">eventmonth</field>
-      <field fieldtype="field" contenttype="datepart" datatype="integer">eventyear</field>
-      <field fieldtype="field" contenttype="datepart" datatype="integer">origday</field>
-      <field fieldtype="field" contenttype="datepart" datatype="integer">origendday</field>
-      <field fieldtype="field" contenttype="datepart" datatype="integer">origendmonth</field>
-      <field fieldtype="field" contenttype="datepart" datatype="integer">origmonth</field>
-      <field fieldtype="field" contenttype="datepart" datatype="integer">origyear</field>
-      <field fieldtype="field" contenttype="datepart" datatype="integer">urlday</field>
-      <field fieldtype="field" contenttype="datepart" datatype="integer">urlendday</field>
-      <field fieldtype="field" contenttype="datepart" datatype="integer">urlendmonth</field>
-      <field fieldtype="field" contenttype="datepart" datatype="integer">urlmonth</field>
-      <field fieldtype="field" contenttype="datepart" datatype="integer">urlyear</field>
->>>>>>> 2da8b1c0
       <field fieldtype="field" datatype="literal">abstract</field>
       <field fieldtype="field" datatype="literal">addendum</field>
       <field fieldtype="field" datatype="literal">annotation</field>
