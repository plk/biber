# -*- cperl -*-
use strict;
use warnings;
use utf8;
no warnings 'utf8';

use Test::More tests => 15;
use Test::Differences;
unified_diff;

use Biber;
use Biber::Output::bbl;
use Log::Log4perl;
chdir("t/tdata");
my $S;

# Set up Biber object
my $biber = Biber->new(noconf => 1);
my $LEVEL = 'ERROR';
my $l4pconf = qq|
    log4perl.category.main                             = $LEVEL, Screen
    log4perl.category.screen                           = $LEVEL, Screen
    log4perl.appender.Screen                           = Log::Log4perl::Appender::Screen
    log4perl.appender.Screen.utf8                      = 1
    log4perl.appender.Screen.Threshold                 = $LEVEL
    log4perl.appender.Screen.stderr                    = 0
    log4perl.appender.Screen.layout                    = Log::Log4perl::Layout::SimpleLayout
|;
Log::Log4perl->init(\$l4pconf);

$biber->parse_ctrlfile('datalists.bcf');
$biber->set_output_obj(Biber::Output::bbl->new());
my $main = $biber->datalists->get_lists_by_attrs(section          => 0,
                                       name                       => 'lname',
                                       type                       => 'entry',
                                       sortingtemplatename        => 'lname',
                                       sortingnamekeytemplatename => 'given',
                                       labelprefix                => '',
                                       uniquenametemplatename     => 'global',
                                       labelalphanametemplatename => 'global')->[0];

# Options - we could set these in the control file but it's nice to see what we're
# relying on here for tests
Biber::Config->setoption('bcf', 'datalists.bcf');

# (re)generate informtion based on option settings
$biber->prepare;
my $section = $biber->sections->get_section(0);
my $out = $biber->get_output_obj;

is_deeply($biber->datalists->get_lists_by_attrs(section           => 0,
                                       name                       => 'lname',
                                       type                       => 'entry',
                                       sortingtemplatename        => 'lname',
                                       sortingnamekeytemplatename => 'global',
                                       labelprefix                => '',
                                       uniquenametemplatename     => 'global',
                                       labelalphanametemplatename => 'global')->[0]->get_keys, ['K11', 'K1', 'K2', 'K4', 'K3', 'K7', 'K8', 'K9', 'K10', 'K12', 'K5', 'K6'], 'List - name order');

is_deeply($biber->datalists->get_lists_by_attrs(section           => 0,
                                       name                       => 'lyear',
                                       type                       => 'entry',
                                       sortingtemplatename        => 'lyeard',
                                       sortingnamekeytemplatename => 'global',
                                       labelprefix                => '',
                                       uniquenametemplatename     => 'global',
                                       labelalphanametemplatename => 'global')->[0]->get_keys, ['K8', 'K9', 'K10', 'K4', 'K1', 'K11', 'K12', 'K2', 'K3', 'K6', 'K5', 'K7'], 'List - year order');


is_deeply($biber->datalists->get_lists_by_attrs(section           => 0,
                                       name                       => 'ltitle',
                                       type                       => 'entry',
                                       sortingtemplatename        => 'ltitle',
                                       sortingnamekeytemplatename => 'global',
                                       labelprefix                => '',
                                       uniquenametemplatename     => 'global',
                                       labelalphanametemplatename => 'global')->[0]->get_keys, ['K1', 'K7', 'K8', 'K9', 'K4', 'K10', 'K2', 'K11', 'K6', 'K5', 'K12', 'K3'], 'List - title order');

is_deeply($biber->datalists->get_lists_by_attrs(section           => 0,
                                       name                       => 'lnamef1',
                                       type                       => 'entry',
                                       sortingtemplatename        => 'lname',
                                       sortingnamekeytemplatename => 'global',
                                       labelprefix                => '',
                                       uniquenametemplatename     => 'global',
                                       labelalphanametemplatename => 'global')->[0]->get_keys, ['K11', 'K2', 'K4', 'K12', 'K5', 'K6'], 'List - name order (filtered) - 1');

is_deeply($biber->datalists->get_lists_by_attrs(section           => 0,
                                       name                       => 'lnamef2',
                                       type                       => 'entry',
                                       sortingtemplatename        => 'lname',
                                       sortingnamekeytemplatename => 'global',
                                       labelprefix                => '',
                                       uniquenametemplatename     => 'global',
                                       labelalphanametemplatename => 'global')->[0]->get_keys, ['K4'], 'List - name order (filtered) - 2');

is_deeply($biber->datalists->get_lists_by_attrs(section           => 0,
                                       name                       => 'lnamef3',
                                       type                       => 'entry',
                                       sortingtemplatename        => 'lname',
                                       sortingnamekeytemplatename => 'global',
                                       labelprefix                => '',
                                       uniquenametemplatename     => 'global',
                                       labelalphanametemplatename => 'global')->[0]->get_keys, ['K11', 'K1', 'K2', 'K7', 'K12', 'K5', 'K6'], 'List - name order (filtered) - 3');


is_deeply($biber->datalists->get_lists_by_attrs(section           => 0,
                                       name                       => 'lnamef4',
                                       type                       => 'entry',
                                       sortingtemplatename        => 'lname',
                                       sortingnamekeytemplatename => 'global',
                                       labelprefix                => '',
                                       uniquenametemplatename     => 'global',
                                       labelalphanametemplatename => 'global')->[0]->get_keys, ['K3'], 'List - name order (filtered) - 4');

is_deeply($biber->datalists->get_lists_by_attrs(section           => 0,
                                       name                       => 'lnamef5',
                                       type                       => 'entry',
                                       sortingtemplatename        => 'lname',
                                       sortingnamekeytemplatename => 'global',
                                       labelprefix                => '',
                                       uniquenametemplatename     => 'global',
                                       labelalphanametemplatename => 'global')->[0]->get_keys, ['K1', 'K3'], 'List - name order (filtered) - 5');

# Test list-local locale sorting
is_deeply($biber->datalists->get_lists_by_attrs(section           => 0,
                                       name                       => 'lnameswe',
                                       type                       => 'entry',
                                       sortingtemplatename        => 'lnameswe',
                                       sortingnamekeytemplatename => 'global',
                                       labelprefix                => '',
                                       uniquenametemplatename     => 'global',
                                       labelalphanametemplatename => 'global')->[0]->get_keys, ['K11', 'K1', 'K2', 'K4', 'K3', 'K7', 'K8', 'K9', 'K10', 'K12', 'K6', 'K5'], 'List - name order (swedish)');

is_deeply($biber->datalists->get_lists_by_attrs(section           => 0,
                                       name                       => 'ltitlespan',
                                       type                       => 'entry',
                                       sortingtemplatename        => 'ltitlespan',
                                       sortingnamekeytemplatename => 'global',
                                       labelprefix                => '',
                                       uniquenametemplatename     => 'global',
                                       labelalphanametemplatename => 'global')->[0]->get_keys, ['K1', 'K4', 'K10', 'K7', 'K8', 'K9', 'K2', 'K11', 'K6', 'K5', 'K12', 'K3'], 'List - title order (spanish)');

# Test sortset-local locale sorting
is_deeply($biber->datalists->get_lists_by_attrs(section           => 0,
                                       name                       => 'ltitleset',
                                       type                       => 'entry',
                                       sortingtemplatename        => 'ltitleset',
                                       sortingnamekeytemplatename => 'global',
                                       labelprefix                => '',
                                       uniquenametemplatename     => 'global',
                                       labelalphanametemplatename => 'global')->[0]->get_keys, ['K1', 'K7', 'K9', 'K8', 'K4', 'K10', 'K2', 'K11', 'K6', 'K5', 'K12', 'K3'], 'List - granular locale (spanish)');

# Testing sorting name key templates
# Note that:
# * K6 has an entry scope override which makes it sort with family first despite the
#   'given' name key template using the given name first.
# * K11 has a name list scope override which forces "aaa" literal first
# * K12 has a name scope override which forces "Z" literal first
is_deeply($biber->datalists->get_lists_by_attrs(section           => 0,
                                       name                       => 'lname',
                                       type                       => 'entry',
                                       sortingtemplatename        => 'lname',
                                       sortingnamekeytemplatename => 'given',
                                       labelprefix                => '',
                                       uniquenametemplatename     => 'global',
                                       labelalphanametemplatename => 'global')->[0]->get_keys, ['K11', 'K1', 'K2', 'K4', 'K3', 'K7', 'K5', 'K8', 'K9', 'K10', 'K12', 'K6'], 'List - sorting name key templates - 1');

<<<<<<< HEAD
my $K11 = q|    \entry{K11}{book}{}
      \name[default][en-us]{author}{1}{sortingnamekeytemplatename=snk1}{%
=======
my $K11 = q|    \entry{K11}{book}{}{}
      \name{author}{1}{sortingnamekeytemplatename=snk1}{%
>>>>>>> 282decfe
        {{hash=4edc280a0ef229f9c061e3b121b17482}{%
           family={Xanax},
           familyi={X\bibinitperiod},
           given={Xavier},
           giveni={X\bibinitperiod}}}%
      }
      \namepartms{author}{1}{%
          familydefaulten-us={Xanax},
          familydefaulten-usi={X\bibinitperiod},
          givendefaulten-us={Xavier},
          givendefaulten-usi={X\bibinitperiod}
      }
      \list[default][en-us]{location}{1}{%
        {Moscow}%
      }
      \listitemms{location}{1}{%
        defaulten-us={Moscow}
      }
      \list[default][en-us]{publisher}{1}{%
        {Publisher}%
      }
      \listitemms{publisher}{1}{%
        defaulten-us={Publisher}
      }
      \strng{namehash}{4edc280a0ef229f9c061e3b121b17482}
      \strng{fullhash}{4edc280a0ef229f9c061e3b121b17482}
      \strng{fullhashraw}{4edc280a0ef229f9c061e3b121b17482}
      \strng{bibnamehash}{4edc280a0ef229f9c061e3b121b17482}
<<<<<<< HEAD
      \strng{authordefaulten-usbibnamehash}{4edc280a0ef229f9c061e3b121b17482}
      \strng{authordefaulten-usnamehash}{4edc280a0ef229f9c061e3b121b17482}
      \strng{authordefaulten-usfullhash}{4edc280a0ef229f9c061e3b121b17482}
=======
      \strng{authorbibnamehash}{4edc280a0ef229f9c061e3b121b17482}
      \strng{authornamehash}{4edc280a0ef229f9c061e3b121b17482}
      \strng{authorfullhash}{4edc280a0ef229f9c061e3b121b17482}
      \strng{authorfullhashraw}{4edc280a0ef229f9c061e3b121b17482}
>>>>>>> 282decfe
      \field{sortinit}{a}
      \strng{sortinithash}{2f401846e2029bad6b3ecc16d50031e2}
      \field{extradatescope}{labelyear}
      \field{labeldatesource}{}
      \fieldmssource{labelname}{author}{default}{en-us}
      \fieldmssource{labeltitle}{title}{default}{en-us}
      \field[default][en-us]{title}{One}
      \field{year}{1983}
      \field{dateera}{ce}
    \endentry
|;

<<<<<<< HEAD
my $K12 = q|    \entry{K12}{book}{}
      \name[default][en-us]{author}{1}{}{%
=======
my $K12 = q|    \entry{K12}{book}{}{}
      \name{author}{1}{}{%
>>>>>>> 282decfe
        {{sortingnamekeytemplatename=snk2,hash=a846a485fc9cbb59b0ebeedd6ac637e4}{%
           family={Allen},
           familyi={A\bibinitperiod},
           given={Arthur},
           giveni={A\bibinitperiod}}}%
      }
      \namepartms{author}{1}{%
          familydefaulten-us={Allen},
          familydefaulten-usi={A\bibinitperiod},
          givendefaulten-us={Arthur},
          givendefaulten-usi={A\bibinitperiod}
      }
      \list[default][en-us]{location}{1}{%
        {Moscow}%
      }
      \listitemms{location}{1}{%
        defaulten-us={Moscow}
      }
      \list[default][en-us]{publisher}{1}{%
        {Publisher}%
      }
      \listitemms{publisher}{1}{%
        defaulten-us={Publisher}
      }
      \strng{namehash}{a846a485fc9cbb59b0ebeedd6ac637e4}
      \strng{fullhash}{a846a485fc9cbb59b0ebeedd6ac637e4}
      \strng{fullhashraw}{a846a485fc9cbb59b0ebeedd6ac637e4}
      \strng{bibnamehash}{a846a485fc9cbb59b0ebeedd6ac637e4}
<<<<<<< HEAD
      \strng{authordefaulten-usbibnamehash}{a846a485fc9cbb59b0ebeedd6ac637e4}
      \strng{authordefaulten-usnamehash}{a846a485fc9cbb59b0ebeedd6ac637e4}
      \strng{authordefaulten-usfullhash}{a846a485fc9cbb59b0ebeedd6ac637e4}
=======
      \strng{authorbibnamehash}{a846a485fc9cbb59b0ebeedd6ac637e4}
      \strng{authornamehash}{a846a485fc9cbb59b0ebeedd6ac637e4}
      \strng{authorfullhash}{a846a485fc9cbb59b0ebeedd6ac637e4}
      \strng{authorfullhashraw}{a846a485fc9cbb59b0ebeedd6ac637e4}
>>>>>>> 282decfe
      \field{sortinit}{Z}
      \strng{sortinithash}{96892c0b0a36bb8557c40c49813d48b3}
      \field{extradatescope}{labelyear}
      \field{labeldatesource}{}
      \fieldmssource{labelname}{author}{default}{en-us}
      \fieldmssource{labeltitle}{title}{default}{en-us}
      \field[default][en-us]{title}{Two}
      \field{year}{1983}
      \field{dateera}{ce}
    \endentry
|;

eq_or_diff($out->get_output_entry('K11', $main), $K11, 'datalist output - 1');
eq_or_diff($out->get_output_entry('K12', $main), $K12, 'datalist output - 2');

# Testing dates
is_deeply($biber->datalists->get_lists_by_attrs(section           => 1,
                                       name                       => 'ldates',
                                       type                       => 'entry',
                                       sortingtemplatename        => 'lyear',
                                       sortingnamekeytemplatename => 'global',
                                       labelprefix                => '',
                                       uniquenametemplatename     => 'global',
                                       labelalphanametemplatename => 'global')->[0]->get_keys, ['D3', 'D2', 'D1', 'D5', 'D6', 'D7', 'D4'], 'List - dates');<|MERGE_RESOLUTION|>--- conflicted
+++ resolved
@@ -166,13 +166,8 @@
                                        uniquenametemplatename     => 'global',
                                        labelalphanametemplatename => 'global')->[0]->get_keys, ['K11', 'K1', 'K2', 'K4', 'K3', 'K7', 'K5', 'K8', 'K9', 'K10', 'K12', 'K6'], 'List - sorting name key templates - 1');
 
-<<<<<<< HEAD
-my $K11 = q|    \entry{K11}{book}{}
+my $K11 = q|    \entry{K11}{book}{}{}
       \name[default][en-us]{author}{1}{sortingnamekeytemplatename=snk1}{%
-=======
-my $K11 = q|    \entry{K11}{book}{}{}
-      \name{author}{1}{sortingnamekeytemplatename=snk1}{%
->>>>>>> 282decfe
         {{hash=4edc280a0ef229f9c061e3b121b17482}{%
            family={Xanax},
            familyi={X\bibinitperiod},
@@ -201,16 +196,10 @@
       \strng{fullhash}{4edc280a0ef229f9c061e3b121b17482}
       \strng{fullhashraw}{4edc280a0ef229f9c061e3b121b17482}
       \strng{bibnamehash}{4edc280a0ef229f9c061e3b121b17482}
-<<<<<<< HEAD
       \strng{authordefaulten-usbibnamehash}{4edc280a0ef229f9c061e3b121b17482}
       \strng{authordefaulten-usnamehash}{4edc280a0ef229f9c061e3b121b17482}
       \strng{authordefaulten-usfullhash}{4edc280a0ef229f9c061e3b121b17482}
-=======
-      \strng{authorbibnamehash}{4edc280a0ef229f9c061e3b121b17482}
-      \strng{authornamehash}{4edc280a0ef229f9c061e3b121b17482}
-      \strng{authorfullhash}{4edc280a0ef229f9c061e3b121b17482}
-      \strng{authorfullhashraw}{4edc280a0ef229f9c061e3b121b17482}
->>>>>>> 282decfe
+      \strng{authordefaulten-usfullhashraw}{4edc280a0ef229f9c061e3b121b17482}
       \field{sortinit}{a}
       \strng{sortinithash}{2f401846e2029bad6b3ecc16d50031e2}
       \field{extradatescope}{labelyear}
@@ -223,13 +212,8 @@
     \endentry
 |;
 
-<<<<<<< HEAD
-my $K12 = q|    \entry{K12}{book}{}
+my $K12 = q|    \entry{K12}{book}{}{}
       \name[default][en-us]{author}{1}{}{%
-=======
-my $K12 = q|    \entry{K12}{book}{}{}
-      \name{author}{1}{}{%
->>>>>>> 282decfe
         {{sortingnamekeytemplatename=snk2,hash=a846a485fc9cbb59b0ebeedd6ac637e4}{%
            family={Allen},
            familyi={A\bibinitperiod},
@@ -258,16 +242,10 @@
       \strng{fullhash}{a846a485fc9cbb59b0ebeedd6ac637e4}
       \strng{fullhashraw}{a846a485fc9cbb59b0ebeedd6ac637e4}
       \strng{bibnamehash}{a846a485fc9cbb59b0ebeedd6ac637e4}
-<<<<<<< HEAD
       \strng{authordefaulten-usbibnamehash}{a846a485fc9cbb59b0ebeedd6ac637e4}
       \strng{authordefaulten-usnamehash}{a846a485fc9cbb59b0ebeedd6ac637e4}
       \strng{authordefaulten-usfullhash}{a846a485fc9cbb59b0ebeedd6ac637e4}
-=======
-      \strng{authorbibnamehash}{a846a485fc9cbb59b0ebeedd6ac637e4}
-      \strng{authornamehash}{a846a485fc9cbb59b0ebeedd6ac637e4}
-      \strng{authorfullhash}{a846a485fc9cbb59b0ebeedd6ac637e4}
-      \strng{authorfullhashraw}{a846a485fc9cbb59b0ebeedd6ac637e4}
->>>>>>> 282decfe
+      \strng{authordefaulten-usfullhashraw}{a846a485fc9cbb59b0ebeedd6ac637e4}
       \field{sortinit}{Z}
       \strng{sortinithash}{96892c0b0a36bb8557c40c49813d48b3}
       \field{extradatescope}{labelyear}
