<?xml version="1.0" encoding="UTF-8"?>
<?xml-stylesheet type="text/xsl" href="../../data/bcf.xsl"?>
<?xml-model href="../../data/schemata/bcf.rnc" type="application/relax-ng-compact-syntax"?>
<<<<<<< HEAD
<bcf:controlfile version="4.0" bltxversion="4.0" xmlns:bcf="https://sourceforge.net/projects/biblatex">
=======
<bcf:controlfile version="3.8" bltxversion="3.17" xmlns:bcf="https://sourceforge.net/projects/biblatex">
>>>>>>> d6097df4
  <!-- OPTIONS -->
  <bcf:options component="biber" type="global">
    <bcf:option type="singlevalued">
      <bcf:key>output_encoding</bcf:key>
      <bcf:value>utf8</bcf:value>
    </bcf:option>
    <bcf:option type="singlevalued">
      <bcf:key>input_encoding</bcf:key>
      <bcf:value>utf8</bcf:value>
    </bcf:option>
    <bcf:option type="singlevalued">
      <bcf:key>debug</bcf:key>
      <bcf:value>0</bcf:value>
    </bcf:option>
    <bcf:option type="singlevalued">
      <bcf:key>mincrossrefs</bcf:key>
      <bcf:value>2</bcf:value>
    </bcf:option>
    <bcf:option type="singlevalued">
      <bcf:key>minxrefs</bcf:key>
      <bcf:value>2</bcf:value>
    </bcf:option>
    <bcf:option type="singlevalued">
      <bcf:key>mslang</bcf:key>
      <bcf:value>en-us</bcf:value>
    </bcf:option>
    <bcf:option type="singlevalued">
      <bcf:key>sortcase</bcf:key>
      <bcf:value>0</bcf:value>
    </bcf:option>
    <bcf:option type="singlevalued">
      <bcf:key>sortupper</bcf:key>
      <bcf:value>1</bcf:value>
    </bcf:option>
  </bcf:options>
  <bcf:options component="biblatex" type="global">
    <bcf:option type="singlevalued">
      <bcf:key>alphaothers</bcf:key>
      <bcf:value>\textbf{+}</bcf:value>
    </bcf:option>
    <bcf:option type="singlevalued">
      <bcf:key>labelalpha</bcf:key>
      <bcf:value>0</bcf:value>
    </bcf:option>
    <bcf:option type="multivalued">
      <bcf:key>labelnamespec</bcf:key>
      <bcf:value order="1">shortauthor</bcf:value>
      <bcf:value order="2">author</bcf:value>
      <bcf:value order="3">shorteditor</bcf:value>
      <bcf:value order="4">editor</bcf:value>
      <bcf:value order="5">translator</bcf:value>
    </bcf:option>
    <bcf:option type="singlevalued">
      <bcf:key>labeltitle</bcf:key>
      <bcf:value>0</bcf:value>
    </bcf:option>
    <bcf:option type="multivalued">
      <bcf:key>labeltitlespec</bcf:key>
      <bcf:value order="1">shorttitle</bcf:value>
      <bcf:value order="2">title</bcf:value>
    </bcf:option>
    <bcf:option type="singlevalued">
      <bcf:key>labeltitleyear</bcf:key>
      <bcf:value>0</bcf:value>
    </bcf:option>
    <bcf:option type="singlevalued">
      <bcf:key>labeldateparts</bcf:key>
      <bcf:value>0</bcf:value>
    </bcf:option>
    <bcf:option type="multivalued">
      <bcf:key>labeldatespec</bcf:key>
      <bcf:value order="1" type="field">date</bcf:value>
    </bcf:option>
    <bcf:option type="singlevalued">
      <bcf:key>julian</bcf:key>
      <bcf:value>0</bcf:value>
    </bcf:option>
    <bcf:option type="singlevalued">
      <bcf:key>gregorianstart</bcf:key>
      <bcf:value>1582-10-15</bcf:value>
    </bcf:option>
    <bcf:option type="singlevalued">
      <bcf:key>maxalphanames</bcf:key>
      <bcf:value>3</bcf:value>
    </bcf:option>
    <bcf:option type="singlevalued">
      <bcf:key>maxbibnames</bcf:key>
      <bcf:value>3</bcf:value>
    </bcf:option>
    <bcf:option type="singlevalued">
      <bcf:key>maxcitenames</bcf:key>
      <bcf:value>3</bcf:value>
    </bcf:option>
    <bcf:option type="singlevalued">
      <bcf:key>maxsortnames</bcf:key>
      <bcf:value>3</bcf:value>
    </bcf:option>
    <bcf:option type="singlevalued">
      <bcf:key>maxitems</bcf:key>
      <bcf:value>3</bcf:value>
    </bcf:option>
    <bcf:option type="singlevalued">
      <bcf:key>minalphanames</bcf:key>
      <bcf:value>1</bcf:value>
    </bcf:option>
    <bcf:option type="singlevalued">
      <bcf:key>minbibnames</bcf:key>
      <bcf:value>1</bcf:value>
    </bcf:option>
    <bcf:option type="singlevalued">
      <bcf:key>mincitenames</bcf:key>
      <bcf:value>1</bcf:value>
    </bcf:option>
    <bcf:option type="singlevalued">
      <bcf:key>minsortnames</bcf:key>
      <bcf:value>1</bcf:value>
    </bcf:option>
    <bcf:option type="singlevalued">
      <bcf:key>minitems</bcf:key>
      <bcf:value>1</bcf:value>
    </bcf:option>
    <bcf:option type="singlevalued">
      <bcf:key>nohashothers</bcf:key>
      <bcf:value>0</bcf:value>
    </bcf:option>
    <bcf:option type="singlevalued">
      <bcf:key>noroman</bcf:key>
      <bcf:value>0</bcf:value>
    </bcf:option>
    <bcf:option type="singlevalued">
      <bcf:key>nosortothers</bcf:key>
      <bcf:value>0</bcf:value>
    </bcf:option>
    <bcf:option type="singlevalued">
      <bcf:key>singletitle</bcf:key>
      <bcf:value>0</bcf:value>
    </bcf:option>
    <bcf:option type="singlevalued">
      <bcf:key>skipbib</bcf:key>
      <bcf:value>0</bcf:value>
    </bcf:option>
    <bcf:option type="singlevalued">
      <bcf:key>skipbiblist</bcf:key>
      <bcf:value>0</bcf:value>
    </bcf:option>
    <bcf:option type="singlevalued">
      <bcf:key>skiplab</bcf:key>
      <bcf:value>0</bcf:value>
    </bcf:option>
    <bcf:option type="singlevalued">
      <bcf:key>sortalphaothers</bcf:key>
      <bcf:value>+</bcf:value>
    </bcf:option>
    <bcf:option type="singlevalued">
      <bcf:key>sortlocale</bcf:key>
      <bcf:value>english</bcf:value>
    </bcf:option>
    <bcf:option type="singlevalued">
      <bcf:key>sortingtemplatename</bcf:key>
      <bcf:value>nty</bcf:value>
    </bcf:option>
    <bcf:option type="singlevalued">
      <bcf:key>sortsets</bcf:key>
      <bcf:value>0</bcf:value>
    </bcf:option>
    <bcf:option type="singlevalued">
      <bcf:key>uniquelist</bcf:key>
      <bcf:value>false</bcf:value>
    </bcf:option>
    <bcf:option type="singlevalued">
      <bcf:key>uniquename</bcf:key>
      <bcf:value>false</bcf:value>
    </bcf:option>
    <bcf:option type="singlevalued">
      <bcf:key>uniqueprimaryauthor</bcf:key>
      <bcf:value>0</bcf:value>
    </bcf:option>
    <bcf:option type="singlevalued">
      <bcf:key>uniquetitle</bcf:key>
      <bcf:value>0</bcf:value>
    </bcf:option>
    <bcf:option type="singlevalued">
      <bcf:key>uniquebaretitle</bcf:key>
      <bcf:value>0</bcf:value>
    </bcf:option>
    <bcf:option type="singlevalued">
      <bcf:key>uniquework</bcf:key>
      <bcf:value>0</bcf:value>
    </bcf:option>
    <bcf:option type="singlevalued">
      <bcf:key>useprefix</bcf:key>
      <bcf:value>0</bcf:value>
    </bcf:option>
    <bcf:option type="singlevalued">
      <bcf:key>useauthor</bcf:key>
      <bcf:value>1</bcf:value>
    </bcf:option>
    <bcf:option type="singlevalued">
      <bcf:key>useeditor</bcf:key>
      <bcf:value>0</bcf:value>
    </bcf:option>
    <bcf:option type="singlevalued">
      <bcf:key>usetranslator</bcf:key>
      <bcf:value>0</bcf:value>
    </bcf:option>
  </bcf:options>
  <!-- BIBLATEX OPTION SCOPE -->
  <bcf:optionscope type="GLOBAL">
    <bcf:option datatype="xml">datamodel</bcf:option>
    <bcf:option datatype="xml">labelalphanametemplate</bcf:option>
    <bcf:option datatype="xml">labelalphatemplate</bcf:option>
    <bcf:option datatype="xml">inheritance</bcf:option>
    <bcf:option datatype="xml">translit</bcf:option>
    <bcf:option datatype="xml">uniquenametemplate</bcf:option>
    <bcf:option datatype="xml">sortingnamekeytemplate</bcf:option>
    <bcf:option datatype="xml">sortingtemplate</bcf:option>
    <bcf:option datatype="xml">extradatespec</bcf:option>
    <bcf:option datatype="xml">labelnamespec</bcf:option>
    <bcf:option datatype="xml">labeltitlespec</bcf:option>
    <bcf:option datatype="xml">labeldatespec</bcf:option>
    <bcf:option datatype="string">controlversion</bcf:option>
    <bcf:option datatype="string">alphaothers</bcf:option>
    <bcf:option datatype="string">sortalphaothers</bcf:option>
    <bcf:option datatype="string">presort</bcf:option>
    <bcf:option datatype="string">texencoding</bcf:option>
    <bcf:option datatype="string">bibencoding</bcf:option>
    <bcf:option datatype="string">sortingtemplatename</bcf:option>
    <bcf:option datatype="string">sortlocale</bcf:option>
    <bcf:option datatype="string">language</bcf:option>
    <bcf:option datatype="string">autolang</bcf:option>
    <bcf:option datatype="string">backrefsetstyle</bcf:option>
    <bcf:option datatype="string">block</bcf:option>
    <bcf:option datatype="string">labeldate</bcf:option>
    <bcf:option datatype="string">labeltime</bcf:option>
    <bcf:option datatype="string">dateera</bcf:option>
    <bcf:option datatype="string">date</bcf:option>
    <bcf:option datatype="string">time</bcf:option>
    <bcf:option datatype="string">eventdate</bcf:option>
    <bcf:option datatype="string">eventtime</bcf:option>
    <bcf:option datatype="string">origdate</bcf:option>
    <bcf:option datatype="string">origtime</bcf:option>
    <bcf:option datatype="string">urldate</bcf:option>
    <bcf:option datatype="string">urltime</bcf:option>
    <bcf:option datatype="string">alldatesusetime</bcf:option>
    <bcf:option datatype="string">alldates</bcf:option>
    <bcf:option datatype="string">alltimes</bcf:option>
    <bcf:option datatype="string">gregorianstart</bcf:option>
    <bcf:option datatype="string">autocite</bcf:option>
    <bcf:option datatype="string">notetype</bcf:option>
    <bcf:option datatype="string">uniquelist</bcf:option>
    <bcf:option datatype="string">uniquename</bcf:option>
    <bcf:option datatype="string">refsection</bcf:option>
    <bcf:option datatype="string">refsegment</bcf:option>
    <bcf:option datatype="string">citereset</bcf:option>
    <bcf:option datatype="string">sortlos</bcf:option>
    <bcf:option datatype="string">babel</bcf:option>
    <bcf:option datatype="string">datelabel</bcf:option>
    <bcf:option datatype="string">backrefstyle</bcf:option>
    <bcf:option datatype="string">arxiv</bcf:option>
    <bcf:option datatype="boolean">familyinits</bcf:option>
    <bcf:option datatype="boolean">giveninits</bcf:option>
    <bcf:option datatype="boolean">prefixinits</bcf:option>
    <bcf:option datatype="boolean">suffixinits</bcf:option>
    <bcf:option datatype="boolean">useafterword</bcf:option>
    <bcf:option datatype="boolean">useannotator</bcf:option>
    <bcf:option datatype="boolean">useauthor</bcf:option>
    <bcf:option datatype="boolean">usebookauthor</bcf:option>
    <bcf:option datatype="boolean">usecommentator</bcf:option>
    <bcf:option datatype="boolean">useeditor</bcf:option>
    <bcf:option datatype="boolean">useeditora</bcf:option>
    <bcf:option datatype="boolean">useeditorb</bcf:option>
    <bcf:option datatype="boolean">useeditorc</bcf:option>
    <bcf:option datatype="boolean">useforeword</bcf:option>
    <bcf:option datatype="boolean">useholder</bcf:option>
    <bcf:option datatype="boolean">useintroduction</bcf:option>
    <bcf:option datatype="boolean">usenamea</bcf:option>
    <bcf:option datatype="boolean">usenameb</bcf:option>
    <bcf:option datatype="boolean">usenamec</bcf:option>
    <bcf:option datatype="boolean">usetranslator</bcf:option>
    <bcf:option datatype="boolean">useshortauthor</bcf:option>
    <bcf:option datatype="boolean">useshorteditor</bcf:option>
    <bcf:option datatype="boolean">debug</bcf:option>
    <bcf:option datatype="boolean">loadfiles</bcf:option>
    <bcf:option datatype="boolean">safeinputenc</bcf:option>
    <bcf:option datatype="boolean">sortcase</bcf:option>
    <bcf:option datatype="boolean">sortupper</bcf:option>
    <bcf:option datatype="boolean">terseinits</bcf:option>
    <bcf:option datatype="boolean">abbreviate</bcf:option>
    <bcf:option datatype="boolean">dateabbrev</bcf:option>
    <bcf:option datatype="boolean">noroman</bcf:option>
    <bcf:option datatype="boolean">nohashothers</bcf:option>
    <bcf:option datatype="boolean">nosortothers</bcf:option>
    <bcf:option datatype="boolean">singletitle</bcf:option>
    <bcf:option datatype="boolean">uniquebaretitle</bcf:option>
    <bcf:option datatype="boolean">uniqueprimaryauthor</bcf:option>
    <bcf:option datatype="boolean">uniquetitle</bcf:option>
    <bcf:option datatype="boolean">uniquework</bcf:option>
    <bcf:option datatype="boolean">clearlang</bcf:option>
    <bcf:option datatype="boolean">indexing</bcf:option>
    <bcf:option datatype="boolean">sortcites</bcf:option>
    <bcf:option datatype="boolean">sortsets</bcf:option>
    <bcf:option datatype="boolean">hyperref</bcf:option>
    <bcf:option datatype="boolean">backref</bcf:option>
    <bcf:option datatype="boolean">pagetracker</bcf:option>
    <bcf:option datatype="boolean">citecounter</bcf:option>
    <bcf:option datatype="boolean">citetracker</bcf:option>
    <bcf:option datatype="boolean">ibidtracker</bcf:option>
    <bcf:option datatype="boolean">idemtracker</bcf:option>
    <bcf:option datatype="boolean">opcittracker</bcf:option>
    <bcf:option datatype="boolean">loccittracker</bcf:option>
    <bcf:option datatype="boolean">parentracker</bcf:option>
    <bcf:option datatype="boolean">labeldateusetime</bcf:option>
    <bcf:option datatype="boolean">datecirca</bcf:option>
    <bcf:option datatype="boolean">dateuncertain</bcf:option>
    <bcf:option datatype="boolean">dateusetime</bcf:option>
    <bcf:option datatype="boolean">eventdateusetime</bcf:option>
    <bcf:option datatype="boolean">origdateusetime</bcf:option>
    <bcf:option datatype="boolean">urldateusetime</bcf:option>
    <bcf:option datatype="boolean">julian</bcf:option>
    <bcf:option datatype="boolean">datezeros</bcf:option>
    <bcf:option datatype="boolean">timezeros</bcf:option>
    <bcf:option datatype="boolean">timezones</bcf:option>
    <bcf:option datatype="boolean">seconds</bcf:option>
    <bcf:option datatype="boolean">autopunct</bcf:option>
    <bcf:option datatype="boolean">punctfont</bcf:option>
    <bcf:option datatype="boolean">labelnumber</bcf:option>
    <bcf:option datatype="boolean">labelalpha</bcf:option>
    <bcf:option datatype="boolean">labeltitle</bcf:option>
    <bcf:option datatype="boolean">labeltitleyear</bcf:option>
    <bcf:option datatype="boolean">labeldateparts</bcf:option>
    <bcf:option datatype="boolean">defernumbers</bcf:option>
    <bcf:option datatype="boolean">locallabelwidth</bcf:option>
    <bcf:option datatype="boolean">bibwarn</bcf:option>
    <bcf:option datatype="boolean">useprefix</bcf:option>
    <bcf:option datatype="boolean">skipbib</bcf:option>
    <bcf:option datatype="boolean">skipbiblist</bcf:option>
    <bcf:option datatype="boolean">skiplab</bcf:option>
    <bcf:option datatype="boolean">dataonly</bcf:option>
    <bcf:option datatype="boolean">defernums</bcf:option>
    <bcf:option datatype="boolean">firstinits</bcf:option>
    <bcf:option datatype="boolean">sortfirstinits</bcf:option>
    <bcf:option datatype="boolean">sortgiveninits</bcf:option>
    <bcf:option datatype="boolean">labelyear</bcf:option>
    <bcf:option datatype="boolean">isbn</bcf:option>
    <bcf:option datatype="boolean">url</bcf:option>
    <bcf:option datatype="boolean">doi</bcf:option>
    <bcf:option datatype="boolean">eprint</bcf:option>
    <bcf:option datatype="boolean">related</bcf:option>
    <bcf:option datatype="boolean">dashed</bcf:option>
    <bcf:option datatype="boolean">mergedate</bcf:option>
    <bcf:option datatype="integer">mincrossrefs</bcf:option>
    <bcf:option datatype="integer">minxrefs</bcf:option>
    <bcf:option datatype="integer">maxnames</bcf:option>
    <bcf:option datatype="integer">minnames</bcf:option>
    <bcf:option datatype="integer">maxbibnames</bcf:option>
    <bcf:option datatype="integer">minbibnames</bcf:option>
    <bcf:option datatype="integer">maxcitenames</bcf:option>
    <bcf:option datatype="integer">mincitenames</bcf:option>
    <bcf:option datatype="integer">maxsortnames</bcf:option>
    <bcf:option datatype="integer">minsortnames</bcf:option>
    <bcf:option datatype="integer">maxitems</bcf:option>
    <bcf:option datatype="integer">minitems</bcf:option>
    <bcf:option datatype="integer">maxalphanames</bcf:option>
    <bcf:option datatype="integer">minalphanames</bcf:option>
    <bcf:option datatype="integer">maxparens</bcf:option>
    <bcf:option datatype="integer">dateeraauto</bcf:option>
  </bcf:optionscope>
  <bcf:optionscope type="ENTRYTYPE">
    <bcf:option datatype="string">alphaothers</bcf:option>
    <bcf:option datatype="string">sortalphaothers</bcf:option>
    <bcf:option datatype="string">presort</bcf:option>
    <bcf:option datatype="string">uniquelist</bcf:option>
    <bcf:option datatype="string">uniquename</bcf:option>
    <bcf:option datatype="boolean">useafterword</bcf:option>
    <bcf:option datatype="boolean">useannotator</bcf:option>
    <bcf:option datatype="boolean">useauthor</bcf:option>
    <bcf:option datatype="boolean">usebookauthor</bcf:option>
    <bcf:option datatype="boolean">usecommentator</bcf:option>
    <bcf:option datatype="boolean">useeditor</bcf:option>
    <bcf:option datatype="boolean">useeditora</bcf:option>
    <bcf:option datatype="boolean">useeditorb</bcf:option>
    <bcf:option datatype="boolean">useeditorc</bcf:option>
    <bcf:option datatype="boolean">useforeword</bcf:option>
    <bcf:option datatype="boolean">useholder</bcf:option>
    <bcf:option datatype="boolean">useintroduction</bcf:option>
    <bcf:option datatype="boolean">usenamea</bcf:option>
    <bcf:option datatype="boolean">usenameb</bcf:option>
    <bcf:option datatype="boolean">usenamec</bcf:option>
    <bcf:option datatype="boolean">usetranslator</bcf:option>
    <bcf:option datatype="boolean">useshortauthor</bcf:option>
    <bcf:option datatype="boolean">useshorteditor</bcf:option>
    <bcf:option datatype="boolean">noroman</bcf:option>
    <bcf:option datatype="boolean">nohashothers</bcf:option>
    <bcf:option datatype="boolean">nosortothers</bcf:option>
    <bcf:option datatype="boolean">singletitle</bcf:option>
    <bcf:option datatype="boolean">uniquebaretitle</bcf:option>
    <bcf:option datatype="boolean">uniqueprimaryauthor</bcf:option>
    <bcf:option datatype="boolean">uniquetitle</bcf:option>
    <bcf:option datatype="boolean">uniquework</bcf:option>
    <bcf:option datatype="boolean">indexing</bcf:option>
    <bcf:option datatype="boolean">labelnumber</bcf:option>
    <bcf:option datatype="boolean">labelalpha</bcf:option>
    <bcf:option datatype="boolean">labeltitle</bcf:option>
    <bcf:option datatype="boolean">labeltitleyear</bcf:option>
    <bcf:option datatype="boolean">labeldateparts</bcf:option>
    <bcf:option datatype="boolean">useprefix</bcf:option>
    <bcf:option datatype="boolean">skipbib</bcf:option>
    <bcf:option datatype="boolean">skipbiblist</bcf:option>
    <bcf:option datatype="boolean">skiplab</bcf:option>
    <bcf:option datatype="boolean">dataonly</bcf:option>
    <bcf:option datatype="boolean">skiplos</bcf:option>
    <bcf:option datatype="boolean">labelyear</bcf:option>
    <bcf:option datatype="xml">labelalphatemplate</bcf:option>
    <bcf:option datatype="xml">translit</bcf:option>
    <bcf:option datatype="xml">sortexclusion</bcf:option>
    <bcf:option datatype="xml">sortinclusion</bcf:option>
    <bcf:option datatype="xml">labelnamespec</bcf:option>
    <bcf:option datatype="xml">labeltitlespec</bcf:option>
    <bcf:option datatype="xml">labeldatespec</bcf:option>
    <bcf:option datatype="integer">maxnames</bcf:option>
    <bcf:option datatype="integer">minnames</bcf:option>
    <bcf:option datatype="integer">maxbibnames</bcf:option>
    <bcf:option datatype="integer">minbibnames</bcf:option>
    <bcf:option datatype="integer">maxcitenames</bcf:option>
    <bcf:option datatype="integer">mincitenames</bcf:option>
    <bcf:option datatype="integer">maxsortnames</bcf:option>
    <bcf:option datatype="integer">minsortnames</bcf:option>
    <bcf:option datatype="integer">maxitems</bcf:option>
    <bcf:option datatype="integer">minitems</bcf:option>
    <bcf:option datatype="integer">maxalphanames</bcf:option>
    <bcf:option datatype="integer">minalphanames</bcf:option>
  </bcf:optionscope>
  <bcf:optionscope type="ENTRY">
    <bcf:option datatype="string">noinherit</bcf:option>
    <bcf:option datatype="string" backendin="sortingnamekeytemplatename,uniquenametemplatename,labelalphanametemplatename">nametemplates</bcf:option>
    <bcf:option datatype="string" backendout="1">labelalphanametemplatename</bcf:option>
    <bcf:option datatype="string" backendout="1">uniquenametemplatename</bcf:option>
    <bcf:option datatype="string" backendout="1">sortingnamekeytemplatename</bcf:option>
    <bcf:option datatype="string">presort</bcf:option>
    <bcf:option datatype="string" backendout="1">uniquelist</bcf:option>
    <bcf:option datatype="string" backendout="1">uniquename</bcf:option>
    <bcf:option datatype="boolean" backendin="skipbib=true,skipbiblist=true,skiplab=true,uniquename=false,uniquelist=false">dataonly</bcf:option>
    <bcf:option datatype="boolean">noroman</bcf:option>
    <bcf:option datatype="boolean">nohashothers</bcf:option>
    <bcf:option datatype="boolean">nosortothers</bcf:option>
    <bcf:option datatype="boolean">singletitle</bcf:option>
    <bcf:option datatype="boolean">uniquebaretitle</bcf:option>
    <bcf:option datatype="boolean">uniqueprimaryauthor</bcf:option>
    <bcf:option datatype="boolean">uniquetitle</bcf:option>
    <bcf:option datatype="boolean">uniquework</bcf:option>
    <bcf:option datatype="boolean" backendout="1">useafterword</bcf:option>
    <bcf:option datatype="boolean" backendout="1">useannotator</bcf:option>
    <bcf:option datatype="boolean" backendout="1">useauthor</bcf:option>
    <bcf:option datatype="boolean" backendout="1">usebookauthor</bcf:option>
    <bcf:option datatype="boolean" backendout="1">usecommentator</bcf:option>
    <bcf:option datatype="boolean" backendout="1">useeditor</bcf:option>
    <bcf:option datatype="boolean" backendout="1">useeditora</bcf:option>
    <bcf:option datatype="boolean" backendout="1">useeditorb</bcf:option>
    <bcf:option datatype="boolean" backendout="1">useeditorc</bcf:option>
    <bcf:option datatype="boolean" backendout="1">useforeword</bcf:option>
    <bcf:option datatype="boolean" backendout="1">useholder</bcf:option>
    <bcf:option datatype="boolean" backendout="1">useintroduction</bcf:option>
    <bcf:option datatype="boolean" backendout="1">usenamea</bcf:option>
    <bcf:option datatype="boolean" backendout="1">usenameb</bcf:option>
    <bcf:option datatype="boolean" backendout="1">usenamec</bcf:option>
    <bcf:option datatype="boolean" backendout="1">usetranslator</bcf:option>
    <bcf:option datatype="boolean" backendout="1">useshortauthor</bcf:option>
    <bcf:option datatype="boolean" backendout="1">useshorteditor</bcf:option>
    <bcf:option datatype="boolean" backendout="1">indexing</bcf:option>
    <bcf:option datatype="boolean" backendout="1">labelnumber</bcf:option>
    <bcf:option datatype="boolean" backendout="1">labelalpha</bcf:option>
    <bcf:option datatype="boolean" backendout="1">labeltitle</bcf:option>
    <bcf:option datatype="boolean" backendout="1">labeltitleyear</bcf:option>
    <bcf:option datatype="boolean" backendout="1">labeldateparts</bcf:option>
    <bcf:option datatype="boolean" backendout="1">useprefix</bcf:option>
    <bcf:option datatype="boolean" backendout="1">skipbib</bcf:option>
    <bcf:option datatype="boolean" backendout="1">skipbiblist</bcf:option>
    <bcf:option datatype="boolean" backendout="1">skiplab</bcf:option>
    <bcf:option datatype="boolean" backendout="1">skiplos</bcf:option>
    <bcf:option datatype="integer" backendin="maxcitenames,maxbibnames,maxsortnames">maxnames</bcf:option>
    <bcf:option datatype="integer" backendin="mincitenames,minbibnames,minsortnames">minnames</bcf:option>
    <bcf:option datatype="integer">maxsortnames</bcf:option>
    <bcf:option datatype="integer">minsortnames</bcf:option>
    <bcf:option datatype="integer" backendout="1">maxbibnames</bcf:option>
    <bcf:option datatype="integer" backendout="1">minbibnames</bcf:option>
    <bcf:option datatype="integer" backendout="1">maxcitenames</bcf:option>
    <bcf:option datatype="integer" backendout="1">mincitenames</bcf:option>
    <bcf:option datatype="integer" backendout="1">maxitems</bcf:option>
    <bcf:option datatype="integer" backendout="1">minitems</bcf:option>
    <bcf:option datatype="integer" backendout="1">maxalphanames</bcf:option>
    <bcf:option datatype="integer" backendout="1">minalphanames</bcf:option>
  </bcf:optionscope>
  <bcf:optionscope type="NAMELIST">
    <bcf:option datatype="string" backendin="sortingnamekeytemplatename,uniquenametemplatename,labelalphanametemplatename">nametemplates</bcf:option>
    <bcf:option datatype="string" backendout="1">sortingnamekeytemplatename</bcf:option>
    <bcf:option datatype="string" backendout="1">uniquenametemplatename</bcf:option>
    <bcf:option datatype="string">uniquelist</bcf:option>
    <bcf:option datatype="string">uniquename</bcf:option>
    <bcf:option datatype="string" backendout="1">labelalphanametemplatename</bcf:option>
    <bcf:option datatype="boolean" backendout="1">useprefix</bcf:option>
    <bcf:option datatype="boolean">nohashothers</bcf:option>
    <bcf:option datatype="boolean">nosortothers</bcf:option>
  </bcf:optionscope>
  <bcf:optionscope type="NAME">
    <bcf:option datatype="string" backendin="sortingnamekeytemplatename,uniquenametemplatename,labelalphanametemplatename">nametemplates</bcf:option>
    <bcf:option datatype="string" backendout="1">sortingnamekeytemplatename</bcf:option>
    <bcf:option datatype="string" backendout="1">uniquenametemplatename</bcf:option>
    <bcf:option datatype="string">uniquename</bcf:option>
    <bcf:option datatype="string" backendout="1">labelalphanametemplatename</bcf:option>
    <bcf:option datatype="boolean" backendout="1">useprefix</bcf:option>
  </bcf:optionscope>
  <!-- DATAFIELDSETS -->
  <bcf:datafieldset name="setnames">
    <bcf:member datatype="name" fieldtype="list"/>
  </bcf:datafieldset>
  <bcf:datafieldset name="settitles">
    <bcf:member field="title"/>
    <bcf:member field="booktitle"/>
    <bcf:member field="eventtitle"/>
    <bcf:member field="issuetitle"/>
    <bcf:member field="journaltitle"/>
    <bcf:member field="maintitle"/>
    <bcf:member field="origtitle"/>
  </bcf:datafieldset>
  <!-- SOURCEMAP -->
  <bcf:sourcemap>
    <bcf:maps datatype="bibtex" level="driver">
      <bcf:map>
        <bcf:map_step map_type_source="conference" map_type_target="inproceedings" map_final="1"/>
        <bcf:map_step map_type_source="electronic" map_type_target="online" map_final="1"/>
        <bcf:map_step map_type_source="www" map_type_target="online" map_final="1"/>
      </bcf:map>
      <bcf:map>
        <bcf:map_step map_type_source="mastersthesis" map_type_target="thesis" map_final="1"/>
        <bcf:map_step map_field_set="type" map_field_value="mathesis"/>
      </bcf:map>
      <bcf:map>
        <bcf:map_step map_type_source="phdthesis" map_type_target="thesis" map_final="1"/>
        <bcf:map_step map_field_set="type" map_field_value="phdthesis"/>
      </bcf:map>
      <bcf:map>
        <bcf:map_step map_type_source="techreport" map_type_target="report" map_final="1"/>
        <bcf:map_step map_field_set="type" map_field_value="techreport"/>
      </bcf:map>
      <bcf:map>
        <bcf:map_step map_field_source="hyphenation" map_field_target="langid"/>
        <bcf:map_step map_field_source="address" map_field_target="location"/>
        <bcf:map_step map_field_source="school" map_field_target="institution"/>
        <bcf:map_step map_field_source="annote" map_field_target="annotation"/>
        <bcf:map_step map_field_source="archiveprefix" map_field_target="eprinttype"/>
        <bcf:map_step map_field_source="journal" map_field_target="journaltitle"/>
        <bcf:map_step map_field_source="primaryclass" map_field_target="eprintclass"/>
        <bcf:map_step map_field_source="key" map_field_target="sortkey"/>
        <bcf:map_step map_field_source="pdf" map_field_target="file"/>
      </bcf:map>
    </bcf:maps>
  </bcf:sourcemap>
  <!-- LABELALPHA NAME TEMPLATE -->
  <bcf:labelalphanametemplate name="global">
    <bcf:namepart order="1" use="1" pre="1" substring_width="1"
                  substring_compound="1">prefix</bcf:namepart>
    <bcf:namepart order="2">family</bcf:namepart>
  </bcf:labelalphanametemplate>
  <!-- LABELALPHA TEMPLATE -->
  <bcf:labelalphatemplate type="global">
    <bcf:labelelement order="1">
      <bcf:labelpart final="1">shorthand</bcf:labelpart>
      <bcf:labelpart>label</bcf:labelpart>
      <bcf:labelpart substring_width="3" substring_side="left" ifnames="1">labelname</bcf:labelpart>
      <bcf:labelpart substring_width="1" substring_side="left">labelname</bcf:labelpart>
    </bcf:labelelement>
    <bcf:labelelement order="2">
      <bcf:labelpart substring_width="2" substring_side="right">year</bcf:labelpart>
    </bcf:labelelement>
  </bcf:labelalphatemplate>
  <!-- EXTRADATE -->
  <bcf:extradatespec>
    <bcf:scope>
      <bcf:field order="1">labelyear</bcf:field>
      <bcf:field order="2">year</bcf:field>
    </bcf:scope>
  </bcf:extradatespec>
  <!-- INHERITANCE -->
  <bcf:inheritance>
    <bcf:defaults inherit_all="true" override_target="false">
      <bcf:type_pair source="*" target="incollection" inherit_all="false"/>
    </bcf:defaults>
    <bcf:inherit>
      <bcf:type_pair source="*" target="*"/>
      <bcf:field source="verba" target="verbb" override_target="true"/>
    </bcf:inherit>
    <bcf:inherit>
      <bcf:type_pair source="*" target="inbook"/>
      <bcf:field source="author" target="bookauthor" override_target="true"/>
    </bcf:inherit>
    <bcf:inherit>
      <bcf:type_pair source="book" target="inbook"/>
      <bcf:field source="title" target="booktitle" override_target="true"/>
      <bcf:field source="titleaddon" target="booktitleaddon"  override_target="true"/>
      <bcf:field source="subtitle" target="booksubtitle" override_target="true"/>
    </bcf:inherit>
    <bcf:inherit>
      <bcf:type_pair source="proceedings" target="inproceedings"/>
      <bcf:field source="title" target="booktitle" override_target="false"/>
      <bcf:field source="publisher" skip="true"/>
    </bcf:inherit>
    <bcf:inherit>
      <bcf:type_pair source="collection" target="incollection"/>
      <bcf:field source="title" target="booktitle" override_target="true"/>
    </bcf:inherit>
  </bcf:inheritance>
  <!-- UNIQUENAME TEMPLATE -->
  <bcf:uniquenametemplate name="global">
    <bcf:namepart order="1" use="1" base="1">prefix</bcf:namepart>
    <bcf:namepart order="2" base="1">family</bcf:namepart>
    <bcf:namepart order="3">given</bcf:namepart>
  </bcf:uniquenametemplate>
  <!-- SORTING NAME KEY TEMPLATE -->
  <bcf:sortingnamekeytemplate name="global">
    <bcf:keypart order="1">
      <bcf:part type="namepart" order="1" use="1">prefix</bcf:part>
      <bcf:part type="namepart" order="2">family</bcf:part>
    </bcf:keypart>
    <bcf:keypart order="2">
      <bcf:part type="namepart" order="1">given</bcf:part>
    </bcf:keypart>
    <bcf:keypart order="3">
      <bcf:part type="namepart" order="1">suffix</bcf:part>
    </bcf:keypart>
    <bcf:keypart order="4">
      <bcf:part type="namepart" order="1" use="0">prefix</bcf:part>
    </bcf:keypart>
  </bcf:sortingnamekeytemplate>
  <bcf:presort>mm</bcf:presort>
  <!-- DATA MODEL -->
  <bcf:datamodel>
    <bcf:constants>
      <bcf:constant type="list" name="gender">sf,sm,sn,pf,pm,pn,pp</bcf:constant>
      <bcf:constant type="list" name="nameparts">family,given,prefix,suffix</bcf:constant>
      <bcf:constant type="list" name="optiondatatypes">boolean,integer,string,xml</bcf:constant>
      <bcf:constant type="list" name="multiscriptforms">default,transliteration,transcription,translation</bcf:constant>
    </bcf:constants>
    <bcf:entrytypes>
      <bcf:entrytype>article</bcf:entrytype>
      <bcf:entrytype>artwork</bcf:entrytype>
      <bcf:entrytype>audio</bcf:entrytype>
      <bcf:entrytype>bibnote</bcf:entrytype>
      <bcf:entrytype>book</bcf:entrytype>
      <bcf:entrytype>bookinbook</bcf:entrytype>
      <bcf:entrytype>booklet</bcf:entrytype>
      <bcf:entrytype>collection</bcf:entrytype>
      <bcf:entrytype>commentary</bcf:entrytype>
      <bcf:entrytype>customa</bcf:entrytype>
      <bcf:entrytype>customb</bcf:entrytype>
      <bcf:entrytype>customc</bcf:entrytype>
      <bcf:entrytype>customd</bcf:entrytype>
      <bcf:entrytype>custome</bcf:entrytype>
      <bcf:entrytype>customf</bcf:entrytype>
      <bcf:entrytype>dataset</bcf:entrytype>
      <bcf:entrytype>inbook</bcf:entrytype>
      <bcf:entrytype>incollection</bcf:entrytype>
      <bcf:entrytype>inproceedings</bcf:entrytype>
      <bcf:entrytype>inreference</bcf:entrytype>
      <bcf:entrytype>image</bcf:entrytype>
      <bcf:entrytype>jurisdiction</bcf:entrytype>
      <bcf:entrytype>legal</bcf:entrytype>
      <bcf:entrytype>legislation</bcf:entrytype>
      <bcf:entrytype>letter</bcf:entrytype>
      <bcf:entrytype>manual</bcf:entrytype>
      <bcf:entrytype>misc</bcf:entrytype>
      <bcf:entrytype>movie</bcf:entrytype>
      <bcf:entrytype>music</bcf:entrytype>
      <bcf:entrytype>mvcollection</bcf:entrytype>
      <bcf:entrytype>mvreference</bcf:entrytype>
      <bcf:entrytype>mvproceedings</bcf:entrytype>
      <bcf:entrytype>mvbook</bcf:entrytype>
      <bcf:entrytype>online</bcf:entrytype>
      <bcf:entrytype>patent</bcf:entrytype>
      <bcf:entrytype>performance</bcf:entrytype>
      <bcf:entrytype>periodical</bcf:entrytype>
      <bcf:entrytype>proceedings</bcf:entrytype>
      <bcf:entrytype>reference</bcf:entrytype>
      <bcf:entrytype>report</bcf:entrytype>
      <bcf:entrytype>review</bcf:entrytype>
      <bcf:entrytype>set</bcf:entrytype>
      <bcf:entrytype>software</bcf:entrytype>
      <bcf:entrytype>standard</bcf:entrytype>
      <bcf:entrytype>suppbook</bcf:entrytype>
      <bcf:entrytype>suppcollection</bcf:entrytype>
      <bcf:entrytype>suppperiodical</bcf:entrytype>
      <bcf:entrytype>thesis</bcf:entrytype>
      <bcf:entrytype>unpublished</bcf:entrytype>
      <bcf:entrytype>video</bcf:entrytype>
      <bcf:entrytype skip_output="true">xdata</bcf:entrytype>
    </bcf:entrytypes>
    <bcf:fields>
      <bcf:field fieldtype="field" datatype="integer">sortyear</bcf:field>
      <bcf:field fieldtype="field" datatype="integer">volume</bcf:field>
      <bcf:field fieldtype="field" datatype="integer">volumes</bcf:field>
      <bcf:field fieldtype="field" datatype="literal">abstract</bcf:field>
      <bcf:field fieldtype="field" datatype="literal">addendum</bcf:field>
      <bcf:field fieldtype="field" datatype="literal">annotation</bcf:field>
      <bcf:field fieldtype="field" datatype="literal">booksubtitle</bcf:field>
      <bcf:field fieldtype="field" datatype="literal">booktitle</bcf:field>
      <bcf:field fieldtype="field" datatype="literal">booktitleaddon</bcf:field>
      <bcf:field fieldtype="field" datatype="literal">chapter</bcf:field>
      <bcf:field fieldtype="field" datatype="literal">edition</bcf:field>
      <bcf:field fieldtype="field" datatype="literal">eid</bcf:field>
      <bcf:field fieldtype="field" datatype="literal">entrysubtype</bcf:field>
      <bcf:field fieldtype="field" datatype="literal">eprintclass</bcf:field>
      <bcf:field fieldtype="field" datatype="literal">eprinttype</bcf:field>
      <bcf:field fieldtype="field" datatype="literal">eventtitle</bcf:field>
      <bcf:field fieldtype="field" datatype="literal">eventtitleaddon</bcf:field>
      <bcf:field fieldtype="field" datatype="literal">gender</bcf:field>
      <bcf:field fieldtype="field" datatype="literal">howpublished</bcf:field>
      <bcf:field fieldtype="field" datatype="literal">indexsorttitle</bcf:field>
      <bcf:field fieldtype="field" datatype="literal">indextitle</bcf:field>
      <bcf:field fieldtype="field" datatype="literal">isan</bcf:field>
      <bcf:field fieldtype="field" datatype="literal">isbn</bcf:field>
      <bcf:field fieldtype="field" datatype="literal">ismn</bcf:field>
      <bcf:field fieldtype="field" datatype="literal">isrn</bcf:field>
      <bcf:field fieldtype="field" datatype="literal">issn</bcf:field>
      <bcf:field fieldtype="field" datatype="literal">issue</bcf:field>
      <bcf:field fieldtype="field" datatype="literal">issuesubtitle</bcf:field>
      <bcf:field fieldtype="field" datatype="literal">issuetitle</bcf:field>
      <bcf:field fieldtype="field" datatype="literal">issuetitleaddon</bcf:field>
      <bcf:field fieldtype="field" datatype="literal">iswc</bcf:field>
      <bcf:field fieldtype="field" datatype="literal">journalsubtitle</bcf:field>
      <bcf:field fieldtype="field" datatype="literal">journaltitle</bcf:field>
      <bcf:field fieldtype="field" datatype="literal">journaltitleaddon</bcf:field>
      <bcf:field fieldtype="field" datatype="literal">label</bcf:field>
      <bcf:field fieldtype="field" datatype="literal">langid</bcf:field>
      <bcf:field fieldtype="field" datatype="literal">langidopts</bcf:field>
      <bcf:field fieldtype="field" datatype="literal">library</bcf:field>
      <bcf:field fieldtype="field" datatype="literal">mainsubtitle</bcf:field>
      <bcf:field fieldtype="field" datatype="literal">maintitle</bcf:field>
      <bcf:field fieldtype="field" datatype="literal">maintitleaddon</bcf:field>
      <bcf:field fieldtype="field" datatype="literal">nameaddon</bcf:field>
      <bcf:field fieldtype="field" datatype="literal">note</bcf:field>
      <bcf:field fieldtype="field" datatype="literal">number</bcf:field>
      <bcf:field fieldtype="field" datatype="literal">origtitle</bcf:field>
      <bcf:field fieldtype="field" datatype="literal">pagetotal</bcf:field>
      <bcf:field fieldtype="field" datatype="literal">part</bcf:field>
      <bcf:field fieldtype="field" datatype="literal">relatedstring</bcf:field>
      <bcf:field fieldtype="field" datatype="literal">relatedtype</bcf:field>
      <bcf:field fieldtype="field" datatype="literal">reprinttitle</bcf:field>
      <bcf:field fieldtype="field" datatype="literal">series</bcf:field>
      <bcf:field fieldtype="field" datatype="literal">shorthandintro</bcf:field>
      <bcf:field fieldtype="field" datatype="literal">subtitle</bcf:field>
      <bcf:field fieldtype="field" datatype="literal">title</bcf:field>
      <bcf:field fieldtype="field" datatype="literal">titleaddon</bcf:field>
      <bcf:field fieldtype="field" datatype="literal">usera</bcf:field>
      <bcf:field fieldtype="field" datatype="literal">userb</bcf:field>
      <bcf:field fieldtype="field" datatype="literal">userc</bcf:field>
      <bcf:field fieldtype="field" datatype="literal">userd</bcf:field>
      <bcf:field fieldtype="field" datatype="literal">usere</bcf:field>
      <bcf:field fieldtype="field" datatype="literal">userf</bcf:field>
      <bcf:field fieldtype="field" datatype="literal">venue</bcf:field>
      <bcf:field fieldtype="field" datatype="literal">version</bcf:field>
      <bcf:field fieldtype="field" datatype="literal" label="true">shorthand</bcf:field>
      <bcf:field fieldtype="field" datatype="literal" label="true">shortjournal</bcf:field>
      <bcf:field fieldtype="field" datatype="literal" label="true">shortseries</bcf:field>
      <bcf:field fieldtype="field" datatype="literal" label="true">shorttitle</bcf:field>
      <bcf:field fieldtype="field" datatype="literal" skip_output="true">sorttitle</bcf:field>
      <bcf:field fieldtype="field" datatype="literal" skip_output="true">sortshorthand</bcf:field>
      <bcf:field fieldtype="field" datatype="literal" skip_output="true">sortkey</bcf:field>
      <bcf:field fieldtype="field" datatype="literal" skip_output="true">presort</bcf:field>
      <bcf:field fieldtype="list" datatype="literal">institution</bcf:field>
      <bcf:field fieldtype="list" datatype="literal">lista</bcf:field>
      <bcf:field fieldtype="list" datatype="literal">listb</bcf:field>
      <bcf:field fieldtype="list" datatype="literal">listc</bcf:field>
      <bcf:field fieldtype="list" datatype="literal">listd</bcf:field>
      <bcf:field fieldtype="list" datatype="literal">liste</bcf:field>
      <bcf:field fieldtype="list" datatype="literal">listf</bcf:field>
      <bcf:field fieldtype="list" datatype="literal">location</bcf:field>
      <bcf:field fieldtype="list" datatype="literal">organization</bcf:field>
      <bcf:field fieldtype="list" datatype="literal">origlocation</bcf:field>
      <bcf:field fieldtype="list" datatype="literal">origpublisher</bcf:field>
      <bcf:field fieldtype="list" datatype="literal">publisher</bcf:field>
      <bcf:field fieldtype="list" datatype="name">afterword</bcf:field>
      <bcf:field fieldtype="list" datatype="name">annotator</bcf:field>
      <bcf:field fieldtype="list" datatype="name">author</bcf:field>
      <bcf:field fieldtype="list" datatype="name">bookauthor</bcf:field>
      <bcf:field fieldtype="list" datatype="name">commentator</bcf:field>
      <bcf:field fieldtype="list" datatype="name">editor</bcf:field>
      <bcf:field fieldtype="list" datatype="name">editora</bcf:field>
      <bcf:field fieldtype="list" datatype="name">editorb</bcf:field>
      <bcf:field fieldtype="list" datatype="name">editorc</bcf:field>
      <bcf:field fieldtype="list" datatype="name">foreword</bcf:field>
      <bcf:field fieldtype="list" datatype="name">holder</bcf:field>
      <bcf:field fieldtype="list" datatype="name">introduction</bcf:field>
      <bcf:field fieldtype="list" datatype="name">namea</bcf:field>
      <bcf:field fieldtype="list" datatype="name">nameb</bcf:field>
      <bcf:field fieldtype="list" datatype="name">namec</bcf:field>
      <bcf:field fieldtype="list" datatype="name">translator</bcf:field>
      <bcf:field fieldtype="list" datatype="name" label="true">shortauthor</bcf:field>
      <bcf:field fieldtype="list" datatype="name" label="true">shorteditor</bcf:field>
      <bcf:field fieldtype="list" datatype="name" skip_output="true">sortname</bcf:field>
      <bcf:field fieldtype="field" datatype="key">authortype</bcf:field>
      <bcf:field fieldtype="field" datatype="key">editoratype</bcf:field>
      <bcf:field fieldtype="field" datatype="key">editorbtype</bcf:field>
      <bcf:field fieldtype="field" datatype="key">editorctype</bcf:field>
      <bcf:field fieldtype="field" datatype="key">editortype</bcf:field>
      <bcf:field fieldtype="field" datatype="key">bookpagination</bcf:field>
      <bcf:field fieldtype="field" datatype="key">nameatype</bcf:field>
      <bcf:field fieldtype="field" datatype="key">namebtype</bcf:field>
      <bcf:field fieldtype="field" datatype="key">namectype</bcf:field>
      <bcf:field fieldtype="field" datatype="key">pagination</bcf:field>
      <bcf:field fieldtype="field" datatype="key">pubstate</bcf:field>
      <bcf:field fieldtype="field" datatype="key">type</bcf:field>
      <bcf:field fieldtype="list" datatype="key">language</bcf:field>
      <bcf:field fieldtype="list" datatype="key">origlanguage</bcf:field>
      <bcf:field fieldtype="field" datatype="entrykey">crossref</bcf:field>
      <bcf:field fieldtype="field" datatype="entrykey">xref</bcf:field>
      <bcf:field fieldtype="field" datatype="date" skip_output="true">date</bcf:field>
      <bcf:field fieldtype="field" datatype="datepart" nullok="true">endyear</bcf:field>
      <bcf:field fieldtype="field" datatype="datepart" nullok="true">year</bcf:field>
      <bcf:field fieldtype="field" datatype="datepart">month</bcf:field>
      <bcf:field fieldtype="field" datatype="datepart">day</bcf:field>
      <bcf:field fieldtype="field" datatype="datepart">hour</bcf:field>
      <bcf:field fieldtype="field" datatype="datepart">minute</bcf:field>
      <bcf:field fieldtype="field" datatype="datepart">second</bcf:field>
      <bcf:field fieldtype="field" datatype="datepart">timezone</bcf:field>
      <bcf:field fieldtype="field" datatype="datepart">yeardivision</bcf:field>
      <bcf:field fieldtype="field" datatype="datepart">endmonth</bcf:field>
      <bcf:field fieldtype="field" datatype="datepart">endday</bcf:field>
      <bcf:field fieldtype="field" datatype="datepart">endhour</bcf:field>
      <bcf:field fieldtype="field" datatype="datepart">endminute</bcf:field>
      <bcf:field fieldtype="field" datatype="datepart">endsecond</bcf:field>
      <bcf:field fieldtype="field" datatype="datepart">endtimezone</bcf:field>
      <bcf:field fieldtype="field" datatype="datepart">endyeardivision</bcf:field>
      <bcf:field fieldtype="field" datatype="date" skip_output="true">eventdate</bcf:field>
      <bcf:field fieldtype="field" datatype="datepart" nullok="true">eventendyear</bcf:field>
      <bcf:field fieldtype="field" datatype="datepart" nullok="true">eventyear</bcf:field>
      <bcf:field fieldtype="field" datatype="datepart">eventmonth</bcf:field>
      <bcf:field fieldtype="field" datatype="datepart">eventday</bcf:field>
      <bcf:field fieldtype="field" datatype="datepart">eventhour</bcf:field>
      <bcf:field fieldtype="field" datatype="datepart">eventminute</bcf:field>
      <bcf:field fieldtype="field" datatype="datepart">eventsecond</bcf:field>
      <bcf:field fieldtype="field" datatype="datepart">eventtimezone</bcf:field>
      <bcf:field fieldtype="field" datatype="datepart">eventyeardivision</bcf:field>
      <bcf:field fieldtype="field" datatype="datepart">eventendmonth</bcf:field>
      <bcf:field fieldtype="field" datatype="datepart">eventendday</bcf:field>
      <bcf:field fieldtype="field" datatype="datepart">eventendhour</bcf:field>
      <bcf:field fieldtype="field" datatype="datepart">eventendminute</bcf:field>
      <bcf:field fieldtype="field" datatype="datepart">eventendsecond</bcf:field>
      <bcf:field fieldtype="field" datatype="datepart">eventendtimezone</bcf:field>
      <bcf:field fieldtype="field" datatype="datepart">eventendyeardivision</bcf:field>
      <bcf:field fieldtype="field" datatype="date" skip_output="true">origdate</bcf:field>
      <bcf:field fieldtype="field" datatype="datepart" nullok="true">origendyear</bcf:field>
      <bcf:field fieldtype="field" datatype="datepart" nullok="true">origyear</bcf:field>
      <bcf:field fieldtype="field" datatype="datepart">origmonth</bcf:field>
      <bcf:field fieldtype="field" datatype="datepart">origday</bcf:field>
      <bcf:field fieldtype="field" datatype="datepart">orighour</bcf:field>
      <bcf:field fieldtype="field" datatype="datepart">origminute</bcf:field>
      <bcf:field fieldtype="field" datatype="datepart">origsecond</bcf:field>
      <bcf:field fieldtype="field" datatype="datepart">origtimezone</bcf:field>
      <bcf:field fieldtype="field" datatype="datepart">origyeardivision</bcf:field>
      <bcf:field fieldtype="field" datatype="datepart">origendmonth</bcf:field>
      <bcf:field fieldtype="field" datatype="datepart">origendday</bcf:field>
      <bcf:field fieldtype="field" datatype="datepart">origendhour</bcf:field>
      <bcf:field fieldtype="field" datatype="datepart">origendminute</bcf:field>
      <bcf:field fieldtype="field" datatype="datepart">origendsecond</bcf:field>
      <bcf:field fieldtype="field" datatype="datepart">origendtimezone</bcf:field>
      <bcf:field fieldtype="field" datatype="datepart">origendyeardivision</bcf:field>
      <bcf:field fieldtype="field" datatype="date" skip_output="true">urldate</bcf:field>
      <bcf:field fieldtype="field" datatype="datepart" nullok="true">urlendyear</bcf:field>
      <bcf:field fieldtype="field" datatype="datepart" nullok="true">urlyear</bcf:field>
      <bcf:field fieldtype="field" datatype="datepart">urlmonth</bcf:field>
      <bcf:field fieldtype="field" datatype="datepart">urlday</bcf:field>
      <bcf:field fieldtype="field" datatype="datepart">urlhour</bcf:field>
      <bcf:field fieldtype="field" datatype="datepart">urlminute</bcf:field>
      <bcf:field fieldtype="field" datatype="datepart">urlsecond</bcf:field>
      <bcf:field fieldtype="field" datatype="datepart">urltimezone</bcf:field>
      <bcf:field fieldtype="field" datatype="datepart">urlyeardivision</bcf:field>
      <bcf:field fieldtype="field" datatype="datepart">urlendmonth</bcf:field>
      <bcf:field fieldtype="field" datatype="datepart">urlendday</bcf:field>
      <bcf:field fieldtype="field" datatype="datepart">urlendhour</bcf:field>
      <bcf:field fieldtype="field" datatype="datepart">urlendminute</bcf:field>
      <bcf:field fieldtype="field" datatype="datepart">urlendsecond</bcf:field>
      <bcf:field fieldtype="field" datatype="datepart">urlendtimezone</bcf:field>
      <bcf:field fieldtype="field" datatype="datepart">urlendyeardivision</bcf:field>
      <bcf:field fieldtype="field" datatype="verbatim">doi</bcf:field>
      <bcf:field fieldtype="field" datatype="verbatim">eprint</bcf:field>
      <bcf:field fieldtype="field" datatype="verbatim">file</bcf:field>
      <bcf:field fieldtype="field" datatype="verbatim">verba</bcf:field>
      <bcf:field fieldtype="field" datatype="verbatim">verbb</bcf:field>
      <bcf:field fieldtype="field" datatype="verbatim">verbc</bcf:field>
      <bcf:field fieldtype="field" datatype="uri">url</bcf:field>
      <bcf:field fieldtype="field" format="xsv" datatype="entrykey" skip_output="true">xdata</bcf:field>
      <bcf:field fieldtype="field" format="xsv" datatype="entrykey" skip_output="true">ids</bcf:field>
      <bcf:field fieldtype="field" format="xsv" datatype="entrykey" skip_output="true">entryset</bcf:field>
      <bcf:field fieldtype="field" format="xsv" datatype="entrykey">related</bcf:field>
      <bcf:field fieldtype="field" format="xsv" datatype="keyword">keywords</bcf:field>
      <bcf:field fieldtype="field" format="xsv" datatype="option" skip_output="true">options</bcf:field>
      <bcf:field fieldtype="field" format="xsv" datatype="option" skip_output="true">relatedoptions</bcf:field>
      <bcf:field fieldtype="field" datatype="range">pages</bcf:field>
      <bcf:field fieldtype="field" datatype="code">execute</bcf:field>
    </bcf:fields>
    <bcf:entryfields>
      <bcf:field>abstract</bcf:field>
      <bcf:field>annotation</bcf:field>
      <bcf:field>authortype</bcf:field>
      <bcf:field>bookpagination</bcf:field>
      <bcf:field>crossref</bcf:field>
      <bcf:field>day</bcf:field>
      <bcf:field>doi</bcf:field>
      <bcf:field>eprint</bcf:field>
      <bcf:field>eprintclass</bcf:field>
      <bcf:field>eprinttype</bcf:field>
      <bcf:field>endday</bcf:field>
      <bcf:field>endhour</bcf:field>
      <bcf:field>endminute</bcf:field>
      <bcf:field>endmonth</bcf:field>
      <bcf:field>endsecond</bcf:field>
      <bcf:field>endtimezone</bcf:field>
      <bcf:field>endyear</bcf:field>
      <bcf:field>endyeardivision</bcf:field>
      <bcf:field>entryset</bcf:field>
      <bcf:field>entrysubtype</bcf:field>
      <bcf:field>execute</bcf:field>
      <bcf:field>file</bcf:field>
      <bcf:field>gender</bcf:field>
      <bcf:field>hour</bcf:field>
      <bcf:field>ids</bcf:field>
      <bcf:field>indextitle</bcf:field>
      <bcf:field>indexsorttitle</bcf:field>
      <bcf:field>isan</bcf:field>
      <bcf:field>ismn</bcf:field>
      <bcf:field>iswc</bcf:field>
      <bcf:field>keywords</bcf:field>
      <bcf:field>label</bcf:field>
      <bcf:field>langid</bcf:field>
      <bcf:field>langidopts</bcf:field>
      <bcf:field>library</bcf:field>
      <bcf:field>lista</bcf:field>
      <bcf:field>listb</bcf:field>
      <bcf:field>listc</bcf:field>
      <bcf:field>listd</bcf:field>
      <bcf:field>liste</bcf:field>
      <bcf:field>listf</bcf:field>
      <bcf:field>minute</bcf:field>
      <bcf:field>month</bcf:field>
      <bcf:field>namea</bcf:field>
      <bcf:field>nameb</bcf:field>
      <bcf:field>namec</bcf:field>
      <bcf:field>nameatype</bcf:field>
      <bcf:field>namebtype</bcf:field>
      <bcf:field>namectype</bcf:field>
      <bcf:field>nameaddon</bcf:field>
      <bcf:field>options</bcf:field>
      <bcf:field>origday</bcf:field>
      <bcf:field>origendday</bcf:field>
      <bcf:field>origendhour</bcf:field>
      <bcf:field>origendminute</bcf:field>
      <bcf:field>origendmonth</bcf:field>
      <bcf:field>origendsecond</bcf:field>
      <bcf:field>origendtimezone</bcf:field>
      <bcf:field>origendyear</bcf:field>
      <bcf:field>origendyeardivision</bcf:field>
      <bcf:field>orighour</bcf:field>
      <bcf:field>origminute</bcf:field>
      <bcf:field>origmonth</bcf:field>
      <bcf:field>origsecond</bcf:field>
      <bcf:field>origtimezone</bcf:field>
      <bcf:field>origyear</bcf:field>
      <bcf:field>origyeardivision</bcf:field>
      <bcf:field>origlocation</bcf:field>
      <bcf:field>origpublisher</bcf:field>
      <bcf:field>origtitle</bcf:field>
      <bcf:field>pagination</bcf:field>
      <bcf:field>presort</bcf:field>
      <bcf:field>related</bcf:field>
      <bcf:field>relatedoptions</bcf:field>
      <bcf:field>relatedstring</bcf:field>
      <bcf:field>relatedtype</bcf:field>
      <bcf:field>second</bcf:field>
      <bcf:field>shortauthor</bcf:field>
      <bcf:field>shorteditor</bcf:field>
      <bcf:field>shorthand</bcf:field>
      <bcf:field>shorthandintro</bcf:field>
      <bcf:field>shortjournal</bcf:field>
      <bcf:field>shortseries</bcf:field>
      <bcf:field>shorttitle</bcf:field>
      <bcf:field>sortkey</bcf:field>
      <bcf:field>sortname</bcf:field>
      <bcf:field>sortshorthand</bcf:field>
      <bcf:field>sorttitle</bcf:field>
      <bcf:field>sortyear</bcf:field>
      <bcf:field>timezone</bcf:field>
      <bcf:field>url</bcf:field>
      <bcf:field>urlday</bcf:field>
      <bcf:field>urlendday</bcf:field>
      <bcf:field>urlendhour</bcf:field>
      <bcf:field>urlendminute</bcf:field>
      <bcf:field>urlendmonth</bcf:field>
      <bcf:field>urlendsecond</bcf:field>
      <bcf:field>urlendtimezone</bcf:field>
      <bcf:field>urlendyear</bcf:field>
      <bcf:field>urlhour</bcf:field>
      <bcf:field>urlminute</bcf:field>
      <bcf:field>urlmonth</bcf:field>
      <bcf:field>urlsecond</bcf:field>
      <bcf:field>urltimezone</bcf:field>
      <bcf:field>urlyear</bcf:field>
      <bcf:field>usera</bcf:field>
      <bcf:field>userb</bcf:field>
      <bcf:field>userc</bcf:field>
      <bcf:field>userd</bcf:field>
      <bcf:field>usere</bcf:field>
      <bcf:field>userf</bcf:field>
      <bcf:field>verba</bcf:field>
      <bcf:field>verbb</bcf:field>
      <bcf:field>verbc</bcf:field>
      <bcf:field>xdata</bcf:field>
      <bcf:field>xref</bcf:field>
      <bcf:field>year</bcf:field>
      <bcf:field>yeardivision</bcf:field>
    </bcf:entryfields>
    <bcf:entryfields>
      <bcf:entrytype>set</bcf:entrytype>
      <bcf:field>entryset</bcf:field>
    </bcf:entryfields>
    <bcf:entryfields>
      <bcf:entrytype>article</bcf:entrytype>
      <bcf:field>addendum</bcf:field>
      <bcf:field>annotator</bcf:field>
      <bcf:field>author</bcf:field>
      <bcf:field>commentator</bcf:field>
      <bcf:field>editor</bcf:field>
      <bcf:field>editora</bcf:field>
      <bcf:field>editorb</bcf:field>
      <bcf:field>editorc</bcf:field>
      <bcf:field>editortype</bcf:field>
      <bcf:field>editoratype</bcf:field>
      <bcf:field>editorbtype</bcf:field>
      <bcf:field>editorctype</bcf:field>
      <bcf:field>eid</bcf:field>
      <bcf:field>issn</bcf:field>
      <bcf:field>issue</bcf:field>
      <bcf:field>issuetitle</bcf:field>
      <bcf:field>issuesubtitle</bcf:field>
      <bcf:field>issuetitleaddon</bcf:field>
      <bcf:field>journalsubtitle</bcf:field>
      <bcf:field>journaltitle</bcf:field>
      <bcf:field>journaltitleaddon</bcf:field>
      <bcf:field>language</bcf:field>
      <bcf:field>note</bcf:field>
      <bcf:field>number</bcf:field>
      <bcf:field>origlanguage</bcf:field>
      <bcf:field>pages</bcf:field>
      <bcf:field>pubstate</bcf:field>
      <bcf:field>series</bcf:field>
      <bcf:field>subtitle</bcf:field>
      <bcf:field>title</bcf:field>
      <bcf:field>titleaddon</bcf:field>
      <bcf:field>translator</bcf:field>
      <bcf:field>version</bcf:field>
      <bcf:field>volume</bcf:field>
    </bcf:entryfields>
    <bcf:entryfields>
      <bcf:entrytype>bibnote</bcf:entrytype>
      <bcf:field>note</bcf:field>
    </bcf:entryfields>
    <bcf:entryfields>
      <bcf:entrytype>book</bcf:entrytype>
      <bcf:field>author</bcf:field>
      <bcf:field>addendum</bcf:field>
      <bcf:field>afterword</bcf:field>
      <bcf:field>annotator</bcf:field>
      <bcf:field>chapter</bcf:field>
      <bcf:field>commentator</bcf:field>
      <bcf:field>edition</bcf:field>
      <bcf:field>editor</bcf:field>
      <bcf:field>editora</bcf:field>
      <bcf:field>editorb</bcf:field>
      <bcf:field>editorc</bcf:field>
      <bcf:field>editortype</bcf:field>
      <bcf:field>editoratype</bcf:field>
      <bcf:field>editorbtype</bcf:field>
      <bcf:field>editorctype</bcf:field>
      <bcf:field>eid</bcf:field>
      <bcf:field>foreword</bcf:field>
      <bcf:field>introduction</bcf:field>
      <bcf:field>isbn</bcf:field>
      <bcf:field>language</bcf:field>
      <bcf:field>location</bcf:field>
      <bcf:field>maintitle</bcf:field>
      <bcf:field>maintitleaddon</bcf:field>
      <bcf:field>mainsubtitle</bcf:field>
      <bcf:field>note</bcf:field>
      <bcf:field>number</bcf:field>
      <bcf:field>origlanguage</bcf:field>
      <bcf:field>pages</bcf:field>
      <bcf:field>pagetotal</bcf:field>
      <bcf:field>part</bcf:field>
      <bcf:field>publisher</bcf:field>
      <bcf:field>pubstate</bcf:field>
      <bcf:field>series</bcf:field>
      <bcf:field>subtitle</bcf:field>
      <bcf:field>title</bcf:field>
      <bcf:field>titleaddon</bcf:field>
      <bcf:field>translator</bcf:field>
      <bcf:field>volume</bcf:field>
      <bcf:field>volumes</bcf:field>
    </bcf:entryfields>
    <bcf:entryfields>
      <bcf:entrytype>mvbook</bcf:entrytype>
      <bcf:field>addendum</bcf:field>
      <bcf:field>afterword</bcf:field>
      <bcf:field>annotator</bcf:field>
      <bcf:field>author</bcf:field>
      <bcf:field>commentator</bcf:field>
      <bcf:field>edition</bcf:field>
      <bcf:field>editor</bcf:field>
      <bcf:field>editora</bcf:field>
      <bcf:field>editorb</bcf:field>
      <bcf:field>editorc</bcf:field>
      <bcf:field>editortype</bcf:field>
      <bcf:field>editoratype</bcf:field>
      <bcf:field>editorbtype</bcf:field>
      <bcf:field>editorctype</bcf:field>
      <bcf:field>foreword</bcf:field>
      <bcf:field>introduction</bcf:field>
      <bcf:field>isbn</bcf:field>
      <bcf:field>language</bcf:field>
      <bcf:field>location</bcf:field>
      <bcf:field>note</bcf:field>
      <bcf:field>number</bcf:field>
      <bcf:field>origlanguage</bcf:field>
      <bcf:field>pagetotal</bcf:field>
      <bcf:field>publisher</bcf:field>
      <bcf:field>pubstate</bcf:field>
      <bcf:field>series</bcf:field>
      <bcf:field>subtitle</bcf:field>
      <bcf:field>title</bcf:field>
      <bcf:field>titleaddon</bcf:field>
      <bcf:field>translator</bcf:field>
      <bcf:field>volume</bcf:field>
      <bcf:field>volumes</bcf:field>
    </bcf:entryfields>
    <bcf:entryfields>
      <bcf:entrytype>inbook</bcf:entrytype>
      <bcf:entrytype>bookinbook</bcf:entrytype>
      <bcf:entrytype>suppbook</bcf:entrytype>
      <bcf:field>addendum</bcf:field>
      <bcf:field>afterword</bcf:field>
      <bcf:field>annotator</bcf:field>
      <bcf:field>author</bcf:field>
      <bcf:field>booktitle</bcf:field>
      <bcf:field>bookauthor</bcf:field>
      <bcf:field>booksubtitle</bcf:field>
      <bcf:field>booktitleaddon</bcf:field>
      <bcf:field>chapter</bcf:field>
      <bcf:field>commentator</bcf:field>
      <bcf:field>edition</bcf:field>
      <bcf:field>editor</bcf:field>
      <bcf:field>editora</bcf:field>
      <bcf:field>editorb</bcf:field>
      <bcf:field>editorc</bcf:field>
      <bcf:field>editortype</bcf:field>
      <bcf:field>editoratype</bcf:field>
      <bcf:field>editorbtype</bcf:field>
      <bcf:field>editorctype</bcf:field>
      <bcf:field>eid</bcf:field>
      <bcf:field>foreword</bcf:field>
      <bcf:field>introduction</bcf:field>
      <bcf:field>isbn</bcf:field>
      <bcf:field>language</bcf:field>
      <bcf:field>location</bcf:field>
      <bcf:field>mainsubtitle</bcf:field>
      <bcf:field>maintitle</bcf:field>
      <bcf:field>maintitleaddon</bcf:field>
      <bcf:field>note</bcf:field>
      <bcf:field>number</bcf:field>
      <bcf:field>origlanguage</bcf:field>
      <bcf:field>part</bcf:field>
      <bcf:field>publisher</bcf:field>
      <bcf:field>pages</bcf:field>
      <bcf:field>pubstate</bcf:field>
      <bcf:field>series</bcf:field>
      <bcf:field>subtitle</bcf:field>
      <bcf:field>title</bcf:field>
      <bcf:field>titleaddon</bcf:field>
      <bcf:field>translator</bcf:field>
      <bcf:field>volume</bcf:field>
      <bcf:field>volumes</bcf:field>
    </bcf:entryfields>
    <bcf:entryfields>
      <bcf:entrytype>booklet</bcf:entrytype>
      <bcf:field>addendum</bcf:field>
      <bcf:field>author</bcf:field>
      <bcf:field>chapter</bcf:field>
      <bcf:field>editor</bcf:field>
      <bcf:field>editortype</bcf:field>
      <bcf:field>eid</bcf:field>
      <bcf:field>howpublished</bcf:field>
      <bcf:field>language</bcf:field>
      <bcf:field>location</bcf:field>
      <bcf:field>note</bcf:field>
      <bcf:field>pages</bcf:field>
      <bcf:field>pagetotal</bcf:field>
      <bcf:field>pubstate</bcf:field>
      <bcf:field>subtitle</bcf:field>
      <bcf:field>title</bcf:field>
      <bcf:field>titleaddon</bcf:field>
      <bcf:field>type</bcf:field>
    </bcf:entryfields>
    <bcf:entryfields>
      <bcf:entrytype>collection</bcf:entrytype>
      <bcf:entrytype>reference</bcf:entrytype>
      <bcf:field>addendum</bcf:field>
      <bcf:field>afterword</bcf:field>
      <bcf:field>annotator</bcf:field>
      <bcf:field>chapter</bcf:field>
      <bcf:field>commentator</bcf:field>
      <bcf:field>edition</bcf:field>
      <bcf:field>editor</bcf:field>
      <bcf:field>editora</bcf:field>
      <bcf:field>editorb</bcf:field>
      <bcf:field>editorc</bcf:field>
      <bcf:field>editortype</bcf:field>
      <bcf:field>editoratype</bcf:field>
      <bcf:field>editorbtype</bcf:field>
      <bcf:field>editorctype</bcf:field>
      <bcf:field>eid</bcf:field>
      <bcf:field>foreword</bcf:field>
      <bcf:field>introduction</bcf:field>
      <bcf:field>isbn</bcf:field>
      <bcf:field>language</bcf:field>
      <bcf:field>location</bcf:field>
      <bcf:field>mainsubtitle</bcf:field>
      <bcf:field>maintitle</bcf:field>
      <bcf:field>maintitleaddon</bcf:field>
      <bcf:field>note</bcf:field>
      <bcf:field>number</bcf:field>
      <bcf:field>origlanguage</bcf:field>
      <bcf:field>pages</bcf:field>
      <bcf:field>pagetotal</bcf:field>
      <bcf:field>part</bcf:field>
      <bcf:field>publisher</bcf:field>
      <bcf:field>pubstate</bcf:field>
      <bcf:field>series</bcf:field>
      <bcf:field>subtitle</bcf:field>
      <bcf:field>title</bcf:field>
      <bcf:field>titleaddon</bcf:field>
      <bcf:field>translator</bcf:field>
      <bcf:field>volume</bcf:field>
      <bcf:field>volumes</bcf:field>
    </bcf:entryfields>
    <bcf:entryfields>
      <bcf:entrytype>mvcollection</bcf:entrytype>
      <bcf:entrytype>mvreference</bcf:entrytype>
      <bcf:field>addendum</bcf:field>
      <bcf:field>afterword</bcf:field>
      <bcf:field>annotator</bcf:field>
      <bcf:field>author</bcf:field>
      <bcf:field>commentator</bcf:field>
      <bcf:field>edition</bcf:field>
      <bcf:field>editor</bcf:field>
      <bcf:field>editora</bcf:field>
      <bcf:field>editorb</bcf:field>
      <bcf:field>editorc</bcf:field>
      <bcf:field>editortype</bcf:field>
      <bcf:field>editoratype</bcf:field>
      <bcf:field>editorbtype</bcf:field>
      <bcf:field>editorctype</bcf:field>
      <bcf:field>foreword</bcf:field>
      <bcf:field>introduction</bcf:field>
      <bcf:field>isbn</bcf:field>
      <bcf:field>language</bcf:field>
      <bcf:field>location</bcf:field>
      <bcf:field>note</bcf:field>
      <bcf:field>number</bcf:field>
      <bcf:field>origlanguage</bcf:field>
      <bcf:field>publisher</bcf:field>
      <bcf:field>pubstate</bcf:field>
      <bcf:field>subtitle</bcf:field>
      <bcf:field>title</bcf:field>
      <bcf:field>titleaddon</bcf:field>
      <bcf:field>translator</bcf:field>
      <bcf:field>volume</bcf:field>
      <bcf:field>volumes</bcf:field>
    </bcf:entryfields>
    <bcf:entryfields>
      <bcf:entrytype>incollection</bcf:entrytype>
      <bcf:entrytype>suppcollection</bcf:entrytype>
      <bcf:entrytype>inreference</bcf:entrytype>
      <bcf:field>addendum</bcf:field>
      <bcf:field>afterword</bcf:field>
      <bcf:field>annotator</bcf:field>
      <bcf:field>author</bcf:field>
      <bcf:field>booksubtitle</bcf:field>
      <bcf:field>booktitle</bcf:field>
      <bcf:field>booktitleaddon</bcf:field>
      <bcf:field>chapter</bcf:field>
      <bcf:field>commentator</bcf:field>
      <bcf:field>edition</bcf:field>
      <bcf:field>editor</bcf:field>
      <bcf:field>editora</bcf:field>
      <bcf:field>editorb</bcf:field>
      <bcf:field>editorc</bcf:field>
      <bcf:field>editortype</bcf:field>
      <bcf:field>editoratype</bcf:field>
      <bcf:field>editorbtype</bcf:field>
      <bcf:field>editorctype</bcf:field>
      <bcf:field>eid</bcf:field>
      <bcf:field>foreword</bcf:field>
      <bcf:field>introduction</bcf:field>
      <bcf:field>isbn</bcf:field>
      <bcf:field>language</bcf:field>
      <bcf:field>location</bcf:field>
      <bcf:field>mainsubtitle</bcf:field>
      <bcf:field>maintitle</bcf:field>
      <bcf:field>maintitleaddon</bcf:field>
      <bcf:field>note</bcf:field>
      <bcf:field>number</bcf:field>
      <bcf:field>origlanguage</bcf:field>
      <bcf:field>pages</bcf:field>
      <bcf:field>part</bcf:field>
      <bcf:field>publisher</bcf:field>
      <bcf:field>pubstate</bcf:field>
      <bcf:field>series</bcf:field>
      <bcf:field>subtitle</bcf:field>
      <bcf:field>title</bcf:field>
      <bcf:field>titleaddon</bcf:field>
      <bcf:field>translator</bcf:field>
      <bcf:field>volume</bcf:field>
      <bcf:field>volumes</bcf:field>
    </bcf:entryfields>
    <bcf:entryfields>
      <bcf:entrytype>dataset</bcf:entrytype>
      <bcf:field>addendum</bcf:field>
      <bcf:field>author</bcf:field>
      <bcf:field>edition</bcf:field>
      <bcf:field>editor</bcf:field>
      <bcf:field>editortype</bcf:field>
      <bcf:field>language</bcf:field>
      <bcf:field>location</bcf:field>
      <bcf:field>note</bcf:field>
      <bcf:field>number</bcf:field>
      <bcf:field>organization</bcf:field>
      <bcf:field>publisher</bcf:field>
      <bcf:field>pubstate</bcf:field>
      <bcf:field>series</bcf:field>
      <bcf:field>subtitle</bcf:field>
      <bcf:field>title</bcf:field>
      <bcf:field>titleaddon</bcf:field>
      <bcf:field>type</bcf:field>
      <bcf:field>version</bcf:field>
    </bcf:entryfields>
    <bcf:entryfields>
      <bcf:entrytype>manual</bcf:entrytype>
      <bcf:field>addendum</bcf:field>
      <bcf:field>author</bcf:field>
      <bcf:field>chapter</bcf:field>
      <bcf:field>edition</bcf:field>
      <bcf:field>editor</bcf:field>
      <bcf:field>editortype</bcf:field>
      <bcf:field>eid</bcf:field>
      <bcf:field>isbn</bcf:field>
      <bcf:field>language</bcf:field>
      <bcf:field>location</bcf:field>
      <bcf:field>note</bcf:field>
      <bcf:field>number</bcf:field>
      <bcf:field>organization</bcf:field>
      <bcf:field>pages</bcf:field>
      <bcf:field>pagetotal</bcf:field>
      <bcf:field>publisher</bcf:field>
      <bcf:field>pubstate</bcf:field>
      <bcf:field>series</bcf:field>
      <bcf:field>subtitle</bcf:field>
      <bcf:field>title</bcf:field>
      <bcf:field>titleaddon</bcf:field>
      <bcf:field>type</bcf:field>
      <bcf:field>version</bcf:field>
    </bcf:entryfields>
    <bcf:entryfields>
      <bcf:entrytype>misc</bcf:entrytype>
      <bcf:entrytype>software</bcf:entrytype>
      <bcf:field>addendum</bcf:field>
      <bcf:field>author</bcf:field>
      <bcf:field>editor</bcf:field>
      <bcf:field>editortype</bcf:field>
      <bcf:field>howpublished</bcf:field>
      <bcf:field>language</bcf:field>
      <bcf:field>location</bcf:field>
      <bcf:field>note</bcf:field>
      <bcf:field>organization</bcf:field>
      <bcf:field>pubstate</bcf:field>
      <bcf:field>subtitle</bcf:field>
      <bcf:field>title</bcf:field>
      <bcf:field>titleaddon</bcf:field>
      <bcf:field>type</bcf:field>
      <bcf:field>version</bcf:field>
    </bcf:entryfields>
    <bcf:entryfields>
      <bcf:entrytype>online</bcf:entrytype>
      <bcf:field>addendum</bcf:field>
      <bcf:field>author</bcf:field>
      <bcf:field>editor</bcf:field>
      <bcf:field>editortype</bcf:field>
      <bcf:field>language</bcf:field>
      <bcf:field>note</bcf:field>
      <bcf:field>organization</bcf:field>
      <bcf:field>pubstate</bcf:field>
      <bcf:field>subtitle</bcf:field>
      <bcf:field>title</bcf:field>
      <bcf:field>titleaddon</bcf:field>
      <bcf:field>version</bcf:field>
    </bcf:entryfields>
    <bcf:entryfields>
      <bcf:entrytype>patent</bcf:entrytype>
      <bcf:field>addendum</bcf:field>
      <bcf:field>author</bcf:field>
      <bcf:field>holder</bcf:field>
      <bcf:field>location</bcf:field>
      <bcf:field>note</bcf:field>
      <bcf:field>number</bcf:field>
      <bcf:field>pubstate</bcf:field>
      <bcf:field>subtitle</bcf:field>
      <bcf:field>title</bcf:field>
      <bcf:field>titleaddon</bcf:field>
      <bcf:field>type</bcf:field>
      <bcf:field>version</bcf:field>
    </bcf:entryfields>
    <bcf:entryfields>
      <bcf:entrytype>periodical</bcf:entrytype>
      <bcf:field>addendum</bcf:field>
      <bcf:field>editor</bcf:field>
      <bcf:field>editora</bcf:field>
      <bcf:field>editorb</bcf:field>
      <bcf:field>editorc</bcf:field>
      <bcf:field>editortype</bcf:field>
      <bcf:field>editoratype</bcf:field>
      <bcf:field>editorbtype</bcf:field>
      <bcf:field>editorctype</bcf:field>
      <bcf:field>issn</bcf:field>
      <bcf:field>issue</bcf:field>
      <bcf:field>issuesubtitle</bcf:field>
      <bcf:field>issuetitle</bcf:field>
      <bcf:field>issuetitleaddon</bcf:field>
      <bcf:field>language</bcf:field>
      <bcf:field>note</bcf:field>
      <bcf:field>number</bcf:field>
      <bcf:field>pubstate</bcf:field>
      <bcf:field>series</bcf:field>
      <bcf:field>subtitle</bcf:field>
      <bcf:field>title</bcf:field>
      <bcf:field>titleaddon</bcf:field>
      <bcf:field>volume</bcf:field>
      <bcf:field>yeardivision</bcf:field>
    </bcf:entryfields>
    <bcf:entryfields>
      <bcf:entrytype>mvproceedings</bcf:entrytype>
      <bcf:field>addendum</bcf:field>
      <bcf:field>editor</bcf:field>
      <bcf:field>editortype</bcf:field>
      <bcf:field>eventday</bcf:field>
      <bcf:field>eventendday</bcf:field>
      <bcf:field>eventendhour</bcf:field>
      <bcf:field>eventendminute</bcf:field>
      <bcf:field>eventendmonth</bcf:field>
      <bcf:field>eventendsecond</bcf:field>
      <bcf:field>eventendtimezone</bcf:field>
      <bcf:field>eventendyear</bcf:field>
      <bcf:field>eventendyeardivision</bcf:field>
      <bcf:field>eventhour</bcf:field>
      <bcf:field>eventminute</bcf:field>
      <bcf:field>eventmonth</bcf:field>
      <bcf:field>eventsecond</bcf:field>
      <bcf:field>eventtimezone</bcf:field>
      <bcf:field>eventyear</bcf:field>
      <bcf:field>eventyeardivision</bcf:field>
      <bcf:field>eventtitle</bcf:field>
      <bcf:field>eventtitleaddon</bcf:field>
      <bcf:field>isbn</bcf:field>
      <bcf:field>language</bcf:field>
      <bcf:field>location</bcf:field>
      <bcf:field>note</bcf:field>
      <bcf:field>number</bcf:field>
      <bcf:field>organization</bcf:field>
      <bcf:field>pagetotal</bcf:field>
      <bcf:field>publisher</bcf:field>
      <bcf:field>pubstate</bcf:field>
      <bcf:field>series</bcf:field>
      <bcf:field>subtitle</bcf:field>
      <bcf:field>title</bcf:field>
      <bcf:field>titleaddon</bcf:field>
      <bcf:field>venue</bcf:field>
      <bcf:field>volumes</bcf:field>
    </bcf:entryfields>
    <bcf:entryfields>
      <bcf:entrytype>proceedings</bcf:entrytype>
      <bcf:field>addendum</bcf:field>
      <bcf:field>chapter</bcf:field>
      <bcf:field>editor</bcf:field>
      <bcf:field>editortype</bcf:field>
      <bcf:field>eid</bcf:field>
      <bcf:field>eventday</bcf:field>
      <bcf:field>eventendday</bcf:field>
      <bcf:field>eventendhour</bcf:field>
      <bcf:field>eventendminute</bcf:field>
      <bcf:field>eventendmonth</bcf:field>
      <bcf:field>eventendsecond</bcf:field>
      <bcf:field>eventendtimezone</bcf:field>
      <bcf:field>eventendyear</bcf:field>
      <bcf:field>eventendyeardivision</bcf:field>
      <bcf:field>eventhour</bcf:field>
      <bcf:field>eventminute</bcf:field>
      <bcf:field>eventmonth</bcf:field>
      <bcf:field>eventsecond</bcf:field>
      <bcf:field>eventtimezone</bcf:field>
      <bcf:field>eventyear</bcf:field>
      <bcf:field>eventyeardivision</bcf:field>
      <bcf:field>eventtitle</bcf:field>
      <bcf:field>eventtitleaddon</bcf:field>
      <bcf:field>isbn</bcf:field>
      <bcf:field>language</bcf:field>
      <bcf:field>location</bcf:field>
      <bcf:field>mainsubtitle</bcf:field>
      <bcf:field>maintitle</bcf:field>
      <bcf:field>maintitleaddon</bcf:field>
      <bcf:field>note</bcf:field>
      <bcf:field>number</bcf:field>
      <bcf:field>organization</bcf:field>
      <bcf:field>pages</bcf:field>
      <bcf:field>pagetotal</bcf:field>
      <bcf:field>part</bcf:field>
      <bcf:field>publisher</bcf:field>
      <bcf:field>pubstate</bcf:field>
      <bcf:field>series</bcf:field>
      <bcf:field>subtitle</bcf:field>
      <bcf:field>title</bcf:field>
      <bcf:field>titleaddon</bcf:field>
      <bcf:field>venue</bcf:field>
      <bcf:field>volume</bcf:field>
      <bcf:field>volumes</bcf:field>
    </bcf:entryfields>
    <bcf:entryfields>
      <bcf:entrytype>inproceedings</bcf:entrytype>
      <bcf:field>addendum</bcf:field>
      <bcf:field>author</bcf:field>
      <bcf:field>booksubtitle</bcf:field>
      <bcf:field>booktitle</bcf:field>
      <bcf:field>booktitleaddon</bcf:field>
      <bcf:field>chapter</bcf:field>
      <bcf:field>editor</bcf:field>
      <bcf:field>editortype</bcf:field>
      <bcf:field>eid</bcf:field>
      <bcf:field>eventday</bcf:field>
      <bcf:field>eventendday</bcf:field>
      <bcf:field>eventendhour</bcf:field>
      <bcf:field>eventendminute</bcf:field>
      <bcf:field>eventendmonth</bcf:field>
      <bcf:field>eventendsecond</bcf:field>
      <bcf:field>eventendtimezone</bcf:field>
      <bcf:field>eventendyear</bcf:field>
      <bcf:field>eventendyeardivision</bcf:field>
      <bcf:field>eventhour</bcf:field>
      <bcf:field>eventminute</bcf:field>
      <bcf:field>eventmonth</bcf:field>
      <bcf:field>eventsecond</bcf:field>
      <bcf:field>eventtimezone</bcf:field>
      <bcf:field>eventyear</bcf:field>
      <bcf:field>eventyeardivision</bcf:field>
      <bcf:field>eventtitle</bcf:field>
      <bcf:field>eventtitleaddon</bcf:field>
      <bcf:field>isbn</bcf:field>
      <bcf:field>language</bcf:field>
      <bcf:field>location</bcf:field>
      <bcf:field>mainsubtitle</bcf:field>
      <bcf:field>maintitle</bcf:field>
      <bcf:field>maintitleaddon</bcf:field>
      <bcf:field>note</bcf:field>
      <bcf:field>number</bcf:field>
      <bcf:field>organization</bcf:field>
      <bcf:field>pages</bcf:field>
      <bcf:field>part</bcf:field>
      <bcf:field>publisher</bcf:field>
      <bcf:field>pubstate</bcf:field>
      <bcf:field>series</bcf:field>
      <bcf:field>subtitle</bcf:field>
      <bcf:field>title</bcf:field>
      <bcf:field>titleaddon</bcf:field>
      <bcf:field>venue</bcf:field>
      <bcf:field>volume</bcf:field>
      <bcf:field>volumes</bcf:field>
    </bcf:entryfields>
    <bcf:entryfields>
      <bcf:entrytype>report</bcf:entrytype>
      <bcf:field>addendum</bcf:field>
      <bcf:field>author</bcf:field>
      <bcf:field>chapter</bcf:field>
      <bcf:field>eid</bcf:field>
      <bcf:field>institution</bcf:field>
      <bcf:field>isrn</bcf:field>
      <bcf:field>language</bcf:field>
      <bcf:field>location</bcf:field>
      <bcf:field>note</bcf:field>
      <bcf:field>number</bcf:field>
      <bcf:field>pages</bcf:field>
      <bcf:field>pagetotal</bcf:field>
      <bcf:field>pubstate</bcf:field>
      <bcf:field>subtitle</bcf:field>
      <bcf:field>title</bcf:field>
      <bcf:field>titleaddon</bcf:field>
      <bcf:field>type</bcf:field>
      <bcf:field>version</bcf:field>
    </bcf:entryfields>
    <bcf:entryfields>
      <bcf:entrytype>thesis</bcf:entrytype>
      <bcf:field>addendum</bcf:field>
      <bcf:field>author</bcf:field>
      <bcf:field>chapter</bcf:field>
      <bcf:field>eid</bcf:field>
      <bcf:field>institution</bcf:field>
      <bcf:field>language</bcf:field>
      <bcf:field>location</bcf:field>
      <bcf:field>note</bcf:field>
      <bcf:field>pages</bcf:field>
      <bcf:field>pagetotal</bcf:field>
      <bcf:field>pubstate</bcf:field>
      <bcf:field>subtitle</bcf:field>
      <bcf:field>title</bcf:field>
      <bcf:field>titleaddon</bcf:field>
      <bcf:field>type</bcf:field>
    </bcf:entryfields>
    <bcf:entryfields>
      <bcf:entrytype>unpublished</bcf:entrytype>
      <bcf:field>addendum</bcf:field>
      <bcf:field>author</bcf:field>
      <bcf:field>eventday</bcf:field>
      <bcf:field>eventendday</bcf:field>
      <bcf:field>eventendhour</bcf:field>
      <bcf:field>eventendminute</bcf:field>
      <bcf:field>eventendmonth</bcf:field>
      <bcf:field>eventendsecond</bcf:field>
      <bcf:field>eventendtimezone</bcf:field>
      <bcf:field>eventendyear</bcf:field>
      <bcf:field>eventendyeardivision</bcf:field>
      <bcf:field>eventhour</bcf:field>
      <bcf:field>eventminute</bcf:field>
      <bcf:field>eventmonth</bcf:field>
      <bcf:field>eventsecond</bcf:field>
      <bcf:field>eventtimezone</bcf:field>
      <bcf:field>eventyear</bcf:field>
      <bcf:field>eventyeardivision</bcf:field>
      <bcf:field>eventtitle</bcf:field>
      <bcf:field>eventtitleaddon</bcf:field>
      <bcf:field>howpublished</bcf:field>
      <bcf:field>language</bcf:field>
      <bcf:field>location</bcf:field>
      <bcf:field>note</bcf:field>
      <bcf:field>pubstate</bcf:field>
      <bcf:field>subtitle</bcf:field>
      <bcf:field>title</bcf:field>
      <bcf:field>titleaddon</bcf:field>
      <bcf:field>type</bcf:field>
      <bcf:field>venue</bcf:field>
    </bcf:entryfields>
    <bcf:multiscriptfields>
      <bcf:field>abstract</bcf:field>
      <bcf:field>addendum</bcf:field>
      <bcf:field>afterword</bcf:field>
      <bcf:field>annotator</bcf:field>
      <bcf:field>author</bcf:field>
      <bcf:field>bookauthor</bcf:field>
      <bcf:field>booksubtitle</bcf:field>
      <bcf:field>booktitle</bcf:field>
      <bcf:field>booktitleaddon</bcf:field>
      <bcf:field>chapter</bcf:field>
      <bcf:field>commentator</bcf:field>
      <bcf:field>editor</bcf:field>
      <bcf:field>editora</bcf:field>
      <bcf:field>editorb</bcf:field>
      <bcf:field>editorc</bcf:field>
      <bcf:field>foreword</bcf:field>
      <bcf:field>holder</bcf:field>
      <bcf:field>institution</bcf:field>
      <bcf:field>introduction</bcf:field>
      <bcf:field>issuesubtitle</bcf:field>
      <bcf:field>issuetitle</bcf:field>
      <bcf:field>issuetitleaddon</bcf:field>
      <bcf:field>journalsubtitle</bcf:field>
      <bcf:field>journaltitle</bcf:field>
<<<<<<< HEAD
      <bcf:field>lista</bcf:field>
      <bcf:field>listb</bcf:field>
      <bcf:field>listc</bcf:field>
=======
      <bcf:field>journaltitleaddon</bcf:field>
>>>>>>> d6097df4
      <bcf:field>location</bcf:field>
      <bcf:field>mainsubtitle</bcf:field>
      <bcf:field>maintitle</bcf:field>
      <bcf:field>maintitleaddon</bcf:field>
      <bcf:field>nameaddon</bcf:field>
      <bcf:field>namea</bcf:field>
      <bcf:field>nameb</bcf:field>
      <bcf:field>namec</bcf:field>
      <bcf:field>note</bcf:field>
      <bcf:field>organization</bcf:field>
      <bcf:field>origlocation</bcf:field>
      <bcf:field>origpublisher</bcf:field>
      <bcf:field>origtitle</bcf:field>
      <bcf:field>part</bcf:field>
      <bcf:field>publisher</bcf:field>
      <bcf:field>relatedstring</bcf:field>
      <bcf:field>series</bcf:field>
      <bcf:field>sortname</bcf:field>
      <bcf:field>sortshorthand</bcf:field>
      <bcf:field>sorttitle</bcf:field>
      <bcf:field>subtitle</bcf:field>
      <bcf:field>title</bcf:field>
      <bcf:field>titleaddon</bcf:field>
      <bcf:field>translator</bcf:field>
      <bcf:field>venue</bcf:field>
    </bcf:multiscriptfields>
    <bcf:constraints>
      <bcf:entrytype>article</bcf:entrytype>
      <bcf:entrytype>book</bcf:entrytype>
      <bcf:entrytype>inbook</bcf:entrytype>
      <bcf:entrytype>bookinbook</bcf:entrytype>
      <bcf:entrytype>suppbook</bcf:entrytype>
      <bcf:entrytype>booklet</bcf:entrytype>
      <bcf:entrytype>collection</bcf:entrytype>
      <bcf:entrytype>incollection</bcf:entrytype>
      <bcf:entrytype>suppcollection</bcf:entrytype>
      <bcf:entrytype>manual</bcf:entrytype>
      <bcf:entrytype>misc</bcf:entrytype>
      <bcf:entrytype>mvbook</bcf:entrytype>
      <bcf:entrytype>mvcollection</bcf:entrytype>
      <bcf:entrytype>online</bcf:entrytype>
      <bcf:entrytype>patent</bcf:entrytype>
      <bcf:entrytype>periodical</bcf:entrytype>
      <bcf:entrytype>suppperiodical</bcf:entrytype>
      <bcf:entrytype>proceedings</bcf:entrytype>
      <bcf:entrytype>inproceedings</bcf:entrytype>
      <bcf:entrytype>reference</bcf:entrytype>
      <bcf:entrytype>inreference</bcf:entrytype>
      <bcf:entrytype>report</bcf:entrytype>
      <bcf:entrytype>set</bcf:entrytype>
      <bcf:entrytype>thesis</bcf:entrytype>
      <bcf:entrytype>unpublished</bcf:entrytype>
      <bcf:constraint type="mandatory">
        <bcf:fieldxor>
          <bcf:field>date</bcf:field>
          <bcf:field>year</bcf:field>
        </bcf:fieldxor>
      </bcf:constraint>
    </bcf:constraints>
    <bcf:constraints>
      <bcf:entrytype>set</bcf:entrytype>
      <bcf:constraint type="mandatory">
        <bcf:field>entryset</bcf:field>
      </bcf:constraint>
    </bcf:constraints>
    <bcf:constraints>
      <bcf:entrytype>article</bcf:entrytype>
      <bcf:constraint type="mandatory">
        <bcf:field>author</bcf:field>
        <bcf:field>journaltitle</bcf:field>
        <bcf:field>title</bcf:field>
      </bcf:constraint>
    </bcf:constraints>
    <bcf:constraints>
      <bcf:entrytype>book</bcf:entrytype>
      <bcf:entrytype>mvbook</bcf:entrytype>
      <bcf:constraint type="mandatory">
        <bcf:field>author</bcf:field>
        <bcf:field>title</bcf:field>
      </bcf:constraint>
    </bcf:constraints>
    <bcf:constraints>
      <bcf:entrytype>inbook</bcf:entrytype>
      <bcf:entrytype>bookinbook</bcf:entrytype>
      <bcf:entrytype>suppbook</bcf:entrytype>
      <bcf:constraint type="mandatory">
        <bcf:field>author</bcf:field>
        <bcf:field>title</bcf:field>
        <bcf:field>booktitle</bcf:field>
      </bcf:constraint>
    </bcf:constraints>
    <bcf:constraints>
      <bcf:entrytype>booklet</bcf:entrytype>
      <bcf:constraint type="mandatory">
        <bcf:fieldor>
          <bcf:field>author</bcf:field>
          <bcf:field>editor</bcf:field>
        </bcf:fieldor>
        <bcf:field>title</bcf:field>
      </bcf:constraint>
    </bcf:constraints>
    <bcf:constraints>
      <bcf:entrytype>collection</bcf:entrytype>
      <bcf:entrytype>reference</bcf:entrytype>
      <bcf:entrytype>mvcollection</bcf:entrytype>
      <bcf:entrytype>mvreference</bcf:entrytype>
      <bcf:constraint type="mandatory">
        <bcf:field>editor</bcf:field>
        <bcf:field>title</bcf:field>
      </bcf:constraint>
    </bcf:constraints>
    <bcf:constraints>
      <bcf:entrytype>incollection</bcf:entrytype>
      <bcf:entrytype>suppcollection</bcf:entrytype>
      <bcf:entrytype>inreference</bcf:entrytype>
      <bcf:constraint type="mandatory">
        <bcf:field>author</bcf:field>
        <bcf:field>editor</bcf:field>
        <bcf:field>title</bcf:field>
        <bcf:field>booktitle</bcf:field>
      </bcf:constraint>
    </bcf:constraints>
    <bcf:constraints>
      <bcf:entrytype>dataset</bcf:entrytype>
      <bcf:constraint type="mandatory">
        <bcf:field>title</bcf:field>
      </bcf:constraint>
    </bcf:constraints>
    <bcf:constraints>
      <bcf:entrytype>manual</bcf:entrytype>
      <bcf:constraint type="mandatory">
        <bcf:field>title</bcf:field>
      </bcf:constraint>
    </bcf:constraints>
    <bcf:constraints>
      <bcf:entrytype>misc</bcf:entrytype>
      <bcf:entrytype>software</bcf:entrytype>
      <bcf:constraint type="mandatory">
        <bcf:field>title</bcf:field>
      </bcf:constraint>
    </bcf:constraints>
    <bcf:constraints>
      <bcf:entrytype>online</bcf:entrytype>
      <bcf:constraint type="mandatory">
        <bcf:field>title</bcf:field>
        <bcf:fieldor>
          <bcf:field>url</bcf:field>
          <bcf:field>doi</bcf:field>
          <bcf:field>eprint</bcf:field>
        </bcf:fieldor>
      </bcf:constraint>
    </bcf:constraints>
    <bcf:constraints>
      <bcf:entrytype>patent</bcf:entrytype>
      <bcf:constraint type="mandatory">
        <bcf:field>author</bcf:field>
        <bcf:field>title</bcf:field>
        <bcf:field>number</bcf:field>
      </bcf:constraint>
    </bcf:constraints>
    <bcf:constraints>
      <bcf:entrytype>periodical</bcf:entrytype>
      <bcf:constraint type="mandatory">
        <bcf:field>editor</bcf:field>
        <bcf:field>title</bcf:field>
      </bcf:constraint>
    </bcf:constraints>
    <bcf:constraints>
      <bcf:entrytype>proceedings</bcf:entrytype>
      <bcf:entrytype>mvproceedings</bcf:entrytype>
      <bcf:constraint type="mandatory">
        <bcf:field>title</bcf:field>
      </bcf:constraint>
    </bcf:constraints>
    <bcf:constraints>
      <bcf:entrytype>inproceedings</bcf:entrytype>
      <bcf:constraint type="mandatory">
        <bcf:field>author</bcf:field>
        <bcf:field>title</bcf:field>
        <bcf:field>booktitle</bcf:field>
      </bcf:constraint>
    </bcf:constraints>
    <bcf:constraints>
      <bcf:entrytype>report</bcf:entrytype>
      <bcf:constraint type="mandatory">
        <bcf:field>author</bcf:field>
        <bcf:field>title</bcf:field>
        <bcf:field>type</bcf:field>
        <bcf:field>institution</bcf:field>
      </bcf:constraint>
    </bcf:constraints>
    <bcf:constraints>
      <bcf:entrytype>thesis</bcf:entrytype>
      <bcf:constraint type="mandatory">
        <bcf:field>author</bcf:field>
        <bcf:field>title</bcf:field>
        <bcf:field>type</bcf:field>
        <bcf:field>institution</bcf:field>
      </bcf:constraint>
    </bcf:constraints>
    <bcf:constraints>
      <bcf:entrytype>unpublished</bcf:entrytype>
      <bcf:constraint type="mandatory">
        <bcf:field>author</bcf:field>
        <bcf:field>title</bcf:field>
      </bcf:constraint>
    </bcf:constraints>
    <bcf:constraints>
      <bcf:constraint type="data" datatype="isbn">
        <bcf:field>isbn</bcf:field>
      </bcf:constraint>
      <bcf:constraint type="data" datatype="issn">
        <bcf:field>issn</bcf:field>
      </bcf:constraint>
      <bcf:constraint type="data" datatype="ismn">
        <bcf:field>ismn</bcf:field>
      </bcf:constraint>
      <bcf:constraint type="data" datatype="pattern" pattern="(?:sf|sm|sn|pf|pm|pn|pp)">
        <bcf:field>gender</bcf:field>
      </bcf:constraint>
    </bcf:constraints>
  </bcf:datamodel>
  <!-- SECTION 0 -->
  <bcf:bibdata section="0">
    <bcf:datasource type="file" datatype="bibtex">annotations.bib</bcf:datasource>
  </bcf:bibdata>
  <bcf:section number="0">
    <bcf:citekey order="1">ann1</bcf:citekey>
    <bcf:citekey order="2">ann2</bcf:citekey>
  </bcf:section>
  <!-- SORTING SCHEME -->
  <bcf:sortingtemplate name="nty">
    <bcf:sort order="1">
      <bcf:sortitem order="1">presort</bcf:sortitem>
    </bcf:sort>
    <bcf:sort order="2" final="1">
      <bcf:sortitem order="1">sortkey</bcf:sortitem>
    </bcf:sort>
    <bcf:sort order="3">
      <bcf:sortitem order="1">sortname</bcf:sortitem>
      <bcf:sortitem order="2">author</bcf:sortitem>
      <bcf:sortitem order="3">editor</bcf:sortitem>
      <bcf:sortitem order="4">translator</bcf:sortitem>
      <bcf:sortitem order="5">sorttitle</bcf:sortitem>
      <bcf:sortitem order="6">title</bcf:sortitem>
    </bcf:sort>
    <bcf:sort order="4">
      <bcf:sortitem order="1">sorttitle</bcf:sortitem>
      <bcf:sortitem order="2">title</bcf:sortitem>
    </bcf:sort>
    <bcf:sort order="5">
      <bcf:sortitem order="1">sortyear</bcf:sortitem>
      <bcf:sortitem order="2">year</bcf:sortitem>
    </bcf:sort>
    <bcf:sort order="6">
      <bcf:sortitem order="1">volume</bcf:sortitem>
      <bcf:sortitem literal="1" order="2">0</bcf:sortitem>
    </bcf:sort>
  </bcf:sortingtemplate>
  <!-- DATA LISTS -->
  <bcf:datalist sortingnamekeytemplatename="global"
                section="0"
                name="nty/global//global/global"
                sortingtemplatename="nty"
                type="entry"
                labelprefix=""
                uniquenametemplatename="global"
                labelalphanametemplatename="global"/>
</bcf:controlfile><|MERGE_RESOLUTION|>--- conflicted
+++ resolved
@@ -1,11 +1,7 @@
 <?xml version="1.0" encoding="UTF-8"?>
 <?xml-stylesheet type="text/xsl" href="../../data/bcf.xsl"?>
 <?xml-model href="../../data/schemata/bcf.rnc" type="application/relax-ng-compact-syntax"?>
-<<<<<<< HEAD
 <bcf:controlfile version="4.0" bltxversion="4.0" xmlns:bcf="https://sourceforge.net/projects/biblatex">
-=======
-<bcf:controlfile version="3.8" bltxversion="3.17" xmlns:bcf="https://sourceforge.net/projects/biblatex">
->>>>>>> d6097df4
   <!-- OPTIONS -->
   <bcf:options component="biber" type="global">
     <bcf:option type="singlevalued">
@@ -1692,13 +1688,9 @@
       <bcf:field>issuetitleaddon</bcf:field>
       <bcf:field>journalsubtitle</bcf:field>
       <bcf:field>journaltitle</bcf:field>
-<<<<<<< HEAD
       <bcf:field>lista</bcf:field>
       <bcf:field>listb</bcf:field>
       <bcf:field>listc</bcf:field>
-=======
-      <bcf:field>journaltitleaddon</bcf:field>
->>>>>>> d6097df4
       <bcf:field>location</bcf:field>
       <bcf:field>mainsubtitle</bcf:field>
       <bcf:field>maintitle</bcf:field>
