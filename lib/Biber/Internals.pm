--- conflicted
+++ resolved
@@ -847,11 +847,7 @@
     }
   }
 
-<<<<<<< HEAD
-  # make labelname a copy of the right thing before output of name lists
-  if (is_def_and_notnull($be->get_field('labelnamename'))) { # avoid unitialised variable warnings
-    my $lnf = $be->get_field($be->get_field('labelnamename'));
-    $be->set_field('labelname', $lnf);
+  if (my $lnf = $be->get_field('labelname')) {
 
     # Output a copy of the labelname information to avoid having to do real coding in biblatex
     # Otherwise, you'd have to search to find the labelname name information using TeX and that
@@ -872,8 +868,6 @@
     $str .= "  }\n";
   }
 
-=======
->>>>>>> b4d9202f
   foreach my $namefield (@NAMEFIELDS) {
     next if $SKIPFIELDS{$namefield};
     if ( my $nf = $be->get_field($namefield) ) {
