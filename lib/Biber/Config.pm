package Biber::Config;
use v5.24;

use Biber::Constants;
use Biber::Utils;
use IPC::Cmd qw( can_run );
use IPC::Run3; # This works with PAR::Packer and Windows. IPC::Run doesn't
use Cwd qw( abs_path );
use Data::Compare;
use Data::Dump;
use Encode;
use File::Slurper;
use File::Spec;
use Carp;
use List::AllUtils qw(first max);
use Log::Log4perl qw( :no_extra_logdie_message ); # To keep PAR::Packer happy, explicitly load these
use Log::Log4perl::Appender::Screen;
use Log::Log4perl::Appender::File;
use Log::Log4perl::Layout::SimpleLayout;
use Log::Log4perl::Layout::PatternLayout;
use Unicode::Normalize;
use parent qw(Class::Accessor);
__PACKAGE__->follow_best_practice;

<<<<<<< HEAD
our $VERSION = '3.0';
=======
our $VERSION = '2.10';
>>>>>>> 85ac9ff5
our $BETA_VERSION = 1; # Is this a beta version?

our $logger  = Log::Log4perl::get_logger('main');
our $screen  = Log::Log4perl::get_logger('screen');
our $logfile = Log::Log4perl::get_logger('logfile');

=encoding utf-8


=head1 NAME

Biber::Config - Configuration items which need to be saved across the
                lifetime of a Biber object

  This class contains a static object and static methods to access
  configuration and state data. There are several classes of data in here
  which have separate accessors:

  * Biber options
  * Biblatex options
  * State information used by Biber as it processes entries
  * displaymode date

=cut


# Static (class) data
our $CONFIG;

# Uniqueness ignore information from inheritance data
$CONFIG->{state}{uniqignore} = {};

$CONFIG->{state}{crossrefkeys} = {};
$CONFIG->{state}{xrefkeys} = {};

# Set tracking, parent->child and child->parent
$CONFIG->{state}{set}{pc} = {};
$CONFIG->{state}{set}{cp} = {};

# Citekeys which refer to the same entry
$CONFIG->{state}{citkey_aliases} = {};

# Record of which entries have inherited from other fields. Used for loop detection.
$CONFIG->{state}{crossref} = [];
$CONFIG->{state}{xdata} = [];

# Record of which entries have inherited what from whom, with the fields inherited.
# Used for generating inheritance trees
$CONFIG->{state}{graph} = {};

$CONFIG->{state}{seenkeys} = {};

# Track the order of keys as cited. Keys cited in the same \cite*{} get the same order
# Used for sorting schemes which use \citeorder
$CONFIG->{state}{keyorder} = {};

# Location of the control file
$CONFIG->{state}{control_file_location} = '';

# Data files per section being used by biber
$CONFIG->{state}{datafiles} = [];

=head2 _init

    Reset internal hashes to defaults.

=cut

sub _init {
  $CONFIG->{state}{uniqignore} = {};
  $CONFIG->{state}{control_file_location} = '';
  $CONFIG->{state}{crossrefkeys} = {};
  $CONFIG->{state}{xrefkeys} = {};
  $CONFIG->{state}{seenkeys} = {};
  $CONFIG->{state}{datafiles} = [];
  $CONFIG->{state}{crossref} = [];
  $CONFIG->{state}{xdata} = [];
  $CONFIG->{state}{set}{pc} = {};
  $CONFIG->{state}{set}{cp} = {};

  return;
}

=head2 _initopts

    Initialise default options, optionally with config file as argument

=cut

sub _initopts {
  shift; # class method so don't care about class name
  my $opts = shift;
  my $userconf;

  # For testing, need to be able to force ignore of conf file in case user
  # already has one which interferes with test settings.
  unless (defined($opts->{noconf})) {
    # if a config file was given as cmd-line arg, it overrides all other
    # config file locations
    unless ( defined($opts->{configfile}) and -f $opts->{configfile} ) {
      $opts->{configfile} = config_file();
    }
  }

  # Set hard-coded biber option defaults
  while (my ($k, $v) = each $CONFIG_DEFAULT_BIBER->%*) {
    if (exists($v->{content})) { # simple option
      Biber::Config->setoption($k, $v->{content});
    }
    # mildly complex options
    elsif (lc($k) eq 'dot_include' or
           lc($k) eq 'collate_options' or
           lc($k) eq 'nosort' or
           lc($k) eq 'nolabel' or
           lc($k) eq 'nolabelwidthcount' or
           lc($k) eq 'noinit' ) {
      Biber::Config->setoption($k, $v->{option});
    }
  }

  # There is a special default config file for tool mode
  # Referring to as yet unprocessed cmd-line tool option as it isn't processed until below
  if ($opts->{tool}) {
    (my $vol, my $dir, undef) = File::Spec->splitpath( $INC{"Biber/Config.pm"} );
    $dir =~ s/\/$//; # splitpath sometimes leaves a trailing '/'
    _config_file_set(File::Spec->catpath($vol, "$dir", 'biber-tool.conf'));
  }

  # Normal user config file - overrides tool mode defaults
  _config_file_set($opts->{configfile});

  # Set hard-coded biblatex option defaults
  # This has to go after _config_file_set() as this is what defines option scope
  # in tool mode (from the .conf file)
  foreach (keys %CONFIG_DEFAULT_BIBLATEX) {
    Biber::Config->setblxoption($_, $CONFIG_DEFAULT_BIBLATEX{$_});
  }

  # Command-line overrides everything else
  foreach my $copt (keys $opts->%*) {
    # This is a tricky option as we need to keep non-overriden defaults
    # If we don't we can get errors when contructing the sorting call to eval() later
    if (lc($copt) eq 'collate_options') {
      my $collopts = Biber::Config->getoption('collate_options');
      my $copt_h = eval "{ $opts->{$copt} }" or croak('Bad command-line collation options');
      # Override defaults with any cmdline settings
      foreach my $co (keys $copt_h->%*) {
        $collopts->{$co} = $copt_h->{$co};
      }
      Biber::Config->setconfigfileoption('collate_options', $collopts);
    }
    else {
      Biber::Config->setcmdlineoption($copt, $opts->{$copt});
    }
  }

  # Record the $ARGV[0] name for future use
  if (Biber::Config->getoption('tool')) {
    # Set datasource file name. In a conditional as @ARGV might not be set in tests
    if (my $dsn = $ARGV[0]) {         # ARGV is ok even in a module
      Biber::Config->setoption('dsn', $dsn);
    }
  }
  else {
    # Set control file name. In a conditional as @ARGV might not be set in tests
    if (defined($ARGV[0])) {         # ARGV is ok even in a module
      my $bcf = $ARGV[0];
      $bcf .= '.bcf' unless $bcf =~ m/\.bcf$/;
      Biber::Config->setoption('bcf', $bcf);
    }
  }

  # Set log file name
  my $biberlog;
  if (my $log = Biber::Config->getoption('logfile')) { # user specified logfile name
    # Sanitise user-specified log name
    $log =~ s/\.blg\z//xms;
    $biberlog = $log . '.blg';
  }
  elsif (not @ARGV) { # default if no .bcf file specified - mainly in tests
    Biber::Config->setoption('nolog', 1);
  }
  else {                        # set log to \jobname.blg
    my $bcf = $ARGV[0];         # ARGV is ok even in a module
    # Sanitise control file name
    $bcf =~ s/\.bcf\z//xms;
    $biberlog = $bcf . '.blg';
  }

  # prepend output directory for log, if specified
  if (my $outdir = Biber::Config->getoption('output_directory')) {
    $biberlog = File::Spec->catfile($outdir, $biberlog);
  }

  # cache meta markers since they are referenced in the oft-called _get_handler
  $CONFIG_META_MARKERS{annotation} = quotemeta(Biber::Config->getoption('annotation_marker'));
  $CONFIG_META_MARKERS{xname} = quotemeta(Biber::Config->getoption('xname_marker'));

  # Setting up Log::Log4perl
  my $LOGLEVEL;
  if (Biber::Config->getoption('trace')) {
    $LOGLEVEL = 'TRACE'
  }
  elsif (Biber::Config->getoption('debug')) {
    $LOGLEVEL = 'DEBUG'
  }
  elsif (Biber::Config->getoption('quiet') == 1) {
    $LOGLEVEL = 'ERROR'
  }
  elsif (Biber::Config->getoption('quiet') > 1) {
    $LOGLEVEL = 'FATAL'
  }
  else {
    $LOGLEVEL = 'INFO'
  }

  my $LOGLEVEL_F;
  my $LOG_MAIN;
  if (Biber::Config->getoption('nolog')) {
    $LOG_MAIN = 'Screen';
    $LOGLEVEL_F = 'OFF'
  }
  else {
    $LOG_MAIN = 'Logfile, Screen';
    $LOGLEVEL_F = $LOGLEVEL
  }

  my $LOGLEVEL_S;
  if (Biber::Config->getoption('onlylog')) {
    $LOGLEVEL_S = 'OFF'
  }
  else {
    # Max screen loglevel is INFO
    if (Biber::Config->getoption('quiet') == 1) {
      $LOGLEVEL_S = 'ERROR';
    }
    elsif (Biber::Config->getoption('quiet') > 1) {
      $LOGLEVEL_S = 'FATAL'
    }
    else {
      $LOGLEVEL_S = 'INFO';
    }
  }

  # configuration "file" for Log::Log4perl
  my $l4pconf = qq|
    log4perl.category.main                             = $LOGLEVEL, $LOG_MAIN
    log4perl.category.screen                           = $LOGLEVEL_S, Screen

    log4perl.appender.Screen                           = Log::Log4perl::Appender::Screen
    log4perl.appender.Screen.utf8                      = 1
    log4perl.appender.Screen.Threshold                 = $LOGLEVEL_S
    log4perl.appender.Screen.stderr                    = 0
    log4perl.appender.Screen.layout                    = Log::Log4perl::Layout::SimpleLayout
|;

  # Only want a logfile appender if --nolog isn't set
  if ($LOGLEVEL_F ne 'OFF') {
    $l4pconf .= qq|
    log4perl.category.logfile                          = $LOGLEVEL_F, Logfile
    log4perl.appender.Logfile                          = Log::Log4perl::Appender::File
    log4perl.appender.Logfile.utf8                     = 1
    log4perl.appender.Logfile.Threshold                = $LOGLEVEL_F
    log4perl.appender.Logfile.filename                 = $biberlog
    log4perl.appender.Logfile.mode                     = clobber
    log4perl.appender.Logfile.layout                   = Log::Log4perl::Layout::PatternLayout
    log4perl.appender.Logfile.layout.ConversionPattern = [%r] %F{1}:%L> %p - %m%n
|;
  }

  Log::Log4perl->init(\$l4pconf);

  my $vn = $VERSION;
  $vn .= ' (beta)' if $BETA_VERSION;
  my $tool = ' running in TOOL mode' if Biber::Config->getoption('tool');

  $logger->info("This is Biber $vn$tool") unless Biber::Config->getoption('nolog');

  $logger->info("Config file is '" . $opts->{configfile} . "'") if $opts->{configfile};
  $logger->info("Logfile is '$biberlog'") unless Biber::Config->getoption('nolog');

  if (Biber::Config->getoption('debug')) {
    $screen->info("DEBUG mode: all messages are logged to '$biberlog'")
  }

  return;
}

# read a config file and set options from it
sub _config_file_set {
  my $conf = shift;
  my $userconf;

  # Can't use logcroak here because logging isn't initialised yet
  if (defined($conf)) {
    require XML::LibXML::Simple;

    my $buf = NFD(File::Slurper::read_text($conf));# Unicode NFD boundary

    $userconf = XML::LibXML::Simple::XMLin($buf,
                                           'ForceContent' => 1,
                                           'ForceArray' => [
                                                            qr/\Aoption\z/,
                                                            qr/\Amaps\z/,
                                                            qr/\Amap\z/,
                                                            qr/\Amap_step\z/,
                                                            qr/\Aper_type\z/,
                                                            qr/\Aper_datasource\z/,
                                                            qr/\Atype_pair\z/,
                                                            qr/\Ainherit\z/,
                                                            qr/\Afieldor\z/,
                                                            qr/\Afieldxor\z/,
                                                            qr/\Afield\z/,
                                                            qr/\Aalias\z/,
                                                            qr/\Akeypart\z/,
                                                            qr/\Apart\z/,
                                                            qr/\Amember\z/,
                                                            qr/\Anoinit\z/,
                                                            qr/\Anolabel\z/,
                                                            qr/\Aalsoset\z/,
                                                            qr/\Aconstraints\z/,
                                                            qr/\Aconstraint\z/,
                                                            qr/\Aentrytype\z/,
                                                            qr/\Adatetype\z/,
                                                            qr/\Acondition\z/,
                                                            qr/\A(?:or)?filter\z/,
                                                            qr/\Asortexclusion\z/,
                                                            qr/\Aexclusion\z/,
                                                            qr/\Asortingtemplate\z/,
                                                            qr/\Asort\z/,
                                                            qr/\Alabelalpha(?:name)?template\z/,
                                                            qr/\Asortitem\z/,
                                                            qr/\Auniquenametemplate\z/,
                                                            qr/\Apresort\z/,
                                                            qr/\Aoptionscope\z/,
                                                            qr/\Asortingnamekeytemplate\z/,
                                                           ],
                                           'NsStrip' => 1,
                                           'KeyAttr' => []) or
                                             croak("Failed to read biber config file '$conf'\n $@");
  }
  # Option scope has to be set first
  foreach my $bcfscopeopts ($userconf->{optionscope}->@*) {
    my $scope = $bcfscopeopts->{type};
    foreach my $bcfscopeopt ($bcfscopeopts->{option}->@*) {
      my $opt = $bcfscopeopt->{content};
      $CONFIG_OPTSCOPE_BIBLATEX{$opt}{$scope} = 1;
      $CONFIG_SCOPEOPT_BIBLATEX{$scope}{$opt} = 1;
    }
  }

  # Now we have the per-namelist options, make the accessors for them in the Names package
  foreach my $nso (keys $CONFIG_SCOPEOPT_BIBLATEX{NAMELIST}->%*) {
    Biber::Entry::Names->follow_best_practice;
    Biber::Entry::Names->mk_accessors($nso);
  }
  # Now we have the per-name options, make the accessors for them in the Name package
  foreach my $no (keys $CONFIG_SCOPEOPT_BIBLATEX{NAME}->%*) {
    Biber::Entry::Name->follow_best_practice;
    Biber::Entry::Name->mk_accessors($no);
  }

  delete $userconf->{optionscope};

  # DATAFIELD SETS
  # Since we have to use the datamodel to resolve some members, just record the settings
  # here for processing after the datamodel is parsed
  foreach my $s ($userconf->{datafieldset}->@*) {
    my $name = $s->{name};
    foreach my $m ($s->{member}->@*) {
      if (my $field = $m->{field}[0]) {# 'field' has forcearray for other things
        push $DATAFIELD_SETS{$name}->@*, $field;
      }
      else {
          push $DATAFIELD_SETS{$name}->@*, {fieldtype => $m->{fieldtype},
                                            datatype  => $m->{datatype}};
      }
    }
  }
  delete $userconf->{datafieldset};

  # Set options from config file
  while (my ($k, $v) = each $userconf->%*) {
    # Has to be an array ref and so must come before
    # the later options tests which assume hash refs
    if (lc($k) eq 'labelalphatemplate') {
      foreach my $t ($v->@*) {
        my $latype = $t->{type};
        if ($latype eq 'global') {
          Biber::Config->setblxoption('labelalphatemplate', $t);
        }
        else {
          Biber::Config->setblxoption('labelalphatemplate',
                                      $t,
                                      'ENTRYTYPE',
                                      $latype);
        }
      }
    }
    elsif (lc($k) eq 'labelalphanametemplate') {
      foreach my $t ($v->@*) {
        my $lants;
        my $lant;
        foreach my $np (sort {$a->{order} <=> $b->{order}} $t->{namepart}->@*) {
          push $lant->@*, {namepart           => $np->{content},
                           use                => $np->{use},
                           pre                => $np->{pre},
                           substring_compound => $np->{substring_compound},
                           substring_side     => $np->{substring_side},
                           substring_width    => $np->{substring_width} };

        }
        $lants->{$t->{name}} = $lant;
        Biber::Config->setblxoption('labelalphanametemplate', $lants);
      }
    }
    elsif (lc($k) eq 'uniquenametemplate') {
      my $unts;
      foreach my $unt ($v->@*) {
        my $untval = [];
        foreach my $np (sort {$a->{order} <=> $b->{order}} $unt->{namepart}->@*) {
          push $untval->@*, {namepart        => $np->{content},
                             use             => $np->{use},
                             disambiguation  => $np->{disambiguation},
                             base            => $np->{base}};
        }
        $unts->{$unt->{name}} = $untval;
      }
      Biber::Config->setblxoption('uniquenametemplate', $unts);
    }
    elsif (lc($k) eq 'sortingnamekeytemplate') {
      my $snss;
      foreach my $sns ($v->@*) {
        my $snkps;
        foreach my $snkp (sort {$a->{order} <=> $b->{order}} $sns->{keypart}->@*) {
          my $snps;
          foreach my $snp (sort {$a->{order} <=> $b->{order}} $snkp->{part}->@*) {
            my $np;
            if ($snp->{type} eq 'namepart') {
              $np = { type => 'namepart', value => $snp->{content} };
              if (exists($snp->{use})) {
                $np->{use} = $snp->{use};
              }
              if (exists($snp->{inits})) {
                $np->{inits} = $snp->{inits};
              }
            }
            elsif ($snp->{type} eq 'literal') {
              $np = { type => 'literal', value => $snp->{content} };
            }
            push $snps->@*, $np;
          }
          push $snkps->@*, $snps;
        }
        $snss->{$sns->{name}} = $snkps;
      }
      Biber::Config->setblxoption('sortingnamekeytemplate', $snss);
    }
    elsif (lc($k) eq 'transliteration') {
      foreach my $tr ($v->@*) {
        if ($tr->{entrytype}[0] eq '*') { # already array forced for another option
          Biber::Config->setblxoption('translit', $tr->{translit});
        }
        else {                  # per_entrytype
          Biber::Config->setblxoption('translit',
                                      $tr->{translit},
                                      'ENTRYTYPE',
                                      $tr->{entrytype}[0]);


        }
      }
    }
    # mildly complex options - nosort/collate_options
    elsif (lc($k) eq 'nosort' or
           lc($k) eq 'noinit' or
           lc($k) eq 'nolabel' ) {
      Biber::Config->setconfigfileoption($k, $v->{option});
    }
    # rather complex options
    elsif (lc($k) eq 'collate_options') {
      my $collopts = Biber::Config->getoption('collate_options');
      # Override defaults with any user settings
      foreach my $co ($v->{option}->@*) {
        $collopts->{$co->{name}} = $co->{value};
      }
      Biber::Config->setconfigfileoption($k, $collopts);
    }
    elsif (lc($k) eq 'sourcemap') {
      my $sms;
      foreach my $sm ($v->{maps}->@*) {
        if (defined($sm->{level}) and $sm->{level} eq 'driver') {
          carp("You can't set driver level sourcemaps via biber - use \\DeclareDriverSourcemap in biblatex. Ignoring map.");
        }
        elsif (defined($sm->{level}) and $sm->{level} eq 'style') {
          carp("You can't set style level sourcemaps via biber - use \\DeclareStyleSourcemap in biblatex. Ignoring map.");
        }
        else {
          push $sms->@*, $sm;
        }
      }
      Biber::Config->setconfigfileoption($k, $sms);
    }
    elsif (lc($k) eq 'inheritance') {# This is a biblatex option
      Biber::Config->setblxoption($k, $v);
    }
    elsif (lc($k) eq 'sortexclusion') {# This is a biblatex option
      foreach my $sex ($v->@*) {
        my $excludes;
        foreach my $ex ($sex->{exclusion}->@*) {
          $excludes->{$ex->{content}} = 1;
        }
        Biber::Config->setblxoption('sortexclusion',
                                    $excludes,
                                    'ENTRYTYPE',
                                    $sex->{type});
      }
    }
    elsif (lc($k) eq 'sortinclusion') {# This is a biblatex option
      foreach my $sin ($v->@*) {
        my $includes;
        foreach my $in ($sin->{inclusion}->@*) {
          $includes->{$in->{content}} = 1;
        }
        Biber::Config->setblxoption('sortinclusion',
                                    $includes,
                                    'ENTRYTYPE',
                                    $sin->{type});
      }
    }
    elsif (lc($k) eq 'presort') {# This is a biblatex option
      # presort defaults
      foreach my $presort ($v->@*) {
        # Global presort default
        unless (exists($presort->{type})) {
          Biber::Config->setblxoption('presort', $presort->{content});
        }
        # Per-type default
        else {
          Biber::Config->setblxoption('presort',
                                      $presort->{content},
                                      'ENTRYTYPE',
                                      $presort->{type});
        }
      }
    }
    elsif (lc($k) eq 'sortingtemplate') {# This is a biblatex option
      my $sorttemplates;
      foreach my $ss ($v->@*) {
        $sorttemplates->{$ss->{name}} = Biber::_parse_sort($ss);
      }
      Biber::Config->setblxoption('sortingtemplate', $sorttemplates);
    }
    elsif (lc($k) eq 'datamodel') {# This is a biblatex option
      Biber::Config->setblxoption('datamodel', $v);
    }
    elsif (exists($v->{content})) { # simple option
      Biber::Config->setconfigfileoption($k, $v->{content});
    }
  }
}

=head2 config_file

Returns the full path of the B<Biber> configuration file.
If returns the first file found among:

=over 4

=item * C<biber.conf> in the current directory

=item * C<$HOME/.biber.conf>

=item * C<$ENV{XDG_CONFIG_HOME}/biber/biber.conf>

=item * C<$HOME/Library/biber/biber.conf> (Mac OSX only)

=item * C<$ENV{APPDATA}/biber.conf> (Windows only)

=item * the output of C<kpsewhich biber.conf> (if available on the system).

=back

If no file is found, it returns C<undef>.

=cut

sub config_file {
  my $biberconf;

  if ( -f $BIBER_CONF_NAME ) {
    $biberconf = abs_path($BIBER_CONF_NAME);
  }
  elsif ( -f File::Spec->catfile($ENV{HOME}, ".$BIBER_CONF_NAME" ) ) {
    $biberconf = File::Spec->catfile($ENV{HOME}, ".$BIBER_CONF_NAME" );
  }
  elsif ( defined $ENV{XDG_CONFIG_HOME} and
    -f File::Spec->catfile($ENV{XDG_CONFIG_HOME}, "biber", $BIBER_CONF_NAME) ) {
    $biberconf = File::Spec->catfile($ENV{XDG_CONFIG_HOME}, "biber", $BIBER_CONF_NAME);
  }
  elsif ( $^O =~ /(?:Mac|darwin)/ and
    -f File::Spec->catfile($ENV{HOME}, "Library", "biber", $BIBER_CONF_NAME) ) {
    $biberconf = File::Spec->catfile($ENV{HOME}, "Library", "biber", $BIBER_CONF_NAME);
  }
  elsif ( $^O =~ /Win/ and
    defined $ENV{APPDATA} and
    -f File::Spec->catfile($ENV{APPDATA}, "biber", $BIBER_CONF_NAME) ) {
    $biberconf = File::Spec->catfile($ENV{APPDATA}, "biber", $BIBER_CONF_NAME);
  }
  elsif ( can_run('kpsewhich') ) {
    my $err;
    run3 [ 'kpsewhich', $BIBER_CONF_NAME ], \undef, \$biberconf, \$err, { return_if_system_error => 1};
    if ($? == -1) {
      biber_error("Error running kpsewhich to look for config file: $err");
    }

    chomp $biberconf;
    $biberconf =~ s/\cM\z//xms; # kpsewhich in cygwin sometimes returns ^M at the end
    $biberconf = undef unless $biberconf; # sanitise just in case it's an empty string
  }
  else {
    $biberconf = undef;
  }

  return $biberconf;
}

##############################
# Biber options static methods
##############################



=head2 add_uniq_ignore

    Track uniqueness ignore settings found in inheritance data

=cut

sub add_uniq_ignore {
  shift; # class method so don't care about class name
  my ($key, $field, $uniqs) = @_;
  return unless $uniqs;
  foreach my $u (split(/\s*,\s*/, $uniqs)) {
    push $CONFIG->{state}{uniqignore}{$key}{$u}->@*, $field;
  }
  return;
}

=head2 get_uniq_ignore

    Retrieve uniqueness ignore settings found in inheritance data

=cut

sub get_uniq_ignore {
  no autovivification;
  shift; # class method so don't care about class name
  my $key = shift;
  return $CONFIG->{state}{uniqignore}{$key};
}

=head2 postprocess_biber_opts

    Place to postprocess biber options when they have been
    gathered from all the possible places that set them

=cut

sub postprocess_biber_opts {
  shift; # class method so don't care about class name
  # Turn sortcase and sortupper into booleans if they are not already
  # They are not booleans on the command-line/config file so that they
  # mirror biblatex option syntax for users, for example

  foreach my $opt ('sortcase', 'sortupper') {
    if (exists($CONFIG->{options}{biber}{$opt})) {
      if ($CONFIG->{options}{biber}{$opt} eq 'true') {
        $CONFIG->{options}{biber}{$opt} = 1;
      }
      elsif ($CONFIG->{options}{biber}{$opt} eq 'false') {
        $CONFIG->{options}{biber}{$opt} = 0;
      }
      unless ($CONFIG->{options}{biber}{$opt} eq '1' or
              $CONFIG->{options}{biber}{$opt} eq '0') {
        Biber::Utils::biber_error("Invalid value for option '$opt'");
      }
    }
  }
}


=head2 set_dm

    Sets the data model information object

=cut

sub set_dm {
  shift;
  my $obj = shift;
  $CONFIG->{dm} = $obj;
  return;
}

=head2 get_dm

    Gets the data model information object

=cut

sub get_dm {
  shift;
  return $CONFIG->{dm};
}

=head2 get_dm_helpers

    Sets the datamodel helper lists

=cut

sub get_dm_helpers {
  shift;
  return $CONFIG->{dm}{helpers};
}

=head2 set_ctrlfile_path

    Stores the path to the control file

=cut

sub set_ctrlfile_path {
  shift;
  $CONFIG->{control_file_location} = shift;
  return;
}

=head2 get_ctrlfile_path

    Retrieved the path to the control file

=cut

sub get_ctrlfile_path {
  shift;
  return $CONFIG->{control_file_location};
}

=head2 setoption

    Store a Biber config option

=cut

sub setoption {
  shift; # class method so don't care about class name
  my ($opt, $val) = @_;
  $CONFIG->{options}{biber}{$opt} = $val;
  return;
}

=head2 getoption

    Get a Biber option

=cut

sub getoption {
  shift; # class method so don't care about class name
  my $opt = shift;
  return $CONFIG->{options}{biber}{$opt};
}

=head2 setcmdlineoption

    Store a Biber command-line option

=cut

sub setcmdlineoption {
  shift; # class method so don't care about class name
  my ($opt, $val) = @_;
  # Command line options are also options ...
  $CONFIG->{options}{biber}{$opt} = $CONFIG->{cmdlineoptions}{$opt} = $val;
  return;
}

=head2 setconfigfileoption

    Store a Biber config-file option

=cut

sub setconfigfileoption {
  shift; # class method so don't care about class name
  my ($opt, $val) = @_;
  # Config file options are also options ...
  $CONFIG->{options}{biber}{$opt} = $CONFIG->{configfileoptions}{$opt} = $val;

  # Config file options can also be global biblatex options
  if ($CONFIG_OPTSCOPE_BIBLATEX{$opt}) {
    $CONFIG->{options}{biblatex}{GLOBAL}{$opt} = $val;
  }

  return;
}


=head2 iscmdlineoption

    Check if an option is explicitly set by user on the command
    line

=cut

sub iscmdlineoption {
  shift; # class method so don't care about class name
  my $opt = shift;
  return 1 if defined($CONFIG->{cmdlineoptions}{$opt});
  return 0;
}

=head2 isconfigfileoption

    Check if an option is explicitly set by user in their
    config file

=cut

sub isconfigfileoption {
  shift; # class method so don't care about class name
  my $opt = shift;
  return 1 if defined($CONFIG->{configfileoptions}{$opt});
  return 0;
}

=head2 isexplicitoption

    Check if an option is explicitly set by user on the command
    line or in the config file

=cut

sub isexplicitoption {
  my $self = shift;
  my $opt = shift;
  return 1 if ($self->iscmdlineoption($opt) || $self->isconfigfileoption($opt));
  return 0;
}


#################################
# BibLaTeX options static methods
#################################


=head2 setblxoption

    Set a biblatex option on the appropriate scope

=cut

sub setblxoption {
  shift; # class method so don't care about class name
  my ($opt, $val, $scope, $scopeval) = @_;
  if (not defined($scope)) { # global is the default
    if ($CONFIG_OPTSCOPE_BIBLATEX{$opt}->{GLOBAL}) {
      $CONFIG->{options}{biblatex}{GLOBAL}{$opt} = $val;
    }
  }
  else { # Per-type/entry options need to specify type/entry too
    if ($CONFIG_OPTSCOPE_BIBLATEX{$opt}->{$scope}) {
      $CONFIG->{options}{biblatex}{$scope}{$scopeval}{$opt} = $val;
    }
  }
  return;
}

=head2 getblxoption

    Get a biblatex option from the global, per-type or per entry scope

    getblxoption('option', ['entrytype'], ['citekey'])

    Returns the value of option. In order of decreasing preference, returns:
    1. Biblatex option defined for entry
    2. Biblatex option defined for entry type
    3. Biblatex option defined globally

=cut

sub getblxoption {
  no autovivification;
  shift; # class method so don't care about class name
  my ($opt, $entrytype, $citekey) = @_;
  if ( defined($citekey) and
       $CONFIG_OPTSCOPE_BIBLATEX{$opt}->{ENTRY} and
       defined $CONFIG->{options}{biblatex}{ENTRY}{$citekey}{$opt}) {
    return $CONFIG->{options}{biblatex}{ENTRY}{$citekey}{$opt};
  }
  elsif (defined($entrytype) and
         $CONFIG_OPTSCOPE_BIBLATEX{$opt}->{ENTRYTYPE} and
         defined $CONFIG->{options}{biblatex}{ENTRYTYPE}{lc($entrytype)}{$opt}) {
    return $CONFIG->{options}{biblatex}{ENTRYTYPE}{lc($entrytype)}{$opt};
  }
  elsif ($CONFIG_OPTSCOPE_BIBLATEX{$opt}->{GLOBAL}) {
    return $CONFIG->{options}{biblatex}{GLOBAL}{$opt};
  }
}


=head2 getblxentryoptions

    Get all per-entry options for an entry

=cut

sub getblxentryoptions {
  no autovivification;
  shift; # class method so don't care about class name
  my $key = shift;
  return keys $CONFIG->{options}{biblatex}{ENTRY}{$key}->%*;
}

##############################
# Inheritance state methods
##############################

=head2 set_graph

   Record node and arc connection types for .dot output

=cut

sub set_graph {
  shift; # class method so don't care about class name
  my $type = shift;
  if ($type eq 'set') {
    my ($source_key, $target_key) = @_;
    if ($logger->is_debug()) {# performance tune
      $logger->debug("Saving DOT graph information type 'set' with SOURCEKEY=$source_key, TARGETKEY=$target_key");
    }
    $CONFIG->{state}{graph}{$type}{settomem}{$source_key}{$target_key} = 1;
    $CONFIG->{state}{graph}{$type}{memtoset}{$target_key} = $source_key;
  }
  elsif ($type eq 'xref') {
    my ($source_key, $target_key) = @_;
    if ($logger->is_debug()) {# performance tune
      $logger->debug("Saving DOT graph information type 'xref' with SOURCEKEY=$source_key, TARGETKEY=$target_key");
    }
    $CONFIG->{state}{graph}{$type}{$source_key} = $target_key;
  }
  elsif ($type eq 'related') {
    my ($clone_key, $related_key, $target_key) = @_;
    if ($logger->is_debug()) {# performance tune
      $logger->debug("Saving DOT graph information type 'related' with CLONEKEY=$clone_key, RELATEDKEY=$related_key, TARGETKEY=$target_key");
    }
    $CONFIG->{state}{graph}{$type}{reltoclone}{$related_key}{$clone_key} = 1;
    $CONFIG->{state}{graph}{$type}{clonetotarget}{$clone_key}{$target_key} = 1;
  }
  else {
    my ($source_key, $target_key, $source_field, $target_field) = @_;
    if ($logger->is_debug()) {# performance tune
      $logger->debug("Saving DOT graph information type '$type' with SOURCEKEY=$source_key, TARGETKEY=$target_key, SOURCEFIELD=$source_field, TARGETFIELD=$target_field");
    }
    # source can go to more than one target (and does in default rules) so need array here
    push $CONFIG->{state}{graph}{$type}{$source_key}{$source_field}{$target_key}->@*, $target_field;
  }
  return;
}

=head2 get_graph

    Return an inheritance graph data structure for an inheritance type

=cut

sub get_graph {
  shift; # class method so don't care about class name
  my $type = shift;
  return $CONFIG->{state}{graph}{$type};
}

=head2 set_set_pc

  Record a parent->child set relationship

=cut

sub set_set_pc {
  shift; # class method so don't care about class name
  my ($parent, $child) = @_;
  $CONFIG->{state}{set}{pc}{$parent}{$child} = 1;
  return;
}

=head2 set_set_cp

  Record a child->parent set relationship

=cut

sub set_set_cp {
  shift; # class method so don't care about class name
  my ($child, $parent) = @_;
  $CONFIG->{state}{set}{cp}{$child}{$parent} = 1;
  return;
}

=head2 get_set_pc

  Return a boolean saying if there is a parent->child set relationship

=cut

sub get_set_pc {
  shift; # class method so don't care about class name
  my ($parent, $child) = @_;
  return exists($CONFIG->{state}{set}{pc}{$parent}{$child}) ? 1 : 0;
}

=head2 get_set_cp

  Return a boolean saying if there is a child->parent set relationship

=cut

sub get_set_cp {
  shift; # class method so don't care about class name
  my ($child, $parent) = @_;
  return exists($CONFIG->{state}{set}{cp}{$child}{$parent}) ? 1 : 0;
}

=head2 get_set_children

  Return a list of children for a parent set

=cut

sub get_set_children {
  shift; # class method so don't care about class name
  my $parent = shift;
  if (exists($CONFIG->{state}{set}{pc}{$parent})) {
    return (keys $CONFIG->{state}{set}{pc}{$parent}->%*);
  }
  else {
    return ();
  }
}

=head2 get_set_parents

  Return a list of parents for a child of a set

=cut

sub get_set_parents {
  shift; # class method so don't care about class name
  my $child = shift;
  if (exists($CONFIG->{state}{set}{cp}{$child})) {
    return (keys $CONFIG->{state}{set}{cp}{$child}->%*);
  }
  else {
    return ();
  }
}


=head2 set_inheritance

    Record that $target inherited information from $source
    Can be used for crossrefs and xdata. This just records that an entry
    inherited from another entry, for loop detection.

=cut

sub set_inheritance {
  shift; # class method so don't care about class name
  my ($type, $source, $target) = @_;
  push $CONFIG->{state}{$type}->@*, {s => $source, t => $target};
  return;
}


=head2 get_inheritance

    Check if $target directly inherited information from $source
    Can be used for crossrefs and xdata

=cut

sub get_inheritance {
  shift; # class method so don't care about class name
  my ($type, $source, $target) = @_;
  return first {$_->{s} eq $source and $_->{t} eq $target} $CONFIG->{state}{$type}->@*;
}

=head2 is_inheritance_path

  Checks for an inheritance path from entry $e1 to $e2
  Can be used for crossrefs and xdata

[
             {s => 'A',
              t => 'B'},
             {s => 'A',
              t => 'E'},
             {s => 'B',
              t => 'C'},
             {s => 'C',
              t => 'D'}
];

=cut

sub is_inheritance_path {
  my ($self, $type, $e1, $e2) = @_;
  foreach my $dps (grep {$_->{s} eq $e1} $CONFIG->{state}{$type}->@*) {
    return 1 if $dps->{t} eq $e2;
    return 1 if is_inheritance_path($self, $type, $dps->{t}, $e2);
  }
  return 0;
}

=head1 keyorder

=head2 set_keyorder

  Set some key order information

=cut

sub set_keyorder {
  shift; # class method so don't care about class name
  my ($section, $key, $keyorder) = @_;
  $CONFIG->{state}{keyorder}{$section}{$key} = $keyorder;
  return;
}

=head2 get_keyorder

  Get some key order information

=cut

sub get_keyorder {
  shift; # class method so don't care about class name
  my ($section, $key) = @_;
  return $CONFIG->{state}{keyorder}{$section}{$key};
}


=head2 get_keyorder_max

  Get maximum key order number for a section

=cut

sub get_keyorder_max {
  shift; # class method so don't care about class name
  my $section = shift;
  return (max values $CONFIG->{state}{keyorder}{$section}->%*) || 0;
}

=head2 reset_keyorder

  Reset keyorder - for use in tests where we switch to allkeys

=cut

sub reset_keyorder {
  shift; # class method so don't care about class name
  my $section = shift;
  delete $CONFIG->{state}{keyorder}{$section};
  return;
}


=head1 seenkey

=head2 get_seenkey

    Get the count of a key

=cut

sub get_seenkey {
  shift; # class method so don't care about class name
  my $key = shift;
  my $section = shift; # If passed, return count for just this section
  if (defined($section)) {
    return $CONFIG->{state}{seenkeys}{$section}{$key};
  }
  else {
    my $count;
    foreach my $section (keys $CONFIG->{state}{seenkeys}->%*) {
      $count += $CONFIG->{state}{seenkeys}{$section}{$key};
    }
    return $count;
  }
}


=head2 incr_seenkey

    Increment the seen count of a key

=cut

sub incr_seenkey {
  shift; # class method so don't care about class name
  my $key = shift;
  my $section = shift;
  $CONFIG->{state}{seenkeys}{$section}{$key}++;
  return;
}

=head1 crossrefkeys

=head2 get_crossrefkeys

    Return ref to array of keys which are crossref targets

=cut

sub get_crossrefkeys {
  shift; # class method so don't care about class name
  return [ keys $CONFIG->{state}{crossrefkeys}->%* ];
}

=head1 xrefkeys

=head2 get_xrefkeys

    Return ref to array of keys which are xref targets

=cut

sub get_xrefkeys {
  shift; # class method so don't care about class name
  return [ keys $CONFIG->{state}{xrefkeys}->%* ];
}

=head2 get_crossrefkey

    Return an integer representing the number of times a
    crossref target key has been ref'ed

=cut

sub get_crossrefkey {
  shift; # class method so don't care about class name
  my $k = shift;
  return $CONFIG->{state}{crossrefkeys}{$k};
}

=head2 get_xrefkey

    Return an integer representing the number of times a
    xref target key has been ref'ed

=cut

sub get_xrefkey {
  shift; # class method so don't care about class name
  my $k = shift;
  return $CONFIG->{state}{xrefkeys}{$k};
}

=head2 del_crossrefkey

    Remove a crossref target key from the crossrefkeys state

=cut

sub del_crossrefkey {
  shift; # class method so don't care about class name
  my $k = shift;
  if (exists($CONFIG->{state}{crossrefkeys}{$k})) {
    delete $CONFIG->{state}{crossrefkeys}{$k};
  }
  return;
}

=head2 del_xrefkey

    Remove a xref target key from the xrefkeys state

=cut

sub del_xrefkey {
  shift; # class method so don't care about class name
  my $k = shift;
  if (exists($CONFIG->{state}{xrefkeys}{$k})) {
    delete $CONFIG->{state}{xrefkeys}{$k};
  }
  return;
}


=head2 incr_crossrefkey

    Increment the crossreferences count for a target crossref key

=cut

sub incr_crossrefkey {
  shift; # class method so don't care about class name
  my $k = shift;
  $CONFIG->{state}{crossrefkeys}{$k}++;
  return;
}

=head2 incr_xrefkey

    Increment the xreferences count for a target xref key

=cut

sub incr_xrefkey {
  shift; # class method so don't care about class name
  my $k = shift;
  $CONFIG->{state}{xrefkeys}{$k}++;
  return;
}

=head2 dump

    Dump config information (for debugging)

=cut

sub dump {
  shift; # class method so don't care about class name
  dd($CONFIG);
}

1;

__END__

=head1 AUTHORS

François Charette, C<< <firmicus at ankabut.net> >>
Philip Kime C<< <philip at kime.org.uk> >>

=head1 BUGS

Please report any bugs or feature requests on our Github tracker at
L<https://github.com/plk/biber/issues>.

=head1 COPYRIGHT & LICENSE

Copyright 2009-2017 François Charette and Philip Kime, all rights reserved.

This module is free software.  You can redistribute it and/or
modify it under the terms of the Artistic License 2.0.

This program is distributed in the hope that it will be useful,
but without any warranty; without even the implied warranty of
merchantability or fitness for a particular purpose.

=cut<|MERGE_RESOLUTION|>--- conflicted
+++ resolved
@@ -22,11 +22,7 @@
 use parent qw(Class::Accessor);
 __PACKAGE__->follow_best_practice;
 
-<<<<<<< HEAD
-our $VERSION = '3.0';
-=======
 our $VERSION = '2.10';
->>>>>>> 85ac9ff5
 our $BETA_VERSION = 1; # Is this a beta version?
 
 our $logger  = Log::Log4perl::get_logger('main');
