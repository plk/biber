--- conflicted
+++ resolved
@@ -687,13 +687,9 @@
 # index name/year combinations for extrayear and extraalpha
 sub _namestring {
   my $self = shift;
-<<<<<<< HEAD
   # $extraflag is set if we are calling this to generate strings for extra*
   # processing and therefore need to use uniquename
   my ($citekey, $field, $extraflag) = @_;
-=======
-  my ($citekey, $field) = @_;
->>>>>>> 98c5d1b5
   my $secnum = $self->get_current_section;
   my $section = $self->sections->get_section($secnum);
   my $bibentries = $section->bib;
