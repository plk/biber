--- conflicted
+++ resolved
@@ -350,15 +350,15 @@
     $form = $form || Biber::Config->getblxoption('msform', undef, $key);
     $lang = $lang || Biber::Config->getblxoption('mslang', undef, $key);
     $logger->trace("Getting ms field in '$key': $field/$form/$lang");
-    return Dive($self, 'datafields', 'ms', $field, $form, $lang) //
-           Dive($self, 'derivedfields', 'ms', $field, $form, $lang) //
-           Dive($self, 'rawfields', 'ms', $field);
+    return $self->{datafields}{ms}{$field}{$form}{$lang} //
+           $self->{derivedfields}{ms}{$field}{$form}{$lang} //
+           $self->{rawfields}{ms}{$field};
   }
   else {
     $logger->trace("Getting nonms field in '$key': $field") if $key;
-    return Dive($self, 'datafields', 'nonms', $field) //
-           Dive($self, 'derivedfields', 'nonms', $field) //
-           Dive($self, 'rawfields', 'nonms', $field);
+    return $self->{datafields}{nonms}{$field} //
+           $self->{derivedfields}{nonms}{$field} //
+           $self->{rawfields}{nonms}{$field};
   }
 }
 
@@ -403,13 +403,7 @@
       push @nfs, $self->get_field($field, $form, $lang);
     }
   }
-<<<<<<< HEAD
   return @nfs;
-=======
-  return $self->{datafields}{$key}{$form}{$lang} //
-         $self->{derivedfields}{$key}{$form}{$lang} //
-         $self->{rawfields}{$key};
->>>>>>> f059e953
 }
 
 
@@ -422,17 +416,10 @@
 sub get_field_forms {
   no autovivification;
   my $self = shift;
-<<<<<<< HEAD
   my $field = shift;
   return undef unless $field;
-  return Dive($self, 'datafields', 'ms', $field) ||
-         Dive($self, 'derivedfields', 'ms', $field);
-=======
-  my $key = shift;
-  return undef unless $key;
-  return $self->{datafields}{$key} ||
-         $self->{derivedfields}{$key};
->>>>>>> f059e953
+  return $self->{datafields}{ms}{$field} ||
+         $self->{derivedfields}{ms}{$field};
 }
 
 =head2 get_field_form_names
@@ -444,21 +431,13 @@
 sub get_field_form_names {
   no autovivification;
   my $self = shift;
-<<<<<<< HEAD
   my $field = shift;
   return undef unless $field;
   my $dm = Biber::Config->get_dm;
   return undef unless $dm->field_is_multiscript($field);
-  return sort keys %{Dive($self, 'datafields', 'ms', $field) ||
-                Dive($self, 'derivedfields', 'ms', $field) ||
+  return sort keys %{$self->{datafields}{ms}{$field} ||
+                $self->{derivedfields}{ms}{$field} ||
                 {}};
-=======
-  my $key = shift;
-  return undef unless $key;
-  return sort keys %{$self->{datafields}{$key} ||
-                     $self->{derivedfields}{$key} ||
-                     {}};
->>>>>>> f059e953
 }
 
 =head2 get_field_form_lang_names
@@ -473,17 +452,11 @@
   my ($field, $form) = @_;
   return undef unless $field;
   return undef unless $form;
-<<<<<<< HEAD
   my $dm = Biber::Config->get_dm;
   return undef unless $dm->field_is_multiscript($field);
-  return sort keys %{Dive($self, 'datafields', 'ms', $field, $form) ||
-                Dive($self, 'derivedfields', 'ms', $field, $form) ||
+  return sort keys %{$self->{datafields}{ms}{$field}{$form} ||
+                $self->{derivedfields}{ms}{$field}{$form} ||
                 {}};
-=======
-  return sort keys %{$self->{datafields}{$key}{$form} ||
-                     $self->{derivedfields}{$key}{$form} ||
-                     {}};
->>>>>>> f059e953
 }
 
 =head2 set_datafield
@@ -554,19 +527,14 @@
 sub get_rawfield {
   no autovivification;
   my $self = shift;
-<<<<<<< HEAD
   my $field = shift;
   my $dm = Biber::Config->get_dm;
   if ($dm->field_is_multiscript($field)) {
-    return Dive($self, 'rawfields', 'ms', $field);
+    return $self->{rawfields}{ms}{$field};
   }
   else {
-    return Dive($self, 'rawfields', 'nonms', $field);
-  }
-=======
-  my $key = shift;
-  return $self->{rawfields}{$key};
->>>>>>> f059e953
+    return $self->{rawfields}{nonms}{$field};
+  }
 }
 
 
@@ -579,24 +547,17 @@
 sub get_datafield {
   no autovivification;
   my $self = shift;
-<<<<<<< HEAD
   my ($field, $form, $lang) = @_;
   my $dm = Biber::Config->get_dm;
   if ($dm->field_is_multiscript($field)) {
     my $key = $self->get_field('citekey');
     $form = $form || Biber::Config->getblxoption('msform', undef, $key);
     $lang = $lang || Biber::Config->getblxoption('mslang', undef, $key);
-    return Dive($self, 'datafields', 'ms', $field, $form, $lang);
+    return $self->{datafields}{ms}{$field}{$form}{$lang};
   }
   else {
-    return Dive($self, 'datafields', 'nonms', $field)
-  }
-=======
-  my ($key, $form, $lang) = @_;
-  $form = $form || 'original';
-  $lang = $lang || 'default';
-  return $self->{datafields}{$key}{$form}{$lang};
->>>>>>> f059e953
+    return $self->{datafields}{nonms}{$field};
+  }
 }
 
 
@@ -646,19 +607,12 @@
 sub field_exists {
   no autovivification;
   my $self = shift;
-<<<<<<< HEAD
   my $field = shift;
   my $dm = Biber::Config->get_dm;
   my $type = $dm->field_is_multiscript($field) ? 'ms' : 'nonms';
-  return (defined(Dive($self, 'datafields', $type, $field)) ||
-          defined(Dive($self, 'derivedfields', $type, $field)) ||
-          defined(Dive($self, 'rawfields', $type, $field))) ? 1 : 0;
-=======
-  my $key = shift;
-  return ($self->{datafields}{$key} ||
-          $self->{derivedfields}{$key} ||
-          $self->{rawfields}{$key}) ? 1 : 0;
->>>>>>> f059e953
+  return (defined($self->{datafields}{$type}{$field}) ||
+          defined($self->{derivedfields}{$type}{$field}) ||
+          defined($self->{rawfields}{$type}{$field})) ? 1 : 0;
 }
 
 =head2 field_form_exists
@@ -670,20 +624,13 @@
 sub field_form_exists {
   no autovivification;
   my $self = shift;
-<<<<<<< HEAD
   my ($field, $form) = @_;
   my $dm = Biber::Config->get_dm;
   return undef unless $dm->field_is_multiscript($field);
   my $key = $self->get_field('citekey');
   $form = $form || Biber::Config->getblxoption('msform', undef, $key);
-  return (defined(Dive($self, 'datafields', 'ms', $field, $form)) ||
-          defined(Dive($self, 'derivedfields', 'ms', $field, $form))) ? 1 : 0;
-=======
-  my ($key, $form) = @_;
-  $form = $form || 'original';
-  return ($self->{datafields}{$key}{$form} ||
-          $self->{derivedfields}{$key}{$form}) ? 1 : 0;
->>>>>>> f059e953
+  return (defined($self->{datafields}{ms}{$field}{$form}) ||
+          defined($self->{derivedfields}{ms}{$field}{$form})) ? 1 : 0;
 }
 
 
@@ -765,17 +712,8 @@
 =cut
 
 sub has_keyword {
-<<<<<<< HEAD
   my ($self, $keyword) = @_;
-  if (my $keywords = Dive($self, 'datafields', 'nonms', 'keywords')) {
-=======
-  no autovivification;
-  my $self = shift;
-  my ($keyword, $form, $lang) = @_;
-  $form = $form || 'original';
-  $lang = $lang || 'default';
-  if (my $keywords = $self->{datafields}{keywords}{$form}{$lang}) {
->>>>>>> f059e953
+  if (my $keywords = $self->{datafields}{nonms}{keywords}) {
     return (first {$_ eq $keyword} @$keywords) ? 1 : 0;
   }
   else {
