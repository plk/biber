--- conflicted
+++ resolved
@@ -27,11 +27,7 @@
 
 # Version of biblatex control file which this release expects. Matched against version
 # passed in control file. Used when checking the .bcf
-<<<<<<< HEAD
 our $BCF_VERSION = '4.0';
-=======
-our $BCF_VERSION = '2.7';
->>>>>>> 457c62d3
 # Format version of the .bbl. Used when writing the .bbl
 our $BBL_VERSION = '4.0';
 
@@ -446,68 +442,8 @@
                      'vi-VN'      => 'vietnamese',
                     );
 
-<<<<<<< HEAD
-# Defines the scope of each of the BibLaTeX configuration options
-#
-# Several things in here are not "real" biblatex option passed by biblatex.
-# They are defined by the biblatex macros and are stored in here as they
-# can be global/per-type or per-entry and therefore it's natural to store them here.
-our %CONFIG_SCOPE_BIBLATEX = (
-  alphaothers        => {GLOBAL => 1, PER_TYPE => 1, PER_ENTRY => 0},
-  autovlang          => {GLOBAL => 1, PER_TYPE => 1, PER_ENTRY => 1},
-  controlversion     => {GLOBAL => 1, PER_TYPE => 0, PER_ENTRY => 0},
-  debug              => {GLOBAL => 1, PER_TYPE => 0, PER_ENTRY => 0},
-  datamodel          => {GLOBAL => 1, PER_TYPE => 0, PER_ENTRY => 0},
-  dataonly           => {GLOBAL => 0, PER_TYPE => 0, PER_ENTRY => 1},
-  inheritance        => {GLOBAL => 1, PER_TYPE => 0, PER_ENTRY => 0},
-  labelalpha         => {GLOBAL => 1, PER_TYPE => 1, PER_ENTRY => 0},
-  labelalphatemplate => {GLOBAL => 1, PER_TYPE => 1, PER_ENTRY => 0},
-  labeldate          => {GLOBAL => 1, PER_TYPE => 1, PER_ENTRY => 0},
-  labeldatespec      => {GLOBAL => 1, PER_TYPE => 1, PER_ENTRY => 0},
-  labelnamefield     => {GLOBAL => 0, PER_TYPE => 0, PER_ENTRY => 1},
-  labelnameform      => {GLOBAL => 0, PER_TYPE => 0, PER_ENTRY => 1},
-  labelnamelang      => {GLOBAL => 0, PER_TYPE => 0, PER_ENTRY => 1},
-  labelnamespec      => {GLOBAL => 1, PER_TYPE => 1, PER_ENTRY => 0},
-  labelnumber        => {GLOBAL => 1, PER_TYPE => 1, PER_ENTRY => 0},
-  labeltitle         => {GLOBAL => 1, PER_TYPE => 1, PER_ENTRY => 0},
-  labeltitlefield    => {GLOBAL => 0, PER_TYPE => 0, PER_ENTRY => 1},
-  labeltitleform     => {GLOBAL => 0, PER_TYPE => 0, PER_ENTRY => 1},
-  labeltitlelang     => {GLOBAL => 0, PER_TYPE => 0, PER_ENTRY => 1},
-  labeltitlespec     => {GLOBAL => 1, PER_TYPE => 1, PER_ENTRY => 0},
-  labeltitleyear     => {GLOBAL => 1, PER_TYPE => 1, PER_ENTRY => 0},
-  maxalphanames      => {GLOBAL => 1, PER_TYPE => 1, PER_ENTRY => 1},
-  maxbibnames        => {GLOBAL => 1, PER_TYPE => 1, PER_ENTRY => 1},
-  maxcitenames       => {GLOBAL => 1, PER_TYPE => 1, PER_ENTRY => 1},
-  maxitems           => {GLOBAL => 1, PER_TYPE => 1, PER_ENTRY => 1},
-  minalphanames      => {GLOBAL => 1, PER_TYPE => 1, PER_ENTRY => 1},
-  minbibnames        => {GLOBAL => 1, PER_TYPE => 1, PER_ENTRY => 1},
-  mincitenames       => {GLOBAL => 1, PER_TYPE => 1, PER_ENTRY => 1},
-  minitems           => {GLOBAL => 1, PER_TYPE => 1, PER_ENTRY => 1},
-  presort            => {GLOBAL => 1, PER_TYPE => 1, PER_ENTRY => 1},
-  singletitle        => {GLOBAL => 1, PER_TYPE => 1, PER_ENTRY => 0},
-  skipbib            => {GLOBAL => 0, PER_TYPE => 1, PER_ENTRY => 1},
-  skipbiblist        => {GLOBAL => 0, PER_TYPE => 1, PER_ENTRY => 1},
-  skiplab            => {GLOBAL => 0, PER_TYPE => 1, PER_ENTRY => 1},
-  sortalphaothers    => {GLOBAL => 1, PER_TYPE => 1, PER_ENTRY => 0},
-  sortexclusion      => {GLOBAL => 0, PER_TYPE => 1, PER_ENTRY => 0},
-  sorting            => {GLOBAL => 1, PER_TYPE => 0, PER_ENTRY => 0},
-  sortlocale         => {GLOBAL => 1, PER_TYPE => 0, PER_ENTRY => 0},
-  sortscheme         => {GLOBAL => 1, PER_TYPE => 0, PER_ENTRY => 0},
-  uniquelist         => {GLOBAL => 1, PER_TYPE => 1, PER_ENTRY => 1},
-  uniquename         => {GLOBAL => 1, PER_TYPE => 1, PER_ENTRY => 1},
-  useauthor          => {GLOBAL => 1, PER_TYPE => 1, PER_ENTRY => 1},
-  useeditor          => {GLOBAL => 1, PER_TYPE => 1, PER_ENTRY => 1},
-  useprefix          => {GLOBAL => 1, PER_TYPE => 1, PER_ENTRY => 1},
-  usetranslator      => {GLOBAL => 1, PER_TYPE => 1, PER_ENTRY => 1},
-  variantfallbacks   => {GLOBAL => 1, PER_TYPE => 0, PER_ENTRY => 0},
-  variantforms       => {GLOBAL => 1, PER_TYPE => 0, PER_ENTRY => 0},
-  vform              => {GLOBAL => 1, PER_TYPE => 0, PER_ENTRY => 1},
-  vlang              => {GLOBAL => 1, PER_TYPE => 0, PER_ENTRY => 1},
-);
-=======
 # Holds the scope of each of the BibLaTeX configuration options fro the .bcf
 our %CONFIG_SCOPE_BIBLATEX;
->>>>>>> 457c62d3
 
 # For per-entry options, what should be set when we find them and
 # what should be output to the .bbl for biblatex.
