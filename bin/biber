#!/usr/bin/perl

use v5.16;
use strict;
use warnings;

use constant {
  EXIT_OK => 0,
  EXIT_ERROR => 2
};

use Carp;
use IPC::Cmd qw( can_run run );
use Log::Log4perl qw(:no_extra_logdie_message);
use Log::Log4perl::Level;
use POSIX qw(strftime);
use Biber;
use Biber::Utils;
use File::Spec;
use Pod::Usage;
use List::AllUtils qw( first );

use Getopt::Long qw/:config no_ignore_case/;
my $opts = {};
GetOptions(
           $opts,
           'bibencoding=s', # legacy alias for input_encoding
           'bblencoding=s', # legacy alias for output_encoding
           'bblsafechars',  # legacy alias for output_safechars
           'bblsafecharsset=s', # legacy alias for output_safecharsset
           'cache',
           'clrmacros',
           'collate|C',
           'collate_options|collate-options|c=s',
           'configfile|g=s',
           'convert_control|convert-control',
           'dot_include|dot-include:s@',
           'decodecharsset=s',
           'debug|D',
           'fastsort|f',
           'fixinits',
           'help|h|?',
           'input_directory|input-directory=s',
           'input_encoding|input-encodinge=s',
           'input_format|input-format=s',
           'listsep=s',
           'logfile=s',
           'mincrossrefs|m=s',
<<<<<<< HEAD
           'vsplit=s',
=======
>>>>>>> 787c0311
           'namesep=s',
           'noconf',
           'nodieonerror',
           'nolog',
           'nostdmacros',
           'onlylog',
           'others_string|others-string=s',
           'outfile=s',           # legacy alias for output_file
           'outformat=s',         # legacy alias for output_format
           'output_align|output-align',
           'output_directory|output-directory=s',
           'output_encoding|output-encoding|E=s',
           'output_fieldcase|output-fieldcase=s',
           'output_file|output-file|O=s',
           'output_format|output-format=s',
           'output_indent|output-indent=s',
           'output_macro_fields|output-macro-fields=s',
           'output_resolve|output-resolve',
           'output_safechars|output-safechars',
           'output_safecharsset|output-safecharsset=s',
           'quiet|q+',
           'recodedata=s',
           'sortcase=s',
           'sortfirstinits=s',
           'sortlocale|l=s',
           'sortupper=s',
           'ssl-nointernalca',
           'ssl-noverify-host',
           'tool',
           'tool_align|tool-align',                 # legacy alias for output_align
           'tool_config|tool-config',
           'tool_fieldcase|tool-fieldcase=s',       # legacy alias for output_fieldcase
           'tool_indent|tool-indent=s',             # legacy alias for output_indent
           'tool_macro_fields|tool-macro-fields=s', # legacy alias for output_macro_fields
           'tool_resolve|tool-resolve',             # legacy alias for output_resolve
           'trace|T',
           'u',                                     # alias for input_encoding=UTF-8
           'U',                                     # alias for output_encoding=UTF-8
           'validate_config|validate-config',
           'validate_control|validate-control',
           'validate_datamodel|validate-datamodel|V',
           'variant_null_list|variant-null-list=s',
           'version|v',
           'wraplines|w',
           'xsvsep=s',
          ) or pod2usage(-verbose => 0,
                         -exitval => EXIT_ERROR);

# verbose > 1 uses external perldoc, this doesn't work with PAR::Packer binaries
# so use "-noperldoc" to use built-in POD::Text
if (exists $opts->{'help'}) {
  pod2usage(-verbose => 2, -noperldoc => 1, -exitval => EXIT_OK);
}

if (exists $opts->{'version'}) {
  my $v = "biber version: $Biber::Config::VERSION";
  $v .= ' (beta)' if $Biber::Config::BETA_VERSION;
  say "$v";
  exit EXIT_OK;
}

# Show location of PAR::Packer cache
if (exists $opts->{'cache'}) {
  if (my $cache = $ENV{PAR_TEMP}) {
    $cache =~ s|//|/|og; # Sanitise path in case it worries people
    say $cache;
  }
  else {
    say "No cache - you are not running the PAR::Packer executable version of biber";
  }
  exit EXIT_OK;
}

# Show location of default tool mode config file and exit
if (exists $opts->{'tool_config'}) {
  (my $vol, my $dir, undef) = File::Spec->splitpath( $INC{"Biber/Config.pm"} );
  $dir =~ s/\/$//; # splitpath sometimes leaves a trailing '/'
  say File::Spec->catpath($vol, "$dir", 'biber-tool.conf');
  exit EXIT_OK;
}

# Catch this situation early
unless (@ARGV) {
  pod2usage(-verbose => 0,
            -exitval => EXIT_ERROR);
}

# Sanitise collate option if fastsort is specified
if ($opts->{fastsort}) {
  delete $opts->{collate};
}

# Resolve some option shortcuts and legacy aliases
if (my $o = $opts->{tool_align}) {
  $opts->{output_align} = $o;
  delete $opts->{tool_align};
}
if (my $o = $opts->{tool_fieldcase}) {
  $opts->{output_fieldcase} = $o;
  delete $opts->{tool_fieldcase};
}
if (my $o = $opts->{tool_indent}) {
  $opts->{output_indent} = $o;
  delete $opts->{tool_indent};
}
if (my $o = $opts->{tool_macro_fields}) {
  $opts->{output_macro_fields} = $o;
  delete $opts->{tool_macro_fields};
}
if (my $o = $opts->{tool_resolve}) {
  $opts->{output_resolve} = $o;
  delete $opts->{tool_resolve};
}
if (my $o = $opts->{bibencoding}) {
  $opts->{input_encoding} = $o;
  delete $opts->{bibencoding};
}
if (my $o = $opts->{bblencoding}) {
  $opts->{output_encoding} = $o;
  delete $opts->{bblencoding};
}
if (my $o = $opts->{bblsafechars}) {
  $opts->{output_safechars} = $o;
  delete $opts->{bblsafechars};
}
if (my $o = $opts->{bblsafecharsset}) {
  $opts->{output_safecharsset} = $o;
  delete $opts->{bblsafecharsset};
}
if (my $o = $opts->{outfile}) {
  $opts->{output_file} = $o;
  delete $opts->{outfile};
}
if (my $o = $opts->{outformat}) {
  $opts->{output_format} = $o;
  delete $opts->{outformat};
}
if ($opts->{u}) {
  $opts->{input_encoding} = 'UTF-8';
  delete $opts->{u};
}
if ($opts->{U}) {
  $opts->{output_encoding} = 'UTF-8';
  delete $opts->{U};
}

# Check the output_format option
if (my $of = $opts->{output_format}) {
  unless ($opts->{output_format} =~ /\A(?:bbl|dot|bibtex|biblatexml)\z/xms) {
    say STDERR "Biber: Unknown output format '$of', must be one of 'bbl', 'dot', 'bibtex', 'biblatexml'";
    exit EXIT_ERROR;
  }
}

if (exists($opts->{tool}) and
    exists($opts->{output_format}) and
    $opts->{output_format} !~ /\A(?:bibtex|biblatexml)\z/xms) {
    say STDERR "Biber: Output format in tool mode must be one of 'bbl' or 'biblatexml'";
    exit EXIT_ERROR;
}

# Set default output format
if (not exists($opts->{output_format})) {
  if (exists($opts->{tool})) {
    $opts->{output_format} = 'bibtex'; # default for tool mode is different
  }
  else {
    $opts->{output_format} = 'bbl'; # default for normal use
  }
}

# Check the tool_* options
if (exists($opts->{output_indent}) and $opts->{output_indent} !~ /^\d+$/) {
  say STDERR "Biber: Invalid non-numeric argument for 'output_indent' option!";
  exit EXIT_ERROR;
}
if (exists($opts->{output_fieldcase}) and $opts->{output_fieldcase} !~ /^(?:upper|lower|title)$/i) {
  say STDERR "Biber: Invalid argument for 'output_fieldcase' option - must be one of 'upper', 'lower' or 'title'!";
  exit EXIT_ERROR;
}

# Check the dot_include option
if (exists($opts->{dot_include}) and (not exists($opts->{output_format})
                                      or (exists($opts->{output_format}) and
                                          $opts->{output_format} ne 'dot'))) {
  say STDERR "Biber: DOT output format specified but output format is not DOT!";
  exit EXIT_ERROR;
}


if (exists($opts->{dot_include})) {
  $opts->{dot_include} = {map {lc($_) => 1} split(/,/,join(',',@{$opts->{dot_include}}))};
  my @suboptions = ( 'section', 'field', 'crossref', 'xref', 'xdata', 'related' );
  foreach my $g (keys %{$opts->{dot_include}}) {
    unless (first {$_ eq lc($g)} @suboptions) {
      say STDERR "Biber: '$g' is an invalid output type for DOT output";
      exit EXIT_ERROR;
    }
  }
}

# Check input_format option
if (exists($opts->{input_format}) and not exists($opts->{tool}) ) {
  say STDERR "Biber: 'input_format' option is only valid in tool mode";
  exit EXIT_ERROR;
}

if (exists($opts->{input_format}) and
    $opts->{input_format} !~ /^(?:bibtex|biblatexml|)$/i) {
  say STDERR 'Biber: ' . $opts->{input_format} . ' is an invalid input format in tool mode';
  exit EXIT_ERROR;
}


# Create Biber object, passing command-line options
my $biber = Biber->new(%$opts);

# get the logger object
my $logger  = Log::Log4perl::get_logger('main');
my $screen  = Log::Log4perl::get_logger('screen');
my $logfile = Log::Log4perl::get_logger('logfile');

my $outfile;

my $time_string = strftime "%a %b %e, %Y, %H:%M:%S", localtime;
$logfile->info("=== $time_string");

my $bcf = Biber::Config->getoption('bcf');

if (Biber::Config->getoption('output_file')) {
  $outfile = Biber::Config->getoption('output_file')
}
else {
  if (Biber::Config->getoption('tool')) {
    if (Biber::Config->getoption('output_format') eq 'bibtex') { # tool .bib output
      $outfile = $ARGV[0] =~ s/\..+$/_bibertool.bib/r;
    }
    elsif (Biber::Config->getoption('output_format') eq 'biblatexml') { # tool .blxtxml output
      $outfile = $ARGV[0] =~ s/\..+$/_bibertool.bltxml/r;
    }
  }
  else {
    if (Biber::Config->getoption('output_format') eq 'dot') { # .dot output
      $outfile = $bcf =~ s/bcf$/dot/r;
    }
    elsif (Biber::Config->getoption('output_format') eq 'bibtex') { # bibtex output
      $outfile = $bcf =~ s/\..+$/_biber.bib/r;
    }
    elsif (Biber::Config->getoption('output_format') eq 'bbl') { # bbl output
      $outfile = $bcf =~ s/bcf$/bbl/r;
    }
  }
}

# Set the .bbl path to the output dir, if specified
if (my $outdir = Biber::Config->getoption('output_directory')) {
  my (undef, undef, $file) = File::Spec->splitpath($outfile);
  $outfile = File::Spec->catfile($outdir, $file)
}

# Fake some necessary .bcf parts if in tool mode
if (Biber::Config->getoption('tool')) {
  $biber->tool_mode_setup;
}
else {
  # parse the .bcf control file
  $biber->parse_ctrlfile($bcf);
}

# Postprocess biber options now that they are all read from the various places
Biber::Config->postprocess_biber_opts;

# Check to see if the .bcf set debug=1. If so, increase logging level
# We couldn't set this on logger init as the .bcf hadn't been read then
if (Biber::Config->getoption('debug')) {
  $logger->level($DEBUG);
}

if (Biber::Config->getoption('trace')) {
  $logger->trace("\n###########################################################\n",
    "############# Dump of initial config object: ##############\n",
    Data::Dump::pp($Biber::Config::CONFIG), "\n",
    "############# Dump of initial biber object: ###############\n",
    $biber->_stringdump,
    "\n###########################################################")
}

# Set the output class. Should be a subclass of Biber::Output::base
if (Biber::Config->getoption('output_format') eq 'dot') { # .dot output
  require Biber::Output::dot;
  $biber->set_output_obj(Biber::Output::dot->new());
}
else {
  my $package = 'Biber::Output::' . Biber::Config->getoption('output_format');
  eval "require $package" or biber_error("Error loading data source package '$package': $@");
  $biber->set_output_obj(eval "${package}->new()");
}

# Get reference to output object
my $biberoutput = $biber->get_output_obj;

# Set the output target
$biberoutput->set_output_target_file($outfile);

# Do all the real work
Biber::Config->getoption('tool') ? $biber->prepare_tool : $biber->prepare;

if (Biber::Config->getoption('trace')) {
  $logger->trace("\n###########################################################\n",
    "############# Dump of final config object: ################\n",
    Data::Dump::pp($Biber::Config::CONFIG), "\n",
    "############# Dump of final biber object: #################\n",
    $biber->_stringdump,
    "\n###########################################################")
}

# Write the output to the target
$biberoutput->output;

$biber->display_problems;

exit EXIT_OK;

__END__

=pod

=encoding utf8

=head1 NAME

C<biber> - A bibtex replacement for users of biblatex

=head1 SYNOPSIS

biber [options] file[.bcf]
biber [options] --tool <datasource>

  Creates "file.bbl" using control file "file.bcf" (".bcf" extension is
  optional). Normaly use with biblatex requires no options as they are
  all set in biblatex and passed via the ".bcf" file

  In "tool" mode (see B<--tool> option), takes a datasource (defaults to
  "bibtex" datasource) and outputs a copy of the datasource with any command-line
  or config file options applied.

  Please run "biber --help" for option details

=head1 DESCRIPTION

C<biber> provides a replacement of the bibtex processor for users of biblatex.

=head1 OPTIONS

=over 4

=item B<--cache>

If running as a PAR::Packer binary, show the cache location and exit.

=item B<--clrmacros>

Clears any BibTeX macros (@STRING) between BibLaTeX refsections. This prevents
BibTeX warnings about macro redefinitions if you are using the same datasource
several times for different refsections.

=item B<--collate|-C>

Sort with C<Unicode::Collate> instead of the built-in sort function.
This is the default.

=item B<--collate-options|-c [options]>

Options to pass to the C<Unicode::Collate> object used for sorting
(default is 'level => "4", variable => "non-ignorable"').
See C<perldoc Unicode::Collate> for details.

=item B<--configfile|-g [file]>

Use F<file> as configuration file for C<biber>.
The default is the first file found among
F<biber.conf> in the current directory, C<$HOME/.biber.conf>,
or else the output of C<kpsewhich biber.conf>.
In tool mode, (B<--tool>) the F<biber-tool.conf> installed with Biber is
always used to set defaults before potentially overriding the defaults with a user-defined
config specified with this option. Use the B<--tool-config> option to view the location of
the default tool mode config file.

=item B<--convert-control>

Converts the F<.bcf> control file into html using an XSLT transform. Can
be useful for debugging. File is named by appending C<.html>
to F<.bcf> file.

=item B<--decodecharsset=[recode set name]>

The set of characters included in the conversion routine when decoding
LaTeX macros into UTF-8 (which happens when B<--bblencoding|-E> is set to
UTF-8). Set to "full" to try harder with a much larger set or "base" to
use a smaller basic set. Default is "base". You may want to try "full"
if you have less common UTF-8 characters in your data source. The recode
sets are defined in the reencoding data file which can be customised.
See the --recodedata option and the PDF manual. The virtual set name "null"
may be specified which effectively turns off macro decoding.

=item B<--debug|-D>

Turn on debugging for C<biber>.

=item B<--dot-include=section,field,xdata,crossref,xref,related>

Specifies the element to include in GraphViz DOT output format if the output format is 'dot'.
You can also choose to display crossref, xref, xdata and/or related entry connections.
The default if not specified is C<--dot_include=section,xdata,crossref,xref>.

=item B<--fastsort|-f>

Use Perl's sort instead of C<Unicode::Collate> for sorting. Also uses
OS locale definitions (which may be broken for some languages ...).

=item B<--fixinits>

Try to fix broken multiple initials when they have no space between them in BibTeX
data sources. That is, "A.B. Clarke" becomes "A. B. Clarke" before name parsing.
This can slightly mess up things like "{U.K. Government}" and other esoteric cases.

=item B<--help|-h>

Show this help message.

=item B<--input-directory [directory]>

F<.bcf> and data files will be looked for first in the F<directory>. See the biber
PDF documentation for the other possibilities and how this interacts with the
C<--output_directory> option.

=item B<--input-encoding|-e [encoding]>

Specify the encoding of the data source file(s). Default is "UTF-8"
Normally it's not necessary to set this as it's passed via the
.bcf file from biblatex's C<bibencoding> option.
See "perldoc Encode::Supported" for a list of supported encodings.
The legacy option B<--bibencoding> is supported as an alias.

=item B<--input-format=bibtex|biblatexml>

Biber input format. This option only means something in tool mode (see B<tool> option) since
normally the input format of a data source is specified in the F<.bcf> file and
therefore from the B<\addbibresouce> macro in BibLaTeX.
The default value when in tool mode is 'bibtex'

=item B<--logfile [file]>

Use F<file.blg> as the name of the logfile.

=item B<--listsep=[sep]>

Use F<sep> as the separator for BibTeX data source list fields. Defaults to BibTeX's usual
'and'.

=item B<--mincrossrefs|-m [number]>

Set threshold for crossrefs.

<<<<<<< HEAD
=item B<--vsplit=[string]>

Character used to split bibtex data source field variant names into field/form/language
subfields when using field variant features. Defaults to underscore (ASCII 95).

=======
>>>>>>> 787c0311
=item B<--namesep=[sep]>

Use F<sep> as the separator for BibTeX data source name fields. Defaults to BibTeX's usual
'and'.

=item B<--noconf>

Don't look for a configfile.

=item B<--nodieonerror>

Don't exit on errors, just log and continue as far as possible.
This can be useful if the error is something from, for example, the underlying
BibTeX parsing C library which can complain about parsing errors which can be ignored.

=item B<--nolog>

Do not write any logfile.

=item B<--nostdmacros>

Don't automatically define any standard macros like month abbreviations.
If you also define these yourself, this option can be used to suppress
macro redefinition warnings.

=item B<--onlylog>

Do not write any message to screen.

=item B<--others-string=[string]>

Use F<string> as the final name in a name field which implies "et al". Defaults to BibTeX's usual
'others'.

=item B<--output-align>

Align field values in neat columns in output. Effect depends on the output format. Default is true.
The legacy option B<--tool_align> is supported as an alias.

=item B<--output-directory [directory]>

Output files (including log files) are output to F<directory> instead
of the current directory. Input files are also looked for in F<directory>
before current directory (but after C<--input_directory> if that is specified).

=item B<--output-encoding|-E [encoding]>

Specify the encoding of the output C<.bbl> file. Default is "UTF-8".
Normally it's not necessary to set this as it's passed via the
.bcf file from biblatex's C<texencoding> option.
See C<perldoc Encode::Supported> for a list of supported encodings.
The legacy option B<--bblencoding> is supported as an alias.

=item B<--output-indent=[num]>

Indentation for body of entries in output. Effect depends on the output format. Defaults to 2.
The legacy option B<--tool_indent> is supported as an alias.

=item B<--output-fieldcase=upper|lower|title>

Case for field names output. Effect depends on the output format. Defaults to 'upper'.
The legacy option B<--tool_fieldcase> is supported as an alias.

=item B<--output-file|-O [file]>

Output to F<file> instead of F<basename.bbl>
F<file> is relative to B<--output_directory>, if set (absolute
paths in this case are stripped to filename only). F<file> can
be absolute if B<--output_directory> is not set.
The legacy option B<--outfile> is supported as an alias.

=item B<--output-format=dot|bibtex|biblatexml|bbl>

Biber output format. Default if not specified is of course, F<bbl>. Use F<dot>
to output a GraphViz DOT file instead of F<.bbl>. This is a directed graph of
the bibliography data showing entries and, as requested, sections and fields.
You must process this file with C<dot>, e.g. C<dot -Tsvg test.dot -o test.svg> to
render the graph. See the B<--dot_include> option to select what is included in
the DOT output.
The legacy option B<--outformat> is supported as an alias.

=item B<--output-macro-fields=[field1, ... fieldn]>

A comma-separated list of field names whose values are, on output, treated as BibTeX macros.
Effectively this means that they are not wrapped in braces. Effect depends on the output format.
The legacy option B<--tool_macro_fields> is supported as an alias.

=item B<--output-resolve>

Whether to resolve aliases and inheritance (XDATA, CROSSREF etc.) in tool mode. Defaults to 'false'.
The legacy option B<--tool_resolve> is supported as an alias.

=item B<--output-safechars>

Try to convert UTF-8 chars into LaTeX macros when writing the output.
This can prevent unknown char errors when using PDFLaTeX and inputenc
as this doesn't understand all of UTF-8. Note, it is better to switch
to XeTeX or LuaTeX to avoid this situation. By default uses the
--output_safecharsset "base" set of characters.
The legacy option B<--bblsafechars> is supported as an alias.

=item B<--output-safecharsset=[recode set name]>

The set of characters included in the conversion routine for
--output_safechars. Set to "full" to try harder with a much
larger set or "base" to use a basic set. Default is "base" which is
fine for most use cases. You may need to load more macro packages to
deal with the results of "full" (Dings, Greek characters, special
symbols etc.). The recode sets are defined in the reencoding data file which
can be customised. See the --recodedata option and the PDF manual.
The legacy option B<--bblsafecharsset> is supported as an alias. The
virtual set name "null" may be specified which effectively turns off macro encoding.

=item B<--quiet|-q>

Log only errors. If this option is used more than once, don't even log errors.

=item B<--recodedata=[file]>

The data file to use for the reencoding between UTF-8 and LaTeX macros. It defines
the sets specified with the --output_safecharsset and --decodecharsset options.
It defaults to F<recode_data.xml> in the same directory as Biber's F<Recode.pm> module.
See the PDF documentation for the format of this file. If this option is
used, then F<file> should be somewhere C<kpsewhich> can find it.

=item B<--sortcase=true|false>

Case-sensitive sorting (default is true).

=item B<--sortfirstinits=true|false>

When sorting names, use only the first name initials, not full first name. Some people expect
the biblatex B<firstinits> option to do this but it needs to be a separate option in case
users, for example, need to show only initials but sort with full first names (default is false).

=item B<--sortlocale|-l [locale]>

Set the locale to be used for sorting.  With default sorting
(B<--collate|-C>), the locale is used to add CLDR
tailoring to the sort (if available for the locale). With
B<--fastsort|-f> this sets the OS locale for sorting.

=item B<--sortupper=true|false>

Whether to sort uppercase before lowercase when using
default sorting (B<--collate|-C>). When
using B<--fastsort|-f>, your OS collation locale determines
this and this option is ignored (default is true).

=item B<--ssl-nointernalca>

Don't try to use the default Mozilla CA certificates when using HTTPS to fetch remote data.
This assumes that the user will set one of the perl LWP::UserAgent module environment variables
to find the CA certs.

=item B<--ssl-noverify-host>

Turn off host verification when using HTTPS to fetch remote data sources.
You may need this if the SSL certificate is self-signed for example.

=item B<--tool>

Run in tool mode. This mode is datasource centric rather than document centric. biber
reads a datasource (and a config file if specified), applies the command-line and config
file options to the datasource and writes a new datasource. Essentially,
this allows you to change your data sources using biber's transformation options (such as
source mapping, sorting etc.)

=item B<--tool-config>

Show the location of the default tool mode config file and exit. Useful when you need to
copy this file and customise it.

=item B<--trace|T>

Turn on tracing. Also turns on B<--debug|d> and additionally provides a lot of low-level tracing
information in the log.

=item B<-u>

Alias for B<--input_encoding=UTF-8>

=item B<-U>

Alias for B<--output_encoding=UTF-8>

=item B<--validate-config>

Schema validate the biber config file.

=item B<--validate-control>

Schema validate the F<.bcf> biblatex control file.

=item B<--validate-datamodel|-V>

Validate the data against a data model.

=item B<--variant-null-name=[string]>

F<string> is the string used in the datasource to denote a null name in a variant name list. Defaults to 'F<*>'.

=item B<--version|-v>

Display version number.

=item B<--wraplines|-w>

Wrap lines in the F<.bbl> file.

=item B<--xsvsep=[sep]>

Use F<sep> as the separator for fields of format type "xsv" in the data model. A Perl regexp can be specified. Defaults to a single comma surround by optional whitespace (F<\s*,\s*>).

=back

=head1 AUTHOR

François Charette, C<firmicus at ankabut.net>E<10>
Philip Kime, C<Philip at kime.org.uk>

=head1 BUGS & DOCUMENTATION

To see the full documentation, run B<texdoc biber> or get the F<biber.pdf>
manual from SourceForge.

Please report any bugs or feature requests on our Github tracker at
L<https://github.com/plk/biber/issues>.

=head1 COPYRIGHT & LICENSE

Copyright 2009-2014 François Charette and Philip Kime, all rights reserved.

This module is free software.  You can redistribute it and/or
modify it under the terms of the Artistic License 2.0.

This program is distributed in the hope that it will be useful,
but without any warranty; without even the implied warranty of
merchantability or fitness for a particular purpose.

=cut<|MERGE_RESOLUTION|>--- conflicted
+++ resolved
@@ -46,10 +46,6 @@
            'listsep=s',
            'logfile=s',
            'mincrossrefs|m=s',
-<<<<<<< HEAD
-           'vsplit=s',
-=======
->>>>>>> 787c0311
            'namesep=s',
            'noconf',
            'nodieonerror',
@@ -93,6 +89,7 @@
            'validate_datamodel|validate-datamodel|V',
            'variant_null_list|variant-null-list=s',
            'version|v',
+           'vsplit=s',
            'wraplines|w',
            'xsvsep=s',
           ) or pod2usage(-verbose => 0,
@@ -514,14 +511,6 @@
 
 Set threshold for crossrefs.
 
-<<<<<<< HEAD
-=item B<--vsplit=[string]>
-
-Character used to split bibtex data source field variant names into field/form/language
-subfields when using field variant features. Defaults to underscore (ASCII 95).
-
-=======
->>>>>>> 787c0311
 =item B<--namesep=[sep]>
 
 Use F<sep> as the separator for BibTeX data source name fields. Defaults to BibTeX's usual
@@ -728,6 +717,11 @@
 
 Display version number.
 
+=item B<--vsplit=[string]>
+
+Character used to split bibtex data source field variant names into field/form/language
+subfields when using field variant features. Defaults to underscore (ASCII 95).
+
 =item B<--wraplines|-w>
 
 Wrap lines in the F<.bbl> file.
