--- conflicted
+++ resolved
@@ -46,13 +46,8 @@
 my $main = $biber->datalists->get_list('nty/global//global/global/global');
 my $out = $biber->get_output_obj;
 
-<<<<<<< HEAD
-my $us1 = q|    \entry{us1}{book}{}
-      \name[default][en-us]{author}{1}{}{%
-=======
 my $us1 = q|    \entry{us1}{book}{}{}
-      \name{author}{1}{}{%
->>>>>>> 282decfe
+      \name[default][en-us]{author}{1}{}{%
         {{un=0,uniquepart=base,hash=6a9b0705c275273262103333472cc656}{%
            family={Elk},
            familyi={E\bibinitperiod},
@@ -70,16 +65,10 @@
       \strng{fullhash}{6a9b0705c275273262103333472cc656}
       \strng{fullhashraw}{6a9b0705c275273262103333472cc656}
       \strng{bibnamehash}{6a9b0705c275273262103333472cc656}
-<<<<<<< HEAD
       \strng{authordefaulten-usbibnamehash}{6a9b0705c275273262103333472cc656}
       \strng{authordefaulten-usnamehash}{6a9b0705c275273262103333472cc656}
       \strng{authordefaulten-usfullhash}{6a9b0705c275273262103333472cc656}
-=======
-      \strng{authorbibnamehash}{6a9b0705c275273262103333472cc656}
-      \strng{authornamehash}{6a9b0705c275273262103333472cc656}
-      \strng{authorfullhash}{6a9b0705c275273262103333472cc656}
-      \strng{authorfullhashraw}{6a9b0705c275273262103333472cc656}
->>>>>>> 282decfe
+      \strng{authordefaulten-usfullhashraw}{6a9b0705c275273262103333472cc656}
       \field{labelalpha}{Elk72}
       \field{sortinit}{E}
       \strng{sortinithash}{8da8a182d344d5b9047633dfc0cc9131}
@@ -114,16 +103,10 @@
       \strng{fullhash}{40a337fc8d6319ae5a7b50f6324781ec}
       \strng{fullhashraw}{40a337fc8d6319ae5a7b50f6324781ec}
       \strng{bibnamehash}{40a337fc8d6319ae5a7b50f6324781ec}
-<<<<<<< HEAD
       \strng{authordefaulten-usbibnamehash}{40a337fc8d6319ae5a7b50f6324781ec}
       \strng{authordefaulten-usnamehash}{40a337fc8d6319ae5a7b50f6324781ec}
       \strng{authordefaulten-usfullhash}{40a337fc8d6319ae5a7b50f6324781ec}
-=======
-      \strng{authorbibnamehash}{40a337fc8d6319ae5a7b50f6324781ec}
-      \strng{authornamehash}{40a337fc8d6319ae5a7b50f6324781ec}
-      \strng{authorfullhash}{40a337fc8d6319ae5a7b50f6324781ec}
-      \strng{authorfullhashraw}{40a337fc8d6319ae5a7b50f6324781ec}
->>>>>>> 282decfe
+      \strng{authordefaulten-usfullhashraw}{40a337fc8d6319ae5a7b50f6324781ec}
       \field{labelalpha}{Elk\textbf{+}72}
       \field{sortinit}{E}
       \strng{sortinithash}{8da8a182d344d5b9047633dfc0cc9131}
@@ -137,13 +120,8 @@
     \endentry
 |;
 
-<<<<<<< HEAD
-my $us3 = q|    \entry{us3}{book}{}
-      \name[default][en-us]{author}{1}{}{%
-=======
 my $us3 = q|    \entry{us3}{book}{}{}
-      \name{author}{1}{}{%
->>>>>>> 282decfe
+      \name[default][en-us]{author}{1}{}{%
         {{un=0,uniquepart=base,hash=e06f6e5a8c1d5204dea326aa5f4f8d17}{%
            family={Uthor},
            familyi={U\bibinitperiod},
@@ -161,16 +139,10 @@
       \strng{fullhash}{e06f6e5a8c1d5204dea326aa5f4f8d17}
       \strng{fullhashraw}{e06f6e5a8c1d5204dea326aa5f4f8d17}
       \strng{bibnamehash}{e06f6e5a8c1d5204dea326aa5f4f8d17}
-<<<<<<< HEAD
       \strng{authordefaulten-usbibnamehash}{e06f6e5a8c1d5204dea326aa5f4f8d17}
       \strng{authordefaulten-usnamehash}{e06f6e5a8c1d5204dea326aa5f4f8d17}
       \strng{authordefaulten-usfullhash}{e06f6e5a8c1d5204dea326aa5f4f8d17}
-=======
-      \strng{authorbibnamehash}{e06f6e5a8c1d5204dea326aa5f4f8d17}
-      \strng{authornamehash}{e06f6e5a8c1d5204dea326aa5f4f8d17}
-      \strng{authorfullhash}{e06f6e5a8c1d5204dea326aa5f4f8d17}
-      \strng{authorfullhashraw}{e06f6e5a8c1d5204dea326aa5f4f8d17}
->>>>>>> 282decfe
+      \strng{authordefaulten-usfullhashraw}{e06f6e5a8c1d5204dea326aa5f4f8d17}
       \field{labelalpha}{Uth00}
       \field{sortinit}{U}
       \strng{sortinithash}{6901a00e45705986ee5e7ca9fd39adca}
@@ -185,13 +157,8 @@
 |;
 
 
-<<<<<<< HEAD
-my $us4a = q|    \entry{us4}{book}{}
+my $us4a = q|    \entry{us4}{book}{}{}
       \name[default][en-us]{author}{4}{}{%
-=======
-my $us4a = q|    \entry{us4}{book}{}{}
-      \name{author}{4}{}{%
->>>>>>> 282decfe
         {{un=0,uniquepart=base,hash=e06f6e5a8c1d5204dea326aa5f4f8d17}{%
            family={Uthor},
            familyi={U\bibinitperiod},
@@ -245,16 +212,10 @@
       \strng{fullhash}{fe131471bcc6dda25dc02e0dd6a7c488}
       \strng{fullhashraw}{fe131471bcc6dda25dc02e0dd6a7c488}
       \strng{bibnamehash}{f3c0538e23d09e1678b81f4ba4253fcc}
-<<<<<<< HEAD
       \strng{authordefaulten-usbibnamehash}{f3c0538e23d09e1678b81f4ba4253fcc}
       \strng{authordefaulten-usnamehash}{f3c0538e23d09e1678b81f4ba4253fcc}
       \strng{authordefaulten-usfullhash}{fe131471bcc6dda25dc02e0dd6a7c488}
-=======
-      \strng{authorbibnamehash}{f3c0538e23d09e1678b81f4ba4253fcc}
-      \strng{authornamehash}{f3c0538e23d09e1678b81f4ba4253fcc}
-      \strng{authorfullhash}{fe131471bcc6dda25dc02e0dd6a7c488}
-      \strng{authorfullhashraw}{fe131471bcc6dda25dc02e0dd6a7c488}
->>>>>>> 282decfe
+      \strng{authordefaulten-usfullhashraw}{fe131471bcc6dda25dc02e0dd6a7c488}
       \field{extraname}{1}
       \field{labelalpha}{Uth\textbf{+}00}
       \field{sortinit}{U}
@@ -292,16 +253,10 @@
       \strng{fullhash}{40a337fc8d6319ae5a7b50f6324781ec}
       \strng{fullhashraw}{40a337fc8d6319ae5a7b50f6324781ec}
       \strng{bibnamehash}{6a9b0705c275273262103333472cc656}
-<<<<<<< HEAD
       \strng{authordefaulten-usbibnamehash}{6a9b0705c275273262103333472cc656}
       \strng{authordefaulten-usnamehash}{6a9b0705c275273262103333472cc656}
       \strng{authordefaulten-usfullhash}{40a337fc8d6319ae5a7b50f6324781ec}
-=======
-      \strng{authorbibnamehash}{6a9b0705c275273262103333472cc656}
-      \strng{authornamehash}{6a9b0705c275273262103333472cc656}
-      \strng{authorfullhash}{40a337fc8d6319ae5a7b50f6324781ec}
-      \strng{authorfullhashraw}{40a337fc8d6319ae5a7b50f6324781ec}
->>>>>>> 282decfe
+      \strng{authordefaulten-usfullhashraw}{40a337fc8d6319ae5a7b50f6324781ec}
       \field{extraname}{2}
       \field{labelalpha}{Elk\textbf{+}72}
       \field{sortinit}{E}
@@ -318,13 +273,8 @@
 |;
 
 
-<<<<<<< HEAD
-my $us4b = q|    \entry{us4}{book}{}
+my $us4b = q|    \entry{us4}{book}{}{}
       \name[default][en-us]{author}{4}{}{%
-=======
-my $us4b = q|    \entry{us4}{book}{}{}
-      \name{author}{4}{}{%
->>>>>>> 282decfe
         {{un=0,uniquepart=base,hash=e06f6e5a8c1d5204dea326aa5f4f8d17}{%
            family={Uthor},
            familyi={U\bibinitperiod},
@@ -378,16 +328,10 @@
       \strng{fullhash}{fe131471bcc6dda25dc02e0dd6a7c488}
       \strng{fullhashraw}{fe131471bcc6dda25dc02e0dd6a7c488}
       \strng{bibnamehash}{e06f6e5a8c1d5204dea326aa5f4f8d17}
-<<<<<<< HEAD
       \strng{authordefaulten-usbibnamehash}{e06f6e5a8c1d5204dea326aa5f4f8d17}
       \strng{authordefaulten-usnamehash}{e06f6e5a8c1d5204dea326aa5f4f8d17}
       \strng{authordefaulten-usfullhash}{fe131471bcc6dda25dc02e0dd6a7c488}
-=======
-      \strng{authorbibnamehash}{e06f6e5a8c1d5204dea326aa5f4f8d17}
-      \strng{authornamehash}{e06f6e5a8c1d5204dea326aa5f4f8d17}
-      \strng{authorfullhash}{fe131471bcc6dda25dc02e0dd6a7c488}
-      \strng{authorfullhashraw}{fe131471bcc6dda25dc02e0dd6a7c488}
->>>>>>> 282decfe
+      \strng{authordefaulten-usfullhashraw}{fe131471bcc6dda25dc02e0dd6a7c488}
       \field{extraname}{2}
       \field{labelalpha}{Uth\textbf{+}00}
       \field{sortinit}{U}
@@ -404,13 +348,8 @@
     \endentry
 |;
 
-<<<<<<< HEAD
-my $us6 = q|    \entry{us6}{book}{}
-      \name[default][en-us]{author}{1}{}{%
-=======
 my $us6 = q|    \entry{us6}{book}{}{}
-      \name{author}{1}{}{%
->>>>>>> 282decfe
+      \name[default][en-us]{author}{1}{}{%
         {{un=0,uniquepart=base,hash=cbe9a5912d961199801c3fcd32356ecf}{%
            family={Red},
            familyi={R\bibinitperiod},
@@ -428,16 +367,10 @@
       \strng{fullhash}{cbe9a5912d961199801c3fcd32356ecf}
       \strng{fullhashraw}{cbe9a5912d961199801c3fcd32356ecf}
       \strng{bibnamehash}{cbe9a5912d961199801c3fcd32356ecf}
-<<<<<<< HEAD
       \strng{authordefaulten-usbibnamehash}{cbe9a5912d961199801c3fcd32356ecf}
       \strng{authordefaulten-usnamehash}{cbe9a5912d961199801c3fcd32356ecf}
       \strng{authordefaulten-usfullhash}{cbe9a5912d961199801c3fcd32356ecf}
-=======
-      \strng{authorbibnamehash}{cbe9a5912d961199801c3fcd32356ecf}
-      \strng{authornamehash}{cbe9a5912d961199801c3fcd32356ecf}
-      \strng{authorfullhash}{cbe9a5912d961199801c3fcd32356ecf}
-      \strng{authorfullhashraw}{cbe9a5912d961199801c3fcd32356ecf}
->>>>>>> 282decfe
+      \strng{authordefaulten-usfullhashraw}{cbe9a5912d961199801c3fcd32356ecf}
       \field{labelalpha}{Red71}
       \field{sortinit}{R}
       \strng{sortinithash}{5e1c39a9d46ffb6bebd8f801023a9486}
@@ -472,16 +405,10 @@
       \strng{fullhash}{d70785a70cdf36c7b5dc7b136207ada9}
       \strng{fullhashraw}{d70785a70cdf36c7b5dc7b136207ada9}
       \strng{bibnamehash}{d70785a70cdf36c7b5dc7b136207ada9}
-<<<<<<< HEAD
       \strng{authordefaulten-usbibnamehash}{d70785a70cdf36c7b5dc7b136207ada9}
       \strng{authordefaulten-usnamehash}{d70785a70cdf36c7b5dc7b136207ada9}
       \strng{authordefaulten-usfullhash}{d70785a70cdf36c7b5dc7b136207ada9}
-=======
-      \strng{authorbibnamehash}{d70785a70cdf36c7b5dc7b136207ada9}
-      \strng{authornamehash}{d70785a70cdf36c7b5dc7b136207ada9}
-      \strng{authorfullhash}{d70785a70cdf36c7b5dc7b136207ada9}
-      \strng{authorfullhashraw}{d70785a70cdf36c7b5dc7b136207ada9}
->>>>>>> 282decfe
+      \strng{authordefaulten-usfullhashraw}{d70785a70cdf36c7b5dc7b136207ada9}
       \field{labelalpha}{Red\textbf{+}71}
       \field{sortinit}{R}
       \strng{sortinithash}{5e1c39a9d46ffb6bebd8f801023a9486}
@@ -495,13 +422,8 @@
     \endentry
 |;
 
-<<<<<<< HEAD
-my $us8 = q|    \entry{us8}{book}{}
-      \name[default][en-us]{author}{1}{}{%
-=======
 my $us8 = q|    \entry{us8}{book}{}{}
-      \name{author}{1}{}{%
->>>>>>> 282decfe
+      \name[default][en-us]{author}{1}{}{%
         {{un=0,uniquepart=base,hash=a280925c093d27fe81e88f11d8f0e537}{%
            family={Sly},
            familyi={S\bibinitperiod},
@@ -519,16 +441,10 @@
       \strng{fullhash}{a280925c093d27fe81e88f11d8f0e537}
       \strng{fullhashraw}{a280925c093d27fe81e88f11d8f0e537}
       \strng{bibnamehash}{a280925c093d27fe81e88f11d8f0e537}
-<<<<<<< HEAD
       \strng{authordefaulten-usbibnamehash}{a280925c093d27fe81e88f11d8f0e537}
       \strng{authordefaulten-usnamehash}{a280925c093d27fe81e88f11d8f0e537}
       \strng{authordefaulten-usfullhash}{a280925c093d27fe81e88f11d8f0e537}
-=======
-      \strng{authorbibnamehash}{a280925c093d27fe81e88f11d8f0e537}
-      \strng{authornamehash}{a280925c093d27fe81e88f11d8f0e537}
-      \strng{authorfullhash}{a280925c093d27fe81e88f11d8f0e537}
-      \strng{authorfullhashraw}{a280925c093d27fe81e88f11d8f0e537}
->>>>>>> 282decfe
+      \strng{authordefaulten-usfullhashraw}{a280925c093d27fe81e88f11d8f0e537}
       \field{extraname}{1}
       \field{labelalpha}{Sly00}
       \field{sortinit}{S}
@@ -544,13 +460,8 @@
     \endentry
 |;
 
-<<<<<<< HEAD
-my $us9 = q|    \entry{us9}{book}{}
+my $us9 = q|    \entry{us9}{book}{}{}
       \name[default][en-us]{author}{4}{}{%
-=======
-my $us9 = q|    \entry{us9}{book}{}{}
-      \name{author}{4}{}{%
->>>>>>> 282decfe
         {{un=0,uniquepart=base,hash=a280925c093d27fe81e88f11d8f0e537}{%
            family={Sly},
            familyi={S\bibinitperiod},
@@ -604,16 +515,10 @@
       \strng{fullhash}{afe15ce8d7d22d0bbc042705c4b5fdf6}
       \strng{fullhashraw}{afe15ce8d7d22d0bbc042705c4b5fdf6}
       \strng{bibnamehash}{86a4e119adbea22d40084fa1337729be}
-<<<<<<< HEAD
       \strng{authordefaulten-usbibnamehash}{86a4e119adbea22d40084fa1337729be}
       \strng{authordefaulten-usnamehash}{86a4e119adbea22d40084fa1337729be}
       \strng{authordefaulten-usfullhash}{afe15ce8d7d22d0bbc042705c4b5fdf6}
-=======
-      \strng{authorbibnamehash}{86a4e119adbea22d40084fa1337729be}
-      \strng{authornamehash}{86a4e119adbea22d40084fa1337729be}
-      \strng{authorfullhash}{afe15ce8d7d22d0bbc042705c4b5fdf6}
-      \strng{authorfullhashraw}{afe15ce8d7d22d0bbc042705c4b5fdf6}
->>>>>>> 282decfe
+      \strng{authordefaulten-usfullhashraw}{afe15ce8d7d22d0bbc042705c4b5fdf6}
       \field{labelalpha}{Sly\textbf{+}00}
       \field{sortinit}{S}
       \strng{sortinithash}{b164b07b29984b41daf1e85279fbc5ab}
