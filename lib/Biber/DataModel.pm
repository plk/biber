package Biber::DataModel;
use v5.24;
use strict;

use warnings;
no autovivification;

use List::Util qw( first );
use List::AllUtils qw( firstidx );
use Biber::Config;
use Biber::Utils;
use Biber::Constants;
use Data::Dump qw( pp );
use Log::Log4perl qw( :no_extra_logdie_message );
use Scalar::Util qw (blessed looks_like_number);
use Unicode::UCD qw(num);

=encoding utf-8

=head1 NAME

Biber::DataModel - Biber::DataModel objects


=cut

my $logger = Log::Log4perl::get_logger('main');


=head2 new

    Initialize a Biber::DataModel object
    We are passing in an array of datamodels as there may be more than one in tool
    mode - the one from biber-tool.conf and modifications in a user .conf
    We first merge these before extracting data. In case of conflicts, user .conf
    datamodel takes precedence.

=cut

sub new {
  my $class = shift;
  my $dms = shift;
  my $self;
  $self = bless {}, $class;
  # use Data::Dump;dd($dms);exit 0;

  # Merge global and any user data model
  my $dm = $dms->[0];

  # If requested, throw away default data model and use user-defined
  if (Biber::Config->getoption('no_default_datamodel')) {
    $dm = $dms->[1];
  }
  else { # we want to add/modify the default datamodel using the user-supplied subset
    if (my $udm = $dms->[1]) {

      # Constants
      foreach my $uc ($udm->{constants}{constant}->@*) {
        my $uce = firstidx {fc($_->{name}) eq fc($uc->{name})} $dm->{constants}{constant}->@*;
        if ($uce >= 0) { # since constants are named, we can overwrite easily
          $dm->{constants}{constant}[$uce] = $uc;
        }
        else {
          push $dm->{constants}{constant}->@*, $uc;
        }
      }

      # Constraints
      foreach my $uc ($udm->{constraints}[0]{constraint}->@*) {
        push $dm->{constraints}[0]{constraint}->@*, $uc;
      }

      # Entryfields
      foreach my $uef ($udm->{entryfields}->@*) {
        if (my $et = $uef->{entrytype}) {
          my $ef = firstidx {$_->{entrytype}[0]{content} and (fc($_->{entrytype}[0]{content}) eq fc($et->[0]{content}))} $dm->{entryfields}->@*;
          if ($ef >= 0) {       # Push fields onto existing type
            push $dm->{entryfields}[$ef]{field}->@*, $uef->{field}->@*;
          }
          else {                # Unknown type, create new array member
            push $dm->{entryfields}->@*, $uef;
          }
        }
        else {                  # general fields for all entrytypes
          my $ef = firstidx {not exists($_->{entrytype})} $dm->{entryfields}->@*;
          if ($ef >= 0) {
            push $dm->{entryfields}[$ef]{field}->@*, $uef->{field}->@*;
          }
        }
      }

      # Entrytypes
      foreach my $et ($udm->{entrytypes}{entrytype}->@*) {
        push $dm->{entrytypes}{entrytype}->@*, $et;
      }

      # Fields
      foreach my $f ($udm->{fields}{field}->@*) {
        my $df = firstidx {fc($_->{content}) eq fc($f->{content}) } $dm->{fields}{field}->@*;
        if ($df >= 0) {
          $dm->{fields}{field}->[$df] = $f;
        }
        else {
          push $dm->{fields}{field}->@*, $f;
        }
      }

      # Multiscriptfields
      foreach my $f ($udm->{multiscriptfields}{field}->@*) {
        push $dm->{multiscriptfields}{field}->@*, $f;
      }
    }
  }

  # First, we normalise all entrytypes and fields to case-folded form for internal
  # comparisons but we save a map of case-folded variants to actual names
  # so that we can recover the information later for output
  foreach my $et ($dm->{entrytypes}{entrytype}->@*) {
    $self->{casemap}{foldtoorig}{fc($et->{content})} = $et->{content};
    $et->{content} = fc($et->{content});
  }
  foreach my $f ($dm->{fields}{field}->@*) {
    $self->{casemap}{foldtoorig}{fc($f->{content})} = $f->{content};
    $f->{content} = fc($f->{content});
  }

  # Early check for fatal datamodel errors
  # Make sure dates are named *date. A lot of code relies on this.
  foreach my $date (grep {$_->{datatype} eq 'date'} $dm->{fields}{field}->@*) {
    unless ($date->{content} =~ m/date$/) {
      biber_error("Fatal datamodel error: date field '" . $date->{content} . "' must end with string 'date'");
    }
  }

  # Multiscript enabled fields
  foreach my $f ($dm->{multiscriptfields}{field}->@*) {
    $self->{multiscriptfields}{$f->{content}} = 1;
  }

  # Pull out legal entrytypes, fields and constraints and make lookup hash
  # for quick tests later
  foreach my $f ($dm->{fields}{field}->@*) {

    # In case of conflicts, we need to remove the previous definitions since
    # later overrides earlier
    if (my $previous = $self->{fieldsbyname}{$f->{content}}) {

      if ($f->{format}) {
        $self->{fieldsbytype}{$previous->{fieldtype}}{$previous->{datatype}}{$previous->{format}}->@* = grep {$_ ne $f->{content}} $self->{fieldsbytype}{$previous->{fieldtype}}{$previous->{datatype}}{$previous->{format}}->@*;
      }
      $self->{fieldsbytype}{$previous->{fieldtype}}{$previous->{datatype}}{'*'}->@* = grep {$_ ne $f->{content}} $self->{fieldsbytype}{$previous->{fieldtype}}{$previous->{datatype}}{'*'}->@*;
      $self->{fieldsbyfieldtype}{$previous->{fieldtype}}->@* = grep {$_ ne $f->{content}} $self->{fieldsbyfieldtype}{$previous->{fieldtype}}->@*;
      $self->{fieldsbydatatype}{$previous->{datatype}}->@* = grep {$_ ne $f->{content}} $self->{fieldsbydatatype}{$previous->{datatype}}->@*;
      $self->{fieldsbyformat}{$previous->{'format'}}->@* = grep {$_ ne $f->{content}} $self->{fieldsbyformat}{$previous->{format}}->@*;
      delete $self->{fieldsbyname}{$f->{content}};
    }

    $self->{fieldsbyname}{$f->{content}} = {'fieldtype'   => $f->{fieldtype},
                                            'datatype'    => $f->{datatype},
                                            'format'      => $f->{format} || 'default'};

    if ($f->{format}) {
      push $self->{fieldsbytype}{$f->{fieldtype}}{$f->{datatype}}{$f->{format}}->@*, $f->{content};
    }
    push $self->{fieldsbytype}{$f->{fieldtype}}{$f->{datatype}}{'*'}->@*, $f->{content};
    push $self->{fieldsbyfieldtype}{$f->{fieldtype}}->@*, $f->{content};
    push $self->{fieldsbydatatype}{$f->{datatype}}->@*, $f->{content};
    push $self->{fieldsbyformat}{$f->{format} || 'default'}->@*, $f->{content};

    # check null_ok
    if ($f->{nullok}) {
      $self->{fieldsbyname}{$f->{content}}{nullok} = 1;
    }
    # check skips - fields we don't want to output to .bbl
    if ($f->{skip_output}) {
      $self->{fieldsbyname}{$f->{content}}{skipout} = 1;
    }
  }

  my $constants;
  foreach my $constant ($dm->{constants}{constant}->@*) {
    $self->{constants}{$constant->{name}}{type} = $constant->{type};
    $self->{constants}{$constant->{name}}{value} = $constant->{content};
  }

  foreach my $et ($dm->{entrytypes}{entrytype}->@*) {
    my $es = $et->{content};

    # Skip output flag for certain entrytypes
    if ($et->{skip_output}) {
      $self->{entrytypesbyname}->{$es}{skipout} = 1;
    }
    # fields for entrytypes
    foreach my $ef ($dm->{entryfields}->@*) {
      # Found a section describing legal fields for entrytype
      if (not exists($ef->{entrytype}) or
          grep {$_->{content} eq $es} $ef->{entrytype}->@*) {
        foreach my $f ($ef->{field}->@*) {
          $self->{entrytypesbyname}{$es}{legal_fields}{$f->{content}} = 1;
        }
      }
    }

    # constraints
    foreach my $cd ($dm->{constraints}->@*) {
      # Found a section describing constraints for entrytype
      if (not exists($cd->{entrytype}) or
          grep {$_->{content} eq $es} $cd->{entrytype}->@*) {
        foreach my $c ($cd->{constraint}->@*) {
          if ($c->{type} eq 'mandatory') {
            # field
            foreach my $f ($c->{field}->@*) {
              push $self->{entrytypesbyname}{$es}{constraints}{mandatory}->@*, $f->{content};
            }
            # xor set of fields
            # [ XOR, field1, field2, ... , fieldn ]
            foreach my $fxor ($c->{fieldxor}->@*) {
              my $xorset;
              foreach my $f ($fxor->{field}->@*) {
                push $xorset->@*, $f->{content};
              }
              unshift $xorset->@*, 'XOR';
              push $self->{entrytypesbyname}{$es}{constraints}{mandatory}->@*, $xorset;
            }
            # or set of fields
            # [ OR, field1, field2, ... , fieldn ]
            foreach my $for ($c->{fieldor}->@*) {
              my $orset;
              foreach my $f ($for->{field}->@*) {
                push $orset->@*, $f->{content};
              }
              unshift $orset->@*, 'OR';
              push $self->{entrytypesbyname}{$es}{constraints}{mandatory}->@*, $orset;
            }
          }
          # Conditional constraints
          # [ ANTECEDENT_QUANTIFIER
          #   [ ANTECEDENT LIST ]
          #   CONSEQUENT_QUANTIFIER
          #   [ CONSEQUENT LIST ]
          # ]
          elsif ($c->{type} eq 'conditional') {
            my $cond;
            $cond->[0] = $c->{antecedent}{quant};
            $cond->[1] = [ map { $_->{content} } $c->{antecedent}{field}->@* ];
            $cond->[2] = $c->{consequent}{quant};
            $cond->[3] = [ map { $_->{content} } $c->{consequent}{field}->@* ];
            push $self->{entrytypesbyname}{$es}{constraints}{conditional}->@*, $cond;
          }
          # data constraints
          elsif ($c->{type} eq 'data') {
            my $data;
            $data->{fields} = [ map { $_->{content} } $c->{field}->@* ];
            $data->{datatype} = $c->{datatype};
            $data->{rangemin} = $c->{rangemin};
            $data->{rangemax} = $c->{rangemax};
            $data->{pattern} = $c->{pattern};
            push $self->{entrytypesbyname}{$es}{constraints}{data}->@*, $data;
          }
        }
      }
    }
  }

  # Calculate and store some convenient lists of DM fields. This is to save the expense
  # of constructing these in dense loops like entry processing/output.
  # Mostly only used for .bbl output since that's the most commonly used one and so
  # we care about performance there. Other output formats are not often used and so a few
  # seconds difference is irrelevant.
  $self->{helpers} = {namelistsall => [sort $self->get_fields_of_type('list', 'name')->@*],
                      namelists => [sort grep
                                    {not $self->field_is_skipout($_)}
                                    $self->get_fields_of_type('list', 'name')->@*],
                      lists     => [sort grep
                                    {
                                      not $self->field_is_datatype('name', $_) and
                                        not $self->field_is_skipout($_) and
                                          not $self->field_is_datatype('verbatim', $_) and
                                            not $self->field_is_datatype('uri', $_)
                                    }
                                    $self->get_fields_of_fieldtype('list')->@*],
                      fields    => [sort grep
                                    {
                                      not $self->field_is_skipout($_) and
                                        not $self->get_fieldformat($_) eq 'xsv'
                                    }
                                    $self->get_fields_of_type('field',
                                                              ['entrykey',
                                                               'key',
                                                               'integer',
                                                               'datepart',
                                                               'literal',
                                                               'code'])->@*],
                      datefields   => [sort $self->get_fields_of_type('field', 'date')->@*],
                      dateparts    => [sort $self->get_fields_of_type('field', 'datepart')->@*],
                      xsv       => [sort grep
                                    {
                                      not $self->field_is_skipout($_)
                                    }
                                    $self->get_fields_of_fieldformat('xsv')->@*],
                      ranges    => [sort grep
                                    {
                                      not $self->field_is_skipout($_)
                                    }
                                    $self->get_fields_of_datatype('range')->@*],
                      uris      => [sort grep
                                    {
                                      not $self->field_is_skipout($_);
                                    }
                                    $self->get_fields_of_type('field', 'uri')->@*],
                      urils     => [sort grep
                                    {
                                      not $self->field_is_skipout($_);
                                    }
                                    $self->get_fields_of_type('list', 'uri')->@*],
                      verbs     => [sort grep
                                    {
                                      not $self->field_is_skipout($_);
                                    }
                                    $self->get_fields_of_datatype(['verbatim', 'uri'])->@*],
                      vfields   => [sort grep
                                    {
                                      not $self->field_is_skipout($_);
                                    }
                                    $self->get_fields_of_type('field', ['verbatim', 'uri'])->@*],
                      vlists    => [sort grep
                                    {
                                      not $self->field_is_skipout($_);
                                    }
                                    $self->get_fields_of_type('list', ['verbatim', 'uri'])->@*],
                      integers  => [sort $self->get_fields_of_datatype(['datepart', 'integer'])->@*]
                     };
  # Mapping of sorting fields to Sort::Key sort data types which are not 'str'
  $self->{sortdataschema} = sub {
    my $f = shift;
    if (first {$f eq $_} ('citeorder', 'citecount', $self->{helpers}{integers}->@*)) {
      return 'int';
    }
    else {
      return 'str';
    }
  };

#  use Data::Dump;dd($self);exit 0;
  return $self;
}

=head2 get_outcase

    Returns the original datamodel field/entrytype case for output

=cut

sub get_outcase {
  my ($self, $string) = @_;
  return $self->{casemap}{foldtoorig}{$string};
}

=head2 constants

    Returns array ref of constant names

=cut

sub constants {
  my $self = shift;
  return [ keys $self->{constants}->%* ];
}

=head2 get_constant_type

    Returns a constant type

=cut

sub get_constant_type {
  my ($self, $name) = @_;
  return $self->{constants}{$name}{type};
}

=head2 get_constant_value

    Returns a constant value

=cut

sub get_constant_value {
  my ($self, $name) = @_;
  if ($self->{constants}{$name}{type} eq 'list') {
    return split(/\s*,\s*/, $self->{constants}{$name}{value});
  }
  elsif ($self->{constants}{$name}{type} eq 'string') {
    return $self->{constants}{$name}{value};
  }
}

=head2 is_multiscript

    Returns boolean to say if a field is a multiscript field

=cut

sub is_multiscript {
  my ($self, $field) = @_;
  return $self->{multiscriptfields}{$field};
}

=head2 fieldtypes

    Returns array ref of legal fieldtypes

=cut

sub fieldtypes {
  my $self = shift;
  return [ keys $self->{fieldsbyfieldtype}->%* ];
}

=head2 datatypes

    Returns array ref of legal datatypes

=cut

sub datatypes {
  my $self = shift;
  return [ keys $self->{fieldsbydatatype}->%* ];
}


=head2 is_field

    Returns boolean to say if a field is a legal field.
    Allows for fields with meta markers whose marked field should be in
    the datamodel.

=cut

sub is_field {
  my $self = shift;
  my $field = shift;
  my $ann = $CONFIG_META_MARKERS{annotation};
  my $nam = $CONFIG_META_MARKERS{namedannotation};

  # Ignore any annotation marker and optional annotation name
  if ($field =~ m/^(.+)(?:$ann)(?:$nam.+)?$/) {
    return $self->{fieldsbyname}{$1} ? 1 : 0;
  }
  else {
    return $self->{fieldsbyname}{$field} ? 1 : 0;
  }
}

=head2 entrytypes

    Returns array ref of legal entrytypes

=cut

sub entrytypes {
  my $self = shift;
  return [ keys $self->{entrytypesbyname}->%* ];
}


=head2 is_entrytype

    Returns boolean to say if an entrytype is a legal entrytype

=cut

sub is_entrytype {
  my $self = shift;
  my $type = shift;
  return $self->{entrytypesbyname}{$type} ? 1 : 0;
}

=head2 is_field_for_entrytype

    Returns boolean to say if a field is legal for an entrytype

=cut

sub is_field_for_entrytype {
  my $self = shift;
  my ($type, $field) = @_;
  if ($self->{entrytypesbyname}{$type}{legal_fields}{$field}) {
    return 1;
  }
  else {
    return 0;
  }
}

=head2 entrytype_is_skipout

    Returns boolean depending on whether an entrytype is to be skipped on output

=cut

sub entrytype_is_skipout {
  my ($self, $type) = @_;
  return $self->{entrytypesbyname}{$type}{skipout} // 0;
}


=head2 get_fields_of_fieldtype

    Retrieve fields of a certain biblatex fieldtype from data model
    Return in sorted order so that bbl order doesn't change when changing
    .bcf. This really messes up tests otherwise.

=cut

sub get_fields_of_fieldtype {
  my ($self, $fieldtype) = @_;
  my $f = $self->{fieldsbyfieldtype}{$fieldtype};
  return $f ? [ sort $f->@* ] : [];
}

=head2 get_fields_of_fieldformat

    Retrieve fields of a certain format from data model
    Return in sorted order so that bbl order doesn't change when changing
    .bcf. This really messes up tests otherwise.

=cut

sub get_fields_of_fieldformat {
  my ($self, $format) = @_;
  my $f = $self->{fieldsbyformat}{$format};
  return $f ? [ sort $f->@* ] : [];
}


=head2 get_fields_of_datatype

    Retrieve fields of a certain biblatex datatype from data model
    Return in sorted order so that bbl order doesn't change when changing
    .bcf. This really messes up tests otherwise.

=cut

sub get_fields_of_datatype {
  my ($self, $datatype) = @_;
  my @f;
  # datatype can be array ref of datatypes - makes some calls cleaner
  if (ref($datatype) eq 'ARRAY') {
    foreach my $dt ($datatype->@*) {
      if (my $fs = $self->{fieldsbydatatype}{$dt}) {
        push @f, $fs->@*;
      }
    }
  }
  else {
    if (my $fs = $self->{fieldsbydatatype}{$datatype}) {
      push @f, $fs->@*;
    }
  }
  return [ sort @f ];
}


=head2 get_fields_of_type

    Retrieve fields of a certain biblatex type from data model
    Return in sorted order so that bbl order doesn't change when changing
    .bcf. This really messes up tests otherwise.

=cut

sub get_fields_of_type {
  my ($self, $fieldtype, $datatype, $format) = @_;
  my @f;
  $format //= '*';

  # datatype can be array ref of datatypes - makes some calls cleaner
  if (ref($datatype) eq 'ARRAY') {
    foreach my $dt ($datatype->@*) {
      if (my $fs = $self->{fieldsbytype}{$fieldtype}{$dt}{$format}) {
        push @f, $fs->@*;
      }
    }
  }
  else {
    if (my $fs = $self->{fieldsbytype}{$fieldtype}{$datatype}{$format}) {
      push @f, $fs->@*;
    }
  }

  return [ sort @f ];
}

=head2 is_fields_of_type

  Returns boolean to say if the given fieldtype/datatype/format is a valid combination

=cut

sub is_fields_of_type {
  my ($self, $fieldtype, $datatype, $format) = @_;
  my $f;
  if ($format) {
    return exists($self->{fieldsbytype}{$fieldtype}{$datatype}{$format}) ? 1 : 0;
  }
  else {
    return exists($self->{fieldsbytype}{$fieldtype}{$datatype}) ? 1 : 0;
  }
}

=head2 get_fieldtype

    Returns the fieldtype of a field

=cut

sub get_fieldtype {
  my ($self, $field) = @_;
  return $self->{fieldsbyname}{$field}{fieldtype};
}

=head2 get_datatype

    Returns the datatype of a field

=cut

sub get_datatype {
  my ($self, $field) = @_;
  return $self->{fieldsbyname}{$field}{datatype};
}

=head2 get_fieldformat

    Returns the format of a field

=cut

sub get_fieldformat {
  my ($self, $field) = @_;
  return $self->{fieldsbyname}{$field}{format};
}


=head2 get_dm_for_field

    Returns the fieldtype, datatype and format of a field

=cut

sub get_dm_for_field {
  my ($self, $field) = @_;
  return {'fieldtype' =>  $self->{fieldsbyname}{$field}{fieldtype},
          'datatype'  => $self->{fieldsbyname}{$field}{datatype},
          'format'    => $self->{fieldsbyname}{$field}{format}};
}

=head2 field_is_fieldtype

    Returns boolean depending on whether a field is a certain biblatex fieldtype

=cut

sub field_is_fieldtype {
  my ($self, $fieldtype, $field) = @_;
  return $self->{fieldsbyname}{$field}{fieldtype} eq $fieldtype ? 1 : 0;
}

=head2 field_is_datatype

    Returns boolean depending on whether a field is a certain biblatex datatype

=cut

sub field_is_datatype {
  my ($self, $datatype, $field) = @_;
  return $self->{fieldsbyname}{$field}{datatype} eq $datatype ? 1 : 0;
}


=head2 field_is_type

    Returns boolean depending on whether a field is a certain biblatex fieldtype
    and datatype

=cut

sub field_is_type {
  my ($self, $fieldtype, $datatype, $field) = @_;
  if ($self->{fieldsbyname}{$field} and
      $self->{fieldsbyname}{$field}{fieldtype} eq $fieldtype and
      $self->{fieldsbyname}{$field}{datatype} eq $datatype) {
    return 1;
  }
  else {
    return 0;
  }
}

=head2 field_is_nullok

    Returns boolean depending on whether a field is ok to be null

=cut

sub field_is_nullok {
  my ($self, $field) = @_;
  return $self->{fieldsbyname}{$field}{nullok} // 0;
}

=head2 field_is_skipout

    Returns boolean depending on whether a field is to be skipped on output

=cut

sub field_is_skipout {
  my ($self, $field) = @_;
  return $self->{fieldsbyname}{$field}{skipout} // 0;
}

=head2 check_mandatory_constraints

    Checks constraints of type "mandatory" on entry and
    returns an arry of warnings, if any

=cut

sub check_mandatory_constraints {
  my $self = shift;
  my $be = shift;
  my $secnum = $Biber::MASTER->get_current_section;
  my $section = $Biber::MASTER->sections->get_section($secnum);
  my @warnings;
  my $et = $be->get_field('entrytype');
  my $key = $be->get_field('citekey');
  my $ds = $section->get_keytods($key);
  # ["title", ["OR", "url", "doi", "eprint"]]
  foreach my $c ($self->{entrytypesbyname}{$et}{constraints}{mandatory}->@*) {
    if (ref($c) eq 'ARRAY') {
      # Exactly one of a set is mandatory
      if ($c->[0] eq 'XOR') {
        my @fs = $c->@[1..$#$c]; # Lose the first element which is the 'XOR'
        my $flag = 0;
        my $xorflag = 0;
        foreach my $of (@fs) {
          if ($be->field_exists($of) and
              # ignore date field if it has been split into parts
              not ($of eq 'date' and $be->get_field('datesplit'))) {
            if ($xorflag) {
              push @warnings, "Datamodel: $et entry '$key' ($ds): Mandatory fields - only one of '" . join(', ', @fs) . "' must be defined - ignoring field '$of'";
              $be->del_field($of);
            }
            $flag = 1;
            $xorflag = 1;
          }
        }
        unless ($flag) {
          push @warnings, "Datamodel: $et entry '$key' ($ds): Missing mandatory field - one of '" . join(', ', @fs) . "' must be defined";
        }
      }
      # One or more of a set is mandatory
      elsif ($c->[0] eq 'OR') {
        my @fs = $c->@[1..$#$c]; # Lose the first element which is the 'OR'
        my $flag = 0;
        foreach my $of (@fs) {
          if ($be->field_exists($of)) {
            $flag = 1;
            last;
          }
        }
        unless ($flag) {
          push @warnings, "Datamodel: $et entry '$key' ($ds): Missing mandatory field - one of '" . join(', ', @fs) . "' must be defined";
        }
      }
    }
    # Simple mandatory field
    else {
      unless ($be->field_exists($c)) {
        push @warnings, "Datamodel: $et entry '$key' ($ds): Missing mandatory field '$c'";
      }
    }
  }
  return @warnings;
}

=head2 check_conditional_constraints

    Checks constraints of type "conditional" on entry and
    returns an arry of warnings, if any

=cut

sub check_conditional_constraints {
  my $self = shift;
  my $be = shift;
  my $secnum = $Biber::MASTER->get_current_section;
  my $section = $Biber::MASTER->sections->get_section($secnum);
  my @warnings;
  my $et = $be->get_field('entrytype');
  my $key = $be->get_field('citekey');
  my $ds = $section->get_keytods($key);

  foreach my $c ($self->{entrytypesbyname}{$et}{constraints}{conditional}->@*) {
    my $aq  = $c->[0];          # Antecedent quantifier
    my $afs = $c->[1];          # Antecedent fields
    my $cq  = $c->[2];          # Consequent quantifier
    my $cfs = $c->[3];          # Consequent fields
    my @actual_afs = (grep {$be->field_exists($_)} $afs->@*); # antecedent fields in entry
    # check antecedent
    if ($aq eq 'all') {
      next unless $afs->$#* == $#actual_afs; # ALL -> ? not satisfied
    }
    elsif ($aq eq 'none') {
      next if @actual_afs;      # NONE -> ? not satisfied
    }
    elsif ($aq eq 'one') {
      next unless @actual_afs;  # ONE -> ? not satisfied
    }

    # check consequent
    my @actual_cfs = (grep {$be->field_exists($_)} $cfs->@*);
    if ($cq eq 'all') {
      unless ($cfs->$#* == $#actual_cfs) { # ? -> ALL not satisfied
        push @warnings, "Datamodel: $et entry '$key' ($ds): Constraint violation - $cq of fields (" .
          join(', ', $cfs->@*) .
            ") must exist when $aq of fields (" . join(', ', $afs->@*). ") exist";
      }
    }
    elsif ($cq eq 'none') {
      if (@actual_cfs) {        # ? -> NONE not satisfied
        push @warnings, "Datamodel: $et entry '$key' ($ds): Constraint violation - $cq of fields (" .
          join(', ', @actual_cfs) .
            ") must exist when $aq of fields (" . join(', ', $afs->@*). ") exist. Ignoring them.";
        # delete the offending fields
        foreach my $f (@actual_cfs) {
          $be->del_field($f);
        }
      }
    }
    elsif ($cq eq 'one') {
      unless (@actual_cfs) {    # ? -> ONE not satisfied
        push @warnings, "Datamodel: $et entry '$key' ($ds): Constraint violation - $cq of fields (" .
          join(', ', $cfs->@*) .
            ") must exist when $aq of fields (" . join(', ', $afs->@*). ") exist";
      }
    }
  }
  return @warnings;
}

=head2 check_data_constraints

    Checks constraints of type "data" on entry and
    returns an array of warnings, if any

=cut

sub check_data_constraints {
  my $self = shift;
  my $be = shift;
  my $secnum = $Biber::MASTER->get_current_section;
  my $section = $Biber::MASTER->sections->get_section($secnum);
  my @warnings;
  my $et = $be->get_field('entrytype');
  my $key = $be->get_field('citekey');
  my $ds = $section->get_keytods($key);

  foreach my $c ($self->{entrytypesbyname}{$et}{constraints}{data}->@*) {
    # This is the datatype of the constraint, not the field!
    if ($c->{datatype} eq 'isbn') {
      foreach my $f ($c->{fields}->@*) {
        if (my $fv = $be->get_field($f)) {

          # Treat as a list field just in case someone has made it so in a custom datamodel
          unless ($self->get_fieldtype($f) eq 'list') {
            $fv = [$fv];
          }
          foreach ($fv->@*) {
            if (not $DM_DATATYPES{isbn}->($_, $f)) {
              push @warnings, "Datamodel: $et entry '$key' ($ds): Invalid ISBN in value of field '$f'";
            }
          }
        }
      }
    }
    elsif ($c->{datatype} eq 'issn') {
      foreach my $f ($c->{fields}->@*) {
        if (my $fv = $be->get_field($f)) {

          # Treat as a list field just in case someone has made it so in a custom datamodel
          unless ($self->get_fieldtype($f) eq 'list') {
            $fv = [$fv];
          }
          foreach ($fv->@*) {
            if (not $DM_DATATYPES{issn}->($_)) {
            push @warnings, "Datamodel: $et entry '$key' ($ds): Invalid ISSN in value of field '$f'";
            }
          }
        }
      }
    }
    elsif ($c->{datatype} eq 'ismn') {
      foreach my $f ($c->{fields}->@*) {
        if (my $fv = $be->get_field($f)) {

          # Treat as a list field just in case someone has made it so in a custom datamodel
          unless ($self->get_fieldtype($f) eq 'list') {
            $fv = [$fv];
          }
          foreach ($fv->@*) {
            if (not $DM_DATATYPES{ismn}->($_)) {
              push @warnings, "Datamodel: $et entry '$key' ($ds): Invalid ISMN in value of field '$f'";
            }
          }
        }
      }
    }
    elsif ($c->{datatype} eq 'integer' or
           $c->{datatype} eq 'datepart') {
      foreach my $f ($c->{fields}->@*) {
        if (my $fv = $be->get_field($f)) {
          if (my $fmin = $c->{rangemin}) {
            unless ($fv >= $fmin) {
              push @warnings, "Datamodel: $et entry '$key' ($ds): Invalid value of field '$f' must be '>=$fmin' - ignoring field";
              $be->del_field($f);
              next;
            }
          }
          if (my $fmax = $c->{rangemax}) {
            unless ($fv <= $fmax) {
              push @warnings, "Datamodel: $et entry '$key' ($ds): Invalid value of field '$f' must be '<=$fmax' - ignoring field";
              $be->del_field($f);
              next;
            }
          }
        }
      }
    }
    elsif ($c->{datatype} eq 'pattern') {
      my $patt;
      unless ($patt = $c->{pattern}) {
        push @warnings, "Datamodel: Pattern constraint has no pattern!";
      }
      foreach my $f ($c->{fields}->@*) {
        foreach my $alts ($be->get_alternates_for_field($f)->@*) {
          my $fv = $alts->{val};
          my $form = $alts->{form} // '';
          my $lang = $alts->{lang} // '';

          unless (imatch($fv, $patt)) {
<<<<<<< HEAD
            push @warnings, "Datamodel: Entry '$key' ($ds): Invalid value (pattern match fails) for field '$f/$form/$lang'";
=======
            push @warnings, "Datamodel: $et entry '$key' ($ds): Invalid value (pattern match fails) for field '$f'";
>>>>>>> ba233662
          }
        }
      }
    }
  }
  return @warnings;
}

=head2 check_datatypes

    Checks datatypes of fields against fields. These are not explicit constraints
    in the datamodel but rather checks of the datatype of fields in the datamodel.

=cut

sub check_datatypes {
  my $self = shift;
  my $be = shift;
  my $secnum = $Biber::MASTER->get_current_section;
  my $section = $Biber::MASTER->sections->get_section($secnum);
  my @warnings;
  my $et = $be->get_field('entrytype');
  my $key = $be->get_field('citekey');
  my $ds = $section->get_keytods($key);

  foreach my $f ($be->fields) {
    my $fv = $be->get_field($f);
    my $fdt = $self->get_datatype($f);
    my $fft = $self->get_fieldtype($f);
    my $ffmt = $self->get_fieldformat($f);
    # skip special fields which are not in the datamodel such as:
    # citekey, entrykey, rawdata, datatype
    next unless defined($fdt);
    my $dt = exists($DM_DATATYPES{$fdt}) ? $DM_DATATYPES{$fdt} : $DM_DATATYPES{default};
    if (($fft eq 'list' and $fdt ne 'name') or
        $ffmt eq 'xsv') {
      $dt = $DM_DATATYPES{list};
    }

    # Fields which are allowed to be null and are indeed null are fine
    # These can mess up further tests so weed them out now
    if ($self->field_is_nullok($f) and $fv eq '') {
      next;
    }

    unless ($dt->($fv, $f)) {
      push @warnings, "Datamodel: $et entry '$key' ($ds): Invalid value of field '$f' must be datatype '$fdt' - ignoring field";
      $be->del_field($f);
    }
  }

  return @warnings;
}

=head2 dump

    Dump Biber::DataModel object

=cut

sub dump {
  my $self = shift;
  return pp($self);
}

=head2 generate_bltxml_schema

    Generate a RelaxNG XML schema from the datamodel for BibLaTeXML datasources

=cut

sub generate_bltxml_schema {
  my ($dm, $outfile) = @_;
  return if $dm->{bltxml_schema_gen_done};

  # Set the .rng path to the output dir, if specified
  if (my $outdir = Biber::Config->getoption('output_directory')) {
    my (undef, undef, $file) = File::Spec->splitpath($outfile);
    $outfile = File::Spec->catfile($outdir, $file)
  }
  my $rng = IO::File->new($outfile, '>:encoding(UTF-8)');
  $rng->autoflush;# Needed for running tests to string refs

  $logger->info("Writing BibLaTeXML RNG schema '$outfile' for datamodel");
  require XML::Writer;
  my $bltx_ns = 'http://biblatex-biber.sourceforge.net/biblatexml';
  my $bltx = 'bltx';
  my $default_ns = 'http://relaxng.org/ns/structure/1.0';
  my $writer = new XML::Writer(NAMESPACES   => 1,
                               ENCODING     => 'UTF-8',
                               DATA_MODE    => 1,
                               DATA_INDENT  => 2,
                               OUTPUT       => $rng,
                               PREFIX_MAP   => {$bltx_ns    => $bltx,
                                                $default_ns => ''});

  $writer->xmlDecl();
  $writer->comment('Auto-generated from .bcf Datamodel');
  $writer->forceNSDecl($default_ns);
  $writer->forceNSDecl($bltx_ns);
  $writer->startTag('grammar',
                    'datatypeLibrary' => 'http://www.w3.org/2001/XMLSchema-datatypes');
  $writer->startTag('start');
  $writer->startTag('element', 'name' => "$bltx:entries");
  $writer->startTag('oneOrMore');
  $writer->startTag('element', 'name' => "$bltx:entry");
  $writer->emptyTag('attribute', 'name' => 'id');
  $writer->startTag('attribute', 'name' => 'entrytype');
  $writer->startTag('choice');
  foreach my $entrytype ($dm->entrytypes->@*) {
    $writer->dataElement('value', $entrytype);
  }
  $writer->endTag();# choice
  $writer->endTag();# attribute
  $writer->startTag('interleave');

  foreach my $ft ($dm->fieldtypes->@*) {
    foreach my $dt ($dm->datatypes->@*) {
      if ($dm->is_fields_of_type($ft, $dt)) {
        next if $dt eq 'datepart'; # not legal in input, only output
        $writer->comment("$dt ${ft}s");
        $writer->emptyTag('ref', 'name' => "$dt$ft");
      }
    }
  }

  # Annotations
  $writer->emptyTag('ref', 'name' => "mannotation");

  $writer->endTag();# interleave
  $writer->endTag();# entry element
  $writer->endTag();# oneOrMore
  $writer->endTag();# entries element
  $writer->endTag();# start

  foreach my $ft ($dm->fieldtypes->@*) {
    foreach my $dt ($dm->datatypes->@*) {
      if ($dm->is_fields_of_type($ft, $dt)) {
        next if $dt eq 'datepart'; # not legal in input, only output
        $writer->comment("$dt ${ft}s definition");
        $writer->startTag('define', 'name' => "$dt$ft");

        # Name lists element definition
        # =============================
        if ($ft eq 'list' and $dt eq 'name') {
          $writer->startTag('zeroOrMore');# for example, XDATA doesn't need a name
          $writer->startTag('element', 'name' => "$bltx:names");

          $writer->startTag('choice');

          # multiscript attributes
          $writer->emptyTag('ref', 'name' => "msform");
          $writer->emptyTag('ref', 'name' => "mslang");

          # xdata attribute ref
          $writer->emptyTag('ref', 'name' => 'xdata');

          $writer->startTag('group');
          # useprefix attribute
          $writer->comment('useprefix option');
          $writer->startTag('optional');
          $writer->startTag('attribute', 'name' => 'useprefix');
          $writer->emptyTag('data', 'type' => 'boolean');
          $writer->endTag();    # attribute
          $writer->endTag();    # optional

          # sortingnamekeytemplatename attribute
          $writer->comment('sortingnamekeytemplatename option');
          $writer->startTag('optional');
          $writer->startTag('attribute', 'name' => 'sortingnamekeytemplatename');
          $writer->emptyTag('data', 'type' => 'string');
          $writer->endTag();    # attribute
          $writer->endTag();    # optional

          # type attribute
          $writer->comment('types of names elements');
          $writer->startTag('attribute', 'name' => 'type');
          $writer->startTag('choice');
          foreach my $name ($dm->get_fields_of_type($ft, $dt)->@*) {
            $writer->dataElement('value', $name);
          }
          $writer->endTag();    # choice
          $writer->endTag();    # attribute

          # morenames attribute
          $writer->startTag('optional');
          $writer->startTag('attribute', 'name' => 'morenames');
          $writer->emptyTag('data', 'type' => 'boolean');
          $writer->endTag();    # attribute
          $writer->endTag();    # optional
          $writer->startTag('oneOrMore');

          # Individual name element
          $writer->startTag('element', 'name' => "$bltx:name");

          $writer->startTag('choice');
          # xdata attribute ref
          $writer->emptyTag('ref', 'name' => 'xdata');

          $writer->startTag('group');
          # useprefix attribute
          $writer->comment('useprefix option');
          $writer->startTag('optional');
          $writer->startTag('attribute', 'name' => 'useprefix');
          $writer->emptyTag('data', 'type' => 'boolean');
          $writer->endTag();    # attribute
          $writer->endTag();    # optional

          # sortingnamekeytemplatename attribute
          $writer->comment('sortingnamekeytemplatename option');
          $writer->startTag('optional');
          $writer->startTag('attribute', 'name' => 'sortingnamekeytemplatename');
          $writer->emptyTag('data', 'type' => 'string');
          $writer->endTag();    # attribute
          $writer->endTag();    # optional

          # gender attribute ref
          $writer->emptyTag('ref', 'name' => 'gender');
          # namepart element
          $writer->startTag('oneOrMore');
          $writer->startTag('element', 'name' => "$bltx:namepart");
          $writer->startTag('attribute', 'name' => 'type');
          $writer->startTag('choice');
          foreach my $np ($dm->get_constant_value('nameparts')) {# list type so returns list
            $writer->dataElement('value', $np);
          }

          $writer->endTag();    # choice
          $writer->endTag();    # attribute
          $writer->startTag('optional');
          $writer->emptyTag('attribute', 'name' => 'initial');
          $writer->endTag();    # optional
          $writer->startTag('choice');
          $writer->startTag('oneOrMore');
          $writer->startTag('element', 'name' => "$bltx:namepart");
          $writer->startTag('optional');
          $writer->emptyTag('attribute', 'name' => 'initial');
          $writer->endTag();    # optional
          $writer->emptyTag('text');# text
          $writer->endTag();    # (sub)namepart element
          $writer->endTag();    # oneOrMore
          $writer->emptyTag('text');# text
          $writer->endTag();    # choice
          $writer->endTag();    # namepart element
          $writer->endTag();    # oneOrMore
          $writer->endTag();    # group
          $writer->endTag();    # choice
          $writer->endTag();    # name element
          $writer->endTag();    # oneOrMore
          $writer->endTag();    # group
          $writer->endTag();    # choice
          $writer->endTag();    # names element
          $writer->endTag();    # zeroOrMore
          # ========================
        }
        elsif ($ft eq 'list') {
          # lists element definition
          # ========================
          $writer->startTag('interleave');
          foreach my $list ($dm->get_fields_of_type($ft, $dt)->@*) {
            $writer->startTag('optional');
            $writer->startTag('element', 'name' => "$bltx:$list");
            $writer->startTag('choice');
            $writer->emptyTag('ref', 'name' => "msform");
            $writer->emptyTag('ref', 'name' => "mslang");
            $writer->emptyTag('ref', 'name' => 'xdata');
            $writer->startTag('choice');
            $writer->emptyTag('text');# text
            $writer->startTag('element', 'name' => "$bltx:list");
            $writer->startTag('oneOrMore');
            $writer->startTag('element', 'name' => "$bltx:item");
            $writer->startTag('choice');
            $writer->emptyTag('ref', 'name' => 'xdata');
            $writer->emptyTag('text');# text
            $writer->endTag(); # choice
            $writer->endTag(); # item element
            $writer->endTag(); # oneOrMore element
            $writer->endTag(); # list element
            $writer->endTag(); # choice
            $writer->endTag(); # choice
            $writer->endTag(); # $list element
            $writer->endTag(); # optional
          }
          $writer->endTag();# interleave
          # ========================
        }
        elsif ($ft eq 'field' and $dt eq 'uri') {
          # uri field element definition
          # ============================
          $writer->startTag('interleave');
          foreach my $field ($dm->get_fields_of_type($ft, $dt)->@*) {
            $writer->startTag('optional');
            $writer->startTag('element', 'name' => "$bltx:$field");
            $writer->startTag('choice');
            $writer->emptyTag('ref', 'name' => "msform");
            $writer->emptyTag('ref', 'name' => "mslang");
            $writer->emptyTag('ref', 'name' => 'xdata');
            $writer->emptyTag('data', 'type' => 'anyURI');
            $writer->endTag();   # choice
            $writer->endTag();   # $field element
            $writer->endTag();# optional
          }
          $writer->endTag();# interleave
          # ============================
        }
        elsif ($ft eq 'field' and $dt eq 'range') {
          # range field element definition
          # ==============================
          $writer->startTag('interleave');
          foreach my $field ($dm->get_fields_of_type($ft, $dt)->@*) {
            $writer->startTag('optional');
            $writer->startTag('element', 'name' => "$bltx:$field");

            $writer->startTag('choice');

            # multiscript attributes
            $writer->emptyTag('ref', 'name' => "msform");
            $writer->emptyTag('ref', 'name' => "mslang");

            # xdata attribute ref
            $writer->emptyTag('ref', 'name' => 'xdata');

            $writer->startTag('element', 'name' => "$bltx:list");
            $writer->startTag('oneOrMore');
            $writer->startTag('element', 'name' => "$bltx:item");

            $writer->startTag('choice');
            # xdata attribute ref
            $writer->emptyTag('ref', 'name' => 'xdata');
            $writer->startTag('group');
            $writer->startTag('element', 'name' => "$bltx:start");
            $writer->emptyTag('text');
            $writer->endTag();  # start element
            $writer->startTag('element', 'name' => "$bltx:end");
            $writer->startTag('choice');
            $writer->emptyTag('text');
            $writer->emptyTag('empty');
            $writer->endTag();  # choice
            $writer->endTag();  # end element
            $writer->endTag();  # group
            $writer->endTag();  # choice
            $writer->endTag();  # item element
            $writer->endTag();  # oneOrMore element
            $writer->endTag();  # list element
            $writer->endTag();  # choice
            $writer->endTag();  # $field element
            $writer->endTag();  # optional
          }
          $writer->endTag();# interleave
          # ==============================
        }
        elsif ($ft eq 'field' and $dt eq 'entrykey') {
          # entrykey field element definition
          # =================================
          $writer->startTag('interleave');
          foreach my $field ($dm->get_fields_of_type($ft, $dt)->@*) {
            $writer->startTag('optional');
            # related field is special
            if ($field eq 'related') {
              $writer->startTag('element', 'name' => "$bltx:$field");
              $writer->startTag('element', 'name' => "$bltx:list");
              $writer->startTag('oneOrMore');
              $writer->startTag('element', 'name' => "$bltx:item");
              $writer->emptyTag('attribute', 'name' => 'type');
              $writer->emptyTag('attribute', 'name' => 'ids');
              $writer->startTag('optional');
              $writer->emptyTag('attribute', 'name' => 'string');
              $writer->endTag(); # optional
              $writer->startTag('optional');
              $writer->emptyTag('attribute', 'name' => 'options');
              $writer->endTag(); # optional
              $writer->endTag(); # item element
              $writer->endTag(); # oneOrMore
              $writer->endTag(); # list element
              $writer->endTag(); # $field element
            }
            else {
              $writer->startTag('element', 'name' => "$bltx:$field");
              $writer->startTag('choice');
              $writer->emptyTag('ref', 'name' => "msform");
              $writer->emptyTag('ref', 'name' => "mslang");
              $writer->emptyTag('ref', 'name' => 'xdata');
              $writer->startTag('choice');
              $writer->startTag('list');
              $writer->startTag('oneOrMore');
              $writer->emptyTag('data', 'type' => 'string');
              $writer->endTag(); # oneOrMore
              $writer->endTag(); # list
              $writer->startTag('element', 'name' => "$bltx:list");
              $writer->startTag('oneOrMore');
              $writer->startTag('element', 'name' => "$bltx:item");
              $writer->emptyTag('text');# text
              $writer->endTag(); # item element
              $writer->endTag(); # oneOrMore
              $writer->endTag(); # list element
              $writer->endTag(); # choice
              $writer->endTag(); # choice
              $writer->endTag(); # $field element
            }
            $writer->endTag(); # optional
          }
          $writer->endTag();# interleave
        }
        elsif ($ft eq 'field' and $dt eq 'date') {
          # date field element definition
          # Can't strongly type dates as we allow full ISO8601 meta characters
          # =============================
          my @types = map { s/date$//r } $dm->get_fields_of_type($ft, $dt)->@*;
          $writer->startTag('zeroOrMore');
          $writer->startTag('element', 'name' => "$bltx:date");
          $writer->startTag('optional');
          $writer->startTag('attribute', 'name' => 'type');
          $writer->startTag('choice');
          foreach my $datetype(@types) {
            next unless $datetype;
            $writer->dataElement('value', $datetype);
          }
          $writer->endTag(); # choice
          $writer->endTag(); # attribute
          $writer->endTag(); # optional
          $writer->startTag('choice');
          $writer->emptyTag('data', 'type' => 'string');
          $writer->startTag('group');
          $writer->startTag('element', 'name' => "$bltx:start");
          $writer->startTag('choice');
          $writer->emptyTag('data', 'type' => 'string');
          $writer->endTag(); # choice
          $writer->endTag(); # start element
          $writer->startTag('element', 'name' => "$bltx:end");
          $writer->startTag('choice');
          $writer->emptyTag('data', 'type' => 'string');
          $writer->emptyTag('empty');
          $writer->endTag(); # choice
          $writer->endTag(); # end element
          $writer->endTag(); # group
          $writer->endTag(); # choice
          $writer->endTag(); # $field element
          $writer->endTag(); # zeroOrMore
          # =============================
        }
        elsif ($ft eq 'field') {
          # field element definition
          # ========================
          $writer->startTag('interleave');
          foreach my $field ($dm->get_fields_of_type($ft, $dt)->@*) {
            $writer->startTag('optional');
            $writer->startTag('element', 'name' => "$bltx:$field");
            $writer->startTag('choice');
            $writer->emptyTag('ref', 'name' => "msform");
            $writer->emptyTag('ref', 'name' => "mslang");
            $writer->emptyTag('ref', 'name' => 'xdata');
            $writer->emptyTag('text');# text
            $writer->endTag(); # choice
            $writer->endTag(); # $field element
            $writer->endTag();# optional
          }
          $writer->endTag();# interleave
          # ========================
        }
        $writer->endTag(); # define
      }
    }
  }

  # msform attribute definition
  # ===========================
  $writer->comment('msform attribute definition');
  $writer->startTag('define', 'name' => 'msform');
  $writer->startTag('optional');
  $writer->startTag('attribute', 'name' => 'msform');
  $writer->startTag('choice');
  foreach my $form ($dm->get_constant_value('multiscriptforms')) {# list type so returns list
    $writer->dataElement('value', $form);
  }
  $writer->endTag();# choice
  $writer->endTag();# attribute
  $writer->endTag();# optional
  $writer->endTag();# define
  # ===========================

  # mslang attribute definition
  # ===========================
  $writer->comment('mslang attribute definition');
  $writer->startTag('define', 'name' => 'mslang');
  $writer->startTag('optional');
  $writer->startTag('attribute', 'name' => 'mslang');
  $writer->emptyTag('text');# text
  $writer->endTag();# attribute
  $writer->endTag();# optional
  $writer->endTag();# define
  # ===========================

  # xdata attribute definition
  # ===========================
  $writer->comment('xdata attribute definition');
  $writer->startTag('define', 'name' => 'xdata');
  $writer->startTag('optional');
  $writer->startTag('attribute', 'name' => 'xdata');
  $writer->emptyTag('text');# text
  $writer->endTag();# attribute
  $writer->endTag();# optional
  $writer->endTag();# define
  # ===========================

  # gender attribute definition
  # ===========================
  $writer->comment('gender attribute definition');
  $writer->startTag('define', 'name' => 'gender');
  $writer->startTag('optional');
  $writer->startTag('attribute', 'name' => 'gender');
  $writer->startTag('choice');
  foreach my $gender ($dm->get_constant_value('gender')) {# list type so returns list
    $writer->dataElement('value', $gender);
  }
  $writer->endTag();# choice
  $writer->endTag();# attribute
  $writer->endTag();# optional
  $writer->endTag();# define
  # ===========================

  # generic meta annotation element definition
  # ===========================================
  $writer->comment('generic annotation element definition');
  $writer->startTag('define', 'name' => 'mannotation');
  $writer->startTag('zeroOrMore');
  $writer->startTag('element', 'name' => "$bltx:annotation");
  $writer->emptyTag('attribute', 'name' => 'field');
  $writer->startTag('optional');
  $writer->emptyTag('attribute', 'name' => 'name');
  $writer->endTag(); # optional
  $writer->startTag('optional');
  $writer->emptyTag('attribute', 'name' => 'item');
  $writer->endTag(); # optional
  $writer->startTag('optional');
  $writer->emptyTag('attribute', 'name' => 'part');
  $writer->endTag(); # optional
  $writer->startTag('optional');
  $writer->emptyTag('attribute', 'name' => 'literal');
  $writer->endTag(); # optional
  $writer->emptyTag('ref', 'name' => "msform");
  $writer->emptyTag('ref', 'name' => "mslang");
  $writer->emptyTag('text');# text
  $writer->endTag(); # mannotation element
  $writer->endTag(); # zeroOrMore
  $writer->endTag();# define
  # ===========================

  $writer->endTag();# grammar
  $writer->end();
  $rng->close();
  # So we only do this one for potentially multiple .bltxml datasources
  $dm->{bltxml_schema_gen_done} = 1;
}


1;

__END__

=head1 AUTHORS

Philip Kime C<< <philip at kime.org.uk> >>

=head1 BUGS

Please report any bugs or feature requests on our Github tracker at
L<https://github.com/plk/biber/issues>.

=head1 COPYRIGHT & LICENSE

Copyright 2012-2022 Philip Kime, all rights reserved.

This module is free software.  You can redistribute it and/or
modify it under the terms of the Artistic License 2.0.

This program is distributed in the hope that it will be useful,
but without any warranty; without even the implied warranty of
merchantability or fitness for a particular purpose.

=cut<|MERGE_RESOLUTION|>--- conflicted
+++ resolved
@@ -949,11 +949,7 @@
           my $lang = $alts->{lang} // '';
 
           unless (imatch($fv, $patt)) {
-<<<<<<< HEAD
-            push @warnings, "Datamodel: Entry '$key' ($ds): Invalid value (pattern match fails) for field '$f/$form/$lang'";
-=======
-            push @warnings, "Datamodel: $et entry '$key' ($ds): Invalid value (pattern match fails) for field '$f'";
->>>>>>> ba233662
+            push @warnings, "Datamodel: $et entry '$key' ($ds): Invalid value (pattern match fails) for field '$f/$form/$lang'";
           }
         }
       }
