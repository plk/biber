--- conflicted
+++ resolved
@@ -81,13 +81,8 @@
 
 my $bln = [ {content => 'author'}, {content => 'editor'} ];
 
-<<<<<<< HEAD
-my $l1 = q|    \entry{L1}{book}{}
+my $l1 = q|    \entry{L1}{book}{}{}
       \name[default][en-us]{author}{1}{}{%
-=======
-my $l1 = q|    \entry{L1}{book}{}{}
-      \name{author}{1}{}{%
->>>>>>> 282decfe
         {{un=0,uniquepart=base,hash=bd051a2f7a5f377e3a62581b0e0f8577}{%
            family={Doe},
            familyi={D\bibinitperiod},
@@ -111,16 +106,10 @@
       \strng{fullhash}{bd051a2f7a5f377e3a62581b0e0f8577}
       \strng{fullhashraw}{bd051a2f7a5f377e3a62581b0e0f8577}
       \strng{bibnamehash}{bd051a2f7a5f377e3a62581b0e0f8577}
-<<<<<<< HEAD
       \strng{authordefaulten-usbibnamehash}{bd051a2f7a5f377e3a62581b0e0f8577}
       \strng{authordefaulten-usnamehash}{bd051a2f7a5f377e3a62581b0e0f8577}
       \strng{authordefaulten-usfullhash}{bd051a2f7a5f377e3a62581b0e0f8577}
-=======
-      \strng{authorbibnamehash}{bd051a2f7a5f377e3a62581b0e0f8577}
-      \strng{authornamehash}{bd051a2f7a5f377e3a62581b0e0f8577}
-      \strng{authorfullhash}{bd051a2f7a5f377e3a62581b0e0f8577}
-      \strng{authorfullhashraw}{bd051a2f7a5f377e3a62581b0e0f8577}
->>>>>>> 282decfe
+      \strng{authordefaulten-usfullhashraw}{bd051a2f7a5f377e3a62581b0e0f8577}
       \field{sortinit}{D}
       \strng{sortinithash}{6f385f66841fb5e82009dc833c761848}
       \field{extradatescope}{labelyear}
@@ -140,13 +129,8 @@
     \endentry
 |;
 
-<<<<<<< HEAD
-my $l2 = q|    \entry{L2}{book}{maxalphanames=10,maxbibnames=3,maxcitenames=3,maxitems=2}
+my $l2 = q|    \entry{L2}{book}{maxalphanames=10,maxbibnames=3,maxcitenames=3,maxitems=2}{}
       \name[default][en-us]{author}{1}{}{%
-=======
-my $l2 = q|    \entry{L2}{book}{maxalphanames=10,maxbibnames=3,maxcitenames=3,maxitems=2}{}
-      \name{author}{1}{}{%
->>>>>>> 282decfe
         {{un=0,uniquepart=base,hash=19eec87c959944d6d9c72434a42856ba}{%
            family={Edwards},
            familyi={E\bibinitperiod},
@@ -170,16 +154,10 @@
       \strng{fullhash}{19eec87c959944d6d9c72434a42856ba}
       \strng{fullhashraw}{19eec87c959944d6d9c72434a42856ba}
       \strng{bibnamehash}{19eec87c959944d6d9c72434a42856ba}
-<<<<<<< HEAD
       \strng{authordefaulten-usbibnamehash}{19eec87c959944d6d9c72434a42856ba}
       \strng{authordefaulten-usnamehash}{19eec87c959944d6d9c72434a42856ba}
       \strng{authordefaulten-usfullhash}{19eec87c959944d6d9c72434a42856ba}
-=======
-      \strng{authorbibnamehash}{19eec87c959944d6d9c72434a42856ba}
-      \strng{authornamehash}{19eec87c959944d6d9c72434a42856ba}
-      \strng{authorfullhash}{19eec87c959944d6d9c72434a42856ba}
-      \strng{authorfullhashraw}{19eec87c959944d6d9c72434a42856ba}
->>>>>>> 282decfe
+      \strng{authordefaulten-usfullhashraw}{19eec87c959944d6d9c72434a42856ba}
       \field{sortinit}{E}
       \strng{sortinithash}{8da8a182d344d5b9047633dfc0cc9131}
       \field{extradatescope}{labelyear}
@@ -194,13 +172,8 @@
     \endentry
 |;
 
-<<<<<<< HEAD
-my $l3 = q|    \entry{L3}{book}{blah=10}
+my $l3 = q|    \entry{L3}{book}{blah=10}{}
       \name[default][en-us]{author}{1}{}{%
-=======
-my $l3 = q|    \entry{L3}{book}{blah=10}{}
-      \name{author}{1}{}{%
->>>>>>> 282decfe
         {{un=0,uniquepart=base,hash=490250da1f3b92580d97563dc96c6c84}{%
            family={Bluntford},
            familyi={B\bibinitperiod},
@@ -224,16 +197,10 @@
       \strng{fullhash}{490250da1f3b92580d97563dc96c6c84}
       \strng{fullhashraw}{490250da1f3b92580d97563dc96c6c84}
       \strng{bibnamehash}{490250da1f3b92580d97563dc96c6c84}
-<<<<<<< HEAD
       \strng{authordefaulten-usbibnamehash}{490250da1f3b92580d97563dc96c6c84}
       \strng{authordefaulten-usnamehash}{490250da1f3b92580d97563dc96c6c84}
       \strng{authordefaulten-usfullhash}{490250da1f3b92580d97563dc96c6c84}
-=======
-      \strng{authorbibnamehash}{490250da1f3b92580d97563dc96c6c84}
-      \strng{authornamehash}{490250da1f3b92580d97563dc96c6c84}
-      \strng{authorfullhash}{490250da1f3b92580d97563dc96c6c84}
-      \strng{authorfullhashraw}{490250da1f3b92580d97563dc96c6c84}
->>>>>>> 282decfe
+      \strng{authordefaulten-usfullhashraw}{490250da1f3b92580d97563dc96c6c84}
       \field{sortinit}{B}
       \strng{sortinithash}{d7095fff47cda75ca2589920aae98399}
       \field{extradatescope}{labelyear}
