# -*- cperl -*-
use strict;
use warnings;
use utf8;
no warnings 'utf8';

use Test::More tests => 15;
use Test::Differences;
unified_diff;

use Biber;
use Biber::Utils;
use Biber::Output::bbl;
use Log::Log4perl;
chdir("t/tdata");

my $biber = Biber->new(noconf => 1);
my $LEVEL = 'ERROR';
my $l4pconf = qq|
    log4perl.category.main                             = $LEVEL, Screen
    log4perl.category.screen                           = $LEVEL, Screen
    log4perl.appender.Screen                           = Log::Log4perl::Appender::Screen
    log4perl.appender.Screen.utf8                      = 1
    log4perl.appender.Screen.Threshold                 = $LEVEL
    log4perl.appender.Screen.stderr                    = 0
    log4perl.appender.Screen.layout                    = Log::Log4perl::Layout::SimpleLayout
|;
Log::Log4perl->init(\$l4pconf);

$biber->parse_ctrlfile('skips.bcf');
$biber->set_output_obj(Biber::Output::bbl->new());

# Options - we could set these in the control file but it's nice to see what we're
# relying on here for tests

# Biber options
Biber::Config->setoption('sortlocale', 'en_GB.UTF-8');

# Now generate the information
$biber->prepare;
my $out = $biber->get_output_obj;
my $section = $biber->sections->get_section(0);
my $main = $biber->datalists->get_list('custom/global//global/global/global');
my $shs = $biber->datalists->get_list('shorthands/global//global/global/global', 0, 'list');

my $bibentries = $section->bibentries;

my $set1 = q|    \entry{seta}{set}{}{}
      \set{set:membera,set:memberb,set:memberc}
      \field{labelalpha}{Doe10}
      \field{extraalpha}{1}
      \field{sortinit}{D}
      \strng{sortinithash}{6f385f66841fb5e82009dc833c761848}
      \keyw{key1,key2}
    \endentry
|;

my $set2 = q|    \entry{set:membera}{book}{skipbib=true,skipbiblist=true,skiplab=true,uniquelist=false,uniquename=false}{}
      \inset{seta}
      \name[default][en-us]{author}{1}{}{%
        {{hash=bd051a2f7a5f377e3a62581b0e0f8577}{%
           family={Doe},
           familyi={D\bibinitperiod},
           given={John},
           giveni={J\bibinitperiod}}}%
      }
      \namepartms{author}{1}{%
          familydefaulten-us={Doe},
          familydefaulten-usi={D\bibinitperiod},
          givendefaulten-us={John},
          givendefaulten-usi={J\bibinitperiod}
      }
      \strng{namehash}{bd051a2f7a5f377e3a62581b0e0f8577}
      \strng{fullhash}{bd051a2f7a5f377e3a62581b0e0f8577}
      \strng{fullhashraw}{bd051a2f7a5f377e3a62581b0e0f8577}
      \strng{bibnamehash}{bd051a2f7a5f377e3a62581b0e0f8577}
<<<<<<< HEAD
      \strng{authordefaulten-usbibnamehash}{bd051a2f7a5f377e3a62581b0e0f8577}
      \strng{authordefaulten-usnamehash}{bd051a2f7a5f377e3a62581b0e0f8577}
      \strng{authordefaulten-usfullhash}{bd051a2f7a5f377e3a62581b0e0f8577}
=======
      \strng{authorbibnamehash}{bd051a2f7a5f377e3a62581b0e0f8577}
      \strng{authornamehash}{bd051a2f7a5f377e3a62581b0e0f8577}
      \strng{authorfullhash}{bd051a2f7a5f377e3a62581b0e0f8577}
      \strng{authorfullhashraw}{bd051a2f7a5f377e3a62581b0e0f8577}
>>>>>>> 282decfe
      \field{sortinit}{D}
      \strng{sortinithash}{6f385f66841fb5e82009dc833c761848}
      \field{labeldatesource}{}
      \fieldmssource{labelname}{author}{default}{en-us}
      \fieldmssource{labeltitle}{title}{default}{en-us}
      \field[default][en-us]{title}{Set Member A}
      \field{year}{2010}
      \field{dateera}{ce}
      \keyw{key1,key2}
    \endentry
|;

my $set3 = q|    \entry{set:memberb}{book}{skipbib=true,skipbiblist=true,skiplab=true,uniquelist=false,uniquename=false}{}
      \inset{seta}
      \name[default][en-us]{author}{1}{}{%
        {{hash=bd051a2f7a5f377e3a62581b0e0f8577}{%
           family={Doe},
           familyi={D\bibinitperiod},
           given={John},
           giveni={J\bibinitperiod}}}%
      }
      \namepartms{author}{1}{%
          familydefaulten-us={Doe},
          familydefaulten-usi={D\bibinitperiod},
          givendefaulten-us={John},
          givendefaulten-usi={J\bibinitperiod}
      }
      \strng{namehash}{bd051a2f7a5f377e3a62581b0e0f8577}
      \strng{fullhash}{bd051a2f7a5f377e3a62581b0e0f8577}
      \strng{fullhashraw}{bd051a2f7a5f377e3a62581b0e0f8577}
      \strng{bibnamehash}{bd051a2f7a5f377e3a62581b0e0f8577}
<<<<<<< HEAD
      \strng{authordefaulten-usbibnamehash}{bd051a2f7a5f377e3a62581b0e0f8577}
      \strng{authordefaulten-usnamehash}{bd051a2f7a5f377e3a62581b0e0f8577}
      \strng{authordefaulten-usfullhash}{bd051a2f7a5f377e3a62581b0e0f8577}
=======
      \strng{authorbibnamehash}{bd051a2f7a5f377e3a62581b0e0f8577}
      \strng{authornamehash}{bd051a2f7a5f377e3a62581b0e0f8577}
      \strng{authorfullhash}{bd051a2f7a5f377e3a62581b0e0f8577}
      \strng{authorfullhashraw}{bd051a2f7a5f377e3a62581b0e0f8577}
>>>>>>> 282decfe
      \field{sortinit}{D}
      \strng{sortinithash}{6f385f66841fb5e82009dc833c761848}
      \field{labeldatesource}{}
      \fieldmssource{labelname}{author}{default}{en-us}
      \fieldmssource{labeltitle}{title}{default}{en-us}
      \field[default][en-us]{title}{Set Member B}
      \field{year}{2010}
      \field{dateera}{ce}
    \endentry
|;

my $set4 = q|    \entry{set:memberc}{book}{skipbib=true,skipbiblist=true,skiplab=true,uniquelist=false,uniquename=false}{}
      \inset{seta}
      \name[default][en-us]{author}{1}{}{%
        {{hash=bd051a2f7a5f377e3a62581b0e0f8577}{%
           family={Doe},
           familyi={D\bibinitperiod},
           given={John},
           giveni={J\bibinitperiod}}}%
      }
      \namepartms{author}{1}{%
          familydefaulten-us={Doe},
          familydefaulten-usi={D\bibinitperiod},
          givendefaulten-us={John},
          givendefaulten-usi={J\bibinitperiod}
      }
      \strng{namehash}{bd051a2f7a5f377e3a62581b0e0f8577}
      \strng{fullhash}{bd051a2f7a5f377e3a62581b0e0f8577}
      \strng{fullhashraw}{bd051a2f7a5f377e3a62581b0e0f8577}
      \strng{bibnamehash}{bd051a2f7a5f377e3a62581b0e0f8577}
<<<<<<< HEAD
      \strng{authordefaulten-usbibnamehash}{bd051a2f7a5f377e3a62581b0e0f8577}
      \strng{authordefaulten-usnamehash}{bd051a2f7a5f377e3a62581b0e0f8577}
      \strng{authordefaulten-usfullhash}{bd051a2f7a5f377e3a62581b0e0f8577}
=======
      \strng{authorbibnamehash}{bd051a2f7a5f377e3a62581b0e0f8577}
      \strng{authornamehash}{bd051a2f7a5f377e3a62581b0e0f8577}
      \strng{authorfullhash}{bd051a2f7a5f377e3a62581b0e0f8577}
      \strng{authorfullhashraw}{bd051a2f7a5f377e3a62581b0e0f8577}
>>>>>>> 282decfe
      \field{sortinit}{D}
      \strng{sortinithash}{6f385f66841fb5e82009dc833c761848}
      \field{labeldatesource}{}
      \fieldmssource{labelname}{author}{default}{en-us}
      \fieldmssource{labeltitle}{title}{default}{en-us}
      \field[default][en-us]{title}{Set Member C}
      \field{year}{2010}
      \field{dateera}{ce}
    \endentry
|;

<<<<<<< HEAD
my $noset1 = q|    \entry{noseta}{book}{}
      \name[default][en-us]{author}{1}{}{%
=======
my $noset1 = q|    \entry{noseta}{book}{}{}
      \name{author}{1}{}{%
>>>>>>> 282decfe
        {{hash=bd051a2f7a5f377e3a62581b0e0f8577}{%
           family={Doe},
           familyi={D\bibinitperiod},
           given={John},
           giveni={J\bibinitperiod}}}%
      }
      \namepartms{author}{1}{%
          familydefaulten-us={Doe},
          familydefaulten-usi={D\bibinitperiod},
          givendefaulten-us={John},
          givendefaulten-usi={J\bibinitperiod}
      }
      \strng{namehash}{bd051a2f7a5f377e3a62581b0e0f8577}
      \strng{fullhash}{bd051a2f7a5f377e3a62581b0e0f8577}
      \strng{fullhashraw}{bd051a2f7a5f377e3a62581b0e0f8577}
      \strng{bibnamehash}{bd051a2f7a5f377e3a62581b0e0f8577}
<<<<<<< HEAD
      \strng{authordefaulten-usbibnamehash}{bd051a2f7a5f377e3a62581b0e0f8577}
      \strng{authordefaulten-usnamehash}{bd051a2f7a5f377e3a62581b0e0f8577}
      \strng{authordefaulten-usfullhash}{bd051a2f7a5f377e3a62581b0e0f8577}
=======
      \strng{authorbibnamehash}{bd051a2f7a5f377e3a62581b0e0f8577}
      \strng{authornamehash}{bd051a2f7a5f377e3a62581b0e0f8577}
      \strng{authorfullhash}{bd051a2f7a5f377e3a62581b0e0f8577}
      \strng{authorfullhashraw}{bd051a2f7a5f377e3a62581b0e0f8577}
>>>>>>> 282decfe
      \field{extraname}{3}
      \field{labelalpha}{Doe10}
      \field{sortinit}{D}
      \strng{sortinithash}{6f385f66841fb5e82009dc833c761848}
      \field{extradate}{2}
      \field{extradatescope}{labelyear}
      \field{labeldatesource}{}
      \field{extraalpha}{2}
      \fieldmssource{labelname}{author}{default}{en-us}
      \fieldmssource{labeltitle}{title}{default}{en-us}
      \field[default][en-us]{title}{Stand-Alone A}
      \field{year}{2010}
      \field{dateera}{ce}
    \endentry
|;

<<<<<<< HEAD
my $noset2 = q|    \entry{nosetb}{book}{}
      \name[default][en-us]{author}{1}{}{%
=======
my $noset2 = q|    \entry{nosetb}{book}{}{}
      \name{author}{1}{}{%
>>>>>>> 282decfe
        {{hash=bd051a2f7a5f377e3a62581b0e0f8577}{%
           family={Doe},
           familyi={D\bibinitperiod},
           given={John},
           giveni={J\bibinitperiod}}}%
      }
      \namepartms{author}{1}{%
          familydefaulten-us={Doe},
          familydefaulten-usi={D\bibinitperiod},
          givendefaulten-us={John},
          givendefaulten-usi={J\bibinitperiod}
      }
      \strng{namehash}{bd051a2f7a5f377e3a62581b0e0f8577}
      \strng{fullhash}{bd051a2f7a5f377e3a62581b0e0f8577}
      \strng{fullhashraw}{bd051a2f7a5f377e3a62581b0e0f8577}
      \strng{bibnamehash}{bd051a2f7a5f377e3a62581b0e0f8577}
<<<<<<< HEAD
      \strng{authordefaulten-usbibnamehash}{bd051a2f7a5f377e3a62581b0e0f8577}
      \strng{authordefaulten-usnamehash}{bd051a2f7a5f377e3a62581b0e0f8577}
      \strng{authordefaulten-usfullhash}{bd051a2f7a5f377e3a62581b0e0f8577}
=======
      \strng{authorbibnamehash}{bd051a2f7a5f377e3a62581b0e0f8577}
      \strng{authornamehash}{bd051a2f7a5f377e3a62581b0e0f8577}
      \strng{authorfullhash}{bd051a2f7a5f377e3a62581b0e0f8577}
      \strng{authorfullhashraw}{bd051a2f7a5f377e3a62581b0e0f8577}
>>>>>>> 282decfe
      \field{extraname}{4}
      \field{labelalpha}{Doe10}
      \field{sortinit}{D}
      \strng{sortinithash}{6f385f66841fb5e82009dc833c761848}
      \field{extradate}{3}
      \field{extradatescope}{labelyear}
      \field{labeldatesource}{}
      \field{extraalpha}{3}
      \fieldmssource{labelname}{author}{default}{en-us}
      \fieldmssource{labeltitle}{title}{default}{en-us}
      \field[default][en-us]{title}{Stand-Alone B}
      \field{year}{2010}
      \field{dateera}{ce}
    \endentry
|;

<<<<<<< HEAD
my $noset3 = q|    \entry{nosetc}{book}{}
      \name[default][en-us]{author}{1}{}{%
=======
my $noset3 = q|    \entry{nosetc}{book}{}{}
      \name{author}{1}{}{%
>>>>>>> 282decfe
        {{hash=bd051a2f7a5f377e3a62581b0e0f8577}{%
           family={Doe},
           familyi={D\bibinitperiod},
           given={John},
           giveni={J\bibinitperiod}}}%
      }
      \namepartms{author}{1}{%
          familydefaulten-us={Doe},
          familydefaulten-usi={D\bibinitperiod},
          givendefaulten-us={John},
          givendefaulten-usi={J\bibinitperiod}
      }
      \strng{namehash}{bd051a2f7a5f377e3a62581b0e0f8577}
      \strng{fullhash}{bd051a2f7a5f377e3a62581b0e0f8577}
      \strng{fullhashraw}{bd051a2f7a5f377e3a62581b0e0f8577}
      \strng{bibnamehash}{bd051a2f7a5f377e3a62581b0e0f8577}
<<<<<<< HEAD
      \strng{authordefaulten-usbibnamehash}{bd051a2f7a5f377e3a62581b0e0f8577}
      \strng{authordefaulten-usnamehash}{bd051a2f7a5f377e3a62581b0e0f8577}
      \strng{authordefaulten-usfullhash}{bd051a2f7a5f377e3a62581b0e0f8577}
=======
      \strng{authorbibnamehash}{bd051a2f7a5f377e3a62581b0e0f8577}
      \strng{authornamehash}{bd051a2f7a5f377e3a62581b0e0f8577}
      \strng{authorfullhash}{bd051a2f7a5f377e3a62581b0e0f8577}
      \strng{authorfullhashraw}{bd051a2f7a5f377e3a62581b0e0f8577}
>>>>>>> 282decfe
      \field{extraname}{5}
      \field{labelalpha}{Doe10}
      \field{sortinit}{D}
      \strng{sortinithash}{6f385f66841fb5e82009dc833c761848}
      \field{extradate}{4}
      \field{extradatescope}{labelyear}
      \field{labeldatesource}{}
      \field{extraalpha}{4}
      \fieldmssource{labelname}{author}{default}{en-us}
      \fieldmssource{labeltitle}{title}{default}{en-us}
      \field[default][en-us]{title}{Stand-Alone C}
      \field{year}{2010}
      \field{dateera}{ce}
    \endentry
|;

<<<<<<< HEAD
my $sk4 = q|    \entry{skip4}{article}{skipbib=true,skipbiblist=true,skiplab=true,uniquelist=false,uniquename=false}
      \name[default][en-us]{author}{1}{}{%
=======
my $sk4 = q|    \entry{skip4}{article}{skipbib=true,skipbiblist=true,skiplab=true,uniquelist=false,uniquename=false}{}
      \name{author}{1}{}{%
>>>>>>> 282decfe
        {{hash=bd051a2f7a5f377e3a62581b0e0f8577}{%
           family={Doe},
           familyi={D\bibinitperiod},
           given={John},
           giveni={J\bibinitperiod}}}%
      }
      \namepartms{author}{1}{%
          familydefaulten-us={Doe},
          familydefaulten-usi={D\bibinitperiod},
          givendefaulten-us={John},
          givendefaulten-usi={J\bibinitperiod}
      }
      \list[default][en-us]{location}{1}{%
        {Cambridge}%
      }
      \listitemms{location}{1}{%
        defaulten-us={Cambridge}
      }
      \list[default][en-us]{publisher}{1}{%
        {A press}%
      }
      \listitemms{publisher}{1}{%
        defaulten-us={A press}
      }
      \strng{namehash}{bd051a2f7a5f377e3a62581b0e0f8577}
      \strng{fullhash}{bd051a2f7a5f377e3a62581b0e0f8577}
      \strng{fullhashraw}{bd051a2f7a5f377e3a62581b0e0f8577}
      \strng{bibnamehash}{bd051a2f7a5f377e3a62581b0e0f8577}
<<<<<<< HEAD
      \strng{authordefaulten-usbibnamehash}{bd051a2f7a5f377e3a62581b0e0f8577}
      \strng{authordefaulten-usnamehash}{bd051a2f7a5f377e3a62581b0e0f8577}
      \strng{authordefaulten-usfullhash}{bd051a2f7a5f377e3a62581b0e0f8577}
=======
      \strng{authorbibnamehash}{bd051a2f7a5f377e3a62581b0e0f8577}
      \strng{authornamehash}{bd051a2f7a5f377e3a62581b0e0f8577}
      \strng{authorfullhash}{bd051a2f7a5f377e3a62581b0e0f8577}
      \strng{authorfullhashraw}{bd051a2f7a5f377e3a62581b0e0f8577}
>>>>>>> 282decfe
      \field{sortinit}{D}
      \strng{sortinithash}{6f385f66841fb5e82009dc833c761848}
      \field{labeldatesource}{}
      \fieldmssource{labelname}{author}{default}{en-us}
      \fieldmssource{labeltitle}{title}{default}{en-us}
      \field{shorthand}{AWS}
      \field[default][en-us]{title}{Algorithms Which Sort}
      \field{year}{1932}
    \endentry
|;

is_deeply($bibentries->entry('skip1')->get_field('options')->get_items, ['skipbib'], 'Passing skipbib through');

eq_or_diff($main->get_entryfield('skip2', 'labelalpha'), 'SA', 'Normal labelalpha');
eq_or_diff($bibentries->entry('skip2')->get_field($bibentries->entry('skip2')->get_labeldate_info->{field}{year}), '1995', 'Normal labelyear');
ok(is_undef($bibentries->entry('skip3')->get_field('labelalpha')), 'skiplab - no labelalpha');
eq_or_diff($bibentries->entry('skip3')->get_labeldate_info->{field}{source}, '', 'skiplab - no labelyear');
ok(is_undef($bibentries->entry('skip4')->get_field('labelalpha')), 'dataonly - no labelalpha');
eq_or_diff($out->get_output_entry('skip4', $main), $sk4, 'dataonly - checking output');
eq_or_diff($bibentries->entry('skip4')->get_labeldate_info->{field}{source}, '', 'dataonly - no labelyear');
eq_or_diff($out->get_output_entry('seta', $main), $set1, 'Set parent - with labels');
eq_or_diff($out->get_output_entry('set:membera', $main), $set2, 'Set member - no labels 1');
eq_or_diff($out->get_output_entry('set:memberb', $main), $set3, 'Set member - no labels 2');
eq_or_diff($out->get_output_entry('set:memberc', $main), $set4, 'Set member - no labels 3');
eq_or_diff($out->get_output_entry('noseta', $main), $noset1, 'Not a set member - extradate continues from set 1');
eq_or_diff($out->get_output_entry('nosetb', $main), $noset2, 'Not a set member - extradate continues from set 2');
eq_or_diff($out->get_output_entry('nosetc', $main), $noset3, 'Not a set member - extradate continues from set 3');
<|MERGE_RESOLUTION|>--- conflicted
+++ resolved
@@ -74,16 +74,10 @@
       \strng{fullhash}{bd051a2f7a5f377e3a62581b0e0f8577}
       \strng{fullhashraw}{bd051a2f7a5f377e3a62581b0e0f8577}
       \strng{bibnamehash}{bd051a2f7a5f377e3a62581b0e0f8577}
-<<<<<<< HEAD
-      \strng{authordefaulten-usbibnamehash}{bd051a2f7a5f377e3a62581b0e0f8577}
-      \strng{authordefaulten-usnamehash}{bd051a2f7a5f377e3a62581b0e0f8577}
-      \strng{authordefaulten-usfullhash}{bd051a2f7a5f377e3a62581b0e0f8577}
-=======
-      \strng{authorbibnamehash}{bd051a2f7a5f377e3a62581b0e0f8577}
-      \strng{authornamehash}{bd051a2f7a5f377e3a62581b0e0f8577}
-      \strng{authorfullhash}{bd051a2f7a5f377e3a62581b0e0f8577}
-      \strng{authorfullhashraw}{bd051a2f7a5f377e3a62581b0e0f8577}
->>>>>>> 282decfe
+      \strng{authordefaulten-usbibnamehash}{bd051a2f7a5f377e3a62581b0e0f8577}
+      \strng{authordefaulten-usnamehash}{bd051a2f7a5f377e3a62581b0e0f8577}
+      \strng{authordefaulten-usfullhash}{bd051a2f7a5f377e3a62581b0e0f8577}
+      \strng{authordefaulten-usfullhashraw}{bd051a2f7a5f377e3a62581b0e0f8577}
       \field{sortinit}{D}
       \strng{sortinithash}{6f385f66841fb5e82009dc833c761848}
       \field{labeldatesource}{}
@@ -115,16 +109,10 @@
       \strng{fullhash}{bd051a2f7a5f377e3a62581b0e0f8577}
       \strng{fullhashraw}{bd051a2f7a5f377e3a62581b0e0f8577}
       \strng{bibnamehash}{bd051a2f7a5f377e3a62581b0e0f8577}
-<<<<<<< HEAD
-      \strng{authordefaulten-usbibnamehash}{bd051a2f7a5f377e3a62581b0e0f8577}
-      \strng{authordefaulten-usnamehash}{bd051a2f7a5f377e3a62581b0e0f8577}
-      \strng{authordefaulten-usfullhash}{bd051a2f7a5f377e3a62581b0e0f8577}
-=======
-      \strng{authorbibnamehash}{bd051a2f7a5f377e3a62581b0e0f8577}
-      \strng{authornamehash}{bd051a2f7a5f377e3a62581b0e0f8577}
-      \strng{authorfullhash}{bd051a2f7a5f377e3a62581b0e0f8577}
-      \strng{authorfullhashraw}{bd051a2f7a5f377e3a62581b0e0f8577}
->>>>>>> 282decfe
+      \strng{authordefaulten-usbibnamehash}{bd051a2f7a5f377e3a62581b0e0f8577}
+      \strng{authordefaulten-usnamehash}{bd051a2f7a5f377e3a62581b0e0f8577}
+      \strng{authordefaulten-usfullhash}{bd051a2f7a5f377e3a62581b0e0f8577}
+      \strng{authordefaulten-usfullhashraw}{bd051a2f7a5f377e3a62581b0e0f8577}
       \field{sortinit}{D}
       \strng{sortinithash}{6f385f66841fb5e82009dc833c761848}
       \field{labeldatesource}{}
@@ -155,16 +143,10 @@
       \strng{fullhash}{bd051a2f7a5f377e3a62581b0e0f8577}
       \strng{fullhashraw}{bd051a2f7a5f377e3a62581b0e0f8577}
       \strng{bibnamehash}{bd051a2f7a5f377e3a62581b0e0f8577}
-<<<<<<< HEAD
-      \strng{authordefaulten-usbibnamehash}{bd051a2f7a5f377e3a62581b0e0f8577}
-      \strng{authordefaulten-usnamehash}{bd051a2f7a5f377e3a62581b0e0f8577}
-      \strng{authordefaulten-usfullhash}{bd051a2f7a5f377e3a62581b0e0f8577}
-=======
-      \strng{authorbibnamehash}{bd051a2f7a5f377e3a62581b0e0f8577}
-      \strng{authornamehash}{bd051a2f7a5f377e3a62581b0e0f8577}
-      \strng{authorfullhash}{bd051a2f7a5f377e3a62581b0e0f8577}
-      \strng{authorfullhashraw}{bd051a2f7a5f377e3a62581b0e0f8577}
->>>>>>> 282decfe
+      \strng{authordefaulten-usbibnamehash}{bd051a2f7a5f377e3a62581b0e0f8577}
+      \strng{authordefaulten-usnamehash}{bd051a2f7a5f377e3a62581b0e0f8577}
+      \strng{authordefaulten-usfullhash}{bd051a2f7a5f377e3a62581b0e0f8577}
+      \strng{authordefaulten-usfullhashraw}{bd051a2f7a5f377e3a62581b0e0f8577}
       \field{sortinit}{D}
       \strng{sortinithash}{6f385f66841fb5e82009dc833c761848}
       \field{labeldatesource}{}
@@ -176,39 +158,28 @@
     \endentry
 |;
 
-<<<<<<< HEAD
-my $noset1 = q|    \entry{noseta}{book}{}
-      \name[default][en-us]{author}{1}{}{%
-=======
 my $noset1 = q|    \entry{noseta}{book}{}{}
-      \name{author}{1}{}{%
->>>>>>> 282decfe
-        {{hash=bd051a2f7a5f377e3a62581b0e0f8577}{%
-           family={Doe},
-           familyi={D\bibinitperiod},
-           given={John},
-           giveni={J\bibinitperiod}}}%
-      }
-      \namepartms{author}{1}{%
-          familydefaulten-us={Doe},
-          familydefaulten-usi={D\bibinitperiod},
-          givendefaulten-us={John},
-          givendefaulten-usi={J\bibinitperiod}
-      }
-      \strng{namehash}{bd051a2f7a5f377e3a62581b0e0f8577}
-      \strng{fullhash}{bd051a2f7a5f377e3a62581b0e0f8577}
-      \strng{fullhashraw}{bd051a2f7a5f377e3a62581b0e0f8577}
-      \strng{bibnamehash}{bd051a2f7a5f377e3a62581b0e0f8577}
-<<<<<<< HEAD
-      \strng{authordefaulten-usbibnamehash}{bd051a2f7a5f377e3a62581b0e0f8577}
-      \strng{authordefaulten-usnamehash}{bd051a2f7a5f377e3a62581b0e0f8577}
-      \strng{authordefaulten-usfullhash}{bd051a2f7a5f377e3a62581b0e0f8577}
-=======
-      \strng{authorbibnamehash}{bd051a2f7a5f377e3a62581b0e0f8577}
-      \strng{authornamehash}{bd051a2f7a5f377e3a62581b0e0f8577}
-      \strng{authorfullhash}{bd051a2f7a5f377e3a62581b0e0f8577}
-      \strng{authorfullhashraw}{bd051a2f7a5f377e3a62581b0e0f8577}
->>>>>>> 282decfe
+      \name[default][en-us]{author}{1}{}{%
+        {{hash=bd051a2f7a5f377e3a62581b0e0f8577}{%
+           family={Doe},
+           familyi={D\bibinitperiod},
+           given={John},
+           giveni={J\bibinitperiod}}}%
+      }
+      \namepartms{author}{1}{%
+          familydefaulten-us={Doe},
+          familydefaulten-usi={D\bibinitperiod},
+          givendefaulten-us={John},
+          givendefaulten-usi={J\bibinitperiod}
+      }
+      \strng{namehash}{bd051a2f7a5f377e3a62581b0e0f8577}
+      \strng{fullhash}{bd051a2f7a5f377e3a62581b0e0f8577}
+      \strng{fullhashraw}{bd051a2f7a5f377e3a62581b0e0f8577}
+      \strng{bibnamehash}{bd051a2f7a5f377e3a62581b0e0f8577}
+      \strng{authordefaulten-usbibnamehash}{bd051a2f7a5f377e3a62581b0e0f8577}
+      \strng{authordefaulten-usnamehash}{bd051a2f7a5f377e3a62581b0e0f8577}
+      \strng{authordefaulten-usfullhash}{bd051a2f7a5f377e3a62581b0e0f8577}
+      \strng{authordefaulten-usfullhashraw}{bd051a2f7a5f377e3a62581b0e0f8577}
       \field{extraname}{3}
       \field{labelalpha}{Doe10}
       \field{sortinit}{D}
@@ -225,39 +196,28 @@
     \endentry
 |;
 
-<<<<<<< HEAD
-my $noset2 = q|    \entry{nosetb}{book}{}
-      \name[default][en-us]{author}{1}{}{%
-=======
 my $noset2 = q|    \entry{nosetb}{book}{}{}
-      \name{author}{1}{}{%
->>>>>>> 282decfe
-        {{hash=bd051a2f7a5f377e3a62581b0e0f8577}{%
-           family={Doe},
-           familyi={D\bibinitperiod},
-           given={John},
-           giveni={J\bibinitperiod}}}%
-      }
-      \namepartms{author}{1}{%
-          familydefaulten-us={Doe},
-          familydefaulten-usi={D\bibinitperiod},
-          givendefaulten-us={John},
-          givendefaulten-usi={J\bibinitperiod}
-      }
-      \strng{namehash}{bd051a2f7a5f377e3a62581b0e0f8577}
-      \strng{fullhash}{bd051a2f7a5f377e3a62581b0e0f8577}
-      \strng{fullhashraw}{bd051a2f7a5f377e3a62581b0e0f8577}
-      \strng{bibnamehash}{bd051a2f7a5f377e3a62581b0e0f8577}
-<<<<<<< HEAD
-      \strng{authordefaulten-usbibnamehash}{bd051a2f7a5f377e3a62581b0e0f8577}
-      \strng{authordefaulten-usnamehash}{bd051a2f7a5f377e3a62581b0e0f8577}
-      \strng{authordefaulten-usfullhash}{bd051a2f7a5f377e3a62581b0e0f8577}
-=======
-      \strng{authorbibnamehash}{bd051a2f7a5f377e3a62581b0e0f8577}
-      \strng{authornamehash}{bd051a2f7a5f377e3a62581b0e0f8577}
-      \strng{authorfullhash}{bd051a2f7a5f377e3a62581b0e0f8577}
-      \strng{authorfullhashraw}{bd051a2f7a5f377e3a62581b0e0f8577}
->>>>>>> 282decfe
+      \name[default][en-us]{author}{1}{}{%
+        {{hash=bd051a2f7a5f377e3a62581b0e0f8577}{%
+           family={Doe},
+           familyi={D\bibinitperiod},
+           given={John},
+           giveni={J\bibinitperiod}}}%
+      }
+      \namepartms{author}{1}{%
+          familydefaulten-us={Doe},
+          familydefaulten-usi={D\bibinitperiod},
+          givendefaulten-us={John},
+          givendefaulten-usi={J\bibinitperiod}
+      }
+      \strng{namehash}{bd051a2f7a5f377e3a62581b0e0f8577}
+      \strng{fullhash}{bd051a2f7a5f377e3a62581b0e0f8577}
+      \strng{fullhashraw}{bd051a2f7a5f377e3a62581b0e0f8577}
+      \strng{bibnamehash}{bd051a2f7a5f377e3a62581b0e0f8577}
+      \strng{authordefaulten-usbibnamehash}{bd051a2f7a5f377e3a62581b0e0f8577}
+      \strng{authordefaulten-usnamehash}{bd051a2f7a5f377e3a62581b0e0f8577}
+      \strng{authordefaulten-usfullhash}{bd051a2f7a5f377e3a62581b0e0f8577}
+      \strng{authordefaulten-usfullhashraw}{bd051a2f7a5f377e3a62581b0e0f8577}
       \field{extraname}{4}
       \field{labelalpha}{Doe10}
       \field{sortinit}{D}
@@ -274,39 +234,28 @@
     \endentry
 |;
 
-<<<<<<< HEAD
-my $noset3 = q|    \entry{nosetc}{book}{}
-      \name[default][en-us]{author}{1}{}{%
-=======
 my $noset3 = q|    \entry{nosetc}{book}{}{}
-      \name{author}{1}{}{%
->>>>>>> 282decfe
-        {{hash=bd051a2f7a5f377e3a62581b0e0f8577}{%
-           family={Doe},
-           familyi={D\bibinitperiod},
-           given={John},
-           giveni={J\bibinitperiod}}}%
-      }
-      \namepartms{author}{1}{%
-          familydefaulten-us={Doe},
-          familydefaulten-usi={D\bibinitperiod},
-          givendefaulten-us={John},
-          givendefaulten-usi={J\bibinitperiod}
-      }
-      \strng{namehash}{bd051a2f7a5f377e3a62581b0e0f8577}
-      \strng{fullhash}{bd051a2f7a5f377e3a62581b0e0f8577}
-      \strng{fullhashraw}{bd051a2f7a5f377e3a62581b0e0f8577}
-      \strng{bibnamehash}{bd051a2f7a5f377e3a62581b0e0f8577}
-<<<<<<< HEAD
-      \strng{authordefaulten-usbibnamehash}{bd051a2f7a5f377e3a62581b0e0f8577}
-      \strng{authordefaulten-usnamehash}{bd051a2f7a5f377e3a62581b0e0f8577}
-      \strng{authordefaulten-usfullhash}{bd051a2f7a5f377e3a62581b0e0f8577}
-=======
-      \strng{authorbibnamehash}{bd051a2f7a5f377e3a62581b0e0f8577}
-      \strng{authornamehash}{bd051a2f7a5f377e3a62581b0e0f8577}
-      \strng{authorfullhash}{bd051a2f7a5f377e3a62581b0e0f8577}
-      \strng{authorfullhashraw}{bd051a2f7a5f377e3a62581b0e0f8577}
->>>>>>> 282decfe
+      \name[default][en-us]{author}{1}{}{%
+        {{hash=bd051a2f7a5f377e3a62581b0e0f8577}{%
+           family={Doe},
+           familyi={D\bibinitperiod},
+           given={John},
+           giveni={J\bibinitperiod}}}%
+      }
+      \namepartms{author}{1}{%
+          familydefaulten-us={Doe},
+          familydefaulten-usi={D\bibinitperiod},
+          givendefaulten-us={John},
+          givendefaulten-usi={J\bibinitperiod}
+      }
+      \strng{namehash}{bd051a2f7a5f377e3a62581b0e0f8577}
+      \strng{fullhash}{bd051a2f7a5f377e3a62581b0e0f8577}
+      \strng{fullhashraw}{bd051a2f7a5f377e3a62581b0e0f8577}
+      \strng{bibnamehash}{bd051a2f7a5f377e3a62581b0e0f8577}
+      \strng{authordefaulten-usbibnamehash}{bd051a2f7a5f377e3a62581b0e0f8577}
+      \strng{authordefaulten-usnamehash}{bd051a2f7a5f377e3a62581b0e0f8577}
+      \strng{authordefaulten-usfullhash}{bd051a2f7a5f377e3a62581b0e0f8577}
+      \strng{authordefaulten-usfullhashraw}{bd051a2f7a5f377e3a62581b0e0f8577}
       \field{extraname}{5}
       \field{labelalpha}{Doe10}
       \field{sortinit}{D}
@@ -323,13 +272,8 @@
     \endentry
 |;
 
-<<<<<<< HEAD
-my $sk4 = q|    \entry{skip4}{article}{skipbib=true,skipbiblist=true,skiplab=true,uniquelist=false,uniquename=false}
-      \name[default][en-us]{author}{1}{}{%
-=======
 my $sk4 = q|    \entry{skip4}{article}{skipbib=true,skipbiblist=true,skiplab=true,uniquelist=false,uniquename=false}{}
-      \name{author}{1}{}{%
->>>>>>> 282decfe
+      \name[default][en-us]{author}{1}{}{%
         {{hash=bd051a2f7a5f377e3a62581b0e0f8577}{%
            family={Doe},
            familyi={D\bibinitperiod},
@@ -358,16 +302,10 @@
       \strng{fullhash}{bd051a2f7a5f377e3a62581b0e0f8577}
       \strng{fullhashraw}{bd051a2f7a5f377e3a62581b0e0f8577}
       \strng{bibnamehash}{bd051a2f7a5f377e3a62581b0e0f8577}
-<<<<<<< HEAD
-      \strng{authordefaulten-usbibnamehash}{bd051a2f7a5f377e3a62581b0e0f8577}
-      \strng{authordefaulten-usnamehash}{bd051a2f7a5f377e3a62581b0e0f8577}
-      \strng{authordefaulten-usfullhash}{bd051a2f7a5f377e3a62581b0e0f8577}
-=======
-      \strng{authorbibnamehash}{bd051a2f7a5f377e3a62581b0e0f8577}
-      \strng{authornamehash}{bd051a2f7a5f377e3a62581b0e0f8577}
-      \strng{authorfullhash}{bd051a2f7a5f377e3a62581b0e0f8577}
-      \strng{authorfullhashraw}{bd051a2f7a5f377e3a62581b0e0f8577}
->>>>>>> 282decfe
+      \strng{authordefaulten-usbibnamehash}{bd051a2f7a5f377e3a62581b0e0f8577}
+      \strng{authordefaulten-usnamehash}{bd051a2f7a5f377e3a62581b0e0f8577}
+      \strng{authordefaulten-usfullhash}{bd051a2f7a5f377e3a62581b0e0f8577}
+      \strng{authordefaulten-usfullhashraw}{bd051a2f7a5f377e3a62581b0e0f8577}
       \field{sortinit}{D}
       \strng{sortinithash}{6f385f66841fb5e82009dc833c761848}
       \field{labeldatesource}{}
