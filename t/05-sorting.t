--- conflicted
+++ resolved
@@ -24,32 +24,6 @@
 Biber::Config->setoption('sortlocale', 'C');
 Biber::Config->setoption('quiet', 1);
 
-<<<<<<< HEAD
-my $yearoff1    = 'mm0knuth2donald e0computers typesetting0198400000';
-my $yearoff2    = 'mm0Knuth2Donald E0Computers Typesetting019800000';
-my $yearoff3    = 'mm0Knuth2Donald E0Computers Typesetting0198400000';
-my $yearoff4    = 'mm0knuth2donald e0computers typesetting098400000';
-my $yearoff5    = 'mm0knuth2donald e0computers typesetting0198400000';
-my $yearoff6    = 'mm0knuth2donald e0computers typesetting0801500000';
-my $yearoff7    = 'mm0knuth2donald e0computers typesetting0980100000';
-my $yearoff8    = 'mm0knuth2donald e0computers typesetting0801500000';
-my $yearoff9    = 'mm0knuth2donald e0computers typesetting0901500000';
-my $vol1        = 'mm0glashow2sheldon0partial symmetries of weak interactions0196102200';
-my $vol2        = 'mm0glashow2sheldon0partial symmetries of weak interactions0196102200000';
-my $vol3        = 'mm0glashow2sheldon0partial symmetries of weak interactions019610đđđ22';
-my $nty         = 'mm0glashow2sheldon0partial symmetries of weak interactions0196100022';
-my $nyt         = 'mm0glashow2sheldon019610partial symmetries of weak interactions00022';
-my $nyvt        = 'mm0glashow2sheldon01961000220partial symmetries of weak interactions';
-my $anyt_la     = 'mm0gla610glashow2sheldon019610partial symmetries of weak interactions00000';
-my $anyt        = 'mm0glashow2sheldon019610partial symmetries of weak interactions00000';
-my $anyvt_la    = 'mm0gla610glashow2sheldon01961000220partial symmetries of weak interactions';
-my $anyvt_la2   = 'mm0hos+980hostetler2michael j1zzzz01998000140alkanethiolate gold cluster molecules with core diameters from 15 to 52 nm';
-my $anyvt_la3   = 'mm0hw980hostetler2michael j1wingate2julia e1zzzz01998000140alkanethiolate gold cluster molecules with core diameters from 15 to 52 nm';
-my $anyvt_la4   = 'mm0hw+980hostetler2michael j1wingate2julia e1zzzz01998000140alkanethiolate gold cluster molecules with core diameters from 15 to 52 nm';
-my $anyvt       = 'mm0glashow2sheldon01961000220partial symmetries of weak interactions';
-my $ynt         = 'mm019610glashow2sheldon0partial symmetries of weak interactions';
-my $ydnt        = 'mm080380glashow2sheldon0partial symmetries of weak interactions';
-=======
 my $yearoff1    = 'mm,,Knuth_Donald E,Computers Typesetting,1984,0000';
 my $yearoff2    = 'mm,,Knuth_Donald E,Computers Typesetting,198,0000';
 my $yearoff3    = 'mm,,Knuth_Donald E,Computers Typesetting,1984,0000';
@@ -74,26 +48,11 @@
 my $anyvt       = 'mm,,,Glashow_Sheldon,1961,0022,Partial Symmetries of Weak Interactions';
 my $ynt         = 'mm,,1961,Glashow_Sheldon,Partial Symmetries of Weak Interactions';
 my $ydnt        = 'mm,,1961,Glashow_Sheldon,Partial Symmetries of Weak Interactions';
->>>>>>> 621c38f8
 my $debug       = 'stdmodel';
 my $sk1         = 'mm,,AATESTKEY,AATESTKEY,AATESTKEY,AATESTKEY';
 my $ps_sc       = 'zs,,Glashow_Sheldon,,Partial Symmetries of Weak Interactions,Partial Symmetries of Weak Interactions';
 my $noname      = 'mm,,Partial Symmetries of Weak Interactions,Partial Symmetries of Weak Interactions,1961,22';
 my $citeorder   = '0000001';
-<<<<<<< HEAD
-my $lists1      = 'marcel dekker';
-my $lists2      = 'chichester';
-my $lists3      = 'ibm1zzzz';
-my $lists4      = 'ibm2hp1zzzz';
-my $lists5      = 'ibm2hp2sun2sony';
-my $dates1      = '1979001002000000198000400808075006007019240070090192400002005019200200308020003004079003003';
-my $edtypeclass1 = 'redactor0jaffé2philipp0loewenfeld2samuel1kaltenbrunner2ferdinand1ewald2paul';
-my $prefix1     = 'mm0Luzzatto2Moshe Ḥayyim0haLashon laRamḥal uvo sheloshah ḥiburim0200000000';
-my $diacritic1  = 'mm0Hasan2Alī0Some title0200000000';
-
-my $useprefix1  = 'mm0von2bobble2terrence019970things00000';
-my $useprefix2  = 'mm0bobble2terrence2von019970things00000';
-=======
 my $lists1      = 'Marcel Dekker';
 my $lists2      = 'Chichester';
 my $lists3      = "IBM+\x{10FFFD}";
@@ -107,7 +66,6 @@
 # These have custom presort and also an exclusion on year and title set
 my $useprefix1  = 'ww,,von_Bobble_Terrence,,,0000';
 my $useprefix2  = 'ww,,Bobble_Terrence_von,,,0000';
->>>>>>> 621c38f8
 
 my $bibentries;
 
@@ -117,22 +75,14 @@
 $biber->prepare;
 
 $bibentries = $biber->sections->get_section(0)->bibentries;
-<<<<<<< HEAD
-is($bibentries->entry('tvonb')->get_field('sortstring'), $useprefix1, 'von with useprefix=true' );
-=======
 is($bibentries->entry('tvonb')->get_field('sortstring'), $useprefix1, 'von with type-specific presort, exclusions and useprefix=true' );
->>>>>>> 621c38f8
 
 Biber::Config->setblxoption('useprefix', 0);
 
 # regenerate information
 $biber->prepare;
 $bibentries = $biber->sections->get_section(0)->bibentries;
-<<<<<<< HEAD
-is($bibentries->entry('tvonb')->get_field('sortstring'), $useprefix2, 'von with useprefix=false' );
-=======
 is($bibentries->entry('tvonb')->get_field('sortstring'), $useprefix2, 'von with type-specific presort, exclusions and useprefix=false' );
->>>>>>> 621c38f8
 
 
 
@@ -162,10 +112,7 @@
                                                  {'title'      => {}}
                                                 ],
                                                 [
-<<<<<<< HEAD
-=======
-                                                 {},
->>>>>>> 621c38f8
+                                                 {},
                                                  {'labelyear'       => {}}
                                                 ],
                                                 [
@@ -187,10 +134,7 @@
 # Testing editor roles
 Biber::Config->setblxoption('sorting_label', [
                                                 [
-<<<<<<< HEAD
-=======
-                                                 {},
->>>>>>> 621c38f8
+                                                 {},
                                                  {'editoratype'     => {}},
                                                 ],
                                                 [
@@ -1324,62 +1268,22 @@
                                                  {'presort'    => {}}
                                                 ],
                                                 [
-<<<<<<< HEAD
-                                                 {'sortkey'    => {'final' => 1}}
-                                                ],
-                                                [
-                                                 {'sortyear'  => {'sort_direction'  => 'descending'}},
-                                                 {'labelyear'      => {'sort_direction'  => 'descending'}},
-                                                 {'9999'       => {}}
-=======
-                                                 {final          => 1,
-                                                  },
-                                                 {'sortkey'    => {}}
->>>>>>> 621c38f8
-                                                ],
-                                                [
-                                                 {},
-                                                 {'sortname'   => {}},
-                                                 {'author'     => {}},
-                                                 {'editor'     => {}},
-                                                 {'translator' => {}},
-                                                 {'sorttitle'  => {}},
-                                                 {'title'      => {}}
-                                                ],
-                                                [
-<<<<<<< HEAD
-                                                 {'sorttitle'  => {}},
-                                                 {'title'      => {}}
-                                                ],
-                                               ],
-			    'PER_TYPE',
-			    'book');
-Biber::Config->setblxoption('sorting_final', Biber::Config->getblxoption('sorting_label', 'book'), 'PER_TYPE', 'book');
-
-# regenerate information
-$biber->prepare;
-$bibentries = $biber->sections->get_section(0)->bibentries;
-
-is($bibentries->entry('aristotle:rhetoric')->get_field('sortstring'), $pt1, 'book type ydnt sort' );
-
-# nty with modified presort and short_circuit at title
-Biber::Config->setblxoption('sorting_label', [
-                                                [
-                                                 {'presort'    => {}},
-                                                 {'mm'         => {}},
-                                                ],
-                                                [
-                                                 {'sortkey'    => {'final' => 1}}
-                                                ],
-                                                [
-                                                 {'sortname'   => {}},
-                                                 {'author'     => {}},
-                                                 {'editor'     => {}},
-                                                 {'translator' => {}},
-=======
-                                                 {final          => 1,
-                                                  },
->>>>>>> 621c38f8
+                                                 {final          => 1,
+                                                  },
+                                                 {'sortkey'    => {}}
+                                                ],
+                                                [
+                                                 {},
+                                                 {'sortname'   => {}},
+                                                 {'author'     => {}},
+                                                 {'editor'     => {}},
+                                                 {'translator' => {}},
+                                                 {'sorttitle'  => {}},
+                                                 {'title'      => {}}
+                                                ],
+                                                [
+                                                 {final          => 1,
+                                                  },
                                                  {'sorttitle'  => {}},
                                                  {'title'      => {}}
                                                 ],
@@ -1399,10 +1303,6 @@
 # regenerate information
 $biber->prepare;
 $bibentries = $biber->sections->get_section(0)->bibentries;
-<<<<<<< HEAD
-
-=======
->>>>>>> 621c38f8
 is($bibentries->entry('stdmodel:ps_sc')->get_field('sortstring'), $ps_sc, 'nty with modified presort and short-circuit title' );
 
 # nty with use* all off
