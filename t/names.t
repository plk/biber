# -*- cperl -*-
use strict;
use warnings;
use utf8;
no warnings 'utf8';

use Test::More tests => 73;
use Test::Differences;
unified_diff;

use Biber;
use Biber::Utils;
use Biber::Output::bbl;
use Log::Log4perl;
use Unicode::Normalize;
use Encode;
chdir("t/tdata");

# Set up Biber object
my $biber = Biber->new(noconf => 1);
my $LEVEL = 'ERROR';
my $l4pconf = qq|
    log4perl.category.main                             = $LEVEL, Screen
    log4perl.category.screen                           = $LEVEL, Screen
    log4perl.appender.Screen                           = Log::Log4perl::Appender::Screen
    log4perl.appender.Screen.utf8                      = 1
    log4perl.appender.Screen.Threshold                 = $LEVEL
    log4perl.appender.Screen.stderr                    = 0
    log4perl.appender.Screen.layout                    = Log::Log4perl::Layout::SimpleLayout
|;
Log::Log4perl->init(\$l4pconf);

$biber->parse_ctrlfile('names.bcf');
$biber->set_output_obj(Biber::Output::bbl->new());

# Options - we could set these in the control file but it's nice to see what we're
# relying on here for tests

# Biber options
Biber::Config->setoption('namesep', 'und'); # Testing custom name splitting string
Biber::Config->setoption('others_string', 'andere'); # Testing custom implied "et al"
Biber::Config->setoption('sortlocale', 'en_GB.UTF-8');
Biber::Config->setblxoption(undef,'mincitenames', 3);

# Now generate the information
$biber->prepare;
my $out = $biber->get_output_obj;
my $section = $biber->sections->get_section(0);
my $main = $biber->datalists->get_list('custom/global//global/global');
my $bibentries = $section->bibentries;

my $name1 =
    { given               => {string => 'John', initial => ['J']},
      family              => {string => 'Doe', initial => ['D']},
      prefix              => {string => undef, initial => undef},
      suffix              => {string => undef, initial => undef}};

my $name2 =
    { given               => {string => 'John', initial => ['J']},
      family              => {string => 'Doe', initial  => ['D']},
      prefix              => {string => undef, initial => undef},
      suffix              => {string => 'Jr', initial => ['J']}};

my $name3 =
    { given               => {string => 'Johann~Gottfried', initial => ['J', 'G']},
      family              => {string => 'Berlichingen zu~Hornberg', initial => ['B', 'z', 'H']},
      prefix              => {string => 'von', initial => ['v']},
      suffix              => {string => undef, initial => undef}};

my $name4 =
    { given               => {string => 'Johann~Gottfried', initial => ['J', 'G']},
      family              => {string => 'Berlichingen zu~Hornberg', initial => ['B', 'z', 'H']},
      prefix              => {string => 'von', initial => ['v']},
      suffix              => {string => undef, initial => undef}};

my $name5 =
   {  given               => {string => undef, initial => undef},
      family              => {string => 'Robert and Sons, Inc.', initial => ['R']},
      prefix              => {string => undef, initial => undef},
      suffix              => {string => undef, initial => undef}};

my $name6 =
   {  given               => {string => 'ʿAbdallāh', initial => ['A']},
      family              => {string => 'al-Ṣāliḥ', initial => ['Ṣ']},
      prefix              => {string => undef, initial => undef},
      suffix              => {string => undef, initial => undef}};

my $name7 =
   {  given               => {string => 'Jean Charles~Gabriel', initial => ['J', 'C', 'G']},
      family              => {string => 'Vallée~Poussin', initial => ['V', 'P']},
      prefix              => {string => 'de~la', initial => ['d', 'l']},
      suffix              => {string => undef, initial => undef}};

my $name8 =
   {  given               => {string => 'Jean Charles Gabriel', initial => ['J']},
      family              => {string => 'Vallée~Poussin', initial => ['V', 'P']},
      prefix              => {string => 'de~la', initial => ['d', 'l']},
      suffix              => {string => undef, initial => undef}};

my $name9 =
   {  given               => {string => 'Jean Charles Gabriel {de la}~Vallée', initial => ['J', 'C', 'G', 'd', 'V']},
      family              => {string => 'Poussin', initial => ['P']},
      prefix              => {string => undef, initial => undef},
      suffix              => {string => undef, initial => undef}};

my $name10 =
   {  given               => {string => 'Jean Charles~Gabriel', initial => ['J', 'C', 'G']},
      family              => {string => 'Vallée Poussin', initial => ['V']},
      prefix              => {string => 'de~la', initial => ['d', 'l']},
      suffix              => {string => undef, initial => undef}};

my $name11 =
   {  given               => {string => 'Jean Charles Gabriel', initial => ['J']},
      family              => {string => 'Vallée Poussin', initial => ['V']},
      prefix              => {string => 'de~la', initial => ['d', 'l']},
      suffix              => {string => undef, initial => undef}};

my $name12 =
   {  given               => {string => 'Jean Charles~Gabriel', initial => ['J', 'C', 'G']},
      family              => {string => 'Poussin', initial => ['P']},
      prefix              => {string => undef, initial => undef},
      suffix              => {string => undef, initial => undef}};

my $name13 =
   {  given               => {string => 'Jean~Charles', initial => ['J', 'C']},
      family              => {string => 'Poussin Lecoq', initial => ['P']},
      prefix              => {string => undef, initial => undef},
      suffix              => {string => undef, initial => undef}};

my $name14 =
   {  given               => {string => 'J.~C.~G.', initial => ['J', 'C', 'G']},
      family              => {string => 'Vallée~Poussin', initial => ['V', 'P']},
      prefix              => {string => 'de~la', initial => ['d', 'l']},
      suffix              => {string => undef, initial => undef}};

my $namepre1 =
   {  given               => {string => 'Tawfik', initial => ['T']},
      family              => {string => 'Hakim', initial => ['H']},
      prefix              => {string => 'al-', initial => ['a']},
      suffix              => {string => undef, initial => undef}};

# Note that the family initials are wrong because the prefix "El-" was not stripped
# This is because the default noinit regexp only strips lower-case prefices to protect
# hyphenated names
my $name15 =
   {  given               => {string => 'E.~S.', initial => ['E', 'S']},
      family              => {string => 'El-{M}allah', initial => ['E-M']},
      prefix              => {string => undef, initial => undef},
      suffix              => {string => undef, initial => undef}};

my $name16 =
   {  given               => {string => 'E.~S.', initial => ['E', 'S']},
      family              => {string => '{K}ent-{B}oswell', initial => ['K-B']},
      prefix              => {string => undef, initial => undef},
      suffix              => {string => undef, initial => undef}};

my $name17 =
   {  given               => {string => 'A.~N.', initial => ['A', 'N']},
      family              => {string => 'Other', initial => ['O']},
      prefix              => {string => undef, initial => undef},
      suffix              => {string => undef, initial => undef}};

my $name18 =
   {  given               => {string => undef, initial => undef},
      family              => {string => 'British National Corpus', initial => ['B']},
      prefix              => {string => undef, initial => undef},
      suffix              => {string => undef, initial => undef}};
my $name18strip = { given => undef, family => 1, prefix => undef, suffix => undef };

my $name19 =
   {  given               => {string => 'Luis', initial => ['L']},
      family              => {string => 'Vázques{ de }Parga', initial => ['V']},
      prefix              => {string => undef, initial => undef},
      suffix              => {string => undef, initial => undef}};

my $namex1 =
   {  given               => {string => 'James', initial => ['J']},
      family              => {string => 'Smithers~Jones', initial => ['S','J']},
      prefix              => {string => 'van~der', initial => ['v','d']},
      suffix              => {string => undef, initial => undef}};

my $l1 = q|    \entry{L1}{book}{}
      \name[default][en-us]{author}{1}{}{%
        {{hash=72287a68c1714cb1b9f4ab9e03a88b96}{%
           family={Adler},
           familyi={A\bibinitperiod},
           given={Alfred},
           giveni={A\bibinitperiod}}}%
      }
      \namepartms{author}{1}{%
          familydefaulten-us={Adler},
          familydefaulten-usi={A\bibinitperiod},
          givendefaulten-us={Alfred},
          givendefaulten-usi={A\bibinitperiod}
      }
      \strng{namehash}{72287a68c1714cb1b9f4ab9e03a88b96}
      \strng{fullhash}{72287a68c1714cb1b9f4ab9e03a88b96}
      \strng{bibnamehash}{72287a68c1714cb1b9f4ab9e03a88b96}
      \strng{authordefaulten-usbibnamehash}{72287a68c1714cb1b9f4ab9e03a88b96}
      \strng{authordefaulten-usnamehash}{72287a68c1714cb1b9f4ab9e03a88b96}
      \strng{authordefaulten-usfullhash}{72287a68c1714cb1b9f4ab9e03a88b96}
      \field{sortinit}{A}
      \strng{sortinithash}{a3dcedd53b04d1adfd5ac303ecd5e6fa}
      \fieldmssource{labelname}{author}{default}{en-us}
    \endentry
|;

my $l2 = q|    \entry{L2}{book}{}
      \name[default][en-us]{author}{1}{}{%
        {{hash=2098d59d0f19a2e003ee06c1aa750d57}{%
           family={Bull},
           familyi={B\bibinitperiod},
           given={Bertie\bibnamedelima B.},
           giveni={B\bibinitperiod\bibinitdelim B\bibinitperiod}}}%
      }
      \namepartms{author}{1}{%
          familydefaulten-us={Bull},
          familydefaulten-usi={B\bibinitperiod},
          givendefaulten-us={Bertie\bibnamedelima B.},
          givendefaulten-usi={B\bibinitperiod\bibinitdelim B\bibinitperiod}
      }
      \strng{namehash}{2098d59d0f19a2e003ee06c1aa750d57}
      \strng{fullhash}{2098d59d0f19a2e003ee06c1aa750d57}
      \strng{bibnamehash}{2098d59d0f19a2e003ee06c1aa750d57}
      \strng{authordefaulten-usbibnamehash}{2098d59d0f19a2e003ee06c1aa750d57}
      \strng{authordefaulten-usnamehash}{2098d59d0f19a2e003ee06c1aa750d57}
      \strng{authordefaulten-usfullhash}{2098d59d0f19a2e003ee06c1aa750d57}
      \field{sortinit}{B}
      \strng{sortinithash}{8de16967003c7207dae369d874f1456e}
      \fieldmssource{labelname}{author}{default}{en-us}
    \endentry
|;

my $l3 = q|    \entry{L3}{book}{}
      \name[default][en-us]{author}{1}{}{%
        {{hash=c8b06fe88bde128b25eb0b3b1cc5837c}{%
           family={Crop},
           familyi={C\bibinitperiod},
           given={C.\bibnamedelimi Z.},
           giveni={C\bibinitperiod\bibinitdelim Z\bibinitperiod}}}%
      }
      \namepartms{author}{1}{%
          familydefaulten-us={Crop},
          familydefaulten-usi={C\bibinitperiod},
          givendefaulten-us={C.\bibnamedelimi Z.},
          givendefaulten-usi={C\bibinitperiod\bibinitdelim Z\bibinitperiod}
      }
      \strng{namehash}{c8b06fe88bde128b25eb0b3b1cc5837c}
      \strng{fullhash}{c8b06fe88bde128b25eb0b3b1cc5837c}
      \strng{bibnamehash}{c8b06fe88bde128b25eb0b3b1cc5837c}
      \strng{authordefaulten-usbibnamehash}{c8b06fe88bde128b25eb0b3b1cc5837c}
      \strng{authordefaulten-usnamehash}{c8b06fe88bde128b25eb0b3b1cc5837c}
      \strng{authordefaulten-usfullhash}{c8b06fe88bde128b25eb0b3b1cc5837c}
      \field{sortinit}{C}
      \strng{sortinithash}{4c244ceae61406cdc0cc2ce1cb1ff703}
      \fieldmssource{labelname}{author}{default}{en-us}
    \endentry
|;

my $l4 = q|    \entry{L4}{book}{}
      \name[default][en-us]{author}{1}{}{%
        {{hash=5ec958b850c0c2de7de7c42c84b9c419}{%
           family={Decket},
           familyi={D\bibinitperiod},
           given={Derek\bibnamedelima D},
           giveni={D\bibinitperiod\bibinitdelim D\bibinitperiod}}}%
      }
      \namepartms{author}{1}{%
          familydefaulten-us={Decket},
          familydefaulten-usi={D\bibinitperiod},
          givendefaulten-us={Derek\bibnamedelima D},
          givendefaulten-usi={D\bibinitperiod\bibinitdelim D\bibinitperiod}
      }
      \strng{namehash}{5ec958b850c0c2de7de7c42c84b9c419}
      \strng{fullhash}{5ec958b850c0c2de7de7c42c84b9c419}
      \strng{bibnamehash}{5ec958b850c0c2de7de7c42c84b9c419}
      \strng{authordefaulten-usbibnamehash}{5ec958b850c0c2de7de7c42c84b9c419}
      \strng{authordefaulten-usnamehash}{5ec958b850c0c2de7de7c42c84b9c419}
      \strng{authordefaulten-usfullhash}{5ec958b850c0c2de7de7c42c84b9c419}
      \field{sortinit}{D}
      \strng{sortinithash}{c438b3d5d027251ba63f5ed538d98af5}
      \fieldmssource{labelname}{author}{default}{en-us}
    \endentry
|;

my $l5 = q|    \entry{L5}{book}{}
      \name[default][en-us]{author}{1}{}{%
        {{hash=c6b9d281cc1ff3f35570f76f463d4244}{%
           family={Eel},
           familyi={E\bibinitperiod},
           given={Egbert},
           giveni={E\bibinitperiod},
           prefix={von},
           prefixi={v\bibinitperiod}}}%
      }
      \namepartms{author}{1}{%
          familydefaulten-us={Eel},
          familydefaulten-usi={E\bibinitperiod},
          givendefaulten-us={Egbert},
          givendefaulten-usi={E\bibinitperiod},
          prefixdefaulten-us={von},
          prefixdefaulten-usi={v\bibinitperiod}
      }
      \strng{namehash}{c6b9d281cc1ff3f35570f76f463d4244}
      \strng{fullhash}{c6b9d281cc1ff3f35570f76f463d4244}
      \strng{bibnamehash}{c6b9d281cc1ff3f35570f76f463d4244}
      \strng{authordefaulten-usbibnamehash}{c6b9d281cc1ff3f35570f76f463d4244}
      \strng{authordefaulten-usnamehash}{c6b9d281cc1ff3f35570f76f463d4244}
      \strng{authordefaulten-usfullhash}{c6b9d281cc1ff3f35570f76f463d4244}
      \field{sortinit}{v}
      \strng{sortinithash}{02432525618c08e2b03cac47c19764af}
      \fieldmssource{labelname}{author}{default}{en-us}
    \endentry
|;

my $l6 = q|    \entry{L6}{book}{}
      \name[default][en-us]{author}{1}{}{%
        {{hash=5fd24d3d1608a310ec205a6b201a5495}{%
           family={Frome},
           familyi={F\bibinitperiod},
           given={Francis},
           giveni={F\bibinitperiod},
           prefix={van\bibnamedelimb der\bibnamedelima valt},
           prefixi={v\bibinitperiod\bibinitdelim d\bibinitperiod\bibinitdelim v\bibinitperiod}}}%
      }
      \namepartms{author}{1}{%
          familydefaulten-us={Frome},
          familydefaulten-usi={F\bibinitperiod},
          givendefaulten-us={Francis},
          givendefaulten-usi={F\bibinitperiod},
          prefixdefaulten-us={van\bibnamedelimb der\bibnamedelima valt},
          prefixdefaulten-usi={v\bibinitperiod\bibinitdelim d\bibinitperiod\bibinitdelim v\bibinitperiod}
      }
      \strng{namehash}{5fd24d3d1608a310ec205a6b201a5495}
      \strng{fullhash}{5fd24d3d1608a310ec205a6b201a5495}
      \strng{bibnamehash}{5fd24d3d1608a310ec205a6b201a5495}
      \strng{authordefaulten-usbibnamehash}{5fd24d3d1608a310ec205a6b201a5495}
      \strng{authordefaulten-usnamehash}{5fd24d3d1608a310ec205a6b201a5495}
      \strng{authordefaulten-usfullhash}{5fd24d3d1608a310ec205a6b201a5495}
      \field{sortinit}{v}
      \strng{sortinithash}{02432525618c08e2b03cac47c19764af}
      \fieldmssource{labelname}{author}{default}{en-us}
    \endentry
|;

my $l7 = q|    \entry{L7}{book}{}
      \name[default][en-us]{author}{1}{}{%
        {{hash=98edb0b90251df22b74328d9227eceb7}{%
           family={Gloom},
           familyi={G\bibinitperiod},
           given={Gregory\bibnamedelima R.},
           giveni={G\bibinitperiod\bibinitdelim R\bibinitperiod},
           prefix={van},
           prefixi={v\bibinitperiod}}}%
      }
      \namepartms{author}{1}{%
          familydefaulten-us={Gloom},
          familydefaulten-usi={G\bibinitperiod},
          givendefaulten-us={Gregory\bibnamedelima R.},
          givendefaulten-usi={G\bibinitperiod\bibinitdelim R\bibinitperiod},
          prefixdefaulten-us={van},
          prefixdefaulten-usi={v\bibinitperiod}
      }
      \strng{namehash}{98edb0b90251df22b74328d9227eceb7}
      \strng{fullhash}{98edb0b90251df22b74328d9227eceb7}
      \strng{bibnamehash}{98edb0b90251df22b74328d9227eceb7}
      \strng{authordefaulten-usbibnamehash}{98edb0b90251df22b74328d9227eceb7}
      \strng{authordefaulten-usnamehash}{98edb0b90251df22b74328d9227eceb7}
      \strng{authordefaulten-usfullhash}{98edb0b90251df22b74328d9227eceb7}
      \field{sortinit}{v}
      \strng{sortinithash}{02432525618c08e2b03cac47c19764af}
      \fieldmssource{labelname}{author}{default}{en-us}
    \endentry
|;

my $l8 = q|    \entry{L8}{book}{}
      \name[default][en-us]{author}{1}{}{%
        {{hash=1211dc8dbbc191cbcab4da3c3c1fc48a}{%
           family={Henkel},
           familyi={H\bibinitperiod},
           given={Henry\bibnamedelima F.},
           giveni={H\bibinitperiod\bibinitdelim F\bibinitperiod},
           prefix={van},
           prefixi={v\bibinitperiod}}}%
      }
      \namepartms{author}{1}{%
          familydefaulten-us={Henkel},
          familydefaulten-usi={H\bibinitperiod},
          givendefaulten-us={Henry\bibnamedelima F.},
          givendefaulten-usi={H\bibinitperiod\bibinitdelim F\bibinitperiod},
          prefixdefaulten-us={van},
          prefixdefaulten-usi={v\bibinitperiod}
      }
      \strng{namehash}{1211dc8dbbc191cbcab4da3c3c1fc48a}
      \strng{fullhash}{1211dc8dbbc191cbcab4da3c3c1fc48a}
      \strng{bibnamehash}{1211dc8dbbc191cbcab4da3c3c1fc48a}
      \strng{authordefaulten-usbibnamehash}{1211dc8dbbc191cbcab4da3c3c1fc48a}
      \strng{authordefaulten-usnamehash}{1211dc8dbbc191cbcab4da3c3c1fc48a}
      \strng{authordefaulten-usfullhash}{1211dc8dbbc191cbcab4da3c3c1fc48a}
      \field{sortinit}{v}
      \strng{sortinithash}{02432525618c08e2b03cac47c19764af}
      \fieldmssource{labelname}{author}{default}{en-us}
    \endentry
|;

my $l9 = q|    \entry{L9}{book}{}
      \name[default][en-us]{author}{1}{}{%
        {{hash=bae61a889ab149a6deafe45333204cf0}{%
           family={{Iliad Ipswich}},
           familyi={I\bibinitperiod},
           given={Ian},
           giveni={I\bibinitperiod}}}%
      }
      \namepartms{author}{1}{%
          familydefaulten-us={{Iliad Ipswich}},
          familydefaulten-usi={I\bibinitperiod},
          givendefaulten-us={Ian},
          givendefaulten-usi={I\bibinitperiod}
      }
      \strng{namehash}{bae61a889ab149a6deafe45333204cf0}
      \strng{fullhash}{bae61a889ab149a6deafe45333204cf0}
      \strng{bibnamehash}{bae61a889ab149a6deafe45333204cf0}
      \strng{authordefaulten-usbibnamehash}{bae61a889ab149a6deafe45333204cf0}
      \strng{authordefaulten-usnamehash}{bae61a889ab149a6deafe45333204cf0}
      \strng{authordefaulten-usfullhash}{bae61a889ab149a6deafe45333204cf0}
      \field{sortinit}{I}
      \strng{sortinithash}{9417e9a1288a9371e2691d999083ed39}
      \fieldmssource{labelname}{author}{default}{en-us}
    \endentry
|;


my $l10 = q|    \entry{L10}{book}{}
      \name[default][en-us]{author}{1}{}{%
        {{hash=37b4325752e394ddfb2fc810f6c88e27}{%
           family={Jolly},
           familyi={J\bibinitperiod},
           given={James},
           giveni={J\bibinitperiod},
           suffix={III},
           suffixi={I\bibinitperiod}}}%
      }
      \namepartms{author}{1}{%
          familydefaulten-us={Jolly},
          familydefaulten-usi={J\bibinitperiod},
          givendefaulten-us={James},
          givendefaulten-usi={J\bibinitperiod},
          suffixdefaulten-us={III},
          suffixdefaulten-usi={I\bibinitperiod}
      }
      \strng{namehash}{37b4325752e394ddfb2fc810f6c88e27}
      \strng{fullhash}{37b4325752e394ddfb2fc810f6c88e27}
      \strng{bibnamehash}{37b4325752e394ddfb2fc810f6c88e27}
      \strng{authordefaulten-usbibnamehash}{37b4325752e394ddfb2fc810f6c88e27}
      \strng{authordefaulten-usnamehash}{37b4325752e394ddfb2fc810f6c88e27}
      \strng{authordefaulten-usfullhash}{37b4325752e394ddfb2fc810f6c88e27}
      \field{sortinit}{J}
      \strng{sortinithash}{c45040a764d616897e7f5b30174d7b92}
      \fieldmssource{labelname}{author}{default}{en-us}
    \endentry
|;


my $l10a = q|    \entry{L10a}{book}{}
      \name[default][en-us]{author}{1}{}{%
        {{hash=7bf2c9d8b89a1930ee91bfddcaf20c9c}{%
           family={Pimentel},
           familyi={P\bibinitperiod},
           given={Joseph\bibnamedelima J.},
           giveni={J\bibinitperiod\bibinitdelim J\bibinitperiod},
           suffix={Jr.},
           suffixi={J\bibinitperiod}}}%
      }
      \namepartms{author}{1}{%
          familydefaulten-us={Pimentel},
          familydefaulten-usi={P\bibinitperiod},
          givendefaulten-us={Joseph\bibnamedelima J.},
          givendefaulten-usi={J\bibinitperiod\bibinitdelim J\bibinitperiod},
          suffixdefaulten-us={Jr.},
          suffixdefaulten-usi={J\bibinitperiod}
      }
      \strng{namehash}{7bf2c9d8b89a1930ee91bfddcaf20c9c}
      \strng{fullhash}{7bf2c9d8b89a1930ee91bfddcaf20c9c}
      \strng{bibnamehash}{7bf2c9d8b89a1930ee91bfddcaf20c9c}
      \strng{authordefaulten-usbibnamehash}{7bf2c9d8b89a1930ee91bfddcaf20c9c}
      \strng{authordefaulten-usnamehash}{7bf2c9d8b89a1930ee91bfddcaf20c9c}
      \strng{authordefaulten-usfullhash}{7bf2c9d8b89a1930ee91bfddcaf20c9c}
      \field{sortinit}{P}
      \strng{sortinithash}{bb5b15f2db90f7aef79bb9e83defefcb}
      \fieldmssource{labelname}{author}{default}{en-us}
    \endentry
|;


my $l11 = q|    \entry{L11}{book}{}
      \name[default][en-us]{author}{1}{}{%
        {{hash=9f48d231be68c9435fab4faca55a5caf}{%
           family={Kluster},
           familyi={K\bibinitperiod},
           given={Kevin},
           giveni={K\bibinitperiod},
           prefix={van},
           prefixi={v\bibinitperiod},
           suffix={Jr.},
           suffixi={J\bibinitperiod}}}%
      }
      \namepartms{author}{1}{%
          familydefaulten-us={Kluster},
          familydefaulten-usi={K\bibinitperiod},
          givendefaulten-us={Kevin},
          givendefaulten-usi={K\bibinitperiod},
          prefixdefaulten-us={van},
          prefixdefaulten-usi={v\bibinitperiod},
          suffixdefaulten-us={Jr.},
          suffixdefaulten-usi={J\bibinitperiod}
      }
      \strng{namehash}{9f48d231be68c9435fab4faca55a5caf}
      \strng{fullhash}{9f48d231be68c9435fab4faca55a5caf}
      \strng{bibnamehash}{9f48d231be68c9435fab4faca55a5caf}
      \strng{authordefaulten-usbibnamehash}{9f48d231be68c9435fab4faca55a5caf}
      \strng{authordefaulten-usnamehash}{9f48d231be68c9435fab4faca55a5caf}
      \strng{authordefaulten-usfullhash}{9f48d231be68c9435fab4faca55a5caf}
      \field{sortinit}{v}
      \strng{sortinithash}{02432525618c08e2b03cac47c19764af}
      \fieldmssource{labelname}{author}{default}{en-us}
    \endentry
|;

my $l12 = q|    \entry{L12}{book}{}
      \name[default][en-us]{author}{1}{}{%
        {{hash=d7ca88c13a8f7ce1c23e920010a31f83}{%
           family={Vallée\bibnamedelima Poussin},
           familyi={V\bibinitperiod\bibinitdelim P\bibinitperiod},
           given={Charles\bibnamedelimb Louis\bibnamedelimb Xavier\bibnamedelima Joseph},
           giveni={C\bibinitperiod\bibinitdelim L\bibinitperiod\bibinitdelim X\bibinitperiod\bibinitdelim J\bibinitperiod},
           prefix={de\bibnamedelima la},
           prefixi={d\bibinitperiod\bibinitdelim l\bibinitperiod}}}%
      }
      \namepartms{author}{1}{%
          familydefaulten-us={Vallée\bibnamedelima Poussin},
          familydefaulten-usi={V\bibinitperiod\bibinitdelim P\bibinitperiod},
          givendefaulten-us={Charles\bibnamedelimb Louis\bibnamedelimb Xavier\bibnamedelima Joseph},
          givendefaulten-usi={C\bibinitperiod\bibinitdelim L\bibinitperiod\bibinitdelim X\bibinitperiod\bibinitdelim J\bibinitperiod},
          prefixdefaulten-us={de\bibnamedelima la},
          prefixdefaulten-usi={d\bibinitperiod\bibinitdelim l\bibinitperiod}
      }
      \strng{namehash}{d7ca88c13a8f7ce1c23e920010a31f83}
      \strng{fullhash}{d7ca88c13a8f7ce1c23e920010a31f83}
      \strng{bibnamehash}{d7ca88c13a8f7ce1c23e920010a31f83}
      \strng{authordefaulten-usbibnamehash}{d7ca88c13a8f7ce1c23e920010a31f83}
      \strng{authordefaulten-usnamehash}{d7ca88c13a8f7ce1c23e920010a31f83}
      \strng{authordefaulten-usfullhash}{d7ca88c13a8f7ce1c23e920010a31f83}
      \field{sortinit}{d}
      \strng{sortinithash}{c438b3d5d027251ba63f5ed538d98af5}
      \true{uniqueprimaryauthor}
      \fieldmssource{labelname}{author}{default}{en-us}
    \endentry
|;

my $l13 = q|    \entry{L13}{book}{}
      \name[default][en-us]{author}{1}{}{%
        {{hash=227ac48bb788a658cfaa4eefc71ff0cc}{%
           family={Van\bibnamedelimb de\bibnamedelima Graaff},
           familyi={V\bibinitperiod\bibinitdelim d\bibinitperiod\bibinitdelim G\bibinitperiod},
           given={R.\bibnamedelimi J.},
           giveni={R\bibinitperiod\bibinitdelim J\bibinitperiod}}}%
      }
      \namepartms{author}{1}{%
          familydefaulten-us={Van\bibnamedelimb de\bibnamedelima Graaff},
          familydefaulten-usi={V\bibinitperiod\bibinitdelim d\bibinitperiod\bibinitdelim G\bibinitperiod},
          givendefaulten-us={R.\bibnamedelimi J.},
          givendefaulten-usi={R\bibinitperiod\bibinitdelim J\bibinitperiod}
      }
      \strng{namehash}{227ac48bb788a658cfaa4eefc71ff0cc}
      \strng{fullhash}{227ac48bb788a658cfaa4eefc71ff0cc}
      \strng{bibnamehash}{227ac48bb788a658cfaa4eefc71ff0cc}
      \strng{authordefaulten-usbibnamehash}{227ac48bb788a658cfaa4eefc71ff0cc}
      \strng{authordefaulten-usnamehash}{227ac48bb788a658cfaa4eefc71ff0cc}
      \strng{authordefaulten-usfullhash}{227ac48bb788a658cfaa4eefc71ff0cc}
      \field{sortinit}{V}
      \strng{sortinithash}{02432525618c08e2b03cac47c19764af}
      \fieldmssource{labelname}{author}{default}{en-us}
    \endentry
|;

my $l14 = q|    \entry{L14}{book}{}
      \name[default][en-us]{author}{1}{}{%
        {{hash=779475052c17ed56dc3be900d0dfdf87}{%
           family={St\bibnamedelima John-Mollusc},
           familyi={S\bibinitperiod\bibinitdelim J\bibinithyphendelim M\bibinitperiod},
           given={Oliver},
           giveni={O\bibinitperiod}}}%
      }
      \namepartms{author}{1}{%
          familydefaulten-us={St\bibnamedelima John-Mollusc},
          familydefaulten-usi={S\bibinitperiod\bibinitdelim J\bibinithyphendelim M\bibinitperiod},
          givendefaulten-us={Oliver},
          givendefaulten-usi={O\bibinitperiod}
      }
      \strng{namehash}{779475052c17ed56dc3be900d0dfdf87}
      \strng{fullhash}{779475052c17ed56dc3be900d0dfdf87}
      \strng{bibnamehash}{779475052c17ed56dc3be900d0dfdf87}
      \strng{authordefaulten-usbibnamehash}{779475052c17ed56dc3be900d0dfdf87}
      \strng{authordefaulten-usnamehash}{779475052c17ed56dc3be900d0dfdf87}
      \strng{authordefaulten-usfullhash}{779475052c17ed56dc3be900d0dfdf87}
      \field{sortinit}{S}
      \strng{sortinithash}{c319cff79d99c853d775f88277d4e45f}
      \fieldmssource{labelname}{author}{default}{en-us}
    \endentry
|;

my $l15 = q|    \entry{L15}{book}{}
      \name[default][en-us]{author}{1}{}{%
        {{hash=783c636e853e47a854ae034ebe9dde62}{%
           family={Gompel},
           familyi={G\bibinitperiod},
           given={Roger\bibnamedelima P.{\,}G.},
           giveni={R\bibinitperiod\bibinitdelim P\bibinitperiod},
           prefix={van},
           prefixi={v\bibinitperiod}}}%
      }
      \namepartms{author}{1}{%
          familydefaulten-us={Gompel},
          familydefaulten-usi={G\bibinitperiod},
          givendefaulten-us={Roger\bibnamedelima P.{\,}G.},
          givendefaulten-usi={R\bibinitperiod\bibinitdelim P\bibinitperiod},
          prefixdefaulten-us={van},
          prefixdefaulten-usi={v\bibinitperiod}
      }
      \strng{namehash}{783c636e853e47a854ae034ebe9dde62}
      \strng{fullhash}{783c636e853e47a854ae034ebe9dde62}
      \strng{bibnamehash}{783c636e853e47a854ae034ebe9dde62}
      \strng{authordefaulten-usbibnamehash}{783c636e853e47a854ae034ebe9dde62}
      \strng{authordefaulten-usnamehash}{783c636e853e47a854ae034ebe9dde62}
      \strng{authordefaulten-usfullhash}{783c636e853e47a854ae034ebe9dde62}
      \field{extraname}{1}
      \field{sortinit}{v}
      \strng{sortinithash}{02432525618c08e2b03cac47c19764af}
      \fieldmssource{labelname}{author}{default}{en-us}
    \endentry
|;

my $l16 = q|    \entry{L16}{book}{}
      \name[default][en-us]{author}{1}{}{%
        {{hash=783c636e853e47a854ae034ebe9dde62}{%
           family={Gompel},
           familyi={G\bibinitperiod},
           given={Roger\bibnamedelima {P.\,G.}},
           giveni={R\bibinitperiod\bibinitdelim P\bibinitperiod},
           prefix={van},
           prefixi={v\bibinitperiod}}}%
      }
      \namepartms{author}{1}{%
          familydefaulten-us={Gompel},
          familydefaulten-usi={G\bibinitperiod},
          givendefaulten-us={Roger\bibnamedelima {P.\,G.}},
          givendefaulten-usi={R\bibinitperiod\bibinitdelim P\bibinitperiod},
          prefixdefaulten-us={van},
          prefixdefaulten-usi={v\bibinitperiod}
      }
      \strng{namehash}{783c636e853e47a854ae034ebe9dde62}
      \strng{fullhash}{783c636e853e47a854ae034ebe9dde62}
      \strng{bibnamehash}{783c636e853e47a854ae034ebe9dde62}
      \strng{authordefaulten-usbibnamehash}{783c636e853e47a854ae034ebe9dde62}
      \strng{authordefaulten-usnamehash}{783c636e853e47a854ae034ebe9dde62}
      \strng{authordefaulten-usfullhash}{783c636e853e47a854ae034ebe9dde62}
      \field{extraname}{2}
      \field{sortinit}{v}
      \strng{sortinithash}{02432525618c08e2b03cac47c19764af}
      \fieldmssource{labelname}{author}{default}{en-us}
    \endentry
|;

my $l17 = q|    \entry{L17}{book}{}
      \name[default][en-us]{author}{1}{}{%
        {{hash=b51f667a3384d92ea5458ba80716bff7}{%
           family={Lovecraft},
           familyi={L\bibinitperiod},
           given={Bill\bibnamedelima H.{\,}P.},
           giveni={B\bibinitperiod\bibinitdelim H\bibinitperiod}}}%
      }
      \namepartms{author}{1}{%
          familydefaulten-us={Lovecraft},
          familydefaulten-usi={L\bibinitperiod},
          givendefaulten-us={Bill\bibnamedelima H.{\,}P.},
          givendefaulten-usi={B\bibinitperiod\bibinitdelim H\bibinitperiod}
      }
      \strng{namehash}{b51f667a3384d92ea5458ba80716bff7}
      \strng{fullhash}{b51f667a3384d92ea5458ba80716bff7}
      \strng{bibnamehash}{b51f667a3384d92ea5458ba80716bff7}
      \strng{authordefaulten-usbibnamehash}{b51f667a3384d92ea5458ba80716bff7}
      \strng{authordefaulten-usnamehash}{b51f667a3384d92ea5458ba80716bff7}
      \strng{authordefaulten-usfullhash}{b51f667a3384d92ea5458ba80716bff7}
      \field{extraname}{1}
      \field{sortinit}{L}
      \strng{sortinithash}{dad3efd0836470093a7b4a7bb756eb8c}
      \fieldmssource{labelname}{author}{default}{en-us}
    \endentry
|;

my $l18 = q|    \entry{L18}{book}{}
      \name[default][en-us]{author}{1}{}{%
        {{hash=b51f667a3384d92ea5458ba80716bff7}{%
           family={Lovecraft},
           familyi={L\bibinitperiod},
           given={Bill\bibnamedelima {H.\,P.}},
           giveni={B\bibinitperiod\bibinitdelim H\bibinitperiod}}}%
      }
      \namepartms{author}{1}{%
          familydefaulten-us={Lovecraft},
          familydefaulten-usi={L\bibinitperiod},
          givendefaulten-us={Bill\bibnamedelima {H.\,P.}},
          givendefaulten-usi={B\bibinitperiod\bibinitdelim H\bibinitperiod}
      }
      \strng{namehash}{b51f667a3384d92ea5458ba80716bff7}
      \strng{fullhash}{b51f667a3384d92ea5458ba80716bff7}
      \strng{bibnamehash}{b51f667a3384d92ea5458ba80716bff7}
      \strng{authordefaulten-usbibnamehash}{b51f667a3384d92ea5458ba80716bff7}
      \strng{authordefaulten-usnamehash}{b51f667a3384d92ea5458ba80716bff7}
      \strng{authordefaulten-usfullhash}{b51f667a3384d92ea5458ba80716bff7}
      \field{extraname}{2}
      \field{sortinit}{L}
      \strng{sortinithash}{dad3efd0836470093a7b4a7bb756eb8c}
      \fieldmssource{labelname}{author}{default}{en-us}
    \endentry
|;

my $l19 = q|    \entry{L19}{book}{}
      \name[default][en-us]{author}{1}{}{%
        {{hash=83caa52f21f97e572dd3267bdf62978a}{%
           family={Mustermann},
           familyi={M\bibinitperiod},
           given={Klaus-Peter},
           giveni={K\bibinithyphendelim P\bibinitperiod}}}%
      }
      \namepartms{author}{1}{%
          familydefaulten-us={Mustermann},
          familydefaulten-usi={M\bibinitperiod},
          givendefaulten-us={Klaus-Peter},
          givendefaulten-usi={K\bibinithyphendelim P\bibinitperiod}
      }
      \strng{namehash}{83caa52f21f97e572dd3267bdf62978a}
      \strng{fullhash}{83caa52f21f97e572dd3267bdf62978a}
      \strng{bibnamehash}{83caa52f21f97e572dd3267bdf62978a}
      \strng{authordefaulten-usbibnamehash}{83caa52f21f97e572dd3267bdf62978a}
      \strng{authordefaulten-usnamehash}{83caa52f21f97e572dd3267bdf62978a}
      \strng{authordefaulten-usfullhash}{83caa52f21f97e572dd3267bdf62978a}
      \field{sortinit}{M}
      \strng{sortinithash}{2e5c2f51f7fa2d957f3206819bf86dc3}
      \fieldmssource{labelname}{author}{default}{en-us}
    \endentry
|;

my $l19a = q|    \entry{L19a}{book}{}
      \name[default][en-us]{author}{1}{}{%
        {{hash=0963f6904ccfeaac2770c5882a587001}{%
           family={Lam},
           familyi={L\bibinitperiod},
           given={Ho-Pun},
           giveni={H\bibinithyphendelim P\bibinitperiod}}}%
      }
      \namepartms{author}{1}{%
          familydefaulten-us={Lam},
          familydefaulten-usi={L\bibinitperiod},
          givendefaulten-us={Ho-Pun},
          givendefaulten-usi={H\bibinithyphendelim P\bibinitperiod}
      }
      \strng{namehash}{0963f6904ccfeaac2770c5882a587001}
      \strng{fullhash}{0963f6904ccfeaac2770c5882a587001}
      \strng{bibnamehash}{0963f6904ccfeaac2770c5882a587001}
      \strng{authordefaulten-usbibnamehash}{0963f6904ccfeaac2770c5882a587001}
      \strng{authordefaulten-usnamehash}{0963f6904ccfeaac2770c5882a587001}
      \strng{authordefaulten-usfullhash}{0963f6904ccfeaac2770c5882a587001}
      \field{sortinit}{L}
      \strng{sortinithash}{dad3efd0836470093a7b4a7bb756eb8c}
      \fieldmssource{labelname}{author}{default}{en-us}
    \endentry
|;


my $l20 = q|    \entry{L20}{book}{}
      \name[default][en-us]{author}{1}{}{%
        {{hash=5f26c2f3b33095d5b005714893f4d698}{%
           family={Ford},
           familyi={F\bibinitperiod},
           given={{John Henry}},
           giveni={J\bibinitperiod}}}%
      }
      \namepartms{author}{1}{%
          familydefaulten-us={Ford},
          familydefaulten-usi={F\bibinitperiod},
          givendefaulten-us={{John Henry}},
          givendefaulten-usi={J\bibinitperiod}
      }
      \strng{namehash}{5f26c2f3b33095d5b005714893f4d698}
      \strng{fullhash}{5f26c2f3b33095d5b005714893f4d698}
      \strng{bibnamehash}{5f26c2f3b33095d5b005714893f4d698}
      \strng{authordefaulten-usbibnamehash}{5f26c2f3b33095d5b005714893f4d698}
      \strng{authordefaulten-usnamehash}{5f26c2f3b33095d5b005714893f4d698}
      \strng{authordefaulten-usfullhash}{5f26c2f3b33095d5b005714893f4d698}
      \field{sortinit}{F}
      \strng{sortinithash}{fb0c0faa89eb6abae8213bf60e6799ea}
      \fieldmssource{labelname}{author}{default}{en-us}
    \endentry
|;

my $l21 = q|    \entry{L21}{book}{}
      \name[default][en-us]{author}{1}{}{%
        {{hash=4389a3c0dc7da74487b50808ba9436ad}{%
           family={Smith},
           familyi={S\bibinitperiod},
           given={\v{S}omeone},
           giveni={\v{S}\bibinitperiod}}}%
      }
      \namepartms{author}{1}{%
          familydefaulten-us={Smith},
          familydefaulten-usi={S\bibinitperiod},
          givendefaulten-us={\v{S}omeone},
          givendefaulten-usi={\v{S}\bibinitperiod}
      }
      \strng{namehash}{4389a3c0dc7da74487b50808ba9436ad}
      \strng{fullhash}{4389a3c0dc7da74487b50808ba9436ad}
      \strng{bibnamehash}{4389a3c0dc7da74487b50808ba9436ad}
      \strng{authordefaulten-usbibnamehash}{4389a3c0dc7da74487b50808ba9436ad}
      \strng{authordefaulten-usnamehash}{4389a3c0dc7da74487b50808ba9436ad}
      \strng{authordefaulten-usfullhash}{4389a3c0dc7da74487b50808ba9436ad}
      \field{extraname}{1}
      \field{sortinit}{S}
<<<<<<< HEAD
      \strng{sortinithash}{c319cff79d99c853d775f88277d4e45f}
      \fieldmssource{labelname}{author}{default}{en-us}
=======
      \field{sortinithash}{c319cff79d99c853d775f88277d4e45f}
      \true{uniqueprimaryauthor}
      \field{labelnamesource}{author}
>>>>>>> fb52043f
    \endentry
|;

my $l22u = q|    \entry{L22}{book}{}
      \name[default][en-us]{author}{1}{}{%
        {{hash=e58b861545799d0eaf883402a882126e}{%
           family={Šmith},
           familyi={Š\bibinitperiod},
           given={Someone},
           giveni={S\bibinitperiod}}}%
      }
      \namepartms{author}{1}{%
          familydefaulten-us={Šmith},
          familydefaulten-usi={Š\bibinitperiod},
          givendefaulten-us={Someone},
          givendefaulten-usi={S\bibinitperiod}
      }
      \strng{namehash}{e58b861545799d0eaf883402a882126e}
      \strng{fullhash}{e58b861545799d0eaf883402a882126e}
      \strng{bibnamehash}{e58b861545799d0eaf883402a882126e}
      \strng{authordefaulten-usbibnamehash}{e58b861545799d0eaf883402a882126e}
      \strng{authordefaulten-usnamehash}{e58b861545799d0eaf883402a882126e}
      \strng{authordefaulten-usfullhash}{e58b861545799d0eaf883402a882126e}
      \field{extraname}{1}
      \field{sortinit}{Š}
      \strng{sortinithash}{c319cff79d99c853d775f88277d4e45f}
      \fieldmssource{labelname}{author}{default}{en-us}
    \endentry
|;


my $l22 = q|    \entry{L22}{book}{}
      \name[default][en-us]{author}{1}{}{%
        {{hash=e58b861545799d0eaf883402a882126e}{%
           family={\v{S}mith},
           familyi={\v{S}\bibinitperiod},
           given={Someone},
           giveni={S\bibinitperiod}}}%
      }
      \namepartms{author}{1}{%
          familydefaulten-us={\v{S}mith},
          familydefaulten-usi={\v{S}\bibinitperiod},
          givendefaulten-us={Someone},
          givendefaulten-usi={S\bibinitperiod}
      }
      \strng{namehash}{e58b861545799d0eaf883402a882126e}
      \strng{fullhash}{e58b861545799d0eaf883402a882126e}
      \strng{bibnamehash}{e58b861545799d0eaf883402a882126e}
      \strng{authordefaulten-usbibnamehash}{e58b861545799d0eaf883402a882126e}
      \strng{authordefaulten-usnamehash}{e58b861545799d0eaf883402a882126e}
      \strng{authordefaulten-usfullhash}{e58b861545799d0eaf883402a882126e}
      \field{extraname}{1}
      \field{sortinit}{\v{S}}
<<<<<<< HEAD
      \strng{sortinithash}{c319cff79d99c853d775f88277d4e45f}
      \fieldmssource{labelname}{author}{default}{en-us}
=======
      \field{sortinithash}{c319cff79d99c853d775f88277d4e45f}
      \true{uniqueprimaryauthor}
      \field{labelnamesource}{author}
>>>>>>> fb52043f
    \endentry
|;


my $l23 = q|    \entry{L23}{book}{}
      \name[default][en-us]{author}{1}{}{%
        {{hash=4389a3c0dc7da74487b50808ba9436ad}{%
           family={Smith},
           familyi={S\bibinitperiod},
           given={Šomeone},
           giveni={Š\bibinitperiod}}}%
      }
      \namepartms{author}{1}{%
          familydefaulten-us={Smith},
          familydefaulten-usi={S\bibinitperiod},
          givendefaulten-us={Šomeone},
          givendefaulten-usi={Š\bibinitperiod}
      }
      \strng{namehash}{4389a3c0dc7da74487b50808ba9436ad}
      \strng{fullhash}{4389a3c0dc7da74487b50808ba9436ad}
      \strng{bibnamehash}{4389a3c0dc7da74487b50808ba9436ad}
      \strng{authordefaulten-usbibnamehash}{4389a3c0dc7da74487b50808ba9436ad}
      \strng{authordefaulten-usnamehash}{4389a3c0dc7da74487b50808ba9436ad}
      \strng{authordefaulten-usfullhash}{4389a3c0dc7da74487b50808ba9436ad}
      \field{extraname}{2}
      \field{sortinit}{S}
      \strng{sortinithash}{c319cff79d99c853d775f88277d4e45f}
      \fieldmssource{labelname}{author}{default}{en-us}
    \endentry
|;

my $l24 = q|    \entry{L24}{book}{}
      \name[default][en-us]{author}{1}{}{%
        {{hash=e58b861545799d0eaf883402a882126e}{%
           family={Šmith},
           familyi={Š\bibinitperiod},
           given={Someone},
           giveni={S\bibinitperiod}}}%
      }
      \namepartms{author}{1}{%
          familydefaulten-us={Šmith},
          familydefaulten-usi={Š\bibinitperiod},
          givendefaulten-us={Someone},
          givendefaulten-usi={S\bibinitperiod}
      }
      \strng{namehash}{e58b861545799d0eaf883402a882126e}
      \strng{fullhash}{e58b861545799d0eaf883402a882126e}
      \strng{bibnamehash}{e58b861545799d0eaf883402a882126e}
      \strng{authordefaulten-usbibnamehash}{e58b861545799d0eaf883402a882126e}
      \strng{authordefaulten-usnamehash}{e58b861545799d0eaf883402a882126e}
      \strng{authordefaulten-usfullhash}{e58b861545799d0eaf883402a882126e}
      \field{extraname}{2}
      \field{sortinit}{Š}
      \strng{sortinithash}{c319cff79d99c853d775f88277d4e45f}
      \fieldmssource{labelname}{author}{default}{en-us}
    \endentry
|;

my $l25 = q|    \entry{L25}{book}{}
      \name[default][en-us]{author}{1}{}{%
        {{hash=d7cd2c5ea0848abc3e90609558b84a45}{%
           family={{American Psychological Association, Task Force on the Sexualization of Girls}},
           familyi={A\bibinitperiod}}}%
      }
      \namepartms{author}{1}{%
          familydefaulten-us={{American Psychological Association, Task Force on the Sexualization of Girls}},
          familydefaulten-usi={A\bibinitperiod}
      }
      \strng{namehash}{d7cd2c5ea0848abc3e90609558b84a45}
      \strng{fullhash}{d7cd2c5ea0848abc3e90609558b84a45}
      \strng{bibnamehash}{d7cd2c5ea0848abc3e90609558b84a45}
      \strng{authordefaulten-usbibnamehash}{d7cd2c5ea0848abc3e90609558b84a45}
      \strng{authordefaulten-usnamehash}{d7cd2c5ea0848abc3e90609558b84a45}
      \strng{authordefaulten-usfullhash}{d7cd2c5ea0848abc3e90609558b84a45}
      \field{sortinit}{A}
      \strng{sortinithash}{a3dcedd53b04d1adfd5ac303ecd5e6fa}
      \fieldmssource{labelname}{author}{default}{en-us}
    \endentry
|;

my $l26 = q|    \entry{L26}{book}{}
      \name[default][en-us]{author}{1}{}{%
        {{hash=8eee1dbafdbd0a4b73157e60f18b4784}{%
           family={{Sci-Art Publishers}},
           familyi={S\bibinitperiod}}}%
      }
      \namepartms{author}{1}{%
          familydefaulten-us={{Sci-Art Publishers}},
          familydefaulten-usi={S\bibinitperiod}
      }
      \strng{namehash}{8eee1dbafdbd0a4b73157e60f18b4784}
      \strng{fullhash}{8eee1dbafdbd0a4b73157e60f18b4784}
      \strng{bibnamehash}{8eee1dbafdbd0a4b73157e60f18b4784}
      \strng{authordefaulten-usbibnamehash}{8eee1dbafdbd0a4b73157e60f18b4784}
      \strng{authordefaulten-usnamehash}{8eee1dbafdbd0a4b73157e60f18b4784}
      \strng{authordefaulten-usfullhash}{8eee1dbafdbd0a4b73157e60f18b4784}
      \field{sortinit}{S}
      \strng{sortinithash}{c319cff79d99c853d775f88277d4e45f}
      \fieldmssource{labelname}{author}{default}{en-us}
    \endentry
|;

my $l29 = q|    \entry{L29}{book}{}
      \name[default][en-us]{author}{1}{}{%
        {{hash=27ad192a3a715aa89152b2a4ee392e8c}{%
           family={{U.S. Department of Health and Human Services, National Institute of Mental Health, National Heart, Lung and Blood Institute}},
           familyi={U\bibinitperiod}}}%
      }
      \namepartms{author}{1}{%
          familydefaulten-us={{U.S. Department of Health and Human Services, National Institute of Mental Health, National Heart, Lung and Blood Institute}},
          familydefaulten-usi={U\bibinitperiod}
      }
      \strng{namehash}{27ad192a3a715aa89152b2a4ee392e8c}
      \strng{fullhash}{27ad192a3a715aa89152b2a4ee392e8c}
      \strng{bibnamehash}{27ad192a3a715aa89152b2a4ee392e8c}
      \strng{authordefaulten-usbibnamehash}{27ad192a3a715aa89152b2a4ee392e8c}
      \strng{authordefaulten-usnamehash}{27ad192a3a715aa89152b2a4ee392e8c}
      \strng{authordefaulten-usfullhash}{27ad192a3a715aa89152b2a4ee392e8c}
      \field{sortinit}{U}
      \strng{sortinithash}{77a6935510e008adcf5b555e7b4f0711}
      \fieldmssource{labelname}{author}{default}{en-us}
    \endentry
|;

my $l31 = q|    \entry{L31}{book}{}
      \name[default][en-us]{author}{1}{}{%
        {{hash=29c3ff92fff79d09a8b44d2f775de0b1}{%
           family={\~{Z}elly},
           familyi={\~{Z}\bibinitperiod},
           given={Arthur},
           giveni={A\bibinitperiod}}}%
      }
      \namepartms{author}{1}{%
          familydefaulten-us={\~{Z}elly},
          familydefaulten-usi={\~{Z}\bibinitperiod},
          givendefaulten-us={Arthur},
          givendefaulten-usi={A\bibinitperiod}
      }
      \name[default][en-us]{editor}{1}{}{%
        {{hash=29c3ff92fff79d09a8b44d2f775de0b1}{%
           family={\~{Z}elly},
           familyi={\~{Z}\bibinitperiod},
           given={Arthur},
           giveni={A\bibinitperiod}}}%
      }
      \namepartms{editor}{1}{%
          familydefaulten-us={\~{Z}elly},
          familydefaulten-usi={\~{Z}\bibinitperiod},
          givendefaulten-us={Arthur},
          givendefaulten-usi={A\bibinitperiod}
      }
      \name[default][en-us]{translator}{1}{}{%
        {{hash=29c3ff92fff79d09a8b44d2f775de0b1}{%
           family={{\~{Z}}elly},
           familyi={\~{Z}\bibinitperiod},
           given={Arthur},
           giveni={A\bibinitperiod}}}%
      }
      \namepartms{translator}{1}{%
          familydefaulten-us={{\~{Z}}elly},
          familydefaulten-usi={\~{Z}\bibinitperiod},
          givendefaulten-us={Arthur},
          givendefaulten-usi={A\bibinitperiod}
      }
      \strng{namehash}{29c3ff92fff79d09a8b44d2f775de0b1}
      \strng{fullhash}{29c3ff92fff79d09a8b44d2f775de0b1}
      \strng{bibnamehash}{29c3ff92fff79d09a8b44d2f775de0b1}
      \strng{authordefaulten-usbibnamehash}{29c3ff92fff79d09a8b44d2f775de0b1}
      \strng{authordefaulten-usnamehash}{29c3ff92fff79d09a8b44d2f775de0b1}
      \strng{authordefaulten-usfullhash}{29c3ff92fff79d09a8b44d2f775de0b1}
      \strng{editordefaulten-usbibnamehash}{29c3ff92fff79d09a8b44d2f775de0b1}
      \strng{editordefaulten-usnamehash}{29c3ff92fff79d09a8b44d2f775de0b1}
      \strng{editordefaulten-usfullhash}{29c3ff92fff79d09a8b44d2f775de0b1}
      \strng{translatordefaulten-usbibnamehash}{29c3ff92fff79d09a8b44d2f775de0b1}
      \strng{translatordefaulten-usnamehash}{29c3ff92fff79d09a8b44d2f775de0b1}
      \strng{translatordefaulten-usfullhash}{29c3ff92fff79d09a8b44d2f775de0b1}
      \field{sortinit}{\~{Z}}
      \strng{sortinithash}{8f7b480688e809b50b6f6577b16f3db5}
      \true{uniqueprimaryauthor}
      \fieldmssource{labelname}{author}{default}{en-us}
    \endentry
|;

# Convert to NFC for testing
sub tparsename {
  my $nps = Biber::Input::file::bibtex::parsename(@_)->{nameparts};
  foreach my $np (keys $nps->%*) {
    next unless defined($nps->{$np}{string});
    $nps->{$np}{string} = NFC($nps->{$np}{string});
    my $npis;
    foreach my $npi ($nps->{$np}{initial}->@*) {
      push $npis->@*, NFC($npi);
    }
    $nps->{$np}{initial} = $npis;
  }
  return $nps;
}

sub tparsename_x {
  my $nps = Biber::Input::file::bibtex::parsename_x(@_)->{nameparts};
  foreach my $np (keys $nps->%*) {
    next unless defined($nps->{$np}{string});
    $nps->{$np}{string} = NFC($nps->{$np}{string}) || undef;
    my $npis;
    foreach my $npi ($nps->{$np}{initial}->@*) {
      push $npis->@*, NFC($npi);
    }
    $nps->{$np}{initial} = $npis;
  }
  return $nps;
}

# name parsing tests
is_deeply(tparsename($section,'John Doe', 'author'), $name1, 'parsename 1');
is_deeply(tparsename($section,'Doe, Jr, John', 'author'), $name2, 'parsename 2');
is_deeply(tparsename($section,'von Berlichingen zu Hornberg, Johann Gottfried', 'author'), $name3, 'parsename 3') ;
is_deeply(tparsename($section,'von Berlichingen zu Hornberg, Johann Gottfried', 'author'), $name4, 'parsename 4') ;
is_deeply(tparsename($section,'{Robert and Sons, Inc.}', 'author'), $name5, 'parsename 5') ;
is_deeply(tparsename($section,'al-Ṣāliḥ, ʿAbdallāh', 'author'), $name6, 'parsename 6') ;
is_deeply(tparsename($section,'al- Hakim, Tawfik', 'author'), $namepre1, 'parsename 6a') ;
is_deeply(tparsename($section,'Jean Charles Gabriel de la Vallée Poussin', 'author'), $name7, 'parsename 7');
is_deeply(tparsename($section,'{Jean Charles Gabriel} de la Vallée Poussin', 'author'), $name8, 'parsename 8');
is_deeply(tparsename($section,'Jean Charles Gabriel {de la} Vallée Poussin', 'author'), $name9, 'parsename 9');
is_deeply(tparsename($section,'Jean Charles Gabriel de la {Vallée Poussin}', 'author'), $name10, 'parsename 10');
is_deeply(tparsename($section,'{Jean Charles Gabriel} de la {Vallée Poussin}', 'author'), $name11, 'parsename 11');
is_deeply(tparsename($section,'Jean Charles Gabriel Poussin', 'author'), $name12, 'parsename 12');
is_deeply(tparsename($section,'Jean Charles {Poussin Lecoq}', 'author'), $name13, 'parsename 13');
is_deeply(tparsename($section,'J. C. G. de la Vallée Poussin', 'author'), $name14, 'parsename 14');
is_deeply(tparsename($section,'E. S. El-{M}allah', 'author'), $name15, 'parsename 15');
is_deeply(tparsename($section,'E. S. {K}ent-{B}oswell', 'author'), $name16, 'parsename 16');
is_deeply(tparsename($section,'Other, A.~N.', 'author'), $name17, 'parsename 17');
is_deeply(tparsename($section,'{{{British National Corpus}}}', 'author'), $name18, 'parsename 18');
is_deeply(Biber::Input::file::bibtex::parsename($section,'{{{British National Corpus}}}', 'author')->{strip}, $name18strip, 'parsename 18a');
is_deeply(tparsename($section,'Vázques{ de }Parga, Luis', 'author'), $name19, 'parsename 19');
is_deeply(tparsename_x($section,'family=Smithers Jones, prefix=van der, given=James, useprefix=true', 'author'), $namex1, 'parsename_x 1');
eq_or_diff(Biber::Input::file::bibtex::parsename_x($section,'family=Smithers Jones, prefix=van der, given=James, useprefix=true', 'author')->{useprefix}, '1', 'parsename_x 2');

# name to bib tests
eq_or_diff(Biber::Input::file::bibtex::parsename($section,'John Doe', 'author')->name_to_bibtex, 'Doe, John', 'name_to_bibtex 1');
eq_or_diff(Biber::Input::file::bibtex::parsename($section,'John van der Doe', 'author')->name_to_bibtex, 'van der Doe, John', 'name_to_bibtex 2');
eq_or_diff(Biber::Input::file::bibtex::parsename($section,'Doe, Jr, John', 'author')->name_to_bibtex, 'Doe, Jr, John', 'name_to_bibtex 3');
eq_or_diff(Biber::Input::file::bibtex::parsename($section,'von Doe, Jr, John', 'author')->name_to_bibtex, 'von Doe, Jr, John', 'name_to_bibtex 4');
eq_or_diff(Biber::Input::file::bibtex::parsename($section,'John Alan Doe', 'author')->name_to_bibtex, 'Doe, John Alan', 'name_to_bibtex 5');
eq_or_diff(Biber::Input::file::bibtex::parsename($section,'{Robert and Sons, Inc.}', 'author')->name_to_bibtex, '{Robert and Sons, Inc.}', 'name_to_bibtex 6');
eq_or_diff(NFC(Biber::Input::file::bibtex::parsename($section,'Jean Charles Gabriel de la {Vallée Poussin}', 'author')->name_to_bibtex), 'de la {Vallée Poussin}, Jean Charles Gabriel', 'name_to_bibtex 7');
eq_or_diff(Biber::Input::file::bibtex::parsename($section,'E. S. {K}ent-{B}oswell', 'author')->name_to_bibtex, '{K}ent-{B}oswell, E. S.', 'name_to_bibtex 8');
is_deeply(Biber::Input::file::bibtex::parsename_x($section,'family=Smithers Jones, prefix=van der, given=James, useprefix=true', 'author')->name_to_bibtex, 'van der Smithers Jones, James', 'name_to_bibtex - 9');

# name to xname tests
is_deeply(Biber::Input::file::bibtex::parsename($section,'van der Smithers Jones, James', 'author')->name_to_xname, 'family=Smithers Jones, given=James, prefix=van der', 'name_to_xname - 1');
is_deeply(Biber::Input::file::bibtex::parsename_x($section,'family=Smithers Jones, prefix=van der, given=James, useprefix=true', 'author')->name_to_xname, 'family=Smithers Jones, given=James, prefix=van der, useprefix=true', 'name_to_xname - 2');

# Full entry tests
eq_or_diff( $out->get_output_entry('L1', $main), $l1, 'First Last') ;
eq_or_diff( $out->get_output_entry('L2', $main), $l2, 'First Initial. Last') ;
eq_or_diff( $out->get_output_entry('L3', $main), $l3, 'Initial. Initial. Last') ;
eq_or_diff( $out->get_output_entry('L4', $main), $l4, 'First Initial Last') ;
eq_or_diff( $out->get_output_entry('L5', $main), $l5, 'First prefix Last') ;
eq_or_diff( $out->get_output_entry('L6', $main), $l6, 'First prefix prefix Last') ;
eq_or_diff( $out->get_output_entry('L7', $main), $l7, 'First Initial. prefix Last') ;
eq_or_diff( $out->get_output_entry('L8', $main), $l8, 'First Initial prefix Last') ;
eq_or_diff( $out->get_output_entry('L9', $main), $l9, 'First {Last Last}') ;
eq_or_diff( $out->get_output_entry('L10', $main), $l10, 'Last, Suffix, First') ;
eq_or_diff( $out->get_output_entry('L10a', $main), $l10a, 'Last, Suffix, First Initial.') ;
eq_or_diff( $out->get_output_entry('L11', $main), $l11, 'prefix Last, Suffix, First') ;
eq_or_diff( $out->get_output_entry('L13', $main), $l13, 'Last Last Last, Initial. Initial.');
eq_or_diff( $out->get_output_entry('L14', $main), $l14, 'Last Last-Last, First');
eq_or_diff( $out->get_output_entry('L15', $main), $l15, 'First F.{\bibinitdelim }F. Last');
eq_or_diff( $out->get_output_entry('L16', $main), $l16, 'First {F.\bibinitdelim F.} Last');
eq_or_diff( $out->get_output_entry('L17', $main), $l17, 'Last, First {F.\bibinitdelim F.}');
eq_or_diff( $out->get_output_entry('L18', $main), $l18, 'Last, First F.{\bibinitdelim }F.');
eq_or_diff( $out->get_output_entry('L19', $main), $l19, 'Firstname with hyphen');
eq_or_diff( $out->get_output_entry('L19a', $main), $l19a, 'Short given name with hyphen');
eq_or_diff( $out->get_output_entry('L20', $main), $l20, 'Protected dual given name');
eq_or_diff( encode_utf8(NFC($out->get_output_entry('L22', $main))), encode_utf8($l22u), 'LaTeX encoded unicode family - 1');
eq_or_diff( NFC($out->get_output_entry('L23', $main)), $l23, 'Unicode given name');
eq_or_diff( NFC($out->get_output_entry('L24', $main)), $l24, 'Unicode family name');
eq_or_diff( $out->get_output_entry('L25', $main), $l25, 'Single string name');
eq_or_diff( $out->get_output_entry('L26', $main), $l26, 'Hyphen at brace level <> 0');
eq_or_diff( $out->get_output_entry('L29', $main), $l29, 'Escaped name with 3 commas');

# Checking visibility
# Count does not include the "and others" as this "name" is deleted in the output driver
eq_or_diff($bibentries->entry('V1')->get_field($bibentries->entry('V1')->get_labelname_info->[0])->count, '2', 'Name count for "and others" - 1');
eq_or_diff($main->get_visible_cite($bibentries->entry('V1')->get_field($bibentries->entry('V1')->get_labelname_info->[0])->get_id), '2', 'Visibility for "and others" - 1');
eq_or_diff($main->get_visible_cite($bibentries->entry('V2')->get_field($bibentries->entry('V2')->get_labelname_info->[0])->get_id), '1', 'Visibility for "and others" - 2');
# A few tests depend on non UTF-8 output
# Have to use a new biber object when trying to change encoding as this isn't
# dealt with in ->prepare
$biber->parse_ctrlfile('names.bcf');
$biber->set_output_obj(Biber::Output::bbl->new());

# Biber options
Biber::Config->setoption('output_encoding', 'latin1');
# If you change the encoding options, you have to re-read the T::B data from the datasource
# This won't happen unless you invalidate the T::B cache.
Biber::Config->setblxoption(undef,'uniqueprimaryauthor', 1);
Biber::Config->setoption('namesep', 'and'); # revert custom name sep
Biber::Input::file::bibtex->init_cache;

# Now generate the information
$biber->prepare;
$out = $biber->get_output_obj;
$section = $biber->sections->get_section(0);
$main = $biber->datalists->get_list('custom/global//global/global');
$bibentries = $section->bibentries;

eq_or_diff(NFC($bibentries->entry('L21')->get_field($bibentries->entry('L21')->get_labelname_info->[0])->nth_name(1)->get_namepart_initial('given')->[0]), 'Š', 'Terseinitials 1'); # Should be in NFD UTF-8
eq_or_diff( encode_utf8($out->get_output_entry('L12', $main)), encode_utf8($l12), 'First First First First prefix prefix Last Last') ;
eq_or_diff( $out->get_output_entry('L21', $main), $l21, 'LaTeX encoded unicode given name');
eq_or_diff( $out->get_output_entry('L22', $main), $l22, 'LaTeX encoded unicode family name - 2');
eq_or_diff( $out->get_output_entry('L31', $main), $l31, 'LaTeX encoded unicode family name with tie char');

# uniqueprimaryauthor tests
eq_or_diff($main->get_entryfield('upa1', 'uniqueprimaryauthor'), 1, 'Unique primary author - 1');
ok(is_undef($main->get_entryfield('upa2', 'uniqueprimaryauthor')), 'Unique primary author - 2');
ok(is_undef($main->get_entryfield('upa3', 'uniqueprimaryauthor')), 'Unique primary author - 3');
eq_or_diff($main->get_entryfield('upa4', 'uniqueprimaryauthor'), 1, 'Unique primary author - 4');
<|MERGE_RESOLUTION|>--- conflicted
+++ resolved
@@ -826,14 +826,9 @@
       \strng{authordefaulten-usfullhash}{4389a3c0dc7da74487b50808ba9436ad}
       \field{extraname}{1}
       \field{sortinit}{S}
-<<<<<<< HEAD
       \strng{sortinithash}{c319cff79d99c853d775f88277d4e45f}
-      \fieldmssource{labelname}{author}{default}{en-us}
-=======
-      \field{sortinithash}{c319cff79d99c853d775f88277d4e45f}
       \true{uniqueprimaryauthor}
-      \field{labelnamesource}{author}
->>>>>>> fb52043f
+      \fieldmssource{labelname}{author}{default}{en-us}
     \endentry
 |;
 
@@ -887,14 +882,9 @@
       \strng{authordefaulten-usfullhash}{e58b861545799d0eaf883402a882126e}
       \field{extraname}{1}
       \field{sortinit}{\v{S}}
-<<<<<<< HEAD
       \strng{sortinithash}{c319cff79d99c853d775f88277d4e45f}
-      \fieldmssource{labelname}{author}{default}{en-us}
-=======
-      \field{sortinithash}{c319cff79d99c853d775f88277d4e45f}
       \true{uniqueprimaryauthor}
-      \field{labelnamesource}{author}
->>>>>>> fb52043f
+      \fieldmssource{labelname}{author}{default}{en-us}
     \endentry
 |;
 
