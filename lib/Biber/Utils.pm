package Biber::Utils;
use strict;
use warnings;
use Carp;
use File::Find; 
use IPC::Cmd qw( can_run run );
use LaTeX::Decode;
use Biber::Constants;
use Regexp::Common qw( balanced );
use re 'eval';
use base 'Exporter';
use Log::Log4perl qw(:no_extra_logdie_message);

my $logger = Log::Log4perl::get_logger('main');

=head1 NAME

Biber::Utils - Various utility subs used in Biber

=cut

=head1 VERSION

Version 0.4

=head1 SYNOPSIS

=head1 EXPORT

All functions are exported by default.

=cut

our @EXPORT = qw{ bibfind parsename terseinitials makenameid makenameinitid 
    normalize_string normalize_string_underscore latexescape array_minus
    remove_outer getinitials tersify ucinit };


######
# These are used in the functions parsename and getinitials :
# TODO : get them from $biber->config instead
 
my $NOSORTDIACRITICS = $CONFIG_DEFAULT{nosortdiacritics} ;
my $NOSORTPREFIX     = $CONFIG_DEFAULT{nosortprefix} ;

######

=head1 FUNCTIONS

=head2 bibfind

    Searches a bib file in the BIBINPUTS paths using kpsepath (which should be
    available on most modern TeX installations). Otherwise it just returns
    the argument.

=cut

sub bibfind {
    ## since these variables are used in the _wanted sub, they need to be made global
    ## FIXME there must be a way to avoid this
    our $_filename = shift;
    our @_found = ();

    $_filename .= '.bib' unless $_filename =~ /\.(bib|xml|dbxml)$/;

    if ( can_run("kpsepath") ) {
        my $kpsepath;
        scalar run( command => [ 'kpsepath', 'bib' ], 
                    verbose => 0, 
                    buffer => \$kpsepath );
        my @paths = split ( /:!*/, $kpsepath );
        sub _removetrailingslashes {
            my $str = shift;
            $str =~ s|/+\s*$||;
            return $str
        };

        @paths = map { _removetrailingslashes( $_ ) } @paths;

        no warnings 'File::Find';
        find (\&_wanted, @paths);

        sub _wanted {
            $_ =~ /^$_filename($|\.bib$)/ && push @_found, $File::Find::name;
        } 

        if (@_found) {
            my $found = shift @_found;
            $logger->debug("Found bib file $found");
            return $found ;
        } else {
            $logger->debug("Found bib file $_filename");
            return $_filename ;
        }

    } else {
        return $_filename
    }
}


=head2 parsename

    Given a name string, this function returns a hash with all parts of the name
    resolved according to the BibTeX conventions.

    parsename('John Doe') 
    returns: 
    { firstname => 'John',  
      lastname => 'Doe', 
      prefix => undef, 
      suffix => undef, 
      namestring => 'Doe, John',
      nameinitstring => 'Doe_J' }

    parsename('von Berlichingen zu Hornberg, Johann G{\"o}tz') 
    returns: 
    { firstname => 'Johann G{\"o}tz',  
      lastname => 'Berlichingen zu Hornberg', 
      prefix => 'von', 
      suffix => undef, 
      namestring => 'Berlichingen zu Hornberg, Johann Gotz',
      nameinitstring => 'Berlichingen_zu_Hornberg_JG' }

=cut

sub parsename {
    my ($namestr, $opts) = @_;
    $logger->debug("   Parsing namestring '$namestr'");
    $namestr =~ s/\\,\s*|{\\,\s*}/~/g; # get rid of LaTeX small spaces \,
    my $usepre = $opts->{useprefix};

    my $lastname;
    my $firstname;
    my $prefix;
    my $suffix;
    my $nameinitstr;

    my $PREFIXRE = qr/
                {?
                \p{Ll} # prefix starts with lowercase
                [^\p{Lu},]+ # e.g. van der
                }?
                \s+
               /x ;
    my $NAMERE = qr/
                [^,]+
               |
                $RE{balanced}{-parens=>'{}'}
               /x;
    my $SUFFIXRE = $NAMERE;
    my $NAMESEQRE = qr/ (?:\p{Lu}\S+[\s~]*)+ /x ;
               
    if ( $namestr =~ /^$RE{balanced}{-parens => '{}'}$/ ) 
    { 
        $logger->debug("Catched namestring of type '{Some protected name string}'");
        $namestr = remove_outer($namestr);
        $lastname = $namestr;
    } 
    elsif ( $namestr =~ /[^\\],.+[^\\],/ )    # pre? Lastname, suffix, Firstname
    {
        $logger->debug("Catched namestring of type 'prefix? Lastname, suffix, Firstname'");
        ( $prefix, $lastname, $suffix, $firstname ) = $namestr =~
            m/^( # prefix?
                $PREFIXRE
               )?
               ( # last name
                $NAMERE
               )
               ,
               \s+
               ( # suffix
                $SUFFIXRE
               )
               ,
               \s+
               ( # first name
                $NAMERE
               )
             $/x;

        $lastname =~ s/^{(.+)}$/$1/g;
        $firstname =~ s/^{(.+)}$/$1/g;
        $prefix =~ s/\s+$// if $prefix;
        $prefix =~ s/^{(.+)}$/$1/ if $prefix;
        $suffix =~ s/\s+$//;
        $suffix =~ s/^{(.+)}$/$1/;
        $namestr = "";
        $namestr .= "$prefix " if ($prefix && $usepre);
        $namestr .= "$lastname, $suffix, $firstname";
    }
    elsif ( $namestr =~ /[^\\],/ )   # <pre> Lastname, Firstname
    {
        $logger->debug("Catched namestring of type 'prefix? Lastname, Firstname'");
        ( $prefix, $lastname, $firstname ) = $namestr =~
            m/^( # prefix?
                $PREFIXRE
               )?
<<<<<<< HEAD
               (
                $NOSORTPREFIX?$NOSORTDIACRITICS?
                [^,]+
                |
                {[^,]+}
               ),
               \s+
               (
                $NOSORTPREFIX?$NOSORTDIACRITICS?
                [^,]+
                |
                {.+}
=======
               ( # last name
                $NAMERE
               )
               ,
               \s+
               ( # first name
                $NAMERE
>>>>>>> 0a096b53
               )
             $/x;

        $lastname =~ s/^{(.+)}$/$1/g;
        $firstname =~ s/^{(.+)}$/$1/g;
        $prefix =~ s/\s+$// if $prefix;
        $prefix =~ s/^{(.+)}$/$1/ if $prefix;
        $namestr = "";
        $namestr .= "$prefix " if ($prefix && $usepre);
        $namestr .= "$lastname, $firstname";
    }
    elsif ( $namestr =~ /\s/ ) # Firstname pre? Lastname
    {
<<<<<<< HEAD
        ( $firstname, $prefix, $lastname ) =
          $namestr =~ /^(
                         {.+}
                        |
                         (?:\S+[\s~]*?)+
                        )
                        \s+
                        (
                         (?:\p{Ll}+\.?[\s~]*)+
                         \s+
                        )?
                        ($NOSORTPREFIX?$NOSORTDIACRITICS?\S+)
                        $/x;

        #$lastname =~ s/^{(.+)}$/$1/;
=======
        if ( $namestr =~ /^$RE{balanced}{-parens => '{}'}.*\s+$RE{balanced}{-parens => '{}'}$/ ) 
        { 
            $logger->debug("Catched namestring of type '{Firstname} prefix? {Lastname}'");
            ( $firstname, $prefix, $lastname ) = $namestr =~ 
                m/^( # first name
                    $RE{balanced}{-parens=>'{}'}
                )
                    \s+
                ( # prefix?
                    $PREFIXRE
                )?
                ( # last name
                    $RE{balanced}{-parens=>'{}'}
                )
                $/x;
        } 
        elsif ( $namestr =~ /^.+\s+$RE{balanced}{-parens => '{}'}$/ ) 
        { 
            $logger->debug("Catched namestring of type 'Firstname prefix? {Lastname}'");
            ( $firstname, $prefix, $lastname ) = $namestr =~ 
                m/^( # first name
                    $NAMESEQRE
                )
                    \s+
                ( # prefix?
                    $PREFIXRE
                )?
                ( # last name
                    $RE{balanced}{-parens=>'{}'}
                )
                $/x;
        } 
        elsif ( $namestr =~ /^$RE{balanced}{-parens => '{}'}.+$/ ) 
        { 
            $logger->debug("Catched namestring of type '{Firstname} prefix? Lastname'");
            ( $firstname, $prefix, $lastname ) = $namestr =~ 
                m/^( # first name
                    $RE{balanced}{-parens=>'{}'}
                )
                    \s+
                ( # prefix?
                    $PREFIXRE
                )?
                ( # last name
                    .+
                )
                $/x;
        } 
        else {
            $logger->debug("Catched namestring of type 'Firstname prefix? Lastname'");
            ( $firstname, $prefix, $lastname ) = $namestr =~ 
                m/^( # first name
                    $NAMESEQRE
                )
                 \s+
                ( # prefix?
                    $PREFIXRE
                )?
                ( # last name
                    $NAMESEQRE
                )
                $/x;
        }

        $lastname =~ s/^{(.+)}$/$1/;
        $firstname =~ s/^{(.+)}$/$1/;
>>>>>>> 0a096b53
        $firstname =~ s/\s+$// if $firstname;

        $prefix =~ s/\s+$// if $prefix;
        $prefix =~ s/^{(.+)}$/$1/ if $prefix;
        $namestr = "";
        $namestr = "$prefix " if $prefix;
        $namestr .= $lastname if $lastname;
        $namestr .= ", " . $firstname if $firstname;
    }
    else 
    {    # Name alone
        $logger->debug("Catched namestring of type 'Isolated_name_string'");
        $lastname = $namestr;
    }

    #TODO? $namestr =~ s/[\p{P}\p{S}\p{C}]+//g;
    ## remove punctuation, symbols, separator and control 

    $namestr =~ s/\b$NOSORTPREFIX//;
    $namestr =~ s/\b$NOSORTDIACRITICS//;

    $nameinitstr = "";
    $nameinitstr .= substr( $prefix, 0, 1 ) . " " if ( $usepre and $prefix );
    $nameinitstr .= $lastname;
    $nameinitstr =~ s/\b$NOSORTPREFIX//;
    $nameinitstr =~ s/\b$NOSORTDIACRITICS//;
    $nameinitstr .= " " . terseinitials($suffix) 
        if $suffix;
    $nameinitstr .= " " . terseinitials($firstname) 
        if $firstname;
    $nameinitstr =~ s/\s+/_/g;

    return {
            namestring     => $namestr,
            nameinitstring => $nameinitstr,
            lastname       => $lastname,
            firstname      => $firstname,
            prefix         => $prefix,
            suffix         => $suffix
           }
}

=head2 makenameid

Given an array of names (as hashes), this internal sub returns a long string
with the concatenation of all names.

=cut

sub makenameid {
    my ($names) = @_;
    my @namestrings;
    foreach my $n (@{$names}) {
        push @namestrings, $n->{namestring};
    }
    my $tmp = join " ", @namestrings;
    return normalize_string_underscore($tmp, 1);
}

=head2 makenameinitid

Similar to makenameid, with the first names converted to initials.

=cut

sub makenameinitid {
    my ($names) = @_;
    my @namestrings;
    foreach my $n (@{$names}) {
        push @namestrings, $n->{nameinitstring};
    }
    my $tmp = join " ", @namestrings;
    return normalize_string_underscore($tmp, 1);
}

=head2 normalize_string

Removes LaTeX macros, and all punctuation, symbols, separators and control characters,
as well as leading and trailing whitespace.

=cut

sub normalize_string {
    my ($str, $no_decode) = @_;
    $str = latex_decode($str) unless $no_decode;
    $str =~ s/\\[A-Za-z]+//g; # remove latex macros (assuming they have only ASCII letters)
    $str =~ s/[\p{P}\p{S}\p{C}]+//g; ### remove punctuation, symbols, separator and control
    $str =~ s/^\s+//;
    $str =~ s/\s+$//;
    $str =~ s/\s+/ /g;
    return $str;
}

=head2 normalize_string_underscore

Like normalize_string, but also substitutes ~ and whitespace with underscore.

=cut

sub normalize_string_underscore {
    my ($str, $no_decode) = @_;
    $str =~ s/([^\\])~/$1 /g; # Foo~Bar -> Foo Bar
    $str = normalize_string($str, $no_decode);
    $str =~ s/\s+/_/g;
    return $str;
}

=head2 latexescape

Escapes the LaTeX special characters { } & ^ _ $ and %

=cut

sub latexescape { 
  my $str = shift;
  my @latexspecials = qw| { } & _ % |;
  foreach my $char (@latexspecials) {
    $str =~ s/^$char/\\$char/g;
    $str =~ s/([^\\])$char/$1\\$char/g;
  };
    $str =~ s/\$/\\\$/g;
    $str =~ s/\^/\\\^/g;
  return $str
}

=head2 terseinitials

terseinitials($str) returns the contatenated initials of all the words in $str.
    terseinitials('Louis Pierre de la Ramée') => 'LPdlR'

=cut

sub terseinitials {
    my $str = shift;
    $str =~ s/^$NOSORTPREFIX//;
    $str =~ s/^$NOSORTDIACRITICS//;
    $str =~ s/\\[\p{L}]+\s*//g;  # remove tex macros
    $str =~ s/^{(\p{L}).+}$/$1/g;    # {Aaaa Bbbbb Ccccc} -> A
    $str =~ s/{\s+(\S+)\s+}//g;  # Aaaaa{ de }Bbbb -> AaaaaBbbbb
    # get rid of Punctuation (except DashPunctuation), Symbol and Other characters
    $str =~ s/[\x{2bf}\x{2018}\p{Lm}\p{Po}\p{Pc}\p{Ps}\p{Pe}\p{S}\p{C}]+//g;
    $str =~ s/\B\p{L}//g;
    $str =~ s/[\s\p{Pd}]+//g;
    return $str;
}

=head2 array_minus

array_minus(\@a, \@b) returns all elements in @a that are not in @b

=cut

sub array_minus {
  my ($a, $b) = @_;
  my %countb = ();
    foreach my $elem (@$b) { 
    $countb{$elem}++ 
  };
    my @result;
    foreach my $elem (@$a) {
        push @result, $elem unless $countb{$elem}
    };
    return @result
}

=head2 remove_outer
    
    Remove surrounding curly brackets:  
        '{string}' -> 'string'

=cut

sub remove_outer {
    my $str = shift;
    $str =~ s/^{(.+)}$/$1/;
    return $str
}

=head2 getinitials
    
    Returns the initials of a name, preserving LaTeX code.

=cut

sub getinitials {
    my $str = shift;
    $str =~ s/{\s+(\S+)\s+}//g; # Aaaaa{ de }Bbbb -> AaaaaBbbbb
    # remove pseudo-space after macros
    $str =~ s/{? ( \\ [^\p{Ps}\{\}]+ ) \s+ (\p{L}) }?/\{$1\{$2\}\}/gx; # {\\x y} -> {\x{y}}
    $str =~ s/( \\ [^\p{Ps}\{\}]+ ) \s+ { /$1\{/gx; # \\macro { -> \macro{
    my @words = split /\s+/, remove_outer($str);
    $str = join ".~", ( map { _firstatom($_) } @words );
    return $str . "."
}

sub _firstatom {
    my $str = shift;
    $str =~ s/^$NOSORTPREFIX//;
    $str =~ s/^$NOSORTDIACRITICS//;
    if ($str =~ /^({ 
                   \\ [^\p{Ps}\p{L}] \p{L}+ # {\\.x}
                   }
                   | {?
                    \\[^\p{Ps}\{\}]+        # \\macro{x}
                     { \p{L} }
                     }?
                   | { \\\p{L}+ }           # {\\macro}
                   )/x ) {
        return $1
    } else {
        return substr($str, 0, 1)
    }
}

=head2 tersify

    Removes '.' and '~' from initials.

    tersify('A.~B.~C.') -> 'ABC'

=cut

sub tersify {
    my $str = shift;
    $str =~ s/~//g;
    $str =~ s/\.//g;
    return $str
}

=head2 ucinit

    upper case of initial letters in a string

=cut

sub ucinit {
        my $str = shift;
        $str = lc($str);
        $str =~ s/\b(\p{Ll})/\u$1/g;
        return $str;
}

=head1 AUTHOR

François Charette, C<< <firmicus at gmx.net> >>
Philip Kime C<< <philip at kime.org.uk> >>

=head1 BUGS

Please report any bugs or feature requests on our sourceforge tracker at
L<https://sourceforge.net/tracker2/?func=browse&group_id=228270>. 

=head1 COPYRIGHT & LICENSE

Copyright 2009 François Charette and Philip Kime, all rights reserved.

This program is free software; you can redistribute it and/or modify it
under the same terms as Perl itself.

=cut

1;

# vim: set tabstop=4 shiftwidth=4 expandtab: <|MERGE_RESOLUTION|>--- conflicted
+++ resolved
@@ -196,20 +196,6 @@
             m/^( # prefix?
                 $PREFIXRE
                )?
-<<<<<<< HEAD
-               (
-                $NOSORTPREFIX?$NOSORTDIACRITICS?
-                [^,]+
-                |
-                {[^,]+}
-               ),
-               \s+
-               (
-                $NOSORTPREFIX?$NOSORTDIACRITICS?
-                [^,]+
-                |
-                {.+}
-=======
                ( # last name
                 $NAMERE
                )
@@ -217,7 +203,6 @@
                \s+
                ( # first name
                 $NAMERE
->>>>>>> 0a096b53
                )
              $/x;
 
@@ -231,23 +216,6 @@
     }
     elsif ( $namestr =~ /\s/ ) # Firstname pre? Lastname
     {
-<<<<<<< HEAD
-        ( $firstname, $prefix, $lastname ) =
-          $namestr =~ /^(
-                         {.+}
-                        |
-                         (?:\S+[\s~]*?)+
-                        )
-                        \s+
-                        (
-                         (?:\p{Ll}+\.?[\s~]*)+
-                         \s+
-                        )?
-                        ($NOSORTPREFIX?$NOSORTDIACRITICS?\S+)
-                        $/x;
-
-        #$lastname =~ s/^{(.+)}$/$1/;
-=======
         if ( $namestr =~ /^$RE{balanced}{-parens => '{}'}.*\s+$RE{balanced}{-parens => '{}'}$/ ) 
         { 
             $logger->debug("Catched namestring of type '{Firstname} prefix? {Lastname}'");
@@ -314,7 +282,6 @@
 
         $lastname =~ s/^{(.+)}$/$1/;
         $firstname =~ s/^{(.+)}$/$1/;
->>>>>>> 0a096b53
         $firstname =~ s/\s+$// if $firstname;
 
         $prefix =~ s/\s+$// if $prefix;
@@ -451,9 +418,9 @@
     my $str = shift;
     $str =~ s/^$NOSORTPREFIX//;
     $str =~ s/^$NOSORTDIACRITICS//;
-    $str =~ s/\\[\p{L}]+\s*//g;  # remove tex macros
-    $str =~ s/^{(\p{L}).+}$/$1/g;    # {Aaaa Bbbbb Ccccc} -> A
-    $str =~ s/{\s+(\S+)\s+}//g;  # Aaaaa{ de }Bbbb -> AaaaaBbbbb
+    $str =~ s/\\[\p{L}]+\s*//g; # remove tex macros
+    $str =~ s/^{(\p{L}).+}$/$1/g; # {Aaaa Bbbbb Ccccc} -> A
+    $str =~ s/{\s+(\S+)\s+}//g; # Aaaaa{ de }Bbbb -> AaaaaBbbbb
     # get rid of Punctuation (except DashPunctuation), Symbol and Other characters
     $str =~ s/[\x{2bf}\x{2018}\p{Lm}\p{Po}\p{Pc}\p{Ps}\p{Pe}\p{S}\p{C}]+//g;
     $str =~ s/\B\p{L}//g;
