--- conflicted
+++ resolved
@@ -27,17 +27,13 @@
                   @BIBLATEXML_FORMATTEXT
                   @BIBLATEXML_FORMATTEXT_B
                   %FIELDS_WITH_CHILDREN
-<<<<<<< HEAD
                   %DISPLAYMODES
               } ;
-=======
-              };
 
 # this is the latest <major.minor> version of biblatex.sty
 Readonly::Scalar our $BIBLATEX_VERSION => '0.8';
 # this is the latest version of the BCF xml format
 Readonly::Scalar our $BCF_VERSION => '0.8f';
->>>>>>> 56a3de96
 
 our $BIBER_SORT_FINAL = 0;
 
@@ -57,7 +53,6 @@
   quiet => 0,
   wraplines => 0,
   collate_options => 'level=>2, table=>"latinkeys.txt"',
-<<<<<<< HEAD
   ## eventually this shall be moved to biblatex options:
   displaymode => 'uniform',
   locale => $locale,
@@ -108,9 +103,6 @@
          }
      }
 ) ;
-=======
-);
->>>>>>> 56a3de96
 
 ### biblatex fields
 
@@ -251,7 +243,6 @@
 
 our %FIELDS_WITH_CHILDREN = map { 'bib:'. $_ => 1 } ( @BIBLATEXML_FORMATTEXT, @BIBLATEXML_FORMATTEXT_B );
 
-<<<<<<< HEAD
 Readonly::Hash our %DISPLAYMODES => {
   uniform => [ qw/uniform romanized translated original/ ],
   translated => [ qw/translated uniform romanized original/ ],
@@ -259,10 +250,7 @@
   original => [ qw/original romanized uniform translated/ ]
 } ;
 
-1 ;
-=======
 1;
->>>>>>> 56a3de96
 
 __END__
 
