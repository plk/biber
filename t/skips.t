--- conflicted
+++ resolved
@@ -47,14 +47,10 @@
 
 my $set1 = q|    \entry{seta}{set}{}
       \set{set:membera,set:memberb,set:memberc}
-<<<<<<< HEAD
-      \name{labelname}{1}{}{%
-        {{hash=bd051a2f7a5f377e3a62581b0e0f8577}{Doe}{D\bibinitperiod}{John}{J\bibinitperiod}{}{}{}{}}%
-      }
-      \name[form=original,lang=english]{author}{1}{}{%
-=======
-      \name{author}{1}{}{%
->>>>>>> 06c6d749
+      \name{labelname}{1}{}{%
+        {{hash=bd051a2f7a5f377e3a62581b0e0f8577}{Doe}{D\bibinitperiod}{John}{J\bibinitperiod}{}{}{}{}}%
+      }
+      \name[form=original,lang=english]{author}{1}{}{%
         {{hash=bd051a2f7a5f377e3a62581b0e0f8577}{Doe}{D\bibinitperiod}{John}{J\bibinitperiod}{}{}{}{}}%
       }
       \field{labelnamesourcefield}{author}
@@ -68,19 +64,12 @@
       \field{extrayear}{1}
       \field{labelyear}{2010}
       \field{datelabelsource}{}
-<<<<<<< HEAD
       \field{labeltitle}{Set Member A}
       \field{labeltitlesourcefield}{title}
       \field{labeltitlesourceform}{original}
       \field{labeltitlesourcelang}{english}
       \field{extraalpha}{1}
       \field[form=original,lang=english]{title}{Set Member A}
-=======
-      \field{extraalpha}{1}
-      \field{labelnamesource}{author}
-      \field{labeltitlesource}{title}
-      \field{title}{Set Member A}
->>>>>>> 06c6d749
       \field{year}{2010}
       \keyw{key1,key2}
     \endentry
@@ -88,35 +77,24 @@
 
 my $set2 = q|    \entry{set:membera}{book}{}
       \inset{seta}
-<<<<<<< HEAD
-      \name{labelname}{1}{}{%
-        {{hash=bd051a2f7a5f377e3a62581b0e0f8577}{Doe}{D\bibinitperiod}{John}{J\bibinitperiod}{}{}{}{}}%
-      }
-      \name[form=original,lang=english]{author}{1}{}{%
-=======
-      \name{author}{1}{}{%
->>>>>>> 06c6d749
-        {{hash=bd051a2f7a5f377e3a62581b0e0f8577}{Doe}{D\bibinitperiod}{John}{J\bibinitperiod}{}{}{}{}}%
-      }
-      \field{labelnamesourcefield}{author}
-      \field{labelnamesourceform}{original}
-      \field{labelnamesourcelang}{english}
-      \strng{namehash}{bd051a2f7a5f377e3a62581b0e0f8577}
-      \strng{fullhash}{bd051a2f7a5f377e3a62581b0e0f8577}
-      \field{sortinit}{D}
-<<<<<<< HEAD
+      \name{labelname}{1}{}{%
+        {{hash=bd051a2f7a5f377e3a62581b0e0f8577}{Doe}{D\bibinitperiod}{John}{J\bibinitperiod}{}{}{}{}}%
+      }
+      \name[form=original,lang=english]{author}{1}{}{%
+        {{hash=bd051a2f7a5f377e3a62581b0e0f8577}{Doe}{D\bibinitperiod}{John}{J\bibinitperiod}{}{}{}{}}%
+      }
+      \field{labelnamesourcefield}{author}
+      \field{labelnamesourceform}{original}
+      \field{labelnamesourcelang}{english}
+      \strng{namehash}{bd051a2f7a5f377e3a62581b0e0f8577}
+      \strng{fullhash}{bd051a2f7a5f377e3a62581b0e0f8577}
+      \field{sortinit}{D}
       \field{sortinithash}{a01c54d1737685bc6dbf0ea0673fa44c}
       \field{labeltitle}{Set Member A}
       \field{labeltitlesourcefield}{title}
       \field{labeltitlesourceform}{original}
       \field{labeltitlesourcelang}{english}
       \field[form=original,lang=english]{title}{Set Member A}
-=======
-      \field{sortinithash}{78f7c4753a2004675f316a80bdb31742}
-      \field{labelnamesource}{author}
-      \field{labeltitlesource}{title}
-      \field{title}{Set Member A}
->>>>>>> 06c6d749
       \field{year}{2010}
       \keyw{key1,key2}
     \endentry
@@ -124,83 +102,57 @@
 
 my $set3 = q|    \entry{set:memberb}{book}{}
       \inset{seta}
-<<<<<<< HEAD
-      \name{labelname}{1}{}{%
-        {{hash=bd051a2f7a5f377e3a62581b0e0f8577}{Doe}{D\bibinitperiod}{John}{J\bibinitperiod}{}{}{}{}}%
-      }
-      \name[form=original,lang=english]{author}{1}{}{%
-=======
-      \name{author}{1}{}{%
->>>>>>> 06c6d749
-        {{hash=bd051a2f7a5f377e3a62581b0e0f8577}{Doe}{D\bibinitperiod}{John}{J\bibinitperiod}{}{}{}{}}%
-      }
-      \field{labelnamesourcefield}{author}
-      \field{labelnamesourceform}{original}
-      \field{labelnamesourcelang}{english}
-      \strng{namehash}{bd051a2f7a5f377e3a62581b0e0f8577}
-      \strng{fullhash}{bd051a2f7a5f377e3a62581b0e0f8577}
-      \field{sortinit}{D}
-<<<<<<< HEAD
+      \name{labelname}{1}{}{%
+        {{hash=bd051a2f7a5f377e3a62581b0e0f8577}{Doe}{D\bibinitperiod}{John}{J\bibinitperiod}{}{}{}{}}%
+      }
+      \name[form=original,lang=english]{author}{1}{}{%
+        {{hash=bd051a2f7a5f377e3a62581b0e0f8577}{Doe}{D\bibinitperiod}{John}{J\bibinitperiod}{}{}{}{}}%
+      }
+      \field{labelnamesourcefield}{author}
+      \field{labelnamesourceform}{original}
+      \field{labelnamesourcelang}{english}
+      \strng{namehash}{bd051a2f7a5f377e3a62581b0e0f8577}
+      \strng{fullhash}{bd051a2f7a5f377e3a62581b0e0f8577}
+      \field{sortinit}{D}
       \field{sortinithash}{a01c54d1737685bc6dbf0ea0673fa44c}
       \field{labeltitle}{Set Member B}
       \field{labeltitlesourcefield}{title}
       \field{labeltitlesourceform}{original}
       \field{labeltitlesourcelang}{english}
       \field[form=original,lang=english]{title}{Set Member B}
-=======
-      \field{sortinithash}{78f7c4753a2004675f316a80bdb31742}
-      \field{labelnamesource}{author}
-      \field{labeltitlesource}{title}
-      \field{title}{Set Member B}
->>>>>>> 06c6d749
       \field{year}{2010}
     \endentry
 |;
 
 my $set4 = q|    \entry{set:memberc}{book}{}
       \inset{seta}
-<<<<<<< HEAD
-      \name{labelname}{1}{}{%
-        {{hash=bd051a2f7a5f377e3a62581b0e0f8577}{Doe}{D\bibinitperiod}{John}{J\bibinitperiod}{}{}{}{}}%
-      }
-      \name[form=original,lang=english]{author}{1}{}{%
-=======
-      \name{author}{1}{}{%
->>>>>>> 06c6d749
-        {{hash=bd051a2f7a5f377e3a62581b0e0f8577}{Doe}{D\bibinitperiod}{John}{J\bibinitperiod}{}{}{}{}}%
-      }
-      \field{labelnamesourcefield}{author}
-      \field{labelnamesourceform}{original}
-      \field{labelnamesourcelang}{english}
-      \strng{namehash}{bd051a2f7a5f377e3a62581b0e0f8577}
-      \strng{fullhash}{bd051a2f7a5f377e3a62581b0e0f8577}
-      \field{sortinit}{D}
-<<<<<<< HEAD
+      \name{labelname}{1}{}{%
+        {{hash=bd051a2f7a5f377e3a62581b0e0f8577}{Doe}{D\bibinitperiod}{John}{J\bibinitperiod}{}{}{}{}}%
+      }
+      \name[form=original,lang=english]{author}{1}{}{%
+        {{hash=bd051a2f7a5f377e3a62581b0e0f8577}{Doe}{D\bibinitperiod}{John}{J\bibinitperiod}{}{}{}{}}%
+      }
+      \field{labelnamesourcefield}{author}
+      \field{labelnamesourceform}{original}
+      \field{labelnamesourcelang}{english}
+      \strng{namehash}{bd051a2f7a5f377e3a62581b0e0f8577}
+      \strng{fullhash}{bd051a2f7a5f377e3a62581b0e0f8577}
+      \field{sortinit}{D}
       \field{sortinithash}{a01c54d1737685bc6dbf0ea0673fa44c}
       \field{labeltitle}{Set Member C}
       \field{labeltitlesourcefield}{title}
       \field{labeltitlesourceform}{original}
       \field{labeltitlesourcelang}{english}
       \field[form=original,lang=english]{title}{Set Member C}
-=======
-      \field{sortinithash}{78f7c4753a2004675f316a80bdb31742}
-      \field{labelnamesource}{author}
-      \field{labeltitlesource}{title}
-      \field{title}{Set Member C}
->>>>>>> 06c6d749
       \field{year}{2010}
     \endentry
 |;
 
 my $noset1 = q|    \entry{noseta}{book}{}
-<<<<<<< HEAD
-      \name{labelname}{1}{}{%
-        {{hash=bd051a2f7a5f377e3a62581b0e0f8577}{Doe}{D\bibinitperiod}{John}{J\bibinitperiod}{}{}{}{}}%
-      }
-      \name[form=original,lang=english]{author}{1}{}{%
-=======
-      \name{author}{1}{}{%
->>>>>>> 06c6d749
+      \name{labelname}{1}{}{%
+        {{hash=bd051a2f7a5f377e3a62581b0e0f8577}{Doe}{D\bibinitperiod}{John}{J\bibinitperiod}{}{}{}{}}%
+      }
+      \name[form=original,lang=english]{author}{1}{}{%
         {{hash=bd051a2f7a5f377e3a62581b0e0f8577}{Doe}{D\bibinitperiod}{John}{J\bibinitperiod}{}{}{}{}}%
       }
       \field{labelnamesourcefield}{author}
@@ -214,32 +166,21 @@
       \field{extrayear}{2}
       \field{labelyear}{2010}
       \field{datelabelsource}{}
-<<<<<<< HEAD
       \field{labeltitle}{Stand-Alone A}
       \field{labeltitlesourcefield}{title}
       \field{labeltitlesourceform}{original}
       \field{labeltitlesourcelang}{english}
       \field{extraalpha}{2}
       \field[form=original,lang=english]{title}{Stand-Alone A}
-=======
-      \field{extraalpha}{2}
-      \field{labelnamesource}{author}
-      \field{labeltitlesource}{title}
-      \field{title}{Stand-Alone A}
->>>>>>> 06c6d749
       \field{year}{2010}
     \endentry
 |;
 
 my $noset2 = q|    \entry{nosetb}{book}{}
-<<<<<<< HEAD
-      \name{labelname}{1}{}{%
-        {{hash=bd051a2f7a5f377e3a62581b0e0f8577}{Doe}{D\bibinitperiod}{John}{J\bibinitperiod}{}{}{}{}}%
-      }
-      \name[form=original,lang=english]{author}{1}{}{%
-=======
-      \name{author}{1}{}{%
->>>>>>> 06c6d749
+      \name{labelname}{1}{}{%
+        {{hash=bd051a2f7a5f377e3a62581b0e0f8577}{Doe}{D\bibinitperiod}{John}{J\bibinitperiod}{}{}{}{}}%
+      }
+      \name[form=original,lang=english]{author}{1}{}{%
         {{hash=bd051a2f7a5f377e3a62581b0e0f8577}{Doe}{D\bibinitperiod}{John}{J\bibinitperiod}{}{}{}{}}%
       }
       \field{labelnamesourcefield}{author}
@@ -253,32 +194,21 @@
       \field{extrayear}{3}
       \field{labelyear}{2010}
       \field{datelabelsource}{}
-<<<<<<< HEAD
       \field{labeltitle}{Stand-Alone B}
       \field{labeltitlesourcefield}{title}
       \field{labeltitlesourceform}{original}
       \field{labeltitlesourcelang}{english}
       \field{extraalpha}{3}
       \field[form=original,lang=english]{title}{Stand-Alone B}
-=======
-      \field{extraalpha}{3}
-      \field{labelnamesource}{author}
-      \field{labeltitlesource}{title}
-      \field{title}{Stand-Alone B}
->>>>>>> 06c6d749
       \field{year}{2010}
     \endentry
 |;
 
 my $noset3 = q|    \entry{nosetc}{book}{}
-<<<<<<< HEAD
-      \name{labelname}{1}{}{%
-        {{hash=bd051a2f7a5f377e3a62581b0e0f8577}{Doe}{D\bibinitperiod}{John}{J\bibinitperiod}{}{}{}{}}%
-      }
-      \name[form=original,lang=english]{author}{1}{}{%
-=======
-      \name{author}{1}{}{%
->>>>>>> 06c6d749
+      \name{labelname}{1}{}{%
+        {{hash=bd051a2f7a5f377e3a62581b0e0f8577}{Doe}{D\bibinitperiod}{John}{J\bibinitperiod}{}{}{}{}}%
+      }
+      \name[form=original,lang=english]{author}{1}{}{%
         {{hash=bd051a2f7a5f377e3a62581b0e0f8577}{Doe}{D\bibinitperiod}{John}{J\bibinitperiod}{}{}{}{}}%
       }
       \field{labelnamesourcefield}{author}
@@ -292,32 +222,21 @@
       \field{extrayear}{4}
       \field{labelyear}{2010}
       \field{datelabelsource}{}
-<<<<<<< HEAD
       \field{labeltitle}{Stand-Alone C}
       \field{labeltitlesourcefield}{title}
       \field{labeltitlesourceform}{original}
       \field{labeltitlesourcelang}{english}
       \field{extraalpha}{4}
       \field[form=original,lang=english]{title}{Stand-Alone C}
-=======
-      \field{extraalpha}{4}
-      \field{labelnamesource}{author}
-      \field{labeltitlesource}{title}
-      \field{title}{Stand-Alone C}
->>>>>>> 06c6d749
       \field{year}{2010}
     \endentry
 |;
 
 my $sk4 = q|    \entry{skip4}{article}{dataonly}
-<<<<<<< HEAD
-      \name{labelname}{1}{}{%
-        {{hash=bd051a2f7a5f377e3a62581b0e0f8577}{Doe}{D\bibinitperiod}{John}{J\bibinitperiod}{}{}{}{}}%
-      }
-      \name[form=original,lang=english]{author}{1}{}{%
-=======
-      \name{author}{1}{}{%
->>>>>>> 06c6d749
+      \name{labelname}{1}{}{%
+        {{hash=bd051a2f7a5f377e3a62581b0e0f8577}{Doe}{D\bibinitperiod}{John}{J\bibinitperiod}{}{}{}{}}%
+      }
+      \name[form=original,lang=english]{author}{1}{}{%
         {{hash=bd051a2f7a5f377e3a62581b0e0f8577}{Doe}{D\bibinitperiod}{John}{J\bibinitperiod}{}{}{}{}}%
       }
       \field{labelnamesourcefield}{author}
@@ -332,17 +251,11 @@
       \strng{namehash}{bd051a2f7a5f377e3a62581b0e0f8577}
       \strng{fullhash}{bd051a2f7a5f377e3a62581b0e0f8577}
       \field{sortinit}{D}
-<<<<<<< HEAD
       \field{sortinithash}{a01c54d1737685bc6dbf0ea0673fa44c}
       \field{labeltitle}{Algorithms Which Sort}
       \field{labeltitlesourcefield}{title}
       \field{labeltitlesourceform}{original}
       \field{labeltitlesourcelang}{english}
-=======
-      \field{sortinithash}{78f7c4753a2004675f316a80bdb31742}
-      \field{labelnamesource}{author}
-      \field{labeltitlesource}{title}
->>>>>>> 06c6d749
       \field{shorthand}{AWS}
       \field[form=original,lang=english]{title}{Algorithms Which Sort}
       \field{year}{1932}
