--- conflicted
+++ resolved
@@ -162,18 +162,12 @@
             }
         }
 
-<<<<<<< HEAD
-        if (! $bibrecord->exists("bib:$titlename") ) {
-           $logger->error("Entry $citekey has no title!")
-        };
-=======
         if (! $bibrecord->exists("bib:$titlename")) {
-           if ( ! $bibrecord->exists("bib:crossref") ) {
-               croak "Entry $citekey has no title!"
-           }
+            if ( ! $bibrecord->exists("bib:crossref") ) {
+                $logger->error("Entry $citekey has no title!")
+            }
         }
         else {
->>>>>>> 56a3de96
 
             my $titlestrings = $bibrecord->findnodes("bib:$titlename")->_biblatex_title_values;
 
