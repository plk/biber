--- conflicted
+++ resolved
@@ -74,16 +74,10 @@
       \strng{fullhash}{252caa7921a061ca92087a1a52f15b78}
       \strng{fullhashraw}{252caa7921a061ca92087a1a52f15b78}
       \strng{bibnamehash}{252caa7921a061ca92087a1a52f15b78}
-<<<<<<< HEAD
       \strng{authordefaulten-usbibnamehash}{252caa7921a061ca92087a1a52f15b78}
       \strng{authordefaulten-usnamehash}{252caa7921a061ca92087a1a52f15b78}
       \strng{authordefaulten-usfullhash}{252caa7921a061ca92087a1a52f15b78}
-=======
-      \strng{authorbibnamehash}{252caa7921a061ca92087a1a52f15b78}
-      \strng{authornamehash}{252caa7921a061ca92087a1a52f15b78}
-      \strng{authorfullhash}{252caa7921a061ca92087a1a52f15b78}
-      \strng{authorfullhashraw}{252caa7921a061ca92087a1a52f15b78}
->>>>>>> 282decfe
+      \strng{authordefaulten-usfullhashraw}{252caa7921a061ca92087a1a52f15b78}
       \field{sortinit}{8}
       \strng{sortinithash}{a231b008ebf0ecbe0b4d96dcc159445f}
       \field{labeldatesource}{}
@@ -115,16 +109,10 @@
       \strng{fullhash}{894a5fe6de820f5dcce84a65581667f4}
       \strng{fullhashraw}{894a5fe6de820f5dcce84a65581667f4}
       \strng{bibnamehash}{894a5fe6de820f5dcce84a65581667f4}
-<<<<<<< HEAD
       \strng{authordefaulten-usbibnamehash}{894a5fe6de820f5dcce84a65581667f4}
       \strng{authordefaulten-usnamehash}{894a5fe6de820f5dcce84a65581667f4}
       \strng{authordefaulten-usfullhash}{894a5fe6de820f5dcce84a65581667f4}
-=======
-      \strng{authorbibnamehash}{894a5fe6de820f5dcce84a65581667f4}
-      \strng{authornamehash}{894a5fe6de820f5dcce84a65581667f4}
-      \strng{authorfullhash}{894a5fe6de820f5dcce84a65581667f4}
-      \strng{authorfullhashraw}{894a5fe6de820f5dcce84a65581667f4}
->>>>>>> 282decfe
+      \strng{authordefaulten-usfullhashraw}{894a5fe6de820f5dcce84a65581667f4}
       \field{sortinit}{9}
       \strng{sortinithash}{0a5ebc79d83c96b6579069544c73c7d4}
       \field{labeldatesource}{}
@@ -155,16 +143,10 @@
       \strng{fullhash}{fc3cc97631ceaecdde2aee6cc60ab42b}
       \strng{fullhashraw}{fc3cc97631ceaecdde2aee6cc60ab42b}
       \strng{bibnamehash}{fc3cc97631ceaecdde2aee6cc60ab42b}
-<<<<<<< HEAD
       \strng{authordefaulten-usbibnamehash}{fc3cc97631ceaecdde2aee6cc60ab42b}
       \strng{authordefaulten-usnamehash}{fc3cc97631ceaecdde2aee6cc60ab42b}
       \strng{authordefaulten-usfullhash}{fc3cc97631ceaecdde2aee6cc60ab42b}
-=======
-      \strng{authorbibnamehash}{fc3cc97631ceaecdde2aee6cc60ab42b}
-      \strng{authornamehash}{fc3cc97631ceaecdde2aee6cc60ab42b}
-      \strng{authorfullhash}{fc3cc97631ceaecdde2aee6cc60ab42b}
-      \strng{authorfullhashraw}{fc3cc97631ceaecdde2aee6cc60ab42b}
->>>>>>> 282decfe
+      \strng{authordefaulten-usfullhashraw}{fc3cc97631ceaecdde2aee6cc60ab42b}
       \field{sortinit}{1}
       \strng{sortinithash}{4f6aaa89bab872aa0999fec09ff8e98a}
       \field{labeldatesource}{}
@@ -178,13 +160,8 @@
 
 # Labelyear is now here as skiplab is not set for this entry when cited in section
 # without citation of a set it is a member of
-<<<<<<< HEAD
-my $string5 = q|    \entry{Dynamic3}{book}{}
-      \name[default][en-us]{author}{1}{}{%
-=======
 my $string5 = q|    \entry{Dynamic3}{book}{}{}
-      \name{author}{1}{}{%
->>>>>>> 282decfe
+      \name[default][en-us]{author}{1}{}{%
         {{hash=fc3cc97631ceaecdde2aee6cc60ab42b}{%
            family={Regardless},
            familyi={R\bibinitperiod},
@@ -201,16 +178,10 @@
       \strng{fullhash}{fc3cc97631ceaecdde2aee6cc60ab42b}
       \strng{fullhashraw}{fc3cc97631ceaecdde2aee6cc60ab42b}
       \strng{bibnamehash}{fc3cc97631ceaecdde2aee6cc60ab42b}
-<<<<<<< HEAD
       \strng{authordefaulten-usbibnamehash}{fc3cc97631ceaecdde2aee6cc60ab42b}
       \strng{authordefaulten-usnamehash}{fc3cc97631ceaecdde2aee6cc60ab42b}
       \strng{authordefaulten-usfullhash}{fc3cc97631ceaecdde2aee6cc60ab42b}
-=======
-      \strng{authorbibnamehash}{fc3cc97631ceaecdde2aee6cc60ab42b}
-      \strng{authornamehash}{fc3cc97631ceaecdde2aee6cc60ab42b}
-      \strng{authorfullhash}{fc3cc97631ceaecdde2aee6cc60ab42b}
-      \strng{authorfullhashraw}{fc3cc97631ceaecdde2aee6cc60ab42b}
->>>>>>> 282decfe
+      \strng{authordefaulten-usfullhashraw}{fc3cc97631ceaecdde2aee6cc60ab42b}
       \field{sortinit}{1}
       \strng{sortinithash}{4f6aaa89bab872aa0999fec09ff8e98a}
       \field{extradatescope}{labelyear}
