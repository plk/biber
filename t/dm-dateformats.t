--- conflicted
+++ resolved
@@ -74,29 +74,17 @@
       }
       \strng{namehash}{8c77336299b25bdada7bf8038f46722f}
       \strng{fullhash}{8c77336299b25bdada7bf8038f46722f}
-<<<<<<< HEAD
       \field{form=original,lang=default}{sortinit}{D}
       \field{form=original,lang=default}{extrayear}{3}
       \field{form=original,lang=default}{labelyear}{1996}
+      \field{form=original,lang=default}{labelmonth}{01}
+      \field{form=original,lang=default}{labelday}{01}
       \field{form=original,lang=default}{labeltitle}{Title 2}
       \field{form=original,lang=default}{day}{01}
       \field{form=original,lang=default}{endyear}{}
       \field{form=original,lang=default}{month}{01}
       \field{form=original,lang=default}{title}{Title 2}
       \field{form=original,lang=default}{year}{1996}
-=======
-      \field{sortinit}{D}
-      \field{extrayear}{3}
-      \field{labelyear}{1996}
-      \field{labelmonth}{01}
-      \field{labelday}{01}
-      \field{labeltitle}{Title 2}
-      \field{day}{01}
-      \field{endyear}{}
-      \field{month}{01}
-      \field{title}{Title 2}
-      \field{year}{1996}
->>>>>>> 3614a136
     \endentry
 |;
 
@@ -114,10 +102,11 @@
       }
       \strng{namehash}{8c77336299b25bdada7bf8038f46722f}
       \strng{fullhash}{8c77336299b25bdada7bf8038f46722f}
-<<<<<<< HEAD
       \field{form=original,lang=default}{sortinit}{D}
       \field{form=original,lang=default}{extrayear}{4}
       \field{form=original,lang=default}{labelyear}{1996}
+      \field{form=original,lang=default}{labelmonth}{12}
+      \field{form=original,lang=default}{labelday}{10\bibdatedash 12}
       \field{form=original,lang=default}{labeltitle}{Title 2}
       \field{form=original,lang=default}{day}{10}
       \field{form=original,lang=default}{endday}{12}
@@ -126,21 +115,6 @@
       \field{form=original,lang=default}{month}{12}
       \field{form=original,lang=default}{title}{Title 2}
       \field{form=original,lang=default}{year}{1996}
-=======
-      \field{sortinit}{D}
-      \field{extrayear}{4}
-      \field{labelyear}{1996}
-      \field{labelmonth}{12}
-      \field{labelday}{10\bibdatedash 12}
-      \field{labeltitle}{Title 2}
-      \field{day}{10}
-      \field{endday}{12}
-      \field{endmonth}{12}
-      \field{endyear}{1996}
-      \field{month}{12}
-      \field{title}{Title 2}
-      \field{year}{1996}
->>>>>>> 3614a136
     \endentry
 |;
 
@@ -180,27 +154,16 @@
       }
       \strng{namehash}{8c77336299b25bdada7bf8038f46722f}
       \strng{fullhash}{8c77336299b25bdada7bf8038f46722f}
-<<<<<<< HEAD
       \field{form=original,lang=default}{sortinit}{D}
       \field{form=original,lang=default}{extrayear}{6}
       \field{form=original,lang=default}{labelyear}{1996}
+      \field{form=original,lang=default}{labelmonth}{01}
+      \field{form=original,lang=default}{labelday}{01}
       \field{form=original,lang=default}{labeltitle}{Title 2}
       \field{form=original,lang=default}{eventday}{01}
       \field{form=original,lang=default}{eventmonth}{01}
       \field{form=original,lang=default}{eventyear}{1996}
       \field{form=original,lang=default}{title}{Title 2}
-=======
-      \field{sortinit}{D}
-      \field{extrayear}{6}
-      \field{labelyear}{1996}
-      \field{labelmonth}{01}
-      \field{labelday}{01}
-      \field{labeltitle}{Title 2}
-      \field{eventday}{01}
-      \field{eventmonth}{01}
-      \field{eventyear}{1996}
-      \field{title}{Title 2}
->>>>>>> 3614a136
       \warn{\item Missing mandatory field - one of 'date, year' must be defined in entry 'L16'}
     \endentry
 |;
@@ -219,10 +182,11 @@
       }
       \strng{namehash}{8c77336299b25bdada7bf8038f46722f}
       \strng{fullhash}{8c77336299b25bdada7bf8038f46722f}
-<<<<<<< HEAD
       \field{form=original,lang=default}{sortinit}{D}
       \field{form=original,lang=default}{extrayear}{5}
       \field{form=original,lang=default}{labelyear}{1996}
+      \field{form=original,lang=default}{labelmonth}{12}
+      \field{form=original,lang=default}{labelday}{10\bibdatedash 12}
       \field{form=original,lang=default}{labeltitle}{Title 2}
       \field{form=original,lang=default}{day}{10}
       \field{form=original,lang=default}{endday}{12}
@@ -243,33 +207,6 @@
       \field{form=original,lang=default}{origyear}{1998}
       \field{form=original,lang=default}{title}{Title 2}
       \field{form=original,lang=default}{year}{1996}
-=======
-      \field{sortinit}{D}
-      \field{extrayear}{5}
-      \field{labelyear}{1996}
-      \field{labelmonth}{12}
-      \field{labelday}{10\bibdatedash 12}
-      \field{labeltitle}{Title 2}
-      \field{day}{10}
-      \field{endday}{12}
-      \field{endmonth}{12}
-      \field{endyear}{1996}
-      \field{eventday}{10}
-      \field{eventendday}{12}
-      \field{eventendmonth}{12}
-      \field{eventendyear}{2004}
-      \field{eventmonth}{12}
-      \field{eventyear}{1998}
-      \field{month}{12}
-      \field{origday}{10}
-      \field{origendday}{12}
-      \field{origendmonth}{12}
-      \field{origendyear}{1998}
-      \field{origmonth}{12}
-      \field{origyear}{1998}
-      \field{title}{Title 2}
-      \field{year}{1996}
->>>>>>> 3614a136
     \endentry
 |;
 
@@ -287,9 +224,10 @@
       }
       \strng{namehash}{8c77336299b25bdada7bf8038f46722f}
       \strng{fullhash}{8c77336299b25bdada7bf8038f46722f}
-<<<<<<< HEAD
       \field{form=original,lang=default}{sortinit}{D}
       \field{form=original,lang=default}{labelyear}{1998}
+      \field{form=original,lang=default}{labelmonth}{12}
+      \field{form=original,lang=default}{labelday}{10\bibdatedash 12}
       \field{form=original,lang=default}{labeltitle}{Title 2}
       \field{form=original,lang=default}{day}{10}
       \field{form=original,lang=default}{endday}{12}
@@ -310,32 +248,6 @@
       \field{form=original,lang=default}{origyear}{1998}
       \field{form=original,lang=default}{title}{Title 2}
       \field{form=original,lang=default}{year}{1996}
-=======
-      \field{sortinit}{D}
-      \field{labelyear}{1998}
-      \field{labelmonth}{12}
-      \field{labelday}{10\bibdatedash 12}
-      \field{labeltitle}{Title 2}
-      \field{day}{10}
-      \field{endday}{12}
-      \field{endmonth}{12}
-      \field{endyear}{1996}
-      \field{eventday}{10}
-      \field{eventendday}{12}
-      \field{eventendmonth}{12}
-      \field{eventendyear}{2004}
-      \field{eventmonth}{12}
-      \field{eventyear}{1998}
-      \field{month}{12}
-      \field{origday}{10}
-      \field{origendday}{12}
-      \field{origendmonth}{12}
-      \field{origendyear}{1998}
-      \field{origmonth}{12}
-      \field{origyear}{1998}
-      \field{title}{Title 2}
-      \field{year}{1996}
->>>>>>> 3614a136
     \endentry
 |;
 
@@ -353,9 +265,10 @@
       }
       \strng{namehash}{8c77336299b25bdada7bf8038f46722f}
       \strng{fullhash}{8c77336299b25bdada7bf8038f46722f}
-<<<<<<< HEAD
       \field{form=original,lang=default}{sortinit}{D}
       \field{form=original,lang=default}{labelyear}{1998\bibdatedash 2004}
+      \field{form=original,lang=default}{labelmonth}{12}
+      \field{form=original,lang=default}{labelday}{10\bibdatedash 12}
       \field{form=original,lang=default}{labeltitle}{Title 2}
       \field{form=original,lang=default}{day}{10}
       \field{form=original,lang=default}{endday}{12}
@@ -376,32 +289,6 @@
       \field{form=original,lang=default}{origyear}{1998}
       \field{form=original,lang=default}{title}{Title 2}
       \field{form=original,lang=default}{year}{1996}
-=======
-      \field{sortinit}{D}
-      \field{labelyear}{1998\bibdatedash 2004}
-      \field{labelmonth}{12}
-      \field{labelday}{10\bibdatedash 12}
-      \field{labeltitle}{Title 2}
-      \field{day}{10}
-      \field{endday}{12}
-      \field{endmonth}{12}
-      \field{endyear}{1996}
-      \field{eventday}{10}
-      \field{eventendday}{12}
-      \field{eventendmonth}{12}
-      \field{eventendyear}{2004}
-      \field{eventmonth}{12}
-      \field{eventyear}{1998}
-      \field{month}{12}
-      \field{origday}{10}
-      \field{origendday}{12}
-      \field{origendmonth}{12}
-      \field{origendyear}{1998}
-      \field{origmonth}{12}
-      \field{origyear}{1998}
-      \field{title}{Title 2}
-      \field{year}{1996}
->>>>>>> 3614a136
     \endentry
 |;
 
