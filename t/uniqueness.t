--- conflicted
+++ resolved
@@ -656,10 +656,7 @@
 $bibentries = $section->bibentries;
 $main = $biber->datalists->get_list('nty/global//global/global');
 
-<<<<<<< HEAD
 eq_or_diff($main->get_uniquelist($bibentries->entry('C')->get_field($bibentries->entry('C')->get_labelname_info->[0])->get_id), '2', 'Uniquelist true/Uniquename false - 1');
-=======
-eq_or_diff($main->get_uniquelist($bibentries->entry('C')->get_field($bibentries->entry('C')->get_labelname_info)->get_id), '2', 'Uniquelist true/Uniquename false - 1');
 
 #############################################################################
 # Testing pluralothers without uniquelist
@@ -678,7 +675,7 @@
 $bibentries = $section->bibentries;
 $main = $biber->datalists->get_list('nty/global//global/global');
 
-eq_or_diff($main->get_visible_cite($bibentries->entry('po1')->get_field($bibentries->entry('po1')->get_labelname_info)->get_id), '4', 'Pluralothers test - 1');
+eq_or_diff($main->get_visible_cite($bibentries->entry('po1')->get_field($bibentries->entry('po1')->get_labelname_info->[0])->get_id), '4', 'Pluralothers test - 1');
 ok(is_undef($main->get_extranamedata_for_key('po1')), 'Pluralothers test - 2');
 
 #############################################################################
@@ -702,7 +699,7 @@
 
 
 my $po3 = q|    \entry{po3}{book}{}
-      \name{author}{4}{ul=4}{%
+      \name[default][en-us]{author}{4}{ul=4}{%
         {{un=1,uniquepart=given,hash=c2ab7e2b5663336cc4e65c8bcf1a280d}{%
            family={Abraham},
            familyi={A\bibinitperiod},
@@ -728,27 +725,50 @@
            giveni={D\bibinitperiod},
            givenun=1}}%
       }
+      \namepartms{author}{1}{%
+          familydefaulten-us={Abraham},
+          familydefaulten-usi={A\bibinitperiod},
+          givendefaulten-us={A.},
+          givendefaulten-usi={A\bibinitperiod}
+      }
+      \namepartms{author}{2}{%
+          familydefaulten-us={Brown},
+          familydefaulten-usi={B\bibinitperiod},
+          givendefaulten-us={B.},
+          givendefaulten-usi={B\bibinitperiod}
+      }
+      \namepartms{author}{3}{%
+          familydefaulten-us={Cuthbert},
+          familydefaulten-usi={C\bibinitperiod},
+          givendefaulten-us={C.},
+          givendefaulten-usi={C\bibinitperiod}
+      }
+      \namepartms{author}{4}{%
+          familydefaulten-us={Abraham},
+          familydefaulten-usi={A\bibinitperiod},
+          givendefaulten-us={D.},
+          givendefaulten-usi={D\bibinitperiod}
+      }
       \strng{namehash}{2f43c72e4c15c6ba3f24e7b6462e60ed}
       \strng{fullhash}{2f43c72e4c15c6ba3f24e7b6462e60ed}
       \strng{bibnamehash}{2f43c72e4c15c6ba3f24e7b6462e60ed}
-      \strng{authorbibnamehash}{2f43c72e4c15c6ba3f24e7b6462e60ed}
-      \strng{authornamehash}{2f43c72e4c15c6ba3f24e7b6462e60ed}
-      \strng{authorfullhash}{2f43c72e4c15c6ba3f24e7b6462e60ed}
+      \strng{authordefaulten-usbibnamehash}{2f43c72e4c15c6ba3f24e7b6462e60ed}
+      \strng{authordefaulten-usnamehash}{2f43c72e4c15c6ba3f24e7b6462e60ed}
+      \strng{authordefaulten-usfullhash}{2f43c72e4c15c6ba3f24e7b6462e60ed}
       \field{labelalpha}{Abr\textbf{+}22}
       \field{sortinit}{A}
-      \field{sortinithash}{2f401846e2029bad6b3ecc16d50031e2}
+      \strng{sortinithash}{2f401846e2029bad6b3ecc16d50031e2}
       \field{extradatescope}{labelyear}
       \field{labeldatesource}{}
       \field{extraalpha}{1}
-      \field{labelnamesource}{author}
-      \field{labeltitlesource}{title}
-      \field{title}{Title One}
+      \fieldmssource{labelname}{author}{default}{en-us}
+      \fieldmssource{labeltitle}{title}{default}{en-us}
+      \field[default][en-us]{title}{Title One}
       \field{year}{2022}
       \field{dateera}{ce}
     \endentry
 |;
 
-eq_or_diff($main->get_visible_cite($bibentries->entry('po3')->get_field($bibentries->entry('po3')->get_labelname_info)->get_id), '4', 'Pluralothers test - 3');
+eq_or_diff($main->get_visible_cite($bibentries->entry('po3')->get_field($bibentries->entry('po3')->get_labelname_info->[0])->get_id), '4', 'Pluralothers test - 3');
 ok(is_undef($main->get_extranamedata_for_key('po3')), 'Pluralothers test - 4');
-eq_or_diff( $out->get_output_entry('po3', $main), $po3, 'Pluralothers test - 5');
->>>>>>> 8a883865
+eq_or_diff( $out->get_output_entry('po3', $main), $po3, 'Pluralothers test - 5');