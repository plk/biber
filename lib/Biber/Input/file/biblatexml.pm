--- conflicted
+++ resolved
@@ -1337,13 +1337,9 @@
   my $section = $Biber::MASTER->sections->get_section($secnum);
   my $bee = $bibentry->get_field('entrytype');
 
-<<<<<<< HEAD
   foreach my $node ($entry->findnodes("./$NS:names[\@type='$f']")) {
     my $xdmi = Biber::Config->getoption('xdatamarker');
     my $xnsi = Biber::Config->getoption('xnamesep');
-=======
-  my $names = Biber::Entry::Names->new('type' => $f);
->>>>>>> d6097df4
 
     my $form = $node->getAttribute('msform') // 'default';
     my $lang = $node->getAttribute('mslang') // Biber::Config->get_mslang($key);
