--- conflicted
+++ resolved
@@ -46,11 +46,7 @@
   is_undef_or_null is_notnull is_null normalise_utf8 inits join_name latex_recode_output
   filter_entry_options biber_error biber_warn ireplace imatch validate_biber_xml
   process_entry_options escape_label unescape_label biber_decode_utf8 out parse_date
-<<<<<<< HEAD
-  find_ms_field};
-=======
-  map_locale};
->>>>>>> 80777931
+  find_ms_field map_locale};
 
 =head1 FUNCTIONS
 
@@ -982,7 +978,6 @@
   return;
 }
 
-<<<<<<< HEAD
 =head2 find_ms_field
 
   Check for the existence of a field with particular lang/form.
@@ -1072,7 +1067,8 @@
     }
   }
   return 0;
-=======
+}
+
 =head2 map_locale
 
   Map babel/polyglossia language options to a sensible CLDR locale default
@@ -1084,9 +1080,7 @@
   my $localestr = shift;
   return $localestr unless $localestr;
   return $LOCALE_MAP{$localestr} || $localestr;
->>>>>>> 80777931
-}
-
+}
 
 1;
 
