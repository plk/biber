--- conflicted
+++ resolved
@@ -51,11 +51,7 @@
 my $string1 = q|    \entry{DynSet}{set}{}
       \set{Dynamic1,Dynamic2,Dynamic3}
       \field{sortinit}{1}
-<<<<<<< HEAD
-      \strng{sortinithash}{50c6687d7fc80f50136d75228e3c59ba}
-=======
-      \field{sortinithash}{4f6aaa89bab872aa0999fec09ff8e98a}
->>>>>>> d5cdbe1f
+      \strng{sortinithash}{4f6aaa89bab872aa0999fec09ff8e98a}
     \endentry
 |;
 
@@ -81,11 +77,7 @@
       \strng{authordefaulten-usnamehash}{252caa7921a061ca92087a1a52f15b78}
       \strng{authordefaulten-usfullhash}{252caa7921a061ca92087a1a52f15b78}
       \field{sortinit}{8}
-<<<<<<< HEAD
-      \strng{sortinithash}{1b24cab5087933ef0826a7cd3b99e994}
-=======
-      \field{sortinithash}{a231b008ebf0ecbe0b4d96dcc159445f}
->>>>>>> d5cdbe1f
+      \strng{sortinithash}{a231b008ebf0ecbe0b4d96dcc159445f}
       \field{labeldatesource}{year}
       \fieldmssource{labelname}{author}{default}{en-us}
       \fieldmssource{labeltitle}{title}{default}{en-us}
@@ -118,11 +110,7 @@
       \strng{authordefaulten-usnamehash}{894a5fe6de820f5dcce84a65581667f4}
       \strng{authordefaulten-usfullhash}{894a5fe6de820f5dcce84a65581667f4}
       \field{sortinit}{9}
-<<<<<<< HEAD
-      \strng{sortinithash}{54047ffb55bdefa0694bbd554c1b11a0}
-=======
-      \field{sortinithash}{0a5ebc79d83c96b6579069544c73c7d4}
->>>>>>> d5cdbe1f
+      \strng{sortinithash}{0a5ebc79d83c96b6579069544c73c7d4}
       \field{labeldatesource}{year}
       \fieldmssource{labelname}{author}{default}{en-us}
       \fieldmssource{labeltitle}{title}{default}{en-us}
@@ -154,11 +142,7 @@
       \strng{authordefaulten-usnamehash}{fc3cc97631ceaecdde2aee6cc60ab42b}
       \strng{authordefaulten-usfullhash}{fc3cc97631ceaecdde2aee6cc60ab42b}
       \field{sortinit}{1}
-<<<<<<< HEAD
-      \strng{sortinithash}{50c6687d7fc80f50136d75228e3c59ba}
-=======
-      \field{sortinithash}{4f6aaa89bab872aa0999fec09ff8e98a}
->>>>>>> d5cdbe1f
+      \strng{sortinithash}{4f6aaa89bab872aa0999fec09ff8e98a}
       \field{labeldatesource}{year}
       \fieldmssource{labelname}{author}{default}{en-us}
       \fieldmssource{labeltitle}{title}{default}{en-us}
@@ -191,11 +175,7 @@
       \strng{authordefaulten-usnamehash}{fc3cc97631ceaecdde2aee6cc60ab42b}
       \strng{authordefaulten-usfullhash}{fc3cc97631ceaecdde2aee6cc60ab42b}
       \field{sortinit}{1}
-<<<<<<< HEAD
-      \strng{sortinithash}{50c6687d7fc80f50136d75228e3c59ba}
-=======
-      \field{sortinithash}{4f6aaa89bab872aa0999fec09ff8e98a}
->>>>>>> d5cdbe1f
+      \strng{sortinithash}{4f6aaa89bab872aa0999fec09ff8e98a}
       \field{extradatescope}{labelyear}
       \field{labeldatesource}{year}
       \fieldmssource{labelname}{author}{default}{en-us}
