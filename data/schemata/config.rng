<<<<<<< HEAD
<?xml version="1.0" encoding="UTF-8"?>
<grammar xmlns="http://relaxng.org/ns/structure/1.0" datatypeLibrary="http://www.w3.org/2001/XMLSchema-datatypes">
  <start>
    <element name="config">
      <interleave>
        <optional>
          <element name="collate">
            <choice>
              <value>0</value>
              <value>1</value>
            </choice>
          </element>
        </optional>
        <optional>
          <element name="collate_options">
            <oneOrMore>
              <element name="option">
                <interleave>
                  <attribute name="name"/>
                  <attribute name="value"/>
                </interleave>
              </element>
            </oneOrMore>
          </element>
        </optional>
        <optional>
          <!--
            Can't specify the config file location in the config file ...
             element configfile          { text }? & 
          -->
          <element name="convert_control">
            <choice>
              <value>0</value>
              <value>1</value>
            </choice>
          </element>
        </optional>
        <optional>
          <element name="graph">
            <choice>
              <text/>
              <value>1</value>
            </choice>
          </element>
        </optional>
        <optional>
          <element name="decodecharsset">
            <choice>
              <value>base</value>
              <value>full</value>
            </choice>
          </element>
        </optional>
        <optional>
          <element name="debug">
            <choice>
              <value>0</value>
              <value>1</value>
            </choice>
          </element>
        </optional>
        <optional>
          <element name="fastsort">
            <choice>
              <value>0</value>
              <value>1</value>
            </choice>
          </element>
        </optional>
        <optional>
          <element name="fixinits">
            <choice>
              <value>0</value>
              <value>1</value>
            </choice>
          </element>
        </optional>
        <optional>
          <!--
            Would never want this in the config file
             element help                { "0" | "1" }? &
          -->
          <ref name="inheritance"/>
        </optional>
        <optional>
          <element name="input_encoding">
            <text/>
          </element>
        </optional>
        <optional>
          <element name="listsep">
            <text/>
          </element>
        </optional>
        <optional>
          <element name="logfile">
            <text/>
          </element>
        </optional>
        <optional>
          <element name="mincrossrefs">
            <data type="unsignedByte"/>
          </element>
        </optional>
        <optional>
          <element name="namesep">
            <text/>
          </element>
        </optional>
        <optional>
          <!--
            Can't specify not to use a config file in the config file ...
             element noconf              { "0" | "1" }? &
          -->
          <element name="nodieonerror">
            <choice>
              <value>0</value>
              <value>1</value>
            </choice>
          </element>
        </optional>
        <optional>
          <element name="nolog">
            <choice>
              <value>0</value>
              <value>1</value>
            </choice>
          </element>
        </optional>
        <optional>
          <element name="nosort">
            <oneOrMore>
              <element name="option">
                <interleave>
                  <attribute name="name"/>
                  <attribute name="value"/>
                </interleave>
              </element>
            </oneOrMore>
          </element>
        </optional>
        <optional>
          <element name="nostdmacros">
            <choice>
              <value>0</value>
              <value>1</value>
            </choice>
          </element>
        </optional>
        <optional>
          <element name="onlylog">
            <choice>
              <value>0</value>
              <value>1</value>
            </choice>
          </element>
        </optional>
        <optional>
          <element name="others_string">
            <text/>
          </element>
        </optional>
        <optional>
          <element name="output_directory">
            <text/>
          </element>
        </optional>
        <optional>
          <element name="output_encoding">
            <text/>
          </element>
        </optional>
        <optional>
          <element name="output_file">
            <text/>
          </element>
        </optional>
        <optional>
          <element name="output_safechars">
            <choice>
              <value>0</value>
              <value>1</value>
            </choice>
          </element>
        </optional>
        <optional>
          <element name="output_safecharsset">
            <choice>
              <value>base</value>
              <value>full</value>
            </choice>
          </element>
        </optional>
        <optional>
          <element name="quiet">
            <choice>
              <value>0</value>
              <value>1</value>
            </choice>
          </element>
        </optional>
        <optional>
          <element name="recodedata">
            <text/>
          </element>
        </optional>
        <optional>
          <element name="sortcase">
            <choice>
              <value>0</value>
              <value>1</value>
            </choice>
          </element>
        </optional>
        <optional>
          <element name="sortlocale">
            <text/>
          </element>
        </optional>
        <optional>
          <element name="sortupper">
            <choice>
              <value>0</value>
              <value>1</value>
            </choice>
          </element>
        </optional>
        <optional>
          <element name="sourcemap">
            <oneOrMore>
              <element name="maps">
                <attribute name="datatype">
                  <choice>
                    <value>bibtex</value>
                    <value>biblatexml</value>
                    <value>ris</value>
                    <value>zoterordfxml</value>
                    <value>endnotexml</value>
                  </choice>
                </attribute>
                <optional>
                  <attribute name="map_overwrite">
                    <choice>
                      <value>0</value>
                      <value>1</value>
                    </choice>
                  </attribute>
                </optional>
                <oneOrMore>
                  <ref name="map"/>
                </oneOrMore>
              </element>
            </oneOrMore>
          </element>
        </optional>
        <optional>
          <element name="ssl-nointernalca">
            <choice>
              <value>0</value>
              <value>1</value>
            </choice>
          </element>
        </optional>
        <optional>
          <element name="ssl-noverify-host">
            <choice>
              <value>0</value>
              <value>1</value>
            </choice>
          </element>
        </optional>
        <optional>
          <element name="tool">
            <choice>
              <value>0</value>
              <value>1</value>
            </choice>
          </element>
        </optional>
        <optional>
          <element name="tool_align">
            <choice>
              <value>0</value>
              <value>1</value>
            </choice>
          </element>
        </optional>
        <optional>
          <element name="tool_datatype">
            <value>bibtex</value>
          </element>
        </optional>
        <optional>
          <element name="tool_fieldcase">
            <choice>
              <value>upper</value>
              <value>lower</value>
              <value>title</value>
            </choice>
          </element>
        </optional>
        <optional>
          <element name="tool_indent">
            <data type="unsignedByte"/>
          </element>
        </optional>
        <optional>
          <element name="tool_resolve">
            <choice>
              <value>0</value>
              <value>1</value>
            </choice>
          </element>
        </optional>
        <optional>
          <element name="trace">
            <choice>
              <value>0</value>
              <value>1</value>
            </choice>
          </element>
        </optional>
        <optional>
          <element name="validate_config">
            <choice>
              <value>0</value>
              <value>1</value>
            </choice>
          </element>
        </optional>
        <optional>
          <element name="validate_control">
            <choice>
              <value>0</value>
              <value>1</value>
            </choice>
          </element>
        </optional>
        <optional>
          <element name="validate_structure">
            <choice>
              <value>0</value>
              <value>1</value>
            </choice>
          </element>
        </optional>
        <optional>
          <!--
            Meaningless in the config file
             element version              { "0" | "1" }? &
          -->
          <element name="wraplines">
            <choice>
              <value>0</value>
              <value>1</value>
            </choice>
          </element>
        </optional>
        <optional>
          <!-- Data model specification (mainly for tool mode) -->
          <element name="datamodel">
            <!-- Valid entrytypes -->
            <element name="entrytypes">
              <oneOrMore>
                <element name="entrytype">
                  <optional>
                    <!-- Some entrytypes should be completely skipped on output (XDATA etc.) -->
                    <attribute name="skip_output">
                      <value>true</value>
                    </attribute>
                  </optional>
                  <text/>
                </element>
              </oneOrMore>
            </element>
            <!--
              BibLaTeX field types. Biber uses this to determine how to output various types
              to the .bbl
            -->
            <element name="fields">
              <oneOrMore>
                <element name="field">
                  <!-- fieldtype is "field" or "list" -->
                  <attribute name="fieldtype">
                    <choice>
                      <value>field</value>
                      <value>list</value>
                    </choice>
                  </attribute>
                  <!-- datatype of field content -->
                  <attribute name="datatype">
                    <choice>
                      <value>literal</value>
                      <value>name</value>
                      <value>key</value>
                      <value>entrykey</value>
                      <value>date</value>
                      <value>verbatim</value>
                      <value>integer</value>
                      <value>range</value>
                      <value>csv</value>
                      <value>code</value>
                      <value>uri</value>
                    </choice>
                  </attribute>
                  <optional>
                    <!-- Are we allowed to output a null field value to the .bbl for this field? -->
                    <attribute name="nullok">
                      <value>true</value>
                    </attribute>
                  </optional>
                  <optional>
                    <!-- Should this field be skipped and not output to the .bbl? -->
                    <attribute name="skip_output">
                      <value>true</value>
                    </attribute>
                  </optional>
                  <optional>
                    <!--
                      limit this field definition to specific entrytypes?
                      Is parsed as a csv list
                    -->
                    <attribute name="entrytypes"/>
                  </optional>
                  <optional>
                    <!-- Can this field have multiple script/lang variants? -->
                    <attribute name="multiscript">
                      <value>true</value>
                    </attribute>
                  </optional>
                  <text/>
                </element>
              </oneOrMore>
            </element>
            <oneOrMore>
              <!--
                Allowable fields for entrytypes
                Only one specification per entrytype: even though it might be nice to have several 
                so that one could share information, this would be hard to manage and confusing as it
                not be visible in one place which fields were valid for an entrytype.
              -->
              <element name="entryfields">
                <zeroOrMore>
                  <element name="entrytype">
                    <text/>
                  </element>
                </zeroOrMore>
                <oneOrMore>
                  <element name="field">
                    <text/>
                  </element>
                </oneOrMore>
              </element>
            </oneOrMore>
            <oneOrMore>
              <!-- Constraints on field (co-)existence and format -->
              <element name="constraints">
                <zeroOrMore>
                  <!--
                    Set of entrytypes that this constraint applies to
                    An entrytype can be specified in multiple constraints
                    
                  -->
                  <element name="entrytype">
                    <text/>
                  </element>
                </zeroOrMore>
                <zeroOrMore>
                  <!-- A constraint specification -->
                  <element name="constraint">
                    <choice>
                      <!--
                        Conditional constraints have an antecedent and consequent
                        both of which have a quantifier. This allows you to enforce
                        constraints like:
                        
                        if field a,b,c are all present then one of x,y,z must be
                        if one of field a,b,c are present then none of x,y,z must be
                        etc.
                      -->
                      <group>
                        <attribute name="type">
                          <value>conditional</value>
                        </attribute>
                        <element name="antecedent">
                          <attribute name="quant">
                            <choice>
                              <value>all</value>
                              <value>one</value>
                              <value>none</value>
                            </choice>
                          </attribute>
                          <oneOrMore>
                            <element name="field">
                              <text/>
                            </element>
                          </oneOrMore>
                        </element>
                        <element name="consequent">
                          <attribute name="quant">
                            <choice>
                              <value>all</value>
                              <value>one</value>
                              <value>none</value>
                            </choice>
                          </attribute>
                          <oneOrMore>
                            <element name="field">
                              <text/>
                            </element>
                          </oneOrMore>
                        </element>
                      </group>
                      <!-- Datatype and format constraints -->
                      <group>
                        <attribute name="type">
                          <value>data</value>
                        </attribute>
                        <optional>
                          <!-- range* attributes are for limiting integer type range -->
                          <attribute name="datatype">
                            <choice>
                              <value>integer</value>
                              <value>isbn</value>
                              <value>issn</value>
                              <value>ismn</value>
                              <value>date</value>
                              <value>pattern</value>
                            </choice>
                          </attribute>
                        </optional>
                        <optional>
                          <attribute name="rangemin">
                            <data type="int"/>
                          </attribute>
                        </optional>
                        <optional>
                          <attribute name="rangemax">
                            <data type="int"/>
                          </attribute>
                        </optional>
                        <optional>
                          <attribute name="pattern"/>
                        </optional>
                        <oneOrMore>
                          <element name="field">
                            <text/>
                          </element>
                        </oneOrMore>
                      </group>
                      <!-- Mandatoriness constraints which say which fields must appear -->
                      <group>
                        <attribute name="type">
                          <value>mandatory</value>
                        </attribute>
                        <oneOrMore>
                          <choice>
                            <element name="field">
                              <text/>
                            </element>
                            <!--
                              An XOR set of fields so you can enforce:
                              
                              One (but not more) of fields a,b,c must exist
                            -->
                            <element name="fieldxor">
                              <oneOrMore>
                                <element name="field">
                                  <text/>
                                </element>
                              </oneOrMore>
                            </element>
                            <!--
                              An OR set of fields so you can enforce:
                              
                              One (possibly more) of fields a,b,c must exist
                            -->
                            <element name="fieldor">
                              <oneOrMore>
                                <element name="field">
                                  <text/>
                                </element>
                              </oneOrMore>
                            </element>
                          </choice>
                        </oneOrMore>
                      </group>
                    </choice>
                  </element>
                </zeroOrMore>
              </element>
            </oneOrMore>
          </element>
        </optional>
      </interleave>
    </element>
  </start>
  <define name="inheritance">
    <!-- Cross-reference inheritance specifications -->
    <element name="inheritance">
      <!-- Defaults -->
      <element name="defaults">
        <!-- Whether to inherit all fields -->
        <attribute name="inherit_all">
          <choice>
            <value>true</value>
            <value>false</value>
          </choice>
        </attribute>
        <!-- Should we overwrite the target field if it exists? -->
        <attribute name="override_target">
          <choice>
            <value>true</value>
            <value>false</value>
          </choice>
        </attribute>
        <zeroOrMore>
          <!-- Default inherit_all and override_target settings for entrytype source/target pairs -->
          <element name="type_pair">
            <attribute name="source">
              <choice>
                <value>*</value>
                <data type="string">
                  <param name="minLength">1</param>
                </data>
              </choice>
            </attribute>
            <attribute name="target">
              <choice>
                <value>*</value>
                <data type="string">
                  <param name="minLength">1</param>
                </data>
              </choice>
            </attribute>
            <optional>
              <attribute name="inherit_all">
                <choice>
                  <value>true</value>
                  <value>false</value>
                </choice>
              </attribute>
            </optional>
            <optional>
              <attribute name="override_target">
                <choice>
                  <value>true</value>
                  <value>false</value>
                </choice>
              </attribute>
            </optional>
            <empty/>
          </element>
        </zeroOrMore>
      </element>
      <zeroOrMore>
        <!-- An inheritance specification -->
        <element name="inherit">
          <oneOrMore>
            <!-- applies to these pairs of source/target entrytypes -->
            <element name="type_pair">
              <attribute name="source">
                <choice>
                  <value>*</value>
                  <data type="string">
                    <param name="minLength">1</param>
                  </data>
                </choice>
              </attribute>
              <attribute name="target">
                <choice>
                  <value>*</value>
                  <data type="string">
                    <param name="minLength">1</param>
                  </data>
                </choice>
              </attribute>
              <empty/>
            </element>
          </oneOrMore>
          <oneOrMore>
            <!-- and here are the field specifications -->
            <element name="field">
              <choice>
                <!--
                  either a "skip this field" specification
                  so we can say inherit all except certain fields OR ...
                -->
                <group>
                  <attribute name="source">
                    <data type="string"/>
                  </attribute>
                  <attribute name="skip">
                    <choice>
                      <value>true</value>
                      <value>false</value>
                    </choice>
                  </attribute>
                </group>
                <!-- ... a source and target field with an optional override attribute -->
                <group>
                  <attribute name="source">
                    <data type="string">
                      <param name="minLength">1</param>
                    </data>
                  </attribute>
                  <attribute name="target">
                    <data type="string">
                      <param name="minLength">1</param>
                    </data>
                  </attribute>
                  <optional>
                    <attribute name="override_target">
                      <choice>
                        <value>true</value>
                        <value>false</value>
                      </choice>
                    </attribute>
                  </optional>
                </group>
              </choice>
              <empty/>
            </element>
          </oneOrMore>
        </element>
      </zeroOrMore>
    </element>
  </define>
  <define name="map">
    <element name="map">
      <optional>
        <attribute name="map_overwrite">
          <choice>
            <value>0</value>
            <value>1</value>
          </choice>
        </attribute>
      </optional>
      <zeroOrMore>
        <element name="per_datasource">
          <data type="string">
            <param name="minLength">1</param>
          </data>
        </element>
      </zeroOrMore>
      <zeroOrMore>
        <element name="per_type">
          <data type="string">
            <param name="minLength">1</param>
          </data>
        </element>
      </zeroOrMore>
      <oneOrMore>
        <element name="map_step">
          <choice>
            <attribute name="map_entry_null">
              <value>1</value>
            </attribute>
            <group>
              <attribute name="map_type_source">
                <data type="string">
                  <param name="minLength">1</param>
                </data>
              </attribute>
              <optional>
                <attribute name="map_type_target">
                  <data type="string">
                    <param name="minLength">1</param>
                  </data>
                </attribute>
              </optional>
              <optional>
                <attribute name="map_final">
                  <value>1</value>
                </attribute>
              </optional>
            </group>
            <group>
              <attribute name="map_field_source">
                <data type="string">
                  <param name="minLength">1</param>
                </data>
              </attribute>
              <optional>
                <attribute name="map_field_target">
                  <data type="string">
                    <param name="minLength">1</param>
                  </data>
                </attribute>
              </optional>
              <optional>
                <attribute name="map_final">
                  <value>1</value>
                </attribute>
              </optional>
              <optional>
                <attribute name="map_match">
                  <data type="string">
                    <param name="minLength">1</param>
                  </data>
                </attribute>
              </optional>
              <optional>
                <attribute name="map_replace">
                  <data type="string">
                    <param name="minLength">1</param>
                  </data>
                </attribute>
              </optional>
            </group>
            <group>
              <attribute name="map_field_set">
                <data type="string">
                  <param name="minLength">1</param>
                </data>
              </attribute>
              <optional>
                <attribute name="map_append">
                  <value>1</value>
                </attribute>
              </optional>
              <choice>
                <attribute name="map_null">
                  <value>1</value>
                </attribute>
                <attribute name="map_origfield">
                  <value>1</value>
                </attribute>
                <attribute name="map_origfieldval">
                  <value>1</value>
                </attribute>
                <attribute name="map_origentrytype">
                  <value>1</value>
                </attribute>
                <attribute name="map_field_value">
                  <data type="string">
                    <param name="minLength">1</param>
                  </data>
                </attribute>
              </choice>
            </group>
          </choice>
          <empty/>
        </element>
      </oneOrMore>
    </element>
  </define>
</grammar>
=======
<?xml version="1.0" encoding="UTF-8"?>
<grammar xmlns="http://relaxng.org/ns/structure/1.0" datatypeLibrary="http://www.w3.org/2001/XMLSchema-datatypes">
  <start>
    <element name="config">
      <interleave>
        <optional>
          <element name="collate">
            <choice>
              <value>0</value>
              <value>1</value>
            </choice>
          </element>
        </optional>
        <optional>
          <element name="collate_options">
            <oneOrMore>
              <element name="option">
                <interleave>
                  <attribute name="name"/>
                  <attribute name="value"/>
                </interleave>
              </element>
            </oneOrMore>
          </element>
        </optional>
        <optional>
          <!--
            Can't specify the config file location in the config file ...
             element configfile          { text }? & 
          -->
          <element name="convert_control">
            <choice>
              <value>0</value>
              <value>1</value>
            </choice>
          </element>
        </optional>
        <optional>
          <element name="graph">
            <choice>
              <text/>
              <value>1</value>
            </choice>
          </element>
        </optional>
        <optional>
          <!-- Data model specification -->
          <element name="datamodel">
            <!-- Valid entrytypes -->
            <element name="entrytypes">
              <oneOrMore>
                <element name="entrytype">
                  <optional>
                    <!-- Some entrytypes should be completely skipped on output (XDATA etc.) -->
                    <attribute name="skip_output">
                      <value>true</value>
                    </attribute>
                  </optional>
                  <text/>
                </element>
              </oneOrMore>
            </element>
            <!--
              BibLaTeX field types. Biber uses this to determine how to output various types
              to the .bbl
            -->
            <element name="fields">
              <oneOrMore>
                <element name="field">
                  <!-- fieldtype is "field" or "list" -->
                  <attribute name="fieldtype">
                    <choice>
                      <value>field</value>
                      <value>list</value>
                    </choice>
                  </attribute>
                  <!-- datatype of field content -->
                  <attribute name="datatype">
                    <choice>
                      <value>literal</value>
                      <value>name</value>
                      <value>key</value>
                      <value>entrykey</value>
                      <value>date</value>
                      <value>verbatim</value>
                      <value>integer</value>
                      <value>range</value>
                      <value>csv</value>
                      <value>code</value>
                      <value>uri</value>
                    </choice>
                  </attribute>
                  <optional>
                    <!-- Are we allowed to output a null field value to the .bbl for this field? -->
                    <attribute name="nullok">
                      <value>true</value>
                    </attribute>
                  </optional>
                  <optional>
                    <!-- Should this field be skipped and not output to the .bbl? -->
                    <attribute name="skip_output">
                      <value>true</value>
                    </attribute>
                  </optional>
                  <optional>
                    <!--
                      limit this field definition to specific entrytypes?
                      Is parsed as a csv list
                    -->
                    <attribute name="entrytypes"/>
                  </optional>
                  <text/>
                </element>
              </oneOrMore>
            </element>
            <oneOrMore>
              <!--
                Allowable fields for entrytypes
                Only one specification per entrytype: even though it might be nice to have several 
                so that one could share information, this would be hard to manage and confusing as it
                not be visible in one place which fields were valid for an entrytype.
              -->
              <element name="entryfields">
                <zeroOrMore>
                  <element name="entrytype">
                    <text/>
                  </element>
                </zeroOrMore>
                <oneOrMore>
                  <element name="field">
                    <text/>
                  </element>
                </oneOrMore>
              </element>
            </oneOrMore>
            <oneOrMore>
              <!-- Constraints on field (co-)existence and format -->
              <element name="constraints">
                <zeroOrMore>
                  <!--
                    Set of entrytypes that this constraint applies to
                    An entrytype can be specified in multiple constraints
                    
                  -->
                  <element name="entrytype">
                    <text/>
                  </element>
                </zeroOrMore>
                <zeroOrMore>
                  <!-- A constraint specification -->
                  <element name="constraint">
                    <choice>
                      <!--
                        Conditional constraints have an antecedent and consequent
                        both of which have a quantifier. This allows you to enforce
                        constraints like:
                        
                        if field a,b,c are all present then one of x,y,z must be
                        if one of field a,b,c are present then none of x,y,z must be
                        etc.
                      -->
                      <group>
                        <attribute name="type">
                          <value>conditional</value>
                        </attribute>
                        <element name="antecedent">
                          <attribute name="quant">
                            <choice>
                              <value>all</value>
                              <value>one</value>
                              <value>none</value>
                            </choice>
                          </attribute>
                          <oneOrMore>
                            <element name="field">
                              <text/>
                            </element>
                          </oneOrMore>
                        </element>
                        <element name="consequent">
                          <attribute name="quant">
                            <choice>
                              <value>all</value>
                              <value>one</value>
                              <value>none</value>
                            </choice>
                          </attribute>
                          <oneOrMore>
                            <element name="field">
                              <text/>
                            </element>
                          </oneOrMore>
                        </element>
                      </group>
                      <!-- Datatype and format constraints -->
                      <group>
                        <attribute name="type">
                          <value>data</value>
                        </attribute>
                        <optional>
                          <!-- range* attributes are for limiting integer type range -->
                          <attribute name="datatype">
                            <choice>
                              <value>integer</value>
                              <value>isbn</value>
                              <value>issn</value>
                              <value>ismn</value>
                              <value>date</value>
                              <value>pattern</value>
                            </choice>
                          </attribute>
                        </optional>
                        <optional>
                          <attribute name="rangemin">
                            <data type="int"/>
                          </attribute>
                        </optional>
                        <optional>
                          <attribute name="rangemax">
                            <data type="int"/>
                          </attribute>
                        </optional>
                        <optional>
                          <attribute name="pattern"/>
                        </optional>
                        <oneOrMore>
                          <element name="field">
                            <text/>
                          </element>
                        </oneOrMore>
                      </group>
                      <!-- Mandatoriness constraints which say which fields must appear -->
                      <group>
                        <attribute name="type">
                          <value>mandatory</value>
                        </attribute>
                        <oneOrMore>
                          <choice>
                            <element name="field">
                              <text/>
                            </element>
                            <!--
                              An XOR set of fields so you can enforce:
                              
                              One (but not more) of fields a,b,c must exist
                            -->
                            <element name="fieldxor">
                              <oneOrMore>
                                <element name="field">
                                  <text/>
                                </element>
                              </oneOrMore>
                            </element>
                            <!--
                              An OR set of fields so you can enforce:
                              
                              One (possibly more) of fields a,b,c must exist
                            -->
                            <element name="fieldor">
                              <oneOrMore>
                                <element name="field">
                                  <text/>
                                </element>
                              </oneOrMore>
                            </element>
                          </choice>
                        </oneOrMore>
                      </group>
                    </choice>
                  </element>
                </zeroOrMore>
              </element>
            </oneOrMore>
          </element>
        </optional>
        <optional>
          <element name="decodecharsset">
            <choice>
              <value>base</value>
              <value>full</value>
            </choice>
          </element>
        </optional>
        <optional>
          <element name="debug">
            <choice>
              <value>0</value>
              <value>1</value>
            </choice>
          </element>
        </optional>
        <optional>
          <element name="fastsort">
            <choice>
              <value>0</value>
              <value>1</value>
            </choice>
          </element>
        </optional>
        <optional>
          <element name="fixinits">
            <choice>
              <value>0</value>
              <value>1</value>
            </choice>
          </element>
        </optional>
        <optional>
          <!--
            Would never want this in the config file
             element help                { "0" | "1" }? &
          -->
          <ref name="inheritance"/>
        </optional>
        <optional>
          <element name="input_encoding">
            <text/>
          </element>
        </optional>
        <optional>
          <element name="listsep">
            <text/>
          </element>
        </optional>
        <optional>
          <element name="logfile">
            <text/>
          </element>
        </optional>
        <optional>
          <element name="mincrossrefs">
            <data type="unsignedByte"/>
          </element>
        </optional>
        <optional>
          <element name="namesep">
            <text/>
          </element>
        </optional>
        <optional>
          <!--
            Can't specify not to use a config file in the config file ...
             element noconf              { "0" | "1" }? &
          -->
          <element name="nodieonerror">
            <choice>
              <value>0</value>
              <value>1</value>
            </choice>
          </element>
        </optional>
        <optional>
          <element name="nolog">
            <choice>
              <value>0</value>
              <value>1</value>
            </choice>
          </element>
        </optional>
        <optional>
          <element name="nosort">
            <oneOrMore>
              <element name="option">
                <interleave>
                  <attribute name="name"/>
                  <attribute name="value"/>
                </interleave>
              </element>
            </oneOrMore>
          </element>
        </optional>
        <optional>
          <!-- nosort specification -->
          <element name="nosorts">
            <oneOrMore>
              <element name="nosort">
                <attribute name="field">
                  <data type="string"/>
                </attribute>
                <attribute name="value">
                  <data type="string"/>
                </attribute>
                <empty/>
              </element>
            </oneOrMore>
          </element>
        </optional>
        <optional>
          <element name="nostdmacros">
            <choice>
              <value>0</value>
              <value>1</value>
            </choice>
          </element>
        </optional>
        <optional>
          <element name="onlylog">
            <choice>
              <value>0</value>
              <value>1</value>
            </choice>
          </element>
        </optional>
        <optional>
          <element name="others_string">
            <text/>
          </element>
        </optional>
        <optional>
          <element name="output_directory">
            <text/>
          </element>
        </optional>
        <optional>
          <element name="output_encoding">
            <text/>
          </element>
        </optional>
        <optional>
          <element name="output_file">
            <text/>
          </element>
        </optional>
        <optional>
          <element name="output_safechars">
            <choice>
              <value>0</value>
              <value>1</value>
            </choice>
          </element>
        </optional>
        <optional>
          <element name="output_safecharsset">
            <choice>
              <value>base</value>
              <value>full</value>
            </choice>
          </element>
        </optional>
        <optional>
          <element name="quiet">
            <choice>
              <value>0</value>
              <value>1</value>
            </choice>
          </element>
        </optional>
        <optional>
          <element name="recodedata">
            <text/>
          </element>
        </optional>
        <optional>
          <element name="sortcase">
            <choice>
              <value>0</value>
              <value>1</value>
            </choice>
          </element>
        </optional>
        <optional>
          <ref name="sorting"/>
        </optional>
        <optional>
          <element name="sortlocale">
            <text/>
          </element>
        </optional>
        <optional>
          <element name="sortupper">
            <choice>
              <value>0</value>
              <value>1</value>
            </choice>
          </element>
        </optional>
        <optional>
          <element name="sourcemap">
            <oneOrMore>
              <element name="maps">
                <attribute name="datatype">
                  <choice>
                    <value>bibtex</value>
                    <value>biblatexml</value>
                    <value>ris</value>
                    <value>zoterordfxml</value>
                    <value>endnotexml</value>
                  </choice>
                </attribute>
                <optional>
                  <attribute name="map_overwrite">
                    <choice>
                      <value>0</value>
                      <value>1</value>
                    </choice>
                  </attribute>
                </optional>
                <oneOrMore>
                  <ref name="map"/>
                </oneOrMore>
              </element>
            </oneOrMore>
          </element>
        </optional>
        <optional>
          <element name="ssl-nointernalca">
            <choice>
              <value>0</value>
              <value>1</value>
            </choice>
          </element>
        </optional>
        <optional>
          <element name="ssl-noverify-host">
            <choice>
              <value>0</value>
              <value>1</value>
            </choice>
          </element>
        </optional>
        <optional>
          <element name="tool">
            <choice>
              <value>0</value>
              <value>1</value>
            </choice>
          </element>
        </optional>
        <optional>
          <element name="tool_align">
            <choice>
              <value>0</value>
              <value>1</value>
            </choice>
          </element>
        </optional>
        <optional>
          <element name="tool_datatype">
            <value>bibtex</value>
          </element>
        </optional>
        <optional>
          <element name="tool_fieldcase">
            <choice>
              <value>upper</value>
              <value>lower</value>
              <value>title</value>
            </choice>
          </element>
        </optional>
        <optional>
          <element name="tool_indent">
            <data type="unsignedByte"/>
          </element>
        </optional>
        <optional>
          <element name="tool_resolve">
            <choice>
              <value>0</value>
              <value>1</value>
            </choice>
          </element>
        </optional>
        <optional>
          <element name="trace">
            <choice>
              <value>0</value>
              <value>1</value>
            </choice>
          </element>
        </optional>
        <optional>
          <element name="validate_config">
            <choice>
              <value>0</value>
              <value>1</value>
            </choice>
          </element>
        </optional>
        <optional>
          <element name="validate_control">
            <choice>
              <value>0</value>
              <value>1</value>
            </choice>
          </element>
        </optional>
        <optional>
          <element name="validate_structure">
            <choice>
              <value>0</value>
              <value>1</value>
            </choice>
          </element>
        </optional>
        <optional>
          <!--
            Meaningless in the config file
             element version              { "0" | "1" }? &
          -->
          <element name="wraplines">
            <choice>
              <value>0</value>
              <value>1</value>
            </choice>
          </element>
        </optional>
      </interleave>
    </element>
  </start>
  <define name="inheritance">
    <!-- Cross-reference inheritance specifications -->
    <element name="inheritance">
      <!-- Defaults -->
      <element name="defaults">
        <!-- Whether to inherit all fields -->
        <attribute name="inherit_all">
          <choice>
            <value>true</value>
            <value>false</value>
          </choice>
        </attribute>
        <!-- Should we overwrite the target field if it exists? -->
        <attribute name="override_target">
          <choice>
            <value>true</value>
            <value>false</value>
          </choice>
        </attribute>
        <zeroOrMore>
          <!-- Default inherit_all and override_target settings for entrytype source/target pairs -->
          <element name="type_pair">
            <attribute name="source">
              <choice>
                <value>*</value>
                <data type="string">
                  <param name="minLength">1</param>
                </data>
              </choice>
            </attribute>
            <attribute name="target">
              <choice>
                <value>*</value>
                <data type="string">
                  <param name="minLength">1</param>
                </data>
              </choice>
            </attribute>
            <optional>
              <attribute name="inherit_all">
                <choice>
                  <value>true</value>
                  <value>false</value>
                </choice>
              </attribute>
            </optional>
            <optional>
              <attribute name="override_target">
                <choice>
                  <value>true</value>
                  <value>false</value>
                </choice>
              </attribute>
            </optional>
            <empty/>
          </element>
        </zeroOrMore>
      </element>
      <zeroOrMore>
        <!-- An inheritance specification -->
        <element name="inherit">
          <oneOrMore>
            <!-- applies to these pairs of source/target entrytypes -->
            <element name="type_pair">
              <attribute name="source">
                <choice>
                  <value>*</value>
                  <data type="string">
                    <param name="minLength">1</param>
                  </data>
                </choice>
              </attribute>
              <attribute name="target">
                <choice>
                  <value>*</value>
                  <data type="string">
                    <param name="minLength">1</param>
                  </data>
                </choice>
              </attribute>
              <empty/>
            </element>
          </oneOrMore>
          <oneOrMore>
            <!-- and here are the field specifications -->
            <element name="field">
              <choice>
                <!--
                  either a "skip this field" specification
                  so we can say inherit all except certain fields OR ...
                -->
                <group>
                  <attribute name="source">
                    <data type="string"/>
                  </attribute>
                  <attribute name="skip">
                    <choice>
                      <value>true</value>
                      <value>false</value>
                    </choice>
                  </attribute>
                </group>
                <!-- ... a source and target field with an optional override attribute -->
                <group>
                  <attribute name="source">
                    <data type="string">
                      <param name="minLength">1</param>
                    </data>
                  </attribute>
                  <attribute name="target">
                    <data type="string">
                      <param name="minLength">1</param>
                    </data>
                  </attribute>
                  <optional>
                    <attribute name="override_target">
                      <choice>
                        <value>true</value>
                        <value>false</value>
                      </choice>
                    </attribute>
                  </optional>
                </group>
              </choice>
              <empty/>
            </element>
          </oneOrMore>
        </element>
      </zeroOrMore>
    </element>
  </define>
  <define name="map">
    <element name="map">
      <optional>
        <attribute name="map_overwrite">
          <choice>
            <value>0</value>
            <value>1</value>
          </choice>
        </attribute>
      </optional>
      <zeroOrMore>
        <element name="per_datasource">
          <data type="string">
            <param name="minLength">1</param>
          </data>
        </element>
      </zeroOrMore>
      <zeroOrMore>
        <element name="per_type">
          <data type="string">
            <param name="minLength">1</param>
          </data>
        </element>
      </zeroOrMore>
      <oneOrMore>
        <element name="map_step">
          <choice>
            <attribute name="map_entry_null">
              <value>1</value>
            </attribute>
            <group>
              <attribute name="map_type_source">
                <data type="string">
                  <param name="minLength">1</param>
                </data>
              </attribute>
              <optional>
                <attribute name="map_type_target">
                  <data type="string">
                    <param name="minLength">1</param>
                  </data>
                </attribute>
              </optional>
              <optional>
                <attribute name="map_final">
                  <value>1</value>
                </attribute>
              </optional>
            </group>
            <group>
              <attribute name="map_field_source">
                <data type="string">
                  <param name="minLength">1</param>
                </data>
              </attribute>
              <optional>
                <attribute name="map_field_target">
                  <data type="string">
                    <param name="minLength">1</param>
                  </data>
                </attribute>
              </optional>
              <optional>
                <attribute name="map_final">
                  <value>1</value>
                </attribute>
              </optional>
              <optional>
                <attribute name="map_match">
                  <data type="string">
                    <param name="minLength">1</param>
                  </data>
                </attribute>
              </optional>
              <optional>
                <attribute name="map_replace">
                  <data type="string">
                    <param name="minLength">1</param>
                  </data>
                </attribute>
              </optional>
            </group>
            <group>
              <attribute name="map_field_set">
                <data type="string">
                  <param name="minLength">1</param>
                </data>
              </attribute>
              <optional>
                <attribute name="map_append">
                  <value>1</value>
                </attribute>
              </optional>
              <choice>
                <attribute name="map_null">
                  <value>1</value>
                </attribute>
                <attribute name="map_origfield">
                  <value>1</value>
                </attribute>
                <attribute name="map_origfieldval">
                  <value>1</value>
                </attribute>
                <attribute name="map_origentrytype">
                  <value>1</value>
                </attribute>
                <attribute name="map_field_value">
                  <data type="string">
                    <param name="minLength">1</param>
                  </data>
                </attribute>
              </choice>
            </group>
          </choice>
          <empty/>
        </element>
      </oneOrMore>
    </element>
  </define>
  <define name="sorting">
    <element name="sorting">
      <oneOrMore>
        <!-- presort default strings for different entry types -->
        <element name="presort">
          <optional>
            <attribute name="type"/>
          </optional>
          <text/>
        </element>
      </oneOrMore>
      <zeroOrMore>
        <!-- excludes of certain fields for sorting for specified types -->
        <element name="sortexclusion">
          <attribute name="type"/>
          <oneOrMore>
            <element name="exclusion">
              <text/>
            </element>
          </oneOrMore>
        </element>
      </zeroOrMore>
      <oneOrMore>
        <ref name="sort"/>
      </oneOrMore>
    </element>
  </define>
  <define name="sort">
    <oneOrMore>
      <!-- sort specification -->
      <element name="sort">
        <!-- order of this specification in the set of all sort specifications -->
        <attribute name="order">
          <data type="integer"/>
        </attribute>
        <optional>
          <!-- Should we stop generating sorting information after this item? -->
          <attribute name="final">
            <value>1</value>
          </attribute>
        </optional>
        <optional>
          <!-- Sort ascending or descending -->
          <attribute name="sort_direction">
            <choice>
              <value>ascending</value>
              <value>descending</value>
            </choice>
          </attribute>
        </optional>
        <optional>
          <!-- Sort case sensitive or not? -->
          <attribute name="sortcase">
            <choice>
              <value>0</value>
              <value>1</value>
            </choice>
          </attribute>
        </optional>
        <optional>
          <!-- Sort upper before lower? -->
          <attribute name="sortupper">
            <choice>
              <value>0</value>
              <value>1</value>
            </choice>
          </attribute>
        </optional>
        <oneOrMore>
          <!-- A sort item specification - a field or pseudo-field to get sort information from -->
          <element name="sortitem">
            <!-- order of this item in the set of all other item specifications -->
            <attribute name="order">
              <data type="integer"/>
            </attribute>
            <optional>
              <!-- Just use a part of the item information for sorting? -->
              <attribute name="substring_side">
                <choice>
                  <value>left</value>
                  <value>right</value>
                </choice>
              </attribute>
            </optional>
            <optional>
              <attribute name="substring_width">
                <data type="integer"/>
              </attribute>
            </optional>
            <optional>
              <!-- Pad the item information when sorting with it? -->
              <attribute name="pad_side">
                <choice>
                  <value>left</value>
                  <value>right</value>
                </choice>
              </attribute>
            </optional>
            <optional>
              <attribute name="pad_width">
                <data type="integer"/>
              </attribute>
            </optional>
            <optional>
              <attribute name="pad_char">
                <data type="string">
                  <param name="minLength">1</param>
                  <param name="maxLength">1</param>
                </data>
              </attribute>
            </optional>
            <optional>
              <attribute name="form">
                <choice>
                  <value>original</value>
                  <value>translated</value>
                  <value>romanised</value>
                  <value>uniform</value>
                </choice>
              </attribute>
            </optional>
            <text/>
          </element>
        </oneOrMore>
      </element>
    </oneOrMore>
  </define>
</grammar>
>>>>>>> a91813d0
<|MERGE_RESOLUTION|>--- conflicted
+++ resolved
@@ -1,1839 +1,1224 @@
-<<<<<<< HEAD
-<?xml version="1.0" encoding="UTF-8"?>
-<grammar xmlns="http://relaxng.org/ns/structure/1.0" datatypeLibrary="http://www.w3.org/2001/XMLSchema-datatypes">
-  <start>
-    <element name="config">
-      <interleave>
-        <optional>
-          <element name="collate">
-            <choice>
-              <value>0</value>
-              <value>1</value>
-            </choice>
-          </element>
-        </optional>
-        <optional>
-          <element name="collate_options">
-            <oneOrMore>
-              <element name="option">
-                <interleave>
-                  <attribute name="name"/>
-                  <attribute name="value"/>
-                </interleave>
-              </element>
-            </oneOrMore>
-          </element>
-        </optional>
-        <optional>
-          <!--
-            Can't specify the config file location in the config file ...
-             element configfile          { text }? & 
-          -->
-          <element name="convert_control">
-            <choice>
-              <value>0</value>
-              <value>1</value>
-            </choice>
-          </element>
-        </optional>
-        <optional>
-          <element name="graph">
-            <choice>
-              <text/>
-              <value>1</value>
-            </choice>
-          </element>
-        </optional>
-        <optional>
-          <element name="decodecharsset">
-            <choice>
-              <value>base</value>
-              <value>full</value>
-            </choice>
-          </element>
-        </optional>
-        <optional>
-          <element name="debug">
-            <choice>
-              <value>0</value>
-              <value>1</value>
-            </choice>
-          </element>
-        </optional>
-        <optional>
-          <element name="fastsort">
-            <choice>
-              <value>0</value>
-              <value>1</value>
-            </choice>
-          </element>
-        </optional>
-        <optional>
-          <element name="fixinits">
-            <choice>
-              <value>0</value>
-              <value>1</value>
-            </choice>
-          </element>
-        </optional>
-        <optional>
-          <!--
-            Would never want this in the config file
-             element help                { "0" | "1" }? &
-          -->
-          <ref name="inheritance"/>
-        </optional>
-        <optional>
-          <element name="input_encoding">
-            <text/>
-          </element>
-        </optional>
-        <optional>
-          <element name="listsep">
-            <text/>
-          </element>
-        </optional>
-        <optional>
-          <element name="logfile">
-            <text/>
-          </element>
-        </optional>
-        <optional>
-          <element name="mincrossrefs">
-            <data type="unsignedByte"/>
-          </element>
-        </optional>
-        <optional>
-          <element name="namesep">
-            <text/>
-          </element>
-        </optional>
-        <optional>
-          <!--
-            Can't specify not to use a config file in the config file ...
-             element noconf              { "0" | "1" }? &
-          -->
-          <element name="nodieonerror">
-            <choice>
-              <value>0</value>
-              <value>1</value>
-            </choice>
-          </element>
-        </optional>
-        <optional>
-          <element name="nolog">
-            <choice>
-              <value>0</value>
-              <value>1</value>
-            </choice>
-          </element>
-        </optional>
-        <optional>
-          <element name="nosort">
-            <oneOrMore>
-              <element name="option">
-                <interleave>
-                  <attribute name="name"/>
-                  <attribute name="value"/>
-                </interleave>
-              </element>
-            </oneOrMore>
-          </element>
-        </optional>
-        <optional>
-          <element name="nostdmacros">
-            <choice>
-              <value>0</value>
-              <value>1</value>
-            </choice>
-          </element>
-        </optional>
-        <optional>
-          <element name="onlylog">
-            <choice>
-              <value>0</value>
-              <value>1</value>
-            </choice>
-          </element>
-        </optional>
-        <optional>
-          <element name="others_string">
-            <text/>
-          </element>
-        </optional>
-        <optional>
-          <element name="output_directory">
-            <text/>
-          </element>
-        </optional>
-        <optional>
-          <element name="output_encoding">
-            <text/>
-          </element>
-        </optional>
-        <optional>
-          <element name="output_file">
-            <text/>
-          </element>
-        </optional>
-        <optional>
-          <element name="output_safechars">
-            <choice>
-              <value>0</value>
-              <value>1</value>
-            </choice>
-          </element>
-        </optional>
-        <optional>
-          <element name="output_safecharsset">
-            <choice>
-              <value>base</value>
-              <value>full</value>
-            </choice>
-          </element>
-        </optional>
-        <optional>
-          <element name="quiet">
-            <choice>
-              <value>0</value>
-              <value>1</value>
-            </choice>
-          </element>
-        </optional>
-        <optional>
-          <element name="recodedata">
-            <text/>
-          </element>
-        </optional>
-        <optional>
-          <element name="sortcase">
-            <choice>
-              <value>0</value>
-              <value>1</value>
-            </choice>
-          </element>
-        </optional>
-        <optional>
-          <element name="sortlocale">
-            <text/>
-          </element>
-        </optional>
-        <optional>
-          <element name="sortupper">
-            <choice>
-              <value>0</value>
-              <value>1</value>
-            </choice>
-          </element>
-        </optional>
-        <optional>
-          <element name="sourcemap">
-            <oneOrMore>
-              <element name="maps">
-                <attribute name="datatype">
-                  <choice>
-                    <value>bibtex</value>
-                    <value>biblatexml</value>
-                    <value>ris</value>
-                    <value>zoterordfxml</value>
-                    <value>endnotexml</value>
-                  </choice>
-                </attribute>
-                <optional>
-                  <attribute name="map_overwrite">
-                    <choice>
-                      <value>0</value>
-                      <value>1</value>
-                    </choice>
-                  </attribute>
-                </optional>
-                <oneOrMore>
-                  <ref name="map"/>
-                </oneOrMore>
-              </element>
-            </oneOrMore>
-          </element>
-        </optional>
-        <optional>
-          <element name="ssl-nointernalca">
-            <choice>
-              <value>0</value>
-              <value>1</value>
-            </choice>
-          </element>
-        </optional>
-        <optional>
-          <element name="ssl-noverify-host">
-            <choice>
-              <value>0</value>
-              <value>1</value>
-            </choice>
-          </element>
-        </optional>
-        <optional>
-          <element name="tool">
-            <choice>
-              <value>0</value>
-              <value>1</value>
-            </choice>
-          </element>
-        </optional>
-        <optional>
-          <element name="tool_align">
-            <choice>
-              <value>0</value>
-              <value>1</value>
-            </choice>
-          </element>
-        </optional>
-        <optional>
-          <element name="tool_datatype">
-            <value>bibtex</value>
-          </element>
-        </optional>
-        <optional>
-          <element name="tool_fieldcase">
-            <choice>
-              <value>upper</value>
-              <value>lower</value>
-              <value>title</value>
-            </choice>
-          </element>
-        </optional>
-        <optional>
-          <element name="tool_indent">
-            <data type="unsignedByte"/>
-          </element>
-        </optional>
-        <optional>
-          <element name="tool_resolve">
-            <choice>
-              <value>0</value>
-              <value>1</value>
-            </choice>
-          </element>
-        </optional>
-        <optional>
-          <element name="trace">
-            <choice>
-              <value>0</value>
-              <value>1</value>
-            </choice>
-          </element>
-        </optional>
-        <optional>
-          <element name="validate_config">
-            <choice>
-              <value>0</value>
-              <value>1</value>
-            </choice>
-          </element>
-        </optional>
-        <optional>
-          <element name="validate_control">
-            <choice>
-              <value>0</value>
-              <value>1</value>
-            </choice>
-          </element>
-        </optional>
-        <optional>
-          <element name="validate_structure">
-            <choice>
-              <value>0</value>
-              <value>1</value>
-            </choice>
-          </element>
-        </optional>
-        <optional>
-          <!--
-            Meaningless in the config file
-             element version              { "0" | "1" }? &
-          -->
-          <element name="wraplines">
-            <choice>
-              <value>0</value>
-              <value>1</value>
-            </choice>
-          </element>
-        </optional>
-        <optional>
-          <!-- Data model specification (mainly for tool mode) -->
-          <element name="datamodel">
-            <!-- Valid entrytypes -->
-            <element name="entrytypes">
-              <oneOrMore>
-                <element name="entrytype">
-                  <optional>
-                    <!-- Some entrytypes should be completely skipped on output (XDATA etc.) -->
-                    <attribute name="skip_output">
-                      <value>true</value>
-                    </attribute>
-                  </optional>
-                  <text/>
-                </element>
-              </oneOrMore>
-            </element>
-            <!--
-              BibLaTeX field types. Biber uses this to determine how to output various types
-              to the .bbl
-            -->
-            <element name="fields">
-              <oneOrMore>
-                <element name="field">
-                  <!-- fieldtype is "field" or "list" -->
-                  <attribute name="fieldtype">
-                    <choice>
-                      <value>field</value>
-                      <value>list</value>
-                    </choice>
-                  </attribute>
-                  <!-- datatype of field content -->
-                  <attribute name="datatype">
-                    <choice>
-                      <value>literal</value>
-                      <value>name</value>
-                      <value>key</value>
-                      <value>entrykey</value>
-                      <value>date</value>
-                      <value>verbatim</value>
-                      <value>integer</value>
-                      <value>range</value>
-                      <value>csv</value>
-                      <value>code</value>
-                      <value>uri</value>
-                    </choice>
-                  </attribute>
-                  <optional>
-                    <!-- Are we allowed to output a null field value to the .bbl for this field? -->
-                    <attribute name="nullok">
-                      <value>true</value>
-                    </attribute>
-                  </optional>
-                  <optional>
-                    <!-- Should this field be skipped and not output to the .bbl? -->
-                    <attribute name="skip_output">
-                      <value>true</value>
-                    </attribute>
-                  </optional>
-                  <optional>
-                    <!--
-                      limit this field definition to specific entrytypes?
-                      Is parsed as a csv list
-                    -->
-                    <attribute name="entrytypes"/>
-                  </optional>
-                  <optional>
-                    <!-- Can this field have multiple script/lang variants? -->
-                    <attribute name="multiscript">
-                      <value>true</value>
-                    </attribute>
-                  </optional>
-                  <text/>
-                </element>
-              </oneOrMore>
-            </element>
-            <oneOrMore>
-              <!--
-                Allowable fields for entrytypes
-                Only one specification per entrytype: even though it might be nice to have several 
-                so that one could share information, this would be hard to manage and confusing as it
-                not be visible in one place which fields were valid for an entrytype.
-              -->
-              <element name="entryfields">
-                <zeroOrMore>
-                  <element name="entrytype">
-                    <text/>
-                  </element>
-                </zeroOrMore>
-                <oneOrMore>
-                  <element name="field">
-                    <text/>
-                  </element>
-                </oneOrMore>
-              </element>
-            </oneOrMore>
-            <oneOrMore>
-              <!-- Constraints on field (co-)existence and format -->
-              <element name="constraints">
-                <zeroOrMore>
-                  <!--
-                    Set of entrytypes that this constraint applies to
-                    An entrytype can be specified in multiple constraints
-                    
-                  -->
-                  <element name="entrytype">
-                    <text/>
-                  </element>
-                </zeroOrMore>
-                <zeroOrMore>
-                  <!-- A constraint specification -->
-                  <element name="constraint">
-                    <choice>
-                      <!--
-                        Conditional constraints have an antecedent and consequent
-                        both of which have a quantifier. This allows you to enforce
-                        constraints like:
-                        
-                        if field a,b,c are all present then one of x,y,z must be
-                        if one of field a,b,c are present then none of x,y,z must be
-                        etc.
-                      -->
-                      <group>
-                        <attribute name="type">
-                          <value>conditional</value>
-                        </attribute>
-                        <element name="antecedent">
-                          <attribute name="quant">
-                            <choice>
-                              <value>all</value>
-                              <value>one</value>
-                              <value>none</value>
-                            </choice>
-                          </attribute>
-                          <oneOrMore>
-                            <element name="field">
-                              <text/>
-                            </element>
-                          </oneOrMore>
-                        </element>
-                        <element name="consequent">
-                          <attribute name="quant">
-                            <choice>
-                              <value>all</value>
-                              <value>one</value>
-                              <value>none</value>
-                            </choice>
-                          </attribute>
-                          <oneOrMore>
-                            <element name="field">
-                              <text/>
-                            </element>
-                          </oneOrMore>
-                        </element>
-                      </group>
-                      <!-- Datatype and format constraints -->
-                      <group>
-                        <attribute name="type">
-                          <value>data</value>
-                        </attribute>
-                        <optional>
-                          <!-- range* attributes are for limiting integer type range -->
-                          <attribute name="datatype">
-                            <choice>
-                              <value>integer</value>
-                              <value>isbn</value>
-                              <value>issn</value>
-                              <value>ismn</value>
-                              <value>date</value>
-                              <value>pattern</value>
-                            </choice>
-                          </attribute>
-                        </optional>
-                        <optional>
-                          <attribute name="rangemin">
-                            <data type="int"/>
-                          </attribute>
-                        </optional>
-                        <optional>
-                          <attribute name="rangemax">
-                            <data type="int"/>
-                          </attribute>
-                        </optional>
-                        <optional>
-                          <attribute name="pattern"/>
-                        </optional>
-                        <oneOrMore>
-                          <element name="field">
-                            <text/>
-                          </element>
-                        </oneOrMore>
-                      </group>
-                      <!-- Mandatoriness constraints which say which fields must appear -->
-                      <group>
-                        <attribute name="type">
-                          <value>mandatory</value>
-                        </attribute>
-                        <oneOrMore>
-                          <choice>
-                            <element name="field">
-                              <text/>
-                            </element>
-                            <!--
-                              An XOR set of fields so you can enforce:
-                              
-                              One (but not more) of fields a,b,c must exist
-                            -->
-                            <element name="fieldxor">
-                              <oneOrMore>
-                                <element name="field">
-                                  <text/>
-                                </element>
-                              </oneOrMore>
-                            </element>
-                            <!--
-                              An OR set of fields so you can enforce:
-                              
-                              One (possibly more) of fields a,b,c must exist
-                            -->
-                            <element name="fieldor">
-                              <oneOrMore>
-                                <element name="field">
-                                  <text/>
-                                </element>
-                              </oneOrMore>
-                            </element>
-                          </choice>
-                        </oneOrMore>
-                      </group>
-                    </choice>
-                  </element>
-                </zeroOrMore>
-              </element>
-            </oneOrMore>
-          </element>
-        </optional>
-      </interleave>
-    </element>
-  </start>
-  <define name="inheritance">
-    <!-- Cross-reference inheritance specifications -->
-    <element name="inheritance">
-      <!-- Defaults -->
-      <element name="defaults">
-        <!-- Whether to inherit all fields -->
-        <attribute name="inherit_all">
-          <choice>
-            <value>true</value>
-            <value>false</value>
-          </choice>
-        </attribute>
-        <!-- Should we overwrite the target field if it exists? -->
-        <attribute name="override_target">
-          <choice>
-            <value>true</value>
-            <value>false</value>
-          </choice>
-        </attribute>
-        <zeroOrMore>
-          <!-- Default inherit_all and override_target settings for entrytype source/target pairs -->
-          <element name="type_pair">
-            <attribute name="source">
-              <choice>
-                <value>*</value>
-                <data type="string">
-                  <param name="minLength">1</param>
-                </data>
-              </choice>
-            </attribute>
-            <attribute name="target">
-              <choice>
-                <value>*</value>
-                <data type="string">
-                  <param name="minLength">1</param>
-                </data>
-              </choice>
-            </attribute>
-            <optional>
-              <attribute name="inherit_all">
-                <choice>
-                  <value>true</value>
-                  <value>false</value>
-                </choice>
-              </attribute>
-            </optional>
-            <optional>
-              <attribute name="override_target">
-                <choice>
-                  <value>true</value>
-                  <value>false</value>
-                </choice>
-              </attribute>
-            </optional>
-            <empty/>
-          </element>
-        </zeroOrMore>
-      </element>
-      <zeroOrMore>
-        <!-- An inheritance specification -->
-        <element name="inherit">
-          <oneOrMore>
-            <!-- applies to these pairs of source/target entrytypes -->
-            <element name="type_pair">
-              <attribute name="source">
-                <choice>
-                  <value>*</value>
-                  <data type="string">
-                    <param name="minLength">1</param>
-                  </data>
-                </choice>
-              </attribute>
-              <attribute name="target">
-                <choice>
-                  <value>*</value>
-                  <data type="string">
-                    <param name="minLength">1</param>
-                  </data>
-                </choice>
-              </attribute>
-              <empty/>
-            </element>
-          </oneOrMore>
-          <oneOrMore>
-            <!-- and here are the field specifications -->
-            <element name="field">
-              <choice>
-                <!--
-                  either a "skip this field" specification
-                  so we can say inherit all except certain fields OR ...
-                -->
-                <group>
-                  <attribute name="source">
-                    <data type="string"/>
-                  </attribute>
-                  <attribute name="skip">
-                    <choice>
-                      <value>true</value>
-                      <value>false</value>
-                    </choice>
-                  </attribute>
-                </group>
-                <!-- ... a source and target field with an optional override attribute -->
-                <group>
-                  <attribute name="source">
-                    <data type="string">
-                      <param name="minLength">1</param>
-                    </data>
-                  </attribute>
-                  <attribute name="target">
-                    <data type="string">
-                      <param name="minLength">1</param>
-                    </data>
-                  </attribute>
-                  <optional>
-                    <attribute name="override_target">
-                      <choice>
-                        <value>true</value>
-                        <value>false</value>
-                      </choice>
-                    </attribute>
-                  </optional>
-                </group>
-              </choice>
-              <empty/>
-            </element>
-          </oneOrMore>
-        </element>
-      </zeroOrMore>
-    </element>
-  </define>
-  <define name="map">
-    <element name="map">
-      <optional>
-        <attribute name="map_overwrite">
-          <choice>
-            <value>0</value>
-            <value>1</value>
-          </choice>
-        </attribute>
-      </optional>
-      <zeroOrMore>
-        <element name="per_datasource">
-          <data type="string">
-            <param name="minLength">1</param>
-          </data>
-        </element>
-      </zeroOrMore>
-      <zeroOrMore>
-        <element name="per_type">
-          <data type="string">
-            <param name="minLength">1</param>
-          </data>
-        </element>
-      </zeroOrMore>
-      <oneOrMore>
-        <element name="map_step">
-          <choice>
-            <attribute name="map_entry_null">
-              <value>1</value>
-            </attribute>
-            <group>
-              <attribute name="map_type_source">
-                <data type="string">
-                  <param name="minLength">1</param>
-                </data>
-              </attribute>
-              <optional>
-                <attribute name="map_type_target">
-                  <data type="string">
-                    <param name="minLength">1</param>
-                  </data>
-                </attribute>
-              </optional>
-              <optional>
-                <attribute name="map_final">
-                  <value>1</value>
-                </attribute>
-              </optional>
-            </group>
-            <group>
-              <attribute name="map_field_source">
-                <data type="string">
-                  <param name="minLength">1</param>
-                </data>
-              </attribute>
-              <optional>
-                <attribute name="map_field_target">
-                  <data type="string">
-                    <param name="minLength">1</param>
-                  </data>
-                </attribute>
-              </optional>
-              <optional>
-                <attribute name="map_final">
-                  <value>1</value>
-                </attribute>
-              </optional>
-              <optional>
-                <attribute name="map_match">
-                  <data type="string">
-                    <param name="minLength">1</param>
-                  </data>
-                </attribute>
-              </optional>
-              <optional>
-                <attribute name="map_replace">
-                  <data type="string">
-                    <param name="minLength">1</param>
-                  </data>
-                </attribute>
-              </optional>
-            </group>
-            <group>
-              <attribute name="map_field_set">
-                <data type="string">
-                  <param name="minLength">1</param>
-                </data>
-              </attribute>
-              <optional>
-                <attribute name="map_append">
-                  <value>1</value>
-                </attribute>
-              </optional>
-              <choice>
-                <attribute name="map_null">
-                  <value>1</value>
-                </attribute>
-                <attribute name="map_origfield">
-                  <value>1</value>
-                </attribute>
-                <attribute name="map_origfieldval">
-                  <value>1</value>
-                </attribute>
-                <attribute name="map_origentrytype">
-                  <value>1</value>
-                </attribute>
-                <attribute name="map_field_value">
-                  <data type="string">
-                    <param name="minLength">1</param>
-                  </data>
-                </attribute>
-              </choice>
-            </group>
-          </choice>
-          <empty/>
-        </element>
-      </oneOrMore>
-    </element>
-  </define>
-</grammar>
-=======
-<?xml version="1.0" encoding="UTF-8"?>
-<grammar xmlns="http://relaxng.org/ns/structure/1.0" datatypeLibrary="http://www.w3.org/2001/XMLSchema-datatypes">
-  <start>
-    <element name="config">
-      <interleave>
-        <optional>
-          <element name="collate">
-            <choice>
-              <value>0</value>
-              <value>1</value>
-            </choice>
-          </element>
-        </optional>
-        <optional>
-          <element name="collate_options">
-            <oneOrMore>
-              <element name="option">
-                <interleave>
-                  <attribute name="name"/>
-                  <attribute name="value"/>
-                </interleave>
-              </element>
-            </oneOrMore>
-          </element>
-        </optional>
-        <optional>
-          <!--
-            Can't specify the config file location in the config file ...
-             element configfile          { text }? & 
-          -->
-          <element name="convert_control">
-            <choice>
-              <value>0</value>
-              <value>1</value>
-            </choice>
-          </element>
-        </optional>
-        <optional>
-          <element name="graph">
-            <choice>
-              <text/>
-              <value>1</value>
-            </choice>
-          </element>
-        </optional>
-        <optional>
-          <!-- Data model specification -->
-          <element name="datamodel">
-            <!-- Valid entrytypes -->
-            <element name="entrytypes">
-              <oneOrMore>
-                <element name="entrytype">
-                  <optional>
-                    <!-- Some entrytypes should be completely skipped on output (XDATA etc.) -->
-                    <attribute name="skip_output">
-                      <value>true</value>
-                    </attribute>
-                  </optional>
-                  <text/>
-                </element>
-              </oneOrMore>
-            </element>
-            <!--
-              BibLaTeX field types. Biber uses this to determine how to output various types
-              to the .bbl
-            -->
-            <element name="fields">
-              <oneOrMore>
-                <element name="field">
-                  <!-- fieldtype is "field" or "list" -->
-                  <attribute name="fieldtype">
-                    <choice>
-                      <value>field</value>
-                      <value>list</value>
-                    </choice>
-                  </attribute>
-                  <!-- datatype of field content -->
-                  <attribute name="datatype">
-                    <choice>
-                      <value>literal</value>
-                      <value>name</value>
-                      <value>key</value>
-                      <value>entrykey</value>
-                      <value>date</value>
-                      <value>verbatim</value>
-                      <value>integer</value>
-                      <value>range</value>
-                      <value>csv</value>
-                      <value>code</value>
-                      <value>uri</value>
-                    </choice>
-                  </attribute>
-                  <optional>
-                    <!-- Are we allowed to output a null field value to the .bbl for this field? -->
-                    <attribute name="nullok">
-                      <value>true</value>
-                    </attribute>
-                  </optional>
-                  <optional>
-                    <!-- Should this field be skipped and not output to the .bbl? -->
-                    <attribute name="skip_output">
-                      <value>true</value>
-                    </attribute>
-                  </optional>
-                  <optional>
-                    <!--
-                      limit this field definition to specific entrytypes?
-                      Is parsed as a csv list
-                    -->
-                    <attribute name="entrytypes"/>
-                  </optional>
-                  <text/>
-                </element>
-              </oneOrMore>
-            </element>
-            <oneOrMore>
-              <!--
-                Allowable fields for entrytypes
-                Only one specification per entrytype: even though it might be nice to have several 
-                so that one could share information, this would be hard to manage and confusing as it
-                not be visible in one place which fields were valid for an entrytype.
-              -->
-              <element name="entryfields">
-                <zeroOrMore>
-                  <element name="entrytype">
-                    <text/>
-                  </element>
-                </zeroOrMore>
-                <oneOrMore>
-                  <element name="field">
-                    <text/>
-                  </element>
-                </oneOrMore>
-              </element>
-            </oneOrMore>
-            <oneOrMore>
-              <!-- Constraints on field (co-)existence and format -->
-              <element name="constraints">
-                <zeroOrMore>
-                  <!--
-                    Set of entrytypes that this constraint applies to
-                    An entrytype can be specified in multiple constraints
-                    
-                  -->
-                  <element name="entrytype">
-                    <text/>
-                  </element>
-                </zeroOrMore>
-                <zeroOrMore>
-                  <!-- A constraint specification -->
-                  <element name="constraint">
-                    <choice>
-                      <!--
-                        Conditional constraints have an antecedent and consequent
-                        both of which have a quantifier. This allows you to enforce
-                        constraints like:
-                        
-                        if field a,b,c are all present then one of x,y,z must be
-                        if one of field a,b,c are present then none of x,y,z must be
-                        etc.
-                      -->
-                      <group>
-                        <attribute name="type">
-                          <value>conditional</value>
-                        </attribute>
-                        <element name="antecedent">
-                          <attribute name="quant">
-                            <choice>
-                              <value>all</value>
-                              <value>one</value>
-                              <value>none</value>
-                            </choice>
-                          </attribute>
-                          <oneOrMore>
-                            <element name="field">
-                              <text/>
-                            </element>
-                          </oneOrMore>
-                        </element>
-                        <element name="consequent">
-                          <attribute name="quant">
-                            <choice>
-                              <value>all</value>
-                              <value>one</value>
-                              <value>none</value>
-                            </choice>
-                          </attribute>
-                          <oneOrMore>
-                            <element name="field">
-                              <text/>
-                            </element>
-                          </oneOrMore>
-                        </element>
-                      </group>
-                      <!-- Datatype and format constraints -->
-                      <group>
-                        <attribute name="type">
-                          <value>data</value>
-                        </attribute>
-                        <optional>
-                          <!-- range* attributes are for limiting integer type range -->
-                          <attribute name="datatype">
-                            <choice>
-                              <value>integer</value>
-                              <value>isbn</value>
-                              <value>issn</value>
-                              <value>ismn</value>
-                              <value>date</value>
-                              <value>pattern</value>
-                            </choice>
-                          </attribute>
-                        </optional>
-                        <optional>
-                          <attribute name="rangemin">
-                            <data type="int"/>
-                          </attribute>
-                        </optional>
-                        <optional>
-                          <attribute name="rangemax">
-                            <data type="int"/>
-                          </attribute>
-                        </optional>
-                        <optional>
-                          <attribute name="pattern"/>
-                        </optional>
-                        <oneOrMore>
-                          <element name="field">
-                            <text/>
-                          </element>
-                        </oneOrMore>
-                      </group>
-                      <!-- Mandatoriness constraints which say which fields must appear -->
-                      <group>
-                        <attribute name="type">
-                          <value>mandatory</value>
-                        </attribute>
-                        <oneOrMore>
-                          <choice>
-                            <element name="field">
-                              <text/>
-                            </element>
-                            <!--
-                              An XOR set of fields so you can enforce:
-                              
-                              One (but not more) of fields a,b,c must exist
-                            -->
-                            <element name="fieldxor">
-                              <oneOrMore>
-                                <element name="field">
-                                  <text/>
-                                </element>
-                              </oneOrMore>
-                            </element>
-                            <!--
-                              An OR set of fields so you can enforce:
-                              
-                              One (possibly more) of fields a,b,c must exist
-                            -->
-                            <element name="fieldor">
-                              <oneOrMore>
-                                <element name="field">
-                                  <text/>
-                                </element>
-                              </oneOrMore>
-                            </element>
-                          </choice>
-                        </oneOrMore>
-                      </group>
-                    </choice>
-                  </element>
-                </zeroOrMore>
-              </element>
-            </oneOrMore>
-          </element>
-        </optional>
-        <optional>
-          <element name="decodecharsset">
-            <choice>
-              <value>base</value>
-              <value>full</value>
-            </choice>
-          </element>
-        </optional>
-        <optional>
-          <element name="debug">
-            <choice>
-              <value>0</value>
-              <value>1</value>
-            </choice>
-          </element>
-        </optional>
-        <optional>
-          <element name="fastsort">
-            <choice>
-              <value>0</value>
-              <value>1</value>
-            </choice>
-          </element>
-        </optional>
-        <optional>
-          <element name="fixinits">
-            <choice>
-              <value>0</value>
-              <value>1</value>
-            </choice>
-          </element>
-        </optional>
-        <optional>
-          <!--
-            Would never want this in the config file
-             element help                { "0" | "1" }? &
-          -->
-          <ref name="inheritance"/>
-        </optional>
-        <optional>
-          <element name="input_encoding">
-            <text/>
-          </element>
-        </optional>
-        <optional>
-          <element name="listsep">
-            <text/>
-          </element>
-        </optional>
-        <optional>
-          <element name="logfile">
-            <text/>
-          </element>
-        </optional>
-        <optional>
-          <element name="mincrossrefs">
-            <data type="unsignedByte"/>
-          </element>
-        </optional>
-        <optional>
-          <element name="namesep">
-            <text/>
-          </element>
-        </optional>
-        <optional>
-          <!--
-            Can't specify not to use a config file in the config file ...
-             element noconf              { "0" | "1" }? &
-          -->
-          <element name="nodieonerror">
-            <choice>
-              <value>0</value>
-              <value>1</value>
-            </choice>
-          </element>
-        </optional>
-        <optional>
-          <element name="nolog">
-            <choice>
-              <value>0</value>
-              <value>1</value>
-            </choice>
-          </element>
-        </optional>
-        <optional>
-          <element name="nosort">
-            <oneOrMore>
-              <element name="option">
-                <interleave>
-                  <attribute name="name"/>
-                  <attribute name="value"/>
-                </interleave>
-              </element>
-            </oneOrMore>
-          </element>
-        </optional>
-        <optional>
-          <!-- nosort specification -->
-          <element name="nosorts">
-            <oneOrMore>
-              <element name="nosort">
-                <attribute name="field">
-                  <data type="string"/>
-                </attribute>
-                <attribute name="value">
-                  <data type="string"/>
-                </attribute>
-                <empty/>
-              </element>
-            </oneOrMore>
-          </element>
-        </optional>
-        <optional>
-          <element name="nostdmacros">
-            <choice>
-              <value>0</value>
-              <value>1</value>
-            </choice>
-          </element>
-        </optional>
-        <optional>
-          <element name="onlylog">
-            <choice>
-              <value>0</value>
-              <value>1</value>
-            </choice>
-          </element>
-        </optional>
-        <optional>
-          <element name="others_string">
-            <text/>
-          </element>
-        </optional>
-        <optional>
-          <element name="output_directory">
-            <text/>
-          </element>
-        </optional>
-        <optional>
-          <element name="output_encoding">
-            <text/>
-          </element>
-        </optional>
-        <optional>
-          <element name="output_file">
-            <text/>
-          </element>
-        </optional>
-        <optional>
-          <element name="output_safechars">
-            <choice>
-              <value>0</value>
-              <value>1</value>
-            </choice>
-          </element>
-        </optional>
-        <optional>
-          <element name="output_safecharsset">
-            <choice>
-              <value>base</value>
-              <value>full</value>
-            </choice>
-          </element>
-        </optional>
-        <optional>
-          <element name="quiet">
-            <choice>
-              <value>0</value>
-              <value>1</value>
-            </choice>
-          </element>
-        </optional>
-        <optional>
-          <element name="recodedata">
-            <text/>
-          </element>
-        </optional>
-        <optional>
-          <element name="sortcase">
-            <choice>
-              <value>0</value>
-              <value>1</value>
-            </choice>
-          </element>
-        </optional>
-        <optional>
-          <ref name="sorting"/>
-        </optional>
-        <optional>
-          <element name="sortlocale">
-            <text/>
-          </element>
-        </optional>
-        <optional>
-          <element name="sortupper">
-            <choice>
-              <value>0</value>
-              <value>1</value>
-            </choice>
-          </element>
-        </optional>
-        <optional>
-          <element name="sourcemap">
-            <oneOrMore>
-              <element name="maps">
-                <attribute name="datatype">
-                  <choice>
-                    <value>bibtex</value>
-                    <value>biblatexml</value>
-                    <value>ris</value>
-                    <value>zoterordfxml</value>
-                    <value>endnotexml</value>
-                  </choice>
-                </attribute>
-                <optional>
-                  <attribute name="map_overwrite">
-                    <choice>
-                      <value>0</value>
-                      <value>1</value>
-                    </choice>
-                  </attribute>
-                </optional>
-                <oneOrMore>
-                  <ref name="map"/>
-                </oneOrMore>
-              </element>
-            </oneOrMore>
-          </element>
-        </optional>
-        <optional>
-          <element name="ssl-nointernalca">
-            <choice>
-              <value>0</value>
-              <value>1</value>
-            </choice>
-          </element>
-        </optional>
-        <optional>
-          <element name="ssl-noverify-host">
-            <choice>
-              <value>0</value>
-              <value>1</value>
-            </choice>
-          </element>
-        </optional>
-        <optional>
-          <element name="tool">
-            <choice>
-              <value>0</value>
-              <value>1</value>
-            </choice>
-          </element>
-        </optional>
-        <optional>
-          <element name="tool_align">
-            <choice>
-              <value>0</value>
-              <value>1</value>
-            </choice>
-          </element>
-        </optional>
-        <optional>
-          <element name="tool_datatype">
-            <value>bibtex</value>
-          </element>
-        </optional>
-        <optional>
-          <element name="tool_fieldcase">
-            <choice>
-              <value>upper</value>
-              <value>lower</value>
-              <value>title</value>
-            </choice>
-          </element>
-        </optional>
-        <optional>
-          <element name="tool_indent">
-            <data type="unsignedByte"/>
-          </element>
-        </optional>
-        <optional>
-          <element name="tool_resolve">
-            <choice>
-              <value>0</value>
-              <value>1</value>
-            </choice>
-          </element>
-        </optional>
-        <optional>
-          <element name="trace">
-            <choice>
-              <value>0</value>
-              <value>1</value>
-            </choice>
-          </element>
-        </optional>
-        <optional>
-          <element name="validate_config">
-            <choice>
-              <value>0</value>
-              <value>1</value>
-            </choice>
-          </element>
-        </optional>
-        <optional>
-          <element name="validate_control">
-            <choice>
-              <value>0</value>
-              <value>1</value>
-            </choice>
-          </element>
-        </optional>
-        <optional>
-          <element name="validate_structure">
-            <choice>
-              <value>0</value>
-              <value>1</value>
-            </choice>
-          </element>
-        </optional>
-        <optional>
-          <!--
-            Meaningless in the config file
-             element version              { "0" | "1" }? &
-          -->
-          <element name="wraplines">
-            <choice>
-              <value>0</value>
-              <value>1</value>
-            </choice>
-          </element>
-        </optional>
-      </interleave>
-    </element>
-  </start>
-  <define name="inheritance">
-    <!-- Cross-reference inheritance specifications -->
-    <element name="inheritance">
-      <!-- Defaults -->
-      <element name="defaults">
-        <!-- Whether to inherit all fields -->
-        <attribute name="inherit_all">
-          <choice>
-            <value>true</value>
-            <value>false</value>
-          </choice>
-        </attribute>
-        <!-- Should we overwrite the target field if it exists? -->
-        <attribute name="override_target">
-          <choice>
-            <value>true</value>
-            <value>false</value>
-          </choice>
-        </attribute>
-        <zeroOrMore>
-          <!-- Default inherit_all and override_target settings for entrytype source/target pairs -->
-          <element name="type_pair">
-            <attribute name="source">
-              <choice>
-                <value>*</value>
-                <data type="string">
-                  <param name="minLength">1</param>
-                </data>
-              </choice>
-            </attribute>
-            <attribute name="target">
-              <choice>
-                <value>*</value>
-                <data type="string">
-                  <param name="minLength">1</param>
-                </data>
-              </choice>
-            </attribute>
-            <optional>
-              <attribute name="inherit_all">
-                <choice>
-                  <value>true</value>
-                  <value>false</value>
-                </choice>
-              </attribute>
-            </optional>
-            <optional>
-              <attribute name="override_target">
-                <choice>
-                  <value>true</value>
-                  <value>false</value>
-                </choice>
-              </attribute>
-            </optional>
-            <empty/>
-          </element>
-        </zeroOrMore>
-      </element>
-      <zeroOrMore>
-        <!-- An inheritance specification -->
-        <element name="inherit">
-          <oneOrMore>
-            <!-- applies to these pairs of source/target entrytypes -->
-            <element name="type_pair">
-              <attribute name="source">
-                <choice>
-                  <value>*</value>
-                  <data type="string">
-                    <param name="minLength">1</param>
-                  </data>
-                </choice>
-              </attribute>
-              <attribute name="target">
-                <choice>
-                  <value>*</value>
-                  <data type="string">
-                    <param name="minLength">1</param>
-                  </data>
-                </choice>
-              </attribute>
-              <empty/>
-            </element>
-          </oneOrMore>
-          <oneOrMore>
-            <!-- and here are the field specifications -->
-            <element name="field">
-              <choice>
-                <!--
-                  either a "skip this field" specification
-                  so we can say inherit all except certain fields OR ...
-                -->
-                <group>
-                  <attribute name="source">
-                    <data type="string"/>
-                  </attribute>
-                  <attribute name="skip">
-                    <choice>
-                      <value>true</value>
-                      <value>false</value>
-                    </choice>
-                  </attribute>
-                </group>
-                <!-- ... a source and target field with an optional override attribute -->
-                <group>
-                  <attribute name="source">
-                    <data type="string">
-                      <param name="minLength">1</param>
-                    </data>
-                  </attribute>
-                  <attribute name="target">
-                    <data type="string">
-                      <param name="minLength">1</param>
-                    </data>
-                  </attribute>
-                  <optional>
-                    <attribute name="override_target">
-                      <choice>
-                        <value>true</value>
-                        <value>false</value>
-                      </choice>
-                    </attribute>
-                  </optional>
-                </group>
-              </choice>
-              <empty/>
-            </element>
-          </oneOrMore>
-        </element>
-      </zeroOrMore>
-    </element>
-  </define>
-  <define name="map">
-    <element name="map">
-      <optional>
-        <attribute name="map_overwrite">
-          <choice>
-            <value>0</value>
-            <value>1</value>
-          </choice>
-        </attribute>
-      </optional>
-      <zeroOrMore>
-        <element name="per_datasource">
-          <data type="string">
-            <param name="minLength">1</param>
-          </data>
-        </element>
-      </zeroOrMore>
-      <zeroOrMore>
-        <element name="per_type">
-          <data type="string">
-            <param name="minLength">1</param>
-          </data>
-        </element>
-      </zeroOrMore>
-      <oneOrMore>
-        <element name="map_step">
-          <choice>
-            <attribute name="map_entry_null">
-              <value>1</value>
-            </attribute>
-            <group>
-              <attribute name="map_type_source">
-                <data type="string">
-                  <param name="minLength">1</param>
-                </data>
-              </attribute>
-              <optional>
-                <attribute name="map_type_target">
-                  <data type="string">
-                    <param name="minLength">1</param>
-                  </data>
-                </attribute>
-              </optional>
-              <optional>
-                <attribute name="map_final">
-                  <value>1</value>
-                </attribute>
-              </optional>
-            </group>
-            <group>
-              <attribute name="map_field_source">
-                <data type="string">
-                  <param name="minLength">1</param>
-                </data>
-              </attribute>
-              <optional>
-                <attribute name="map_field_target">
-                  <data type="string">
-                    <param name="minLength">1</param>
-                  </data>
-                </attribute>
-              </optional>
-              <optional>
-                <attribute name="map_final">
-                  <value>1</value>
-                </attribute>
-              </optional>
-              <optional>
-                <attribute name="map_match">
-                  <data type="string">
-                    <param name="minLength">1</param>
-                  </data>
-                </attribute>
-              </optional>
-              <optional>
-                <attribute name="map_replace">
-                  <data type="string">
-                    <param name="minLength">1</param>
-                  </data>
-                </attribute>
-              </optional>
-            </group>
-            <group>
-              <attribute name="map_field_set">
-                <data type="string">
-                  <param name="minLength">1</param>
-                </data>
-              </attribute>
-              <optional>
-                <attribute name="map_append">
-                  <value>1</value>
-                </attribute>
-              </optional>
-              <choice>
-                <attribute name="map_null">
-                  <value>1</value>
-                </attribute>
-                <attribute name="map_origfield">
-                  <value>1</value>
-                </attribute>
-                <attribute name="map_origfieldval">
-                  <value>1</value>
-                </attribute>
-                <attribute name="map_origentrytype">
-                  <value>1</value>
-                </attribute>
-                <attribute name="map_field_value">
-                  <data type="string">
-                    <param name="minLength">1</param>
-                  </data>
-                </attribute>
-              </choice>
-            </group>
-          </choice>
-          <empty/>
-        </element>
-      </oneOrMore>
-    </element>
-  </define>
-  <define name="sorting">
-    <element name="sorting">
-      <oneOrMore>
-        <!-- presort default strings for different entry types -->
-        <element name="presort">
-          <optional>
-            <attribute name="type"/>
-          </optional>
-          <text/>
-        </element>
-      </oneOrMore>
-      <zeroOrMore>
-        <!-- excludes of certain fields for sorting for specified types -->
-        <element name="sortexclusion">
-          <attribute name="type"/>
-          <oneOrMore>
-            <element name="exclusion">
-              <text/>
-            </element>
-          </oneOrMore>
-        </element>
-      </zeroOrMore>
-      <oneOrMore>
-        <ref name="sort"/>
-      </oneOrMore>
-    </element>
-  </define>
-  <define name="sort">
-    <oneOrMore>
-      <!-- sort specification -->
-      <element name="sort">
-        <!-- order of this specification in the set of all sort specifications -->
-        <attribute name="order">
-          <data type="integer"/>
-        </attribute>
-        <optional>
-          <!-- Should we stop generating sorting information after this item? -->
-          <attribute name="final">
-            <value>1</value>
-          </attribute>
-        </optional>
-        <optional>
-          <!-- Sort ascending or descending -->
-          <attribute name="sort_direction">
-            <choice>
-              <value>ascending</value>
-              <value>descending</value>
-            </choice>
-          </attribute>
-        </optional>
-        <optional>
-          <!-- Sort case sensitive or not? -->
-          <attribute name="sortcase">
-            <choice>
-              <value>0</value>
-              <value>1</value>
-            </choice>
-          </attribute>
-        </optional>
-        <optional>
-          <!-- Sort upper before lower? -->
-          <attribute name="sortupper">
-            <choice>
-              <value>0</value>
-              <value>1</value>
-            </choice>
-          </attribute>
-        </optional>
-        <oneOrMore>
-          <!-- A sort item specification - a field or pseudo-field to get sort information from -->
-          <element name="sortitem">
-            <!-- order of this item in the set of all other item specifications -->
-            <attribute name="order">
-              <data type="integer"/>
-            </attribute>
-            <optional>
-              <!-- Just use a part of the item information for sorting? -->
-              <attribute name="substring_side">
-                <choice>
-                  <value>left</value>
-                  <value>right</value>
-                </choice>
-              </attribute>
-            </optional>
-            <optional>
-              <attribute name="substring_width">
-                <data type="integer"/>
-              </attribute>
-            </optional>
-            <optional>
-              <!-- Pad the item information when sorting with it? -->
-              <attribute name="pad_side">
-                <choice>
-                  <value>left</value>
-                  <value>right</value>
-                </choice>
-              </attribute>
-            </optional>
-            <optional>
-              <attribute name="pad_width">
-                <data type="integer"/>
-              </attribute>
-            </optional>
-            <optional>
-              <attribute name="pad_char">
-                <data type="string">
-                  <param name="minLength">1</param>
-                  <param name="maxLength">1</param>
-                </data>
-              </attribute>
-            </optional>
-            <optional>
-              <attribute name="form">
-                <choice>
-                  <value>original</value>
-                  <value>translated</value>
-                  <value>romanised</value>
-                  <value>uniform</value>
-                </choice>
-              </attribute>
-            </optional>
-            <text/>
-          </element>
-        </oneOrMore>
-      </element>
-    </oneOrMore>
-  </define>
-</grammar>
->>>>>>> a91813d0
+<?xml version="1.0" encoding="UTF-8"?>
+<grammar xmlns="http://relaxng.org/ns/structure/1.0" datatypeLibrary="http://www.w3.org/2001/XMLSchema-datatypes">
+  <start>
+    <element name="config">
+      <interleave>
+        <optional>
+          <element name="collate">
+            <choice>
+              <value>0</value>
+              <value>1</value>
+            </choice>
+          </element>
+        </optional>
+        <optional>
+          <element name="collate_options">
+            <oneOrMore>
+              <element name="option">
+                <interleave>
+                  <attribute name="name"/>
+                  <attribute name="value"/>
+                </interleave>
+              </element>
+            </oneOrMore>
+          </element>
+        </optional>
+        <optional>
+          <!--
+            Can't specify the config file location in the config file ...
+             element configfile          { text }? & 
+          -->
+          <element name="convert_control">
+            <choice>
+              <value>0</value>
+              <value>1</value>
+            </choice>
+          </element>
+        </optional>
+        <optional>
+          <element name="graph">
+            <choice>
+              <text/>
+              <value>1</value>
+            </choice>
+          </element>
+        </optional>
+        <optional>
+          <!-- Data model specification -->
+          <element name="datamodel">
+            <!-- Valid entrytypes -->
+            <element name="entrytypes">
+              <oneOrMore>
+                <element name="entrytype">
+                  <optional>
+                    <!-- Some entrytypes should be completely skipped on output (XDATA etc.) -->
+                    <attribute name="skip_output">
+                      <value>true</value>
+                    </attribute>
+                  </optional>
+                  <text/>
+                </element>
+              </oneOrMore>
+            </element>
+            <!--
+              BibLaTeX field types. Biber uses this to determine how to output various types
+              to the .bbl
+            -->
+            <element name="fields">
+              <oneOrMore>
+                <element name="field">
+                  <!-- fieldtype is "field" or "list" -->
+                  <attribute name="fieldtype">
+                    <choice>
+                      <value>field</value>
+                      <value>list</value>
+                    </choice>
+                  </attribute>
+                  <!-- datatype of field content -->
+                  <attribute name="datatype">
+                    <choice>
+                      <value>literal</value>
+                      <value>name</value>
+                      <value>key</value>
+                      <value>entrykey</value>
+                      <value>date</value>
+                      <value>verbatim</value>
+                      <value>integer</value>
+                      <value>range</value>
+                      <value>csv</value>
+                      <value>code</value>
+                      <value>uri</value>
+                    </choice>
+                  </attribute>
+                  <optional>
+                    <!-- Are we allowed to output a null field value to the .bbl for this field? -->
+                    <attribute name="nullok">
+                      <value>true</value>
+                    </attribute>
+                  </optional>
+                  <optional>
+                    <!-- Should this field be skipped and not output to the .bbl? -->
+                    <attribute name="skip_output">
+                      <value>true</value>
+                    </attribute>
+                  </optional>
+                  <optional>
+                    <!--
+                      limit this field definition to specific entrytypes?
+                      Is parsed as a csv list
+                    -->
+                    <attribute name="entrytypes"/>
+                  </optional>
+                  <text/>
+                </element>
+              </oneOrMore>
+            </element>
+            <oneOrMore>
+              <!--
+                Allowable fields for entrytypes
+                Only one specification per entrytype: even though it might be nice to have several 
+                so that one could share information, this would be hard to manage and confusing as it
+                not be visible in one place which fields were valid for an entrytype.
+              -->
+              <element name="entryfields">
+                <zeroOrMore>
+                  <element name="entrytype">
+                    <text/>
+                  </element>
+                </zeroOrMore>
+                <oneOrMore>
+                  <element name="field">
+                    <text/>
+                  </element>
+                </oneOrMore>
+              </element>
+            </oneOrMore>
+            <oneOrMore>
+              <!-- Constraints on field (co-)existence and format -->
+              <element name="constraints">
+                <zeroOrMore>
+                  <!--
+                    Set of entrytypes that this constraint applies to
+                    An entrytype can be specified in multiple constraints
+                    
+                  -->
+                  <element name="entrytype">
+                    <text/>
+                  </element>
+                </zeroOrMore>
+                <zeroOrMore>
+                  <!-- A constraint specification -->
+                  <element name="constraint">
+                    <choice>
+                      <!--
+                        Conditional constraints have an antecedent and consequent
+                        both of which have a quantifier. This allows you to enforce
+                        constraints like:
+                        
+                        if field a,b,c are all present then one of x,y,z must be
+                        if one of field a,b,c are present then none of x,y,z must be
+                        etc.
+                      -->
+                      <group>
+                        <attribute name="type">
+                          <value>conditional</value>
+                        </attribute>
+                        <element name="antecedent">
+                          <attribute name="quant">
+                            <choice>
+                              <value>all</value>
+                              <value>one</value>
+                              <value>none</value>
+                            </choice>
+                          </attribute>
+                          <oneOrMore>
+                            <element name="field">
+                              <text/>
+                            </element>
+                          </oneOrMore>
+                        </element>
+                        <element name="consequent">
+                          <attribute name="quant">
+                            <choice>
+                              <value>all</value>
+                              <value>one</value>
+                              <value>none</value>
+                            </choice>
+                          </attribute>
+                          <oneOrMore>
+                            <element name="field">
+                              <text/>
+                            </element>
+                          </oneOrMore>
+                        </element>
+                      </group>
+                      <!-- Datatype and format constraints -->
+                      <group>
+                        <attribute name="type">
+                          <value>data</value>
+                        </attribute>
+                        <optional>
+                          <!-- range* attributes are for limiting integer type range -->
+                          <attribute name="datatype">
+                            <choice>
+                              <value>integer</value>
+                              <value>isbn</value>
+                              <value>issn</value>
+                              <value>ismn</value>
+                              <value>date</value>
+                              <value>pattern</value>
+                            </choice>
+                          </attribute>
+                        </optional>
+                        <optional>
+                          <attribute name="rangemin">
+                            <data type="int"/>
+                          </attribute>
+                        </optional>
+                        <optional>
+                          <attribute name="rangemax">
+                            <data type="int"/>
+                          </attribute>
+                        </optional>
+                        <optional>
+                          <attribute name="pattern"/>
+                        </optional>
+                        <oneOrMore>
+                          <element name="field">
+                            <text/>
+                          </element>
+                        </oneOrMore>
+                      </group>
+                      <!-- Mandatoriness constraints which say which fields must appear -->
+                      <group>
+                        <attribute name="type">
+                          <value>mandatory</value>
+                        </attribute>
+                        <oneOrMore>
+                          <choice>
+                            <element name="field">
+                              <text/>
+                            </element>
+                            <!--
+                              An XOR set of fields so you can enforce:
+                              
+                              One (but not more) of fields a,b,c must exist
+                            -->
+                            <element name="fieldxor">
+                              <oneOrMore>
+                                <element name="field">
+                                  <text/>
+                                </element>
+                              </oneOrMore>
+                            </element>
+                            <!--
+                              An OR set of fields so you can enforce:
+                              
+                              One (possibly more) of fields a,b,c must exist
+                            -->
+                            <element name="fieldor">
+                              <oneOrMore>
+                                <element name="field">
+                                  <text/>
+                                </element>
+                              </oneOrMore>
+                            </element>
+                          </choice>
+                        </oneOrMore>
+                      </group>
+                    </choice>
+                  </element>
+                </zeroOrMore>
+              </element>
+            </oneOrMore>
+          </element>
+        </optional>
+        <optional>
+          <element name="decodecharsset">
+            <choice>
+              <value>base</value>
+              <value>full</value>
+            </choice>
+          </element>
+        </optional>
+        <optional>
+          <element name="debug">
+            <choice>
+              <value>0</value>
+              <value>1</value>
+            </choice>
+          </element>
+        </optional>
+        <optional>
+          <element name="fastsort">
+            <choice>
+              <value>0</value>
+              <value>1</value>
+            </choice>
+          </element>
+        </optional>
+        <optional>
+          <element name="fixinits">
+            <choice>
+              <value>0</value>
+              <value>1</value>
+            </choice>
+          </element>
+        </optional>
+        <optional>
+          <!--
+            Would never want this in the config file
+             element help                { "0" | "1" }? &
+          -->
+          <ref name="inheritance"/>
+        </optional>
+        <optional>
+          <element name="input_encoding">
+            <text/>
+          </element>
+        </optional>
+        <optional>
+          <element name="listsep">
+            <text/>
+          </element>
+        </optional>
+        <optional>
+          <element name="logfile">
+            <text/>
+          </element>
+        </optional>
+        <optional>
+          <element name="mincrossrefs">
+            <data type="unsignedByte"/>
+          </element>
+        </optional>
+        <optional>
+          <element name="namesep">
+            <text/>
+          </element>
+        </optional>
+        <optional>
+          <!--
+            Can't specify not to use a config file in the config file ...
+             element noconf              { "0" | "1" }? &
+          -->
+          <element name="nodieonerror">
+            <choice>
+              <value>0</value>
+              <value>1</value>
+            </choice>
+          </element>
+        </optional>
+        <optional>
+          <element name="nolog">
+            <choice>
+              <value>0</value>
+              <value>1</value>
+            </choice>
+          </element>
+        </optional>
+        <optional>
+          <element name="nosort">
+            <oneOrMore>
+              <element name="option">
+                <interleave>
+                  <attribute name="name"/>
+                  <attribute name="value"/>
+                </interleave>
+              </element>
+            </oneOrMore>
+          </element>
+        </optional>
+        <optional>
+          <!-- nosort specification -->
+          <element name="nosorts">
+            <oneOrMore>
+              <element name="nosort">
+                <attribute name="field">
+                  <data type="string"/>
+                </attribute>
+                <attribute name="value">
+                  <data type="string"/>
+                </attribute>
+                <empty/>
+              </element>
+            </oneOrMore>
+          </element>
+        </optional>
+        <optional>
+          <element name="nostdmacros">
+            <choice>
+              <value>0</value>
+              <value>1</value>
+            </choice>
+          </element>
+        </optional>
+        <optional>
+          <element name="onlylog">
+            <choice>
+              <value>0</value>
+              <value>1</value>
+            </choice>
+          </element>
+        </optional>
+        <optional>
+          <element name="others_string">
+            <text/>
+          </element>
+        </optional>
+        <optional>
+          <element name="output_directory">
+            <text/>
+          </element>
+        </optional>
+        <optional>
+          <element name="output_encoding">
+            <text/>
+          </element>
+        </optional>
+        <optional>
+          <element name="output_file">
+            <text/>
+          </element>
+        </optional>
+        <optional>
+          <element name="output_safechars">
+            <choice>
+              <value>0</value>
+              <value>1</value>
+            </choice>
+          </element>
+        </optional>
+        <optional>
+          <element name="output_safecharsset">
+            <choice>
+              <value>base</value>
+              <value>full</value>
+            </choice>
+          </element>
+        </optional>
+        <optional>
+          <element name="quiet">
+            <choice>
+              <value>0</value>
+              <value>1</value>
+            </choice>
+          </element>
+        </optional>
+        <optional>
+          <element name="recodedata">
+            <text/>
+          </element>
+        </optional>
+        <optional>
+          <element name="sortcase">
+            <choice>
+              <value>0</value>
+              <value>1</value>
+            </choice>
+          </element>
+        </optional>
+        <optional>
+          <ref name="sorting"/>
+        </optional>
+        <optional>
+          <element name="sortlocale">
+            <text/>
+          </element>
+        </optional>
+        <optional>
+          <element name="sortupper">
+            <choice>
+              <value>0</value>
+              <value>1</value>
+            </choice>
+          </element>
+        </optional>
+        <optional>
+          <element name="sourcemap">
+            <oneOrMore>
+              <element name="maps">
+                <attribute name="datatype">
+                  <choice>
+                    <value>bibtex</value>
+                    <value>biblatexml</value>
+                    <value>ris</value>
+                    <value>zoterordfxml</value>
+                    <value>endnotexml</value>
+                  </choice>
+                </attribute>
+                <optional>
+                  <attribute name="map_overwrite">
+                    <choice>
+                      <value>0</value>
+                      <value>1</value>
+                    </choice>
+                  </attribute>
+                </optional>
+                <oneOrMore>
+                  <ref name="map"/>
+                </oneOrMore>
+              </element>
+            </oneOrMore>
+          </element>
+        </optional>
+        <optional>
+          <element name="ssl-nointernalca">
+            <choice>
+              <value>0</value>
+              <value>1</value>
+            </choice>
+          </element>
+        </optional>
+        <optional>
+          <element name="ssl-noverify-host">
+            <choice>
+              <value>0</value>
+              <value>1</value>
+            </choice>
+          </element>
+        </optional>
+        <optional>
+          <element name="tool">
+            <choice>
+              <value>0</value>
+              <value>1</value>
+            </choice>
+          </element>
+        </optional>
+        <optional>
+          <element name="tool_align">
+            <choice>
+              <value>0</value>
+              <value>1</value>
+            </choice>
+          </element>
+        </optional>
+        <optional>
+          <element name="tool_datatype">
+            <value>bibtex</value>
+          </element>
+        </optional>
+        <optional>
+          <element name="tool_fieldcase">
+            <choice>
+              <value>upper</value>
+              <value>lower</value>
+              <value>title</value>
+            </choice>
+          </element>
+        </optional>
+        <optional>
+          <element name="tool_indent">
+            <data type="unsignedByte"/>
+          </element>
+        </optional>
+        <optional>
+          <element name="tool_resolve">
+            <choice>
+              <value>0</value>
+              <value>1</value>
+            </choice>
+          </element>
+        </optional>
+        <optional>
+          <element name="trace">
+            <choice>
+              <value>0</value>
+              <value>1</value>
+            </choice>
+          </element>
+        </optional>
+        <optional>
+          <element name="validate_config">
+            <choice>
+              <value>0</value>
+              <value>1</value>
+            </choice>
+          </element>
+        </optional>
+        <optional>
+          <element name="validate_control">
+            <choice>
+              <value>0</value>
+              <value>1</value>
+            </choice>
+          </element>
+        </optional>
+        <optional>
+          <element name="validate_structure">
+            <choice>
+              <value>0</value>
+              <value>1</value>
+            </choice>
+          </element>
+        </optional>
+        <optional>
+          <!--
+            Meaningless in the config file
+             element version              { "0" | "1" }? &
+          -->
+          <element name="wraplines">
+            <choice>
+              <value>0</value>
+              <value>1</value>
+            </choice>
+          </element>
+        </optional>
+        <optional>
+          <!-- Data model specification (mainly for tool mode) -->
+          <element name="datamodel">
+            <!-- Valid entrytypes -->
+            <element name="entrytypes">
+              <oneOrMore>
+                <element name="entrytype">
+                  <optional>
+                    <!-- Some entrytypes should be completely skipped on output (XDATA etc.) -->
+                    <attribute name="skip_output">
+                      <value>true</value>
+                    </attribute>
+                  </optional>
+                  <text/>
+                </element>
+              </oneOrMore>
+            </element>
+            <!--
+              BibLaTeX field types. Biber uses this to determine how to output various types
+              to the .bbl
+            -->
+            <element name="fields">
+              <oneOrMore>
+                <element name="field">
+                  <!-- fieldtype is "field" or "list" -->
+                  <attribute name="fieldtype">
+                    <choice>
+                      <value>field</value>
+                      <value>list</value>
+                    </choice>
+                  </attribute>
+                  <!-- datatype of field content -->
+                  <attribute name="datatype">
+                    <choice>
+                      <value>literal</value>
+                      <value>name</value>
+                      <value>key</value>
+                      <value>entrykey</value>
+                      <value>date</value>
+                      <value>verbatim</value>
+                      <value>integer</value>
+                      <value>range</value>
+                      <value>csv</value>
+                      <value>code</value>
+                      <value>uri</value>
+                    </choice>
+                  </attribute>
+                  <optional>
+                    <!-- Are we allowed to output a null field value to the .bbl for this field? -->
+                    <attribute name="nullok">
+                      <value>true</value>
+                    </attribute>
+                  </optional>
+                  <optional>
+                    <!-- Should this field be skipped and not output to the .bbl? -->
+                    <attribute name="skip_output">
+                      <value>true</value>
+                    </attribute>
+                  </optional>
+                  <optional>
+                    <!--
+                      limit this field definition to specific entrytypes?
+                      Is parsed as a csv list
+                    -->
+                    <attribute name="entrytypes"/>
+                  </optional>
+                  <optional>
+                    <!-- Can this field have multiple script/lang variants? -->
+                    <attribute name="multiscript">
+                      <value>true</value>
+                    </attribute>
+                  </optional>
+                  <text/>
+                </element>
+              </oneOrMore>
+            </element>
+            <oneOrMore>
+              <!--
+                Allowable fields for entrytypes
+                Only one specification per entrytype: even though it might be nice to have several 
+                so that one could share information, this would be hard to manage and confusing as it
+                not be visible in one place which fields were valid for an entrytype.
+              -->
+              <element name="entryfields">
+                <zeroOrMore>
+                  <element name="entrytype">
+                    <text/>
+                  </element>
+                </zeroOrMore>
+                <oneOrMore>
+                  <element name="field">
+                    <text/>
+                  </element>
+                </oneOrMore>
+              </element>
+            </oneOrMore>
+            <oneOrMore>
+              <!-- Constraints on field (co-)existence and format -->
+              <element name="constraints">
+                <zeroOrMore>
+                  <!--
+                    Set of entrytypes that this constraint applies to
+                    An entrytype can be specified in multiple constraints
+                    
+                  -->
+                  <element name="entrytype">
+                    <text/>
+                  </element>
+                </zeroOrMore>
+                <zeroOrMore>
+                  <!-- A constraint specification -->
+                  <element name="constraint">
+                    <choice>
+                      <!--
+                        Conditional constraints have an antecedent and consequent
+                        both of which have a quantifier. This allows you to enforce
+                        constraints like:
+                        
+                        if field a,b,c are all present then one of x,y,z must be
+                        if one of field a,b,c are present then none of x,y,z must be
+                        etc.
+                      -->
+                      <group>
+                        <attribute name="type">
+                          <value>conditional</value>
+                        </attribute>
+                        <element name="antecedent">
+                          <attribute name="quant">
+                            <choice>
+                              <value>all</value>
+                              <value>one</value>
+                              <value>none</value>
+                            </choice>
+                          </attribute>
+                          <oneOrMore>
+                            <element name="field">
+                              <text/>
+                            </element>
+                          </oneOrMore>
+                        </element>
+                        <element name="consequent">
+                          <attribute name="quant">
+                            <choice>
+                              <value>all</value>
+                              <value>one</value>
+                              <value>none</value>
+                            </choice>
+                          </attribute>
+                          <oneOrMore>
+                            <element name="field">
+                              <text/>
+                            </element>
+                          </oneOrMore>
+                        </element>
+                      </group>
+                      <!-- Datatype and format constraints -->
+                      <group>
+                        <attribute name="type">
+                          <value>data</value>
+                        </attribute>
+                        <optional>
+                          <!-- range* attributes are for limiting integer type range -->
+                          <attribute name="datatype">
+                            <choice>
+                              <value>integer</value>
+                              <value>isbn</value>
+                              <value>issn</value>
+                              <value>ismn</value>
+                              <value>date</value>
+                              <value>pattern</value>
+                            </choice>
+                          </attribute>
+                        </optional>
+                        <optional>
+                          <attribute name="rangemin">
+                            <data type="int"/>
+                          </attribute>
+                        </optional>
+                        <optional>
+                          <attribute name="rangemax">
+                            <data type="int"/>
+                          </attribute>
+                        </optional>
+                        <optional>
+                          <attribute name="pattern"/>
+                        </optional>
+                        <oneOrMore>
+                          <element name="field">
+                            <text/>
+                          </element>
+                        </oneOrMore>
+                      </group>
+                      <!-- Mandatoriness constraints which say which fields must appear -->
+                      <group>
+                        <attribute name="type">
+                          <value>mandatory</value>
+                        </attribute>
+                        <oneOrMore>
+                          <choice>
+                            <element name="field">
+                              <text/>
+                            </element>
+                            <!--
+                              An XOR set of fields so you can enforce:
+                              
+                              One (but not more) of fields a,b,c must exist
+                            -->
+                            <element name="fieldxor">
+                              <oneOrMore>
+                                <element name="field">
+                                  <text/>
+                                </element>
+                              </oneOrMore>
+                            </element>
+                            <!--
+                              An OR set of fields so you can enforce:
+                              
+                              One (possibly more) of fields a,b,c must exist
+                            -->
+                            <element name="fieldor">
+                              <oneOrMore>
+                                <element name="field">
+                                  <text/>
+                                </element>
+                              </oneOrMore>
+                            </element>
+                          </choice>
+                        </oneOrMore>
+                      </group>
+                    </choice>
+                  </element>
+                </zeroOrMore>
+              </element>
+            </oneOrMore>
+          </element>
+        </optional>
+      </interleave>
+    </element>
+  </start>
+  <define name="inheritance">
+    <!-- Cross-reference inheritance specifications -->
+    <element name="inheritance">
+      <!-- Defaults -->
+      <element name="defaults">
+        <!-- Whether to inherit all fields -->
+        <attribute name="inherit_all">
+          <choice>
+            <value>true</value>
+            <value>false</value>
+          </choice>
+        </attribute>
+        <!-- Should we overwrite the target field if it exists? -->
+        <attribute name="override_target">
+          <choice>
+            <value>true</value>
+            <value>false</value>
+          </choice>
+        </attribute>
+        <zeroOrMore>
+          <!-- Default inherit_all and override_target settings for entrytype source/target pairs -->
+          <element name="type_pair">
+            <attribute name="source">
+              <choice>
+                <value>*</value>
+                <data type="string">
+                  <param name="minLength">1</param>
+                </data>
+              </choice>
+            </attribute>
+            <attribute name="target">
+              <choice>
+                <value>*</value>
+                <data type="string">
+                  <param name="minLength">1</param>
+                </data>
+              </choice>
+            </attribute>
+            <optional>
+              <attribute name="inherit_all">
+                <choice>
+                  <value>true</value>
+                  <value>false</value>
+                </choice>
+              </attribute>
+            </optional>
+            <optional>
+              <attribute name="override_target">
+                <choice>
+                  <value>true</value>
+                  <value>false</value>
+                </choice>
+              </attribute>
+            </optional>
+            <empty/>
+          </element>
+        </zeroOrMore>
+      </element>
+      <zeroOrMore>
+        <!-- An inheritance specification -->
+        <element name="inherit">
+          <oneOrMore>
+            <!-- applies to these pairs of source/target entrytypes -->
+            <element name="type_pair">
+              <attribute name="source">
+                <choice>
+                  <value>*</value>
+                  <data type="string">
+                    <param name="minLength">1</param>
+                  </data>
+                </choice>
+              </attribute>
+              <attribute name="target">
+                <choice>
+                  <value>*</value>
+                  <data type="string">
+                    <param name="minLength">1</param>
+                  </data>
+                </choice>
+              </attribute>
+              <empty/>
+            </element>
+          </oneOrMore>
+          <oneOrMore>
+            <!-- and here are the field specifications -->
+            <element name="field">
+              <choice>
+                <!--
+                  either a "skip this field" specification
+                  so we can say inherit all except certain fields OR ...
+                -->
+                <group>
+                  <attribute name="source">
+                    <data type="string"/>
+                  </attribute>
+                  <attribute name="skip">
+                    <choice>
+                      <value>true</value>
+                      <value>false</value>
+                    </choice>
+                  </attribute>
+                </group>
+                <!-- ... a source and target field with an optional override attribute -->
+                <group>
+                  <attribute name="source">
+                    <data type="string">
+                      <param name="minLength">1</param>
+                    </data>
+                  </attribute>
+                  <attribute name="target">
+                    <data type="string">
+                      <param name="minLength">1</param>
+                    </data>
+                  </attribute>
+                  <optional>
+                    <attribute name="override_target">
+                      <choice>
+                        <value>true</value>
+                        <value>false</value>
+                      </choice>
+                    </attribute>
+                  </optional>
+                </group>
+              </choice>
+              <empty/>
+            </element>
+          </oneOrMore>
+        </element>
+      </zeroOrMore>
+    </element>
+  </define>
+  <define name="map">
+    <element name="map">
+      <optional>
+        <attribute name="map_overwrite">
+          <choice>
+            <value>0</value>
+            <value>1</value>
+          </choice>
+        </attribute>
+      </optional>
+      <zeroOrMore>
+        <element name="per_datasource">
+          <data type="string">
+            <param name="minLength">1</param>
+          </data>
+        </element>
+      </zeroOrMore>
+      <zeroOrMore>
+        <element name="per_type">
+          <data type="string">
+            <param name="minLength">1</param>
+          </data>
+        </element>
+      </zeroOrMore>
+      <oneOrMore>
+        <element name="map_step">
+          <choice>
+            <attribute name="map_entry_null">
+              <value>1</value>
+            </attribute>
+            <group>
+              <attribute name="map_type_source">
+                <data type="string">
+                  <param name="minLength">1</param>
+                </data>
+              </attribute>
+              <optional>
+                <attribute name="map_type_target">
+                  <data type="string">
+                    <param name="minLength">1</param>
+                  </data>
+                </attribute>
+              </optional>
+              <optional>
+                <attribute name="map_final">
+                  <value>1</value>
+                </attribute>
+              </optional>
+            </group>
+            <group>
+              <attribute name="map_field_source">
+                <data type="string">
+                  <param name="minLength">1</param>
+                </data>
+              </attribute>
+              <optional>
+                <attribute name="map_field_target">
+                  <data type="string">
+                    <param name="minLength">1</param>
+                  </data>
+                </attribute>
+              </optional>
+              <optional>
+                <attribute name="map_final">
+                  <value>1</value>
+                </attribute>
+              </optional>
+              <optional>
+                <attribute name="map_match">
+                  <data type="string">
+                    <param name="minLength">1</param>
+                  </data>
+                </attribute>
+              </optional>
+              <optional>
+                <attribute name="map_replace">
+                  <data type="string">
+                    <param name="minLength">1</param>
+                  </data>
+                </attribute>
+              </optional>
+            </group>
+            <group>
+              <attribute name="map_field_set">
+                <data type="string">
+                  <param name="minLength">1</param>
+                </data>
+              </attribute>
+              <optional>
+                <attribute name="map_append">
+                  <value>1</value>
+                </attribute>
+              </optional>
+              <choice>
+                <attribute name="map_null">
+                  <value>1</value>
+                </attribute>
+                <attribute name="map_origfield">
+                  <value>1</value>
+                </attribute>
+                <attribute name="map_origfieldval">
+                  <value>1</value>
+                </attribute>
+                <attribute name="map_origentrytype">
+                  <value>1</value>
+                </attribute>
+                <attribute name="map_field_value">
+                  <data type="string">
+                    <param name="minLength">1</param>
+                  </data>
+                </attribute>
+              </choice>
+            </group>
+          </choice>
+          <empty/>
+        </element>
+      </oneOrMore>
+    </element>
+  </define>
+  <define name="sorting">
+    <element name="sorting">
+      <oneOrMore>
+        <!-- presort default strings for different entry types -->
+        <element name="presort">
+          <optional>
+            <attribute name="type"/>
+          </optional>
+          <text/>
+        </element>
+      </oneOrMore>
+      <zeroOrMore>
+        <!-- excludes of certain fields for sorting for specified types -->
+        <element name="sortexclusion">
+          <attribute name="type"/>
+          <oneOrMore>
+            <element name="exclusion">
+              <text/>
+            </element>
+          </oneOrMore>
+        </element>
+      </zeroOrMore>
+      <oneOrMore>
+        <ref name="sort"/>
+      </oneOrMore>
+    </element>
+  </define>
+  <define name="sort">
+    <oneOrMore>
+      <!-- sort specification -->
+      <element name="sort">
+        <!-- order of this specification in the set of all sort specifications -->
+        <attribute name="order">
+          <data type="integer"/>
+        </attribute>
+        <optional>
+          <!-- Should we stop generating sorting information after this item? -->
+          <attribute name="final">
+            <value>1</value>
+          </attribute>
+        </optional>
+        <optional>
+          <!-- Sort ascending or descending -->
+          <attribute name="sort_direction">
+            <choice>
+              <value>ascending</value>
+              <value>descending</value>
+            </choice>
+          </attribute>
+        </optional>
+        <optional>
+          <!-- Sort case sensitive or not? -->
+          <attribute name="sortcase">
+            <choice>
+              <value>0</value>
+              <value>1</value>
+            </choice>
+          </attribute>
+        </optional>
+        <optional>
+          <!-- Sort upper before lower? -->
+          <attribute name="sortupper">
+            <choice>
+              <value>0</value>
+              <value>1</value>
+            </choice>
+          </attribute>
+        </optional>
+        <oneOrMore>
+          <!-- A sort item specification - a field or pseudo-field to get sort information from -->
+          <element name="sortitem">
+            <!-- order of this item in the set of all other item specifications -->
+            <attribute name="order">
+              <data type="integer"/>
+            </attribute>
+            <optional>
+              <!-- Just use a part of the item information for sorting? -->
+              <attribute name="substring_side">
+                <choice>
+                  <value>left</value>
+                  <value>right</value>
+                </choice>
+              </attribute>
+            </optional>
+            <optional>
+              <attribute name="substring_width">
+                <data type="integer"/>
+              </attribute>
+            </optional>
+            <optional>
+              <!-- Pad the item information when sorting with it? -->
+              <attribute name="pad_side">
+                <choice>
+                  <value>left</value>
+                  <value>right</value>
+                </choice>
+              </attribute>
+            </optional>
+            <optional>
+              <attribute name="pad_width">
+                <data type="integer"/>
+              </attribute>
+            </optional>
+            <optional>
+              <attribute name="pad_char">
+                <data type="string">
+                  <param name="minLength">1</param>
+                  <param name="maxLength">1</param>
+                </data>
+              </attribute>
+            </optional>
+            <optional>
+              <attribute name="form">
+                <choice>
+                  <value>original</value>
+                  <value>translated</value>
+                  <value>romanised</value>
+                  <value>uniform</value>
+                </choice>
+              </attribute>
+            </optional>
+            <text/>
+          </element>
+        </oneOrMore>
+      </element>
+    </oneOrMore>
+  </define>
+</grammar>