--- conflicted
+++ resolved
@@ -82,14 +82,10 @@
 my $bln = [ {content => 'author'}, {content => 'editor'} ];
 
 my $l1 = q|    \entry{L1}{book}{}
-<<<<<<< HEAD
       \name{labelname}{1}{}{%
         {{uniquename=0,hash=bd051a2f7a5f377e3a62581b0e0f8577}{Doe}{D\bibinitperiod}{John}{J\bibinitperiod}{}{}{}{}}%
       }
       \name[form=original,lang=english]{author}{1}{}{%
-=======
-      \name{author}{1}{}{%
->>>>>>> 06c6d749
         {{uniquename=0,hash=bd051a2f7a5f377e3a62581b0e0f8577}{Doe}{D\bibinitperiod}{John}{J\bibinitperiod}{}{}{}{}}%
       }
       \field{labelnamesourcefield}{author}
@@ -106,15 +102,10 @@
       \field{labelmonth}{04}
       \field{labelday}{05}
       \field{datelabelsource}{}
-<<<<<<< HEAD
       \field{labeltitle}{Title 1}
       \field{labeltitlesourcefield}{title}
       \field{labeltitlesourceform}{original}
       \field{labeltitlesourcelang}{english}
-=======
-      \field{labelnamesource}{author}
-      \field{labeltitlesource}{title}
->>>>>>> 06c6d749
       \field{day}{05}
       \field{month}{04}
       \field{origday}{30}
@@ -127,14 +118,10 @@
 |;
 
 my $l2 = q|    \entry{L2}{book}{maxcitenames=3,maxbibnames=3,maxitems=2}
-<<<<<<< HEAD
       \name{labelname}{1}{}{%
         {{uniquename=0,hash=19eec87c959944d6d9c72434a42856ba}{Edwards}{E\bibinitperiod}{Ellison}{E\bibinitperiod}{}{}{}{}}%
       }
       \name[form=original,lang=english]{author}{1}{}{%
-=======
-      \name{author}{1}{}{%
->>>>>>> 06c6d749
         {{uniquename=0,hash=19eec87c959944d6d9c72434a42856ba}{Edwards}{E\bibinitperiod}{Ellison}{E\bibinitperiod}{}{}{}{}}%
       }
       \field{labelnamesourcefield}{author}
@@ -151,15 +138,10 @@
       \field{labelmonth}{04}
       \field{labelday}{05}
       \field{datelabelsource}{}
-<<<<<<< HEAD
       \field{labeltitle}{Title 2}
       \field{labeltitlesourcefield}{title}
       \field{labeltitlesourceform}{original}
       \field{labeltitlesourcelang}{english}
-=======
-      \field{labelnamesource}{author}
-      \field{labeltitlesource}{title}
->>>>>>> 06c6d749
       \field{day}{05}
       \field{month}{04}
       \field[form=original,lang=english]{title}{Title 2}
@@ -168,14 +150,10 @@
 |;
 
 my $l3 = q|    \entry{L3}{book}{blah=10}
-<<<<<<< HEAD
       \name{labelname}{1}{}{%
         {{uniquename=0,hash=490250da1f3b92580d97563dc96c6c84}{Bluntford}{B\bibinitperiod}{Bunty}{B\bibinitperiod}{}{}{}{}}%
       }
       \name[form=original,lang=english]{author}{1}{}{%
-=======
-      \name{author}{1}{}{%
->>>>>>> 06c6d749
         {{uniquename=0,hash=490250da1f3b92580d97563dc96c6c84}{Bluntford}{B\bibinitperiod}{Bunty}{B\bibinitperiod}{}{}{}{}}%
       }
       \field{labelnamesourcefield}{author}
@@ -192,15 +170,10 @@
       \field{labelmonth}{04}
       \field{labelday}{05}
       \field{datelabelsource}{}
-<<<<<<< HEAD
       \field{labeltitle}{Title 3}
       \field{labeltitlesourcefield}{title}
       \field{labeltitlesourceform}{original}
       \field{labeltitlesourcelang}{english}
-=======
-      \field{labelnamesource}{author}
-      \field{labeltitlesource}{title}
->>>>>>> 06c6d749
       \field{day}{05}
       \field{month}{04}
       \field[form=original,lang=english]{title}{Title 3}
